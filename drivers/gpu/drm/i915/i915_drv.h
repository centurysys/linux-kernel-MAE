/* i915_drv.h -- Private header for the I915 driver -*- linux-c -*-
 */
/*
 *
 * Copyright 2003 Tungsten Graphics, Inc., Cedar Park, Texas.
 * All Rights Reserved.
 *
 * Permission is hereby granted, free of charge, to any person obtaining a
 * copy of this software and associated documentation files (the
 * "Software"), to deal in the Software without restriction, including
 * without limitation the rights to use, copy, modify, merge, publish,
 * distribute, sub license, and/or sell copies of the Software, and to
 * permit persons to whom the Software is furnished to do so, subject to
 * the following conditions:
 *
 * The above copyright notice and this permission notice (including the
 * next paragraph) shall be included in all copies or substantial portions
 * of the Software.
 *
 * THE SOFTWARE IS PROVIDED "AS IS", WITHOUT WARRANTY OF ANY KIND, EXPRESS
 * OR IMPLIED, INCLUDING BUT NOT LIMITED TO THE WARRANTIES OF
 * MERCHANTABILITY, FITNESS FOR A PARTICULAR PURPOSE AND NON-INFRINGEMENT.
 * IN NO EVENT SHALL TUNGSTEN GRAPHICS AND/OR ITS SUPPLIERS BE LIABLE FOR
 * ANY CLAIM, DAMAGES OR OTHER LIABILITY, WHETHER IN AN ACTION OF CONTRACT,
 * TORT OR OTHERWISE, ARISING FROM, OUT OF OR IN CONNECTION WITH THE
 * SOFTWARE OR THE USE OR OTHER DEALINGS IN THE SOFTWARE.
 *
 */

#ifndef _I915_DRV_H_
#define _I915_DRV_H_

#include <uapi/drm/i915_drm.h>

#include <linux/pm_qos.h>

#include <drm/ttm/ttm_device.h>

#include "display/intel_display_limits.h"
#include "display/intel_display_core.h"

#include "gem/i915_gem_context_types.h"
#include "gem/i915_gem_shrinker.h"
#include "gem/i915_gem_stolen.h"

#include "gt/intel_engine.h"
#include "gt/intel_gt_types.h"
#include "gt/intel_region_lmem.h"
#include "gt/intel_workarounds.h"
#include "gt/uc/intel_uc.h"

#include "soc/intel_pch.h"

#include "i915_drm_client.h"
#include "i915_gem.h"
#include "i915_gpu_error.h"
#include "i915_params.h"
#include "i915_perf_types.h"
#include "i915_scheduler.h"
#include "i915_utils.h"
#include "intel_device_info.h"
#include "intel_memory_region.h"
#include "intel_runtime_pm.h"
#include "intel_step.h"
#include "intel_uncore.h"

struct drm_i915_clock_gating_funcs;
struct vlv_s0ix_state;
struct intel_pxp;

#define GEM_QUIRK_PIN_SWIZZLED_PAGES	BIT(0)

/* Data Stolen Memory (DSM) aka "i915 stolen memory" */
struct i915_dsm {
	/*
	 * The start and end of DSM which we can optionally use to create GEM
	 * objects backed by stolen memory.
	 *
	 * Note that usable_size tells us exactly how much of this we are
	 * actually allowed to use, given that some portion of it is in fact
	 * reserved for use by hardware functions.
	 */
	struct resource stolen;

	/*
	 * Reserved portion of DSM.
	 */
	struct resource reserved;

	/*
	 * Total size minus reserved ranges.
	 *
	 * DSM is segmented in hardware with different portions offlimits to
	 * certain functions.
	 *
	 * The drm_mm is initialised to the total accessible range, as found
	 * from the PCI config. On Broadwell+, this is further restricted to
	 * avoid the first page! The upper end of DSM is reserved for hardware
	 * functions and similarly removed from the accessible range.
	 */
	resource_size_t usable_size;
};

struct i915_suspend_saved_registers {
	u32 saveDSPARB;
	u32 saveSWF0[16];
	u32 saveSWF1[16];
	u32 saveSWF3[3];
	u16 saveGCDGMBUS;
};

#define MAX_L3_SLICES 2
struct intel_l3_parity {
	u32 *remap_info[MAX_L3_SLICES];
	struct work_struct error_work;
	int which_slice;
};

struct i915_gem_mm {
	/*
	 * Shortcut for the stolen region. This points to either
	 * INTEL_REGION_STOLEN_SMEM for integrated platforms, or
	 * INTEL_REGION_STOLEN_LMEM for discrete, or NULL if the device doesn't
	 * support stolen.
	 */
	struct intel_memory_region *stolen_region;
	/** Memory allocator for GTT stolen memory */
	struct drm_mm stolen;
	/** Protects the usage of the GTT stolen memory allocator. This is
	 * always the inner lock when overlapping with struct_mutex. */
	struct mutex stolen_lock;

	/* Protects bound_list/unbound_list and #drm_i915_gem_object.mm.link */
	spinlock_t obj_lock;

	/**
	 * List of objects which are purgeable.
	 */
	struct list_head purge_list;

	/**
	 * List of objects which have allocated pages and are shrinkable.
	 */
	struct list_head shrink_list;

	/**
	 * List of objects which are pending destruction.
	 */
	struct llist_head free_list;
	struct work_struct free_work;
	/**
	 * Count of objects pending destructions. Used to skip needlessly
	 * waiting on an RCU barrier if no objects are waiting to be freed.
	 */
	atomic_t free_count;

	/**
	 * tmpfs instance used for shmem backed objects
	 */
	struct vfsmount *gemfs;

	struct intel_memory_region *regions[INTEL_REGION_UNKNOWN];

	struct notifier_block oom_notifier;
	struct notifier_block vmap_notifier;
	struct shrinker shrinker;

#ifdef CONFIG_MMU_NOTIFIER
	/**
	 * notifier_lock for mmu notifiers, memory may not be allocated
	 * while holding this lock.
	 */
	rwlock_t notifier_lock;
#endif

	/* shrinker accounting, also useful for userland debugging */
	u64 shrink_memory;
	u32 shrink_count;
};

struct i915_virtual_gpu {
	struct mutex lock; /* serialises sending of g2v_notify command pkts */
	bool active;
	u32 caps;
	u32 *initial_mmio;
	u8 *initial_cfg_space;
	struct list_head entry;
};

struct i915_selftest_stash {
	atomic_t counter;
	struct ida mock_region_instances;
};

struct drm_i915_private {
	struct drm_device drm;

	struct intel_display display;

	/* FIXME: Device release actions should all be moved to drmm_ */
	bool do_release;

	/* i915 device parameters */
	struct i915_params params;

	const struct intel_device_info __info; /* Use INTEL_INFO() to access. */
	struct intel_runtime_info __runtime; /* Use RUNTIME_INFO() to access. */
	struct intel_driver_caps caps;

	struct i915_dsm dsm;

	struct intel_uncore uncore;
	struct intel_uncore_mmio_debug mmio_debug;

	struct i915_virtual_gpu vgpu;

	struct intel_gvt *gvt;

	struct {
		struct pci_dev *pdev;
		struct resource mch_res;
		bool mchbar_need_disable;
	} gmch;

	struct rb_root uabi_engines;
	unsigned int engine_uabi_class_count[I915_LAST_UABI_ENGINE_CLASS + 1];

	/* protects the irq masks */
	spinlock_t irq_lock;

	bool display_irqs_enabled;

	/* Sideband mailbox protection */
	struct mutex sb_lock;
	struct pm_qos_request sb_qos;

	/** Cached value of IMR to avoid reads in updating the bitfield */
	union {
		u32 irq_mask;
		u32 de_irq_mask[I915_MAX_PIPES];
	};
	u32 pipestat_irq_mask[I915_MAX_PIPES];

	bool preserve_bios_swizzle;

	unsigned int fsb_freq, mem_freq, is_ddr3;
	unsigned int skl_preferred_vco_freq;

	unsigned int max_dotclk_freq;
	unsigned int hpll_freq;
	unsigned int czclk_freq;

	/**
	 * wq - Driver workqueue for GEM.
	 *
	 * NOTE: Work items scheduled here are not allowed to grab any modeset
	 * locks, for otherwise the flushing done in the pageflip code will
	 * result in deadlocks.
	 */
	struct workqueue_struct *wq;

	/* pm private clock gating functions */
	const struct drm_i915_clock_gating_funcs *clock_gating_funcs;

	/* PCH chipset type */
	enum intel_pch pch_type;
	unsigned short pch_id;

	unsigned long gem_quirks;

	struct i915_gem_mm mm;

	struct intel_l3_parity l3_parity;

	/*
	 * edram size in MB.
	 * Cannot be determined by PCIID. You must always read a register.
	 */
	u32 edram_size_mb;

	struct i915_gpu_error gpu_error;

	u32 suspend_count;
	struct i915_suspend_saved_registers regfile;
	struct vlv_s0ix_state *vlv_s0ix_state;

	struct dram_info {
		bool wm_lv_0_adjust_needed;
		u8 num_channels;
		bool symmetric_memory;
		enum intel_dram_type {
			INTEL_DRAM_UNKNOWN,
			INTEL_DRAM_DDR3,
			INTEL_DRAM_DDR4,
			INTEL_DRAM_LPDDR3,
			INTEL_DRAM_LPDDR4,
			INTEL_DRAM_DDR5,
			INTEL_DRAM_LPDDR5,
		} type;
		u8 num_qgv_points;
		u8 num_psf_gv_points;
	} dram_info;

	struct intel_runtime_pm runtime_pm;

	struct i915_perf perf;

	struct i915_hwmon *hwmon;

	/* Abstract the submission mechanism (legacy ringbuffer or execlists) away */
	struct intel_gt gt0;

	/*
	 * i915->gt[0] == &i915->gt0
	 */
#define I915_MAX_GT 4
	struct intel_gt *gt[I915_MAX_GT];

	struct kobject *sysfs_gt;

	/* Quick lookup of media GT (current platforms only have one) */
	struct intel_gt *media_gt;

	struct {
		struct i915_gem_contexts {
			spinlock_t lock; /* locks list */
			struct list_head list;
		} contexts;

		/*
		 * We replace the local file with a global mappings as the
		 * backing storage for the mmap is on the device and not
		 * on the struct file, and we do not want to prolong the
		 * lifetime of the local fd. To minimise the number of
		 * anonymous inodes we create, we use a global singleton to
		 * share the global mapping.
		 */
		struct file *mmap_singleton;
	} gem;

	struct intel_pxp *pxp;

	/* For i915gm/i945gm vblank irq workaround */
	u8 vblank_enabled;

	bool irq_enabled;

	struct i915_pmu pmu;

	struct i915_drm_clients clients;

	/* The TTM device structure. */
	struct ttm_device bdev;

	I915_SELFTEST_DECLARE(struct i915_selftest_stash selftest;)

	/*
	 * NOTE: This is the dri1/ums dungeon, don't add stuff here. Your patch
	 * will be rejected. Instead look for a better place.
	 */
};

static inline struct drm_i915_private *to_i915(const struct drm_device *dev)
{
	return container_of(dev, struct drm_i915_private, drm);
}

static inline struct drm_i915_private *kdev_to_i915(struct device *kdev)
{
	return dev_get_drvdata(kdev);
}

static inline struct drm_i915_private *pdev_to_i915(struct pci_dev *pdev)
{
	return pci_get_drvdata(pdev);
}

static inline struct intel_gt *to_gt(struct drm_i915_private *i915)
{
	return &i915->gt0;
}

/* Simple iterator over all initialised engines */
#define for_each_engine(engine__, dev_priv__, id__) \
	for ((id__) = 0; \
	     (id__) < I915_NUM_ENGINES; \
	     (id__)++) \
		for_each_if ((engine__) = (dev_priv__)->engine[(id__)])

/* Iterator over subset of engines selected by mask */
#define for_each_engine_masked(engine__, gt__, mask__, tmp__) \
	for ((tmp__) = (mask__) & (gt__)->info.engine_mask; \
	     (tmp__) ? \
	     ((engine__) = (gt__)->engine[__mask_next_bit(tmp__)]), 1 : \
	     0;)

#define rb_to_uabi_engine(rb) \
	rb_entry_safe(rb, struct intel_engine_cs, uabi_node)

#define for_each_uabi_engine(engine__, i915__) \
	for ((engine__) = rb_to_uabi_engine(rb_first(&(i915__)->uabi_engines));\
	     (engine__); \
	     (engine__) = rb_to_uabi_engine(rb_next(&(engine__)->uabi_node)))

#define for_each_uabi_class_engine(engine__, class__, i915__) \
	for ((engine__) = intel_engine_lookup_user((i915__), (class__), 0); \
	     (engine__) && (engine__)->uabi_class == (class__); \
	     (engine__) = rb_to_uabi_engine(rb_next(&(engine__)->uabi_node)))

#define INTEL_INFO(dev_priv)	(&(dev_priv)->__info)
#define RUNTIME_INFO(dev_priv)	(&(dev_priv)->__runtime)
#define DRIVER_CAPS(dev_priv)	(&(dev_priv)->caps)

#define INTEL_DEVID(dev_priv)	(RUNTIME_INFO(dev_priv)->device_id)

#define IP_VER(ver, rel)		((ver) << 8 | (rel))

#define GRAPHICS_VER(i915)		(RUNTIME_INFO(i915)->graphics.ip.ver)
#define GRAPHICS_VER_FULL(i915)		IP_VER(RUNTIME_INFO(i915)->graphics.ip.ver, \
					       RUNTIME_INFO(i915)->graphics.ip.rel)
#define IS_GRAPHICS_VER(i915, from, until) \
	(GRAPHICS_VER(i915) >= (from) && GRAPHICS_VER(i915) <= (until))

#define MEDIA_VER(i915)			(RUNTIME_INFO(i915)->media.ip.ver)
#define MEDIA_VER_FULL(i915)		IP_VER(RUNTIME_INFO(i915)->media.ip.ver, \
					       RUNTIME_INFO(i915)->media.ip.rel)
#define IS_MEDIA_VER(i915, from, until) \
	(MEDIA_VER(i915) >= (from) && MEDIA_VER(i915) <= (until))

#define DISPLAY_VER(i915)	(RUNTIME_INFO(i915)->display.ip.ver)
#define IS_DISPLAY_VER(i915, from, until) \
	(DISPLAY_VER(i915) >= (from) && DISPLAY_VER(i915) <= (until))

#define INTEL_REVID(dev_priv)	(to_pci_dev((dev_priv)->drm.dev)->revision)

#define INTEL_DISPLAY_STEP(__i915) (RUNTIME_INFO(__i915)->step.display_step)
#define INTEL_GRAPHICS_STEP(__i915) (RUNTIME_INFO(__i915)->step.graphics_step)
#define INTEL_MEDIA_STEP(__i915) (RUNTIME_INFO(__i915)->step.media_step)
#define INTEL_BASEDIE_STEP(__i915) (RUNTIME_INFO(__i915)->step.basedie_step)

#define IS_DISPLAY_STEP(__i915, since, until) \
	(drm_WARN_ON(&(__i915)->drm, INTEL_DISPLAY_STEP(__i915) == STEP_NONE), \
	 INTEL_DISPLAY_STEP(__i915) >= (since) && INTEL_DISPLAY_STEP(__i915) < (until))

#define IS_GRAPHICS_STEP(__i915, since, until) \
	(drm_WARN_ON(&(__i915)->drm, INTEL_GRAPHICS_STEP(__i915) == STEP_NONE), \
	 INTEL_GRAPHICS_STEP(__i915) >= (since) && INTEL_GRAPHICS_STEP(__i915) < (until))

#define IS_MEDIA_STEP(__i915, since, until) \
	(drm_WARN_ON(&(__i915)->drm, INTEL_MEDIA_STEP(__i915) == STEP_NONE), \
	 INTEL_MEDIA_STEP(__i915) >= (since) && INTEL_MEDIA_STEP(__i915) < (until))

#define IS_BASEDIE_STEP(__i915, since, until) \
	(drm_WARN_ON(&(__i915)->drm, INTEL_BASEDIE_STEP(__i915) == STEP_NONE), \
	 INTEL_BASEDIE_STEP(__i915) >= (since) && INTEL_BASEDIE_STEP(__i915) < (until))

static __always_inline unsigned int
__platform_mask_index(const struct intel_runtime_info *info,
		      enum intel_platform p)
{
	const unsigned int pbits =
		BITS_PER_TYPE(info->platform_mask[0]) - INTEL_SUBPLATFORM_BITS;

	/* Expand the platform_mask array if this fails. */
	BUILD_BUG_ON(INTEL_MAX_PLATFORMS >
		     pbits * ARRAY_SIZE(info->platform_mask));

	return p / pbits;
}

static __always_inline unsigned int
__platform_mask_bit(const struct intel_runtime_info *info,
		    enum intel_platform p)
{
	const unsigned int pbits =
		BITS_PER_TYPE(info->platform_mask[0]) - INTEL_SUBPLATFORM_BITS;

	return p % pbits + INTEL_SUBPLATFORM_BITS;
}

static inline u32
intel_subplatform(const struct intel_runtime_info *info, enum intel_platform p)
{
	const unsigned int pi = __platform_mask_index(info, p);

	return info->platform_mask[pi] & INTEL_SUBPLATFORM_MASK;
}

static __always_inline bool
IS_PLATFORM(const struct drm_i915_private *i915, enum intel_platform p)
{
	const struct intel_runtime_info *info = RUNTIME_INFO(i915);
	const unsigned int pi = __platform_mask_index(info, p);
	const unsigned int pb = __platform_mask_bit(info, p);

	BUILD_BUG_ON(!__builtin_constant_p(p));

	return info->platform_mask[pi] & BIT(pb);
}

static __always_inline bool
IS_SUBPLATFORM(const struct drm_i915_private *i915,
	       enum intel_platform p, unsigned int s)
{
	const struct intel_runtime_info *info = RUNTIME_INFO(i915);
	const unsigned int pi = __platform_mask_index(info, p);
	const unsigned int pb = __platform_mask_bit(info, p);
	const unsigned int msb = BITS_PER_TYPE(info->platform_mask[0]) - 1;
	const u32 mask = info->platform_mask[pi];

	BUILD_BUG_ON(!__builtin_constant_p(p));
	BUILD_BUG_ON(!__builtin_constant_p(s));
	BUILD_BUG_ON((s) >= INTEL_SUBPLATFORM_BITS);

	/* Shift and test on the MSB position so sign flag can be used. */
	return ((mask << (msb - pb)) & (mask << (msb - s))) & BIT(msb);
}

#define IS_MOBILE(dev_priv)	(INTEL_INFO(dev_priv)->is_mobile)
#define IS_DGFX(dev_priv)   (INTEL_INFO(dev_priv)->is_dgfx)

#define IS_I830(dev_priv)	IS_PLATFORM(dev_priv, INTEL_I830)
#define IS_I845G(dev_priv)	IS_PLATFORM(dev_priv, INTEL_I845G)
#define IS_I85X(dev_priv)	IS_PLATFORM(dev_priv, INTEL_I85X)
#define IS_I865G(dev_priv)	IS_PLATFORM(dev_priv, INTEL_I865G)
#define IS_I915G(dev_priv)	IS_PLATFORM(dev_priv, INTEL_I915G)
#define IS_I915GM(dev_priv)	IS_PLATFORM(dev_priv, INTEL_I915GM)
#define IS_I945G(dev_priv)	IS_PLATFORM(dev_priv, INTEL_I945G)
#define IS_I945GM(dev_priv)	IS_PLATFORM(dev_priv, INTEL_I945GM)
#define IS_I965G(dev_priv)	IS_PLATFORM(dev_priv, INTEL_I965G)
#define IS_I965GM(dev_priv)	IS_PLATFORM(dev_priv, INTEL_I965GM)
#define IS_G45(dev_priv)	IS_PLATFORM(dev_priv, INTEL_G45)
#define IS_GM45(dev_priv)	IS_PLATFORM(dev_priv, INTEL_GM45)
#define IS_G4X(dev_priv)	(IS_G45(dev_priv) || IS_GM45(dev_priv))
#define IS_PINEVIEW(dev_priv)	IS_PLATFORM(dev_priv, INTEL_PINEVIEW)
#define IS_G33(dev_priv)	IS_PLATFORM(dev_priv, INTEL_G33)
#define IS_IRONLAKE(dev_priv)	IS_PLATFORM(dev_priv, INTEL_IRONLAKE)
#define IS_IRONLAKE_M(dev_priv) \
	(IS_PLATFORM(dev_priv, INTEL_IRONLAKE) && IS_MOBILE(dev_priv))
#define IS_SANDYBRIDGE(dev_priv) IS_PLATFORM(dev_priv, INTEL_SANDYBRIDGE)
#define IS_IVYBRIDGE(dev_priv)	IS_PLATFORM(dev_priv, INTEL_IVYBRIDGE)
#define IS_IVB_GT1(dev_priv)	(IS_IVYBRIDGE(dev_priv) && \
				 INTEL_INFO(dev_priv)->gt == 1)
#define IS_VALLEYVIEW(dev_priv)	IS_PLATFORM(dev_priv, INTEL_VALLEYVIEW)
#define IS_CHERRYVIEW(dev_priv)	IS_PLATFORM(dev_priv, INTEL_CHERRYVIEW)
#define IS_HASWELL(dev_priv)	IS_PLATFORM(dev_priv, INTEL_HASWELL)
#define IS_BROADWELL(dev_priv)	IS_PLATFORM(dev_priv, INTEL_BROADWELL)
#define IS_SKYLAKE(dev_priv)	IS_PLATFORM(dev_priv, INTEL_SKYLAKE)
#define IS_BROXTON(dev_priv)	IS_PLATFORM(dev_priv, INTEL_BROXTON)
#define IS_KABYLAKE(dev_priv)	IS_PLATFORM(dev_priv, INTEL_KABYLAKE)
#define IS_GEMINILAKE(dev_priv)	IS_PLATFORM(dev_priv, INTEL_GEMINILAKE)
#define IS_COFFEELAKE(dev_priv)	IS_PLATFORM(dev_priv, INTEL_COFFEELAKE)
#define IS_COMETLAKE(dev_priv)	IS_PLATFORM(dev_priv, INTEL_COMETLAKE)
#define IS_ICELAKE(dev_priv)	IS_PLATFORM(dev_priv, INTEL_ICELAKE)
#define IS_JSL_EHL(dev_priv)	(IS_PLATFORM(dev_priv, INTEL_JASPERLAKE) || \
				IS_PLATFORM(dev_priv, INTEL_ELKHARTLAKE))
#define IS_TIGERLAKE(dev_priv)	IS_PLATFORM(dev_priv, INTEL_TIGERLAKE)
#define IS_ROCKETLAKE(dev_priv)	IS_PLATFORM(dev_priv, INTEL_ROCKETLAKE)
#define IS_DG1(dev_priv)        IS_PLATFORM(dev_priv, INTEL_DG1)
#define IS_ALDERLAKE_S(dev_priv) IS_PLATFORM(dev_priv, INTEL_ALDERLAKE_S)
#define IS_ALDERLAKE_P(dev_priv) IS_PLATFORM(dev_priv, INTEL_ALDERLAKE_P)
#define IS_XEHPSDV(dev_priv) IS_PLATFORM(dev_priv, INTEL_XEHPSDV)
#define IS_DG2(dev_priv)	IS_PLATFORM(dev_priv, INTEL_DG2)
#define IS_PONTEVECCHIO(dev_priv) IS_PLATFORM(dev_priv, INTEL_PONTEVECCHIO)
#define IS_METEORLAKE(dev_priv) IS_PLATFORM(dev_priv, INTEL_METEORLAKE)

#define IS_METEORLAKE_M(dev_priv) \
	IS_SUBPLATFORM(dev_priv, INTEL_METEORLAKE, INTEL_SUBPLATFORM_M)
#define IS_METEORLAKE_P(dev_priv) \
	IS_SUBPLATFORM(dev_priv, INTEL_METEORLAKE, INTEL_SUBPLATFORM_P)
#define IS_DG2_G10(dev_priv) \
	IS_SUBPLATFORM(dev_priv, INTEL_DG2, INTEL_SUBPLATFORM_G10)
#define IS_DG2_G11(dev_priv) \
	IS_SUBPLATFORM(dev_priv, INTEL_DG2, INTEL_SUBPLATFORM_G11)
#define IS_DG2_G12(dev_priv) \
	IS_SUBPLATFORM(dev_priv, INTEL_DG2, INTEL_SUBPLATFORM_G12)
#define IS_ADLS_RPLS(dev_priv) \
	IS_SUBPLATFORM(dev_priv, INTEL_ALDERLAKE_S, INTEL_SUBPLATFORM_RPL)
#define IS_ADLP_N(dev_priv) \
	IS_SUBPLATFORM(dev_priv, INTEL_ALDERLAKE_P, INTEL_SUBPLATFORM_N)
#define IS_ADLP_RPLP(dev_priv) \
	IS_SUBPLATFORM(dev_priv, INTEL_ALDERLAKE_P, INTEL_SUBPLATFORM_RPL)
#define IS_HSW_EARLY_SDV(dev_priv) (IS_HASWELL(dev_priv) && \
				    (INTEL_DEVID(dev_priv) & 0xFF00) == 0x0C00)
#define IS_BDW_ULT(dev_priv) \
	IS_SUBPLATFORM(dev_priv, INTEL_BROADWELL, INTEL_SUBPLATFORM_ULT)
#define IS_BDW_ULX(dev_priv) \
	IS_SUBPLATFORM(dev_priv, INTEL_BROADWELL, INTEL_SUBPLATFORM_ULX)
#define IS_BDW_GT3(dev_priv)	(IS_BROADWELL(dev_priv) && \
				 INTEL_INFO(dev_priv)->gt == 3)
#define IS_HSW_ULT(dev_priv) \
	IS_SUBPLATFORM(dev_priv, INTEL_HASWELL, INTEL_SUBPLATFORM_ULT)
#define IS_HSW_GT3(dev_priv)	(IS_HASWELL(dev_priv) && \
				 INTEL_INFO(dev_priv)->gt == 3)
#define IS_HSW_GT1(dev_priv)	(IS_HASWELL(dev_priv) && \
				 INTEL_INFO(dev_priv)->gt == 1)
/* ULX machines are also considered ULT. */
#define IS_HSW_ULX(dev_priv) \
	IS_SUBPLATFORM(dev_priv, INTEL_HASWELL, INTEL_SUBPLATFORM_ULX)
#define IS_SKL_ULT(dev_priv) \
	IS_SUBPLATFORM(dev_priv, INTEL_SKYLAKE, INTEL_SUBPLATFORM_ULT)
#define IS_SKL_ULX(dev_priv) \
	IS_SUBPLATFORM(dev_priv, INTEL_SKYLAKE, INTEL_SUBPLATFORM_ULX)
#define IS_KBL_ULT(dev_priv) \
	IS_SUBPLATFORM(dev_priv, INTEL_KABYLAKE, INTEL_SUBPLATFORM_ULT)
#define IS_KBL_ULX(dev_priv) \
	IS_SUBPLATFORM(dev_priv, INTEL_KABYLAKE, INTEL_SUBPLATFORM_ULX)
#define IS_SKL_GT2(dev_priv)	(IS_SKYLAKE(dev_priv) && \
				 INTEL_INFO(dev_priv)->gt == 2)
#define IS_SKL_GT3(dev_priv)	(IS_SKYLAKE(dev_priv) && \
				 INTEL_INFO(dev_priv)->gt == 3)
#define IS_SKL_GT4(dev_priv)	(IS_SKYLAKE(dev_priv) && \
				 INTEL_INFO(dev_priv)->gt == 4)
#define IS_KBL_GT2(dev_priv)	(IS_KABYLAKE(dev_priv) && \
				 INTEL_INFO(dev_priv)->gt == 2)
#define IS_KBL_GT3(dev_priv)	(IS_KABYLAKE(dev_priv) && \
				 INTEL_INFO(dev_priv)->gt == 3)
#define IS_CFL_ULT(dev_priv) \
	IS_SUBPLATFORM(dev_priv, INTEL_COFFEELAKE, INTEL_SUBPLATFORM_ULT)
#define IS_CFL_ULX(dev_priv) \
	IS_SUBPLATFORM(dev_priv, INTEL_COFFEELAKE, INTEL_SUBPLATFORM_ULX)
#define IS_CFL_GT2(dev_priv)	(IS_COFFEELAKE(dev_priv) && \
				 INTEL_INFO(dev_priv)->gt == 2)
#define IS_CFL_GT3(dev_priv)	(IS_COFFEELAKE(dev_priv) && \
				 INTEL_INFO(dev_priv)->gt == 3)

#define IS_CML_ULT(dev_priv) \
	IS_SUBPLATFORM(dev_priv, INTEL_COMETLAKE, INTEL_SUBPLATFORM_ULT)
#define IS_CML_ULX(dev_priv) \
	IS_SUBPLATFORM(dev_priv, INTEL_COMETLAKE, INTEL_SUBPLATFORM_ULX)
#define IS_CML_GT2(dev_priv)	(IS_COMETLAKE(dev_priv) && \
				 INTEL_INFO(dev_priv)->gt == 2)

#define IS_ICL_WITH_PORT_F(dev_priv) \
	IS_SUBPLATFORM(dev_priv, INTEL_ICELAKE, INTEL_SUBPLATFORM_PORTF)

#define IS_TGL_UY(dev_priv) \
	IS_SUBPLATFORM(dev_priv, INTEL_TIGERLAKE, INTEL_SUBPLATFORM_UY)

#define IS_SKL_GRAPHICS_STEP(p, since, until) (IS_SKYLAKE(p) && IS_GRAPHICS_STEP(p, since, until))

#define IS_KBL_GRAPHICS_STEP(dev_priv, since, until) \
	(IS_KABYLAKE(dev_priv) && IS_GRAPHICS_STEP(dev_priv, since, until))
#define IS_KBL_DISPLAY_STEP(dev_priv, since, until) \
	(IS_KABYLAKE(dev_priv) && IS_DISPLAY_STEP(dev_priv, since, until))

#define IS_JSL_EHL_GRAPHICS_STEP(p, since, until) \
	(IS_JSL_EHL(p) && IS_GRAPHICS_STEP(p, since, until))
#define IS_JSL_EHL_DISPLAY_STEP(p, since, until) \
	(IS_JSL_EHL(p) && IS_DISPLAY_STEP(p, since, until))

#define IS_TGL_DISPLAY_STEP(__i915, since, until) \
	(IS_TIGERLAKE(__i915) && \
	 IS_DISPLAY_STEP(__i915, since, until))

#define IS_TGL_UY_GRAPHICS_STEP(__i915, since, until) \
	(IS_TGL_UY(__i915) && \
	 IS_GRAPHICS_STEP(__i915, since, until))

#define IS_TGL_GRAPHICS_STEP(__i915, since, until) \
	(IS_TIGERLAKE(__i915) && !IS_TGL_UY(__i915)) && \
	 IS_GRAPHICS_STEP(__i915, since, until))

#define IS_RKL_DISPLAY_STEP(p, since, until) \
	(IS_ROCKETLAKE(p) && IS_DISPLAY_STEP(p, since, until))

#define IS_DG1_GRAPHICS_STEP(p, since, until) \
	(IS_DG1(p) && IS_GRAPHICS_STEP(p, since, until))
#define IS_DG1_DISPLAY_STEP(p, since, until) \
	(IS_DG1(p) && IS_DISPLAY_STEP(p, since, until))

#define IS_ADLS_DISPLAY_STEP(__i915, since, until) \
	(IS_ALDERLAKE_S(__i915) && \
	 IS_DISPLAY_STEP(__i915, since, until))

#define IS_ADLS_GRAPHICS_STEP(__i915, since, until) \
	(IS_ALDERLAKE_S(__i915) && \
	 IS_GRAPHICS_STEP(__i915, since, until))

#define IS_ADLP_DISPLAY_STEP(__i915, since, until) \
	(IS_ALDERLAKE_P(__i915) && \
	 IS_DISPLAY_STEP(__i915, since, until))

#define IS_ADLP_GRAPHICS_STEP(__i915, since, until) \
	(IS_ALDERLAKE_P(__i915) && \
	 IS_GRAPHICS_STEP(__i915, since, until))

#define IS_XEHPSDV_GRAPHICS_STEP(__i915, since, until) \
	(IS_XEHPSDV(__i915) && IS_GRAPHICS_STEP(__i915, since, until))

#define IS_MTL_GRAPHICS_STEP(__i915, variant, since, until) \
	(IS_SUBPLATFORM(__i915, INTEL_METEORLAKE, INTEL_SUBPLATFORM_##variant) && \
	 IS_GRAPHICS_STEP(__i915, since, until))

<<<<<<< HEAD
=======
#define IS_MTL_DISPLAY_STEP(__i915, since, until) \
	(IS_METEORLAKE(__i915) && \
	 IS_DISPLAY_STEP(__i915, since, until))

>>>>>>> 5729a900
#define IS_MTL_MEDIA_STEP(__i915, since, until) \
	(IS_METEORLAKE(__i915) && \
	 IS_MEDIA_STEP(__i915, since, until))

/*
 * DG2 hardware steppings are a bit unusual.  The hardware design was forked to
 * create three variants (G10, G11, and G12) which each have distinct
 * workaround sets.  The G11 and G12 forks of the DG2 design reset the GT
 * stepping back to "A0" for their first iterations, even though they're more
 * similar to a G10 B0 stepping and G10 C0 stepping respectively in terms of
 * functionality and workarounds.  However the display stepping does not reset
 * in the same manner --- a specific stepping like "B0" has a consistent
 * meaning regardless of whether it belongs to a G10, G11, or G12 DG2.
 *
 * TLDR:  All GT workarounds and stepping-specific logic must be applied in
 * relation to a specific subplatform (G10/G11/G12), whereas display workarounds
 * and stepping-specific logic will be applied with a general DG2-wide stepping
 * number.
 */
#define IS_DG2_GRAPHICS_STEP(__i915, variant, since, until) \
	(IS_SUBPLATFORM(__i915, INTEL_DG2, INTEL_SUBPLATFORM_##variant) && \
	 IS_GRAPHICS_STEP(__i915, since, until))

#define IS_DG2_DISPLAY_STEP(__i915, since, until) \
	(IS_DG2(__i915) && \
	 IS_DISPLAY_STEP(__i915, since, until))

#define IS_PVC_BD_STEP(__i915, since, until) \
	(IS_PONTEVECCHIO(__i915) && \
	 IS_BASEDIE_STEP(__i915, since, until))

#define IS_PVC_CT_STEP(__i915, since, until) \
	(IS_PONTEVECCHIO(__i915) && \
	 IS_GRAPHICS_STEP(__i915, since, until))

#define IS_LP(dev_priv)		(INTEL_INFO(dev_priv)->is_lp)
#define IS_GEN9_LP(dev_priv)	(GRAPHICS_VER(dev_priv) == 9 && IS_LP(dev_priv))
#define IS_GEN9_BC(dev_priv)	(GRAPHICS_VER(dev_priv) == 9 && !IS_LP(dev_priv))

#define __HAS_ENGINE(engine_mask, id) ((engine_mask) & BIT(id))
#define HAS_ENGINE(gt, id) __HAS_ENGINE((gt)->info.engine_mask, id)

#define __ENGINE_INSTANCES_MASK(mask, first, count) ({			\
	unsigned int first__ = (first);					\
	unsigned int count__ = (count);					\
	((mask) & GENMASK(first__ + count__ - 1, first__)) >> first__;	\
})

#define ENGINE_INSTANCES_MASK(gt, first, count) \
	__ENGINE_INSTANCES_MASK((gt)->info.engine_mask, first, count)

#define RCS_MASK(gt) \
	ENGINE_INSTANCES_MASK(gt, RCS0, I915_MAX_RCS)
#define BCS_MASK(gt) \
	ENGINE_INSTANCES_MASK(gt, BCS0, I915_MAX_BCS)
#define VDBOX_MASK(gt) \
	ENGINE_INSTANCES_MASK(gt, VCS0, I915_MAX_VCS)
#define VEBOX_MASK(gt) \
	ENGINE_INSTANCES_MASK(gt, VECS0, I915_MAX_VECS)
#define CCS_MASK(gt) \
	ENGINE_INSTANCES_MASK(gt, CCS0, I915_MAX_CCS)

#define HAS_MEDIA_RATIO_MODE(dev_priv) (INTEL_INFO(dev_priv)->has_media_ratio_mode)

/*
 * The Gen7 cmdparser copies the scanned buffer to the ggtt for execution
 * All later gens can run the final buffer from the ppgtt
 */
#define CMDPARSER_USES_GGTT(dev_priv) (GRAPHICS_VER(dev_priv) == 7)

#define HAS_LLC(dev_priv)	(INTEL_INFO(dev_priv)->has_llc)
#define HAS_4TILE(dev_priv)	(INTEL_INFO(dev_priv)->has_4tile)
#define HAS_SNOOP(dev_priv)	(INTEL_INFO(dev_priv)->has_snoop)
#define HAS_EDRAM(dev_priv)	((dev_priv)->edram_size_mb)
#define HAS_SECURE_BATCHES(dev_priv) (GRAPHICS_VER(dev_priv) < 6)
#define HAS_WT(dev_priv)	HAS_EDRAM(dev_priv)

#define HWS_NEEDS_PHYSICAL(dev_priv)	(INTEL_INFO(dev_priv)->hws_needs_physical)

#define HAS_LOGICAL_RING_CONTEXTS(dev_priv) \
		(INTEL_INFO(dev_priv)->has_logical_ring_contexts)
#define HAS_LOGICAL_RING_ELSQ(dev_priv) \
		(INTEL_INFO(dev_priv)->has_logical_ring_elsq)

#define HAS_EXECLISTS(dev_priv) HAS_LOGICAL_RING_CONTEXTS(dev_priv)

#define INTEL_PPGTT(dev_priv) (RUNTIME_INFO(dev_priv)->ppgtt_type)
#define HAS_PPGTT(dev_priv) \
	(INTEL_PPGTT(dev_priv) != INTEL_PPGTT_NONE)
#define HAS_FULL_PPGTT(dev_priv) \
	(INTEL_PPGTT(dev_priv) >= INTEL_PPGTT_FULL)

#define HAS_PAGE_SIZES(dev_priv, sizes) ({ \
	GEM_BUG_ON((sizes) == 0); \
	((sizes) & ~RUNTIME_INFO(dev_priv)->page_sizes) == 0; \
})

#define HAS_OVERLAY(dev_priv)		 (INTEL_INFO(dev_priv)->display.has_overlay)
#define OVERLAY_NEEDS_PHYSICAL(dev_priv) \
		(INTEL_INFO(dev_priv)->display.overlay_needs_physical)

/* Early gen2 have a totally busted CS tlb and require pinned batches. */
#define HAS_BROKEN_CS_TLB(dev_priv)	(IS_I830(dev_priv) || IS_I845G(dev_priv))

#define NEEDS_RC6_CTX_CORRUPTION_WA(dev_priv)	\
	(IS_BROADWELL(dev_priv) || GRAPHICS_VER(dev_priv) == 9)

/* WaRsDisableCoarsePowerGating:skl,cnl */
#define NEEDS_WaRsDisableCoarsePowerGating(dev_priv)			\
	(IS_SKL_GT3(dev_priv) || IS_SKL_GT4(dev_priv))

#define HAS_GMBUS_IRQ(dev_priv) (DISPLAY_VER(dev_priv) >= 4)
#define HAS_GMBUS_BURST_READ(dev_priv) (DISPLAY_VER(dev_priv) >= 11 || \
					IS_GEMINILAKE(dev_priv) || \
					IS_KABYLAKE(dev_priv))

/* With the 945 and later, Y tiling got adjusted so that it was 32 128-byte
 * rows, which changed the alignment requirements and fence programming.
 */
#define HAS_128_BYTE_Y_TILING(dev_priv) (GRAPHICS_VER(dev_priv) != 2 && \
					 !(IS_I915G(dev_priv) || IS_I915GM(dev_priv)))
#define SUPPORTS_TV(dev_priv)		(INTEL_INFO(dev_priv)->display.supports_tv)
#define I915_HAS_HOTPLUG(dev_priv)	(INTEL_INFO(dev_priv)->display.has_hotplug)

#define HAS_FW_BLC(dev_priv)	(DISPLAY_VER(dev_priv) > 2)
#define HAS_FBC(dev_priv)	(RUNTIME_INFO(dev_priv)->fbc_mask != 0)
#define HAS_CUR_FBC(dev_priv)	(!HAS_GMCH(dev_priv) && DISPLAY_VER(dev_priv) >= 7)

#define HAS_IPS(dev_priv)	(IS_HSW_ULT(dev_priv) || IS_BROADWELL(dev_priv))

#define HAS_DP_MST(dev_priv)	(INTEL_INFO(dev_priv)->display.has_dp_mst)
#define HAS_DP20(dev_priv)	(IS_DG2(dev_priv) || DISPLAY_VER(dev_priv) >= 14)

#define HAS_DOUBLE_BUFFERED_M_N(dev_priv)	(DISPLAY_VER(dev_priv) >= 9 || IS_BROADWELL(dev_priv))

#define HAS_CDCLK_CRAWL(dev_priv)	 (INTEL_INFO(dev_priv)->display.has_cdclk_crawl)
#define HAS_CDCLK_SQUASH(dev_priv)	 (INTEL_INFO(dev_priv)->display.has_cdclk_squash)
#define HAS_DDI(dev_priv)		 (INTEL_INFO(dev_priv)->display.has_ddi)
#define HAS_FPGA_DBG_UNCLAIMED(dev_priv) (INTEL_INFO(dev_priv)->display.has_fpga_dbg)
#define HAS_PSR(dev_priv)		 (INTEL_INFO(dev_priv)->display.has_psr)
#define HAS_PSR_HW_TRACKING(dev_priv) \
	(INTEL_INFO(dev_priv)->display.has_psr_hw_tracking)
#define HAS_PSR2_SEL_FETCH(dev_priv)	 (DISPLAY_VER(dev_priv) >= 12)
#define HAS_TRANSCODER(dev_priv, trans)	 ((RUNTIME_INFO(dev_priv)->cpu_transcoder_mask & BIT(trans)) != 0)

#define HAS_RC6(dev_priv)		 (INTEL_INFO(dev_priv)->has_rc6)
#define HAS_RC6p(dev_priv)		 (INTEL_INFO(dev_priv)->has_rc6p)
#define HAS_RC6pp(dev_priv)		 (false) /* HW was never validated */

#define HAS_RPS(dev_priv)	(INTEL_INFO(dev_priv)->has_rps)

#define HAS_DMC(dev_priv)	(RUNTIME_INFO(dev_priv)->has_dmc)
#define HAS_DSB(dev_priv)	(INTEL_INFO(dev_priv)->display.has_dsb)
#define HAS_DSC(__i915)		(RUNTIME_INFO(__i915)->has_dsc)
#define HAS_HW_SAGV_WM(i915) (DISPLAY_VER(i915) >= 13 && !IS_DGFX(i915))

#define HAS_HECI_PXP(dev_priv) \
	(INTEL_INFO(dev_priv)->has_heci_pxp)

#define HAS_HECI_GSCFI(dev_priv) \
	(INTEL_INFO(dev_priv)->has_heci_gscfi)

#define HAS_HECI_GSC(dev_priv) (HAS_HECI_PXP(dev_priv) || HAS_HECI_GSCFI(dev_priv))

#define HAS_MSO(i915)		(DISPLAY_VER(i915) >= 12)

#define HAS_RUNTIME_PM(dev_priv) (INTEL_INFO(dev_priv)->has_runtime_pm)
#define HAS_64BIT_RELOC(dev_priv) (INTEL_INFO(dev_priv)->has_64bit_reloc)

#define HAS_OA_BPC_REPORTING(dev_priv) \
	(INTEL_INFO(dev_priv)->has_oa_bpc_reporting)
#define HAS_OA_SLICE_CONTRIB_LIMITS(dev_priv) \
	(INTEL_INFO(dev_priv)->has_oa_slice_contrib_limits)

/*
 * Set this flag, when platform requires 64K GTT page sizes or larger for
 * device local memory access.
 */
#define HAS_64K_PAGES(dev_priv) (INTEL_INFO(dev_priv)->has_64k_pages)

#define HAS_IPC(dev_priv)		 (INTEL_INFO(dev_priv)->display.has_ipc)

#define HAS_REGION(i915, i) (RUNTIME_INFO(i915)->memory_regions & (i))
#define HAS_LMEM(i915) HAS_REGION(i915, REGION_LMEM)

#define HAS_EXTRA_GT_LIST(dev_priv)   (INTEL_INFO(dev_priv)->extra_gt_list)

/*
 * Platform has the dedicated compression control state for each lmem surfaces
 * stored in lmem to support the 3D and media compression formats.
 */
#define HAS_FLAT_CCS(dev_priv)   (INTEL_INFO(dev_priv)->has_flat_ccs)

#define HAS_GT_UC(dev_priv)	(INTEL_INFO(dev_priv)->has_gt_uc)

#define HAS_POOLED_EU(dev_priv)	(RUNTIME_INFO(dev_priv)->has_pooled_eu)

#define HAS_GLOBAL_MOCS_REGISTERS(dev_priv)	(INTEL_INFO(dev_priv)->has_global_mocs)

#define HAS_GMCH(dev_priv) (INTEL_INFO(dev_priv)->display.has_gmch)

#define HAS_GMD_ID(i915)	(INTEL_INFO(i915)->has_gmd_id)

#define HAS_LSPCON(dev_priv) (IS_DISPLAY_VER(dev_priv, 9, 10))

#define HAS_L3_CCS_READ(i915) (INTEL_INFO(i915)->has_l3_ccs_read)

/* DPF == dynamic parity feature */
#define HAS_L3_DPF(dev_priv) (INTEL_INFO(dev_priv)->has_l3_dpf)
#define NUM_L3_SLICES(dev_priv) (IS_HSW_GT3(dev_priv) ? \
				 2 : HAS_L3_DPF(dev_priv))

#define INTEL_NUM_PIPES(dev_priv) (hweight8(RUNTIME_INFO(dev_priv)->pipe_mask))

#define HAS_DISPLAY(dev_priv) (RUNTIME_INFO(dev_priv)->pipe_mask != 0)

#define HAS_VRR(i915)	(DISPLAY_VER(i915) >= 11)

#define HAS_ASYNC_FLIPS(i915)		(DISPLAY_VER(i915) >= 5)

/* Only valid when HAS_DISPLAY() is true */
#define INTEL_DISPLAY_ENABLED(dev_priv) \
	(drm_WARN_ON(&(dev_priv)->drm, !HAS_DISPLAY(dev_priv)),		\
	 !(dev_priv)->params.disable_display &&				\
	 !intel_opregion_headless_sku(dev_priv))

#define HAS_GUC_DEPRIVILEGE(dev_priv) \
	(INTEL_INFO(dev_priv)->has_guc_deprivilege)

#define HAS_D12_PLANE_MINIMIZATION(dev_priv) (IS_ROCKETLAKE(dev_priv) || \
					      IS_ALDERLAKE_S(dev_priv))

#define HAS_MBUS_JOINING(i915) (IS_ALDERLAKE_P(i915) || DISPLAY_VER(i915) >= 14)

#define HAS_3D_PIPELINE(i915)	(INTEL_INFO(i915)->has_3d_pipeline)

#define HAS_ONE_EU_PER_FUSE_BIT(i915)	(INTEL_INFO(i915)->has_one_eu_per_fuse_bit)

#define HAS_LMEMBAR_SMEM_STOLEN(i915) (!HAS_LMEM(i915) && \
				       GRAPHICS_VER_FULL(i915) >= IP_VER(12, 70))

/* intel_device_info.c */
static inline struct intel_device_info *
mkwrite_device_info(struct drm_i915_private *dev_priv)
{
	return (struct intel_device_info *)INTEL_INFO(dev_priv);
}

#endif<|MERGE_RESOLUTION|>--- conflicted
+++ resolved
@@ -692,13 +692,10 @@
 	(IS_SUBPLATFORM(__i915, INTEL_METEORLAKE, INTEL_SUBPLATFORM_##variant) && \
 	 IS_GRAPHICS_STEP(__i915, since, until))
 
-<<<<<<< HEAD
-=======
 #define IS_MTL_DISPLAY_STEP(__i915, since, until) \
 	(IS_METEORLAKE(__i915) && \
 	 IS_DISPLAY_STEP(__i915, since, until))
 
->>>>>>> 5729a900
 #define IS_MTL_MEDIA_STEP(__i915, since, until) \
 	(IS_METEORLAKE(__i915) && \
 	 IS_MEDIA_STEP(__i915, since, until))
