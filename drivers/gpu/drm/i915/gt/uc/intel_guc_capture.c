--- conflicted
+++ resolved
@@ -709,7 +709,6 @@
  * before the i915 can read the data out and process it
  */
 #define GUC_CAPTURE_OVERBUFFER_MULTIPLIER 3
-<<<<<<< HEAD
 
 static void check_guc_capture_size(struct intel_guc *guc)
 {
@@ -718,16 +717,6 @@
 	int spare_size = min_size * GUC_CAPTURE_OVERBUFFER_MULTIPLIER;
 	u32 buffer_size = intel_guc_log_section_size_capture(&guc->log);
 
-=======
-
-static void check_guc_capture_size(struct intel_guc *guc)
-{
-	struct drm_i915_private *i915 = guc_to_gt(guc)->i915;
-	int min_size = guc_capture_output_min_size_est(guc);
-	int spare_size = min_size * GUC_CAPTURE_OVERBUFFER_MULTIPLIER;
-	u32 buffer_size = intel_guc_log_section_size_capture(&guc->log);
-
->>>>>>> 2cb8e624
 	/*
 	 * NOTE: min_size is much smaller than the capture region allocation (DG2: <80K vs 1MB)
 	 * Additionally, its based on space needed to fit all engines getting reset at once
