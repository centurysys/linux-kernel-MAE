/*
 * Copyright © 2008 Intel Corporation
 *
 * Permission is hereby granted, free of charge, to any person obtaining a
 * copy of this software and associated documentation files (the "Software"),
 * to deal in the Software without restriction, including without limitation
 * the rights to use, copy, modify, merge, publish, distribute, sublicense,
 * and/or sell copies of the Software, and to permit persons to whom the
 * Software is furnished to do so, subject to the following conditions:
 *
 * The above copyright notice and this permission notice (including the next
 * paragraph) shall be included in all copies or substantial portions of the
 * Software.
 *
 * THE SOFTWARE IS PROVIDED "AS IS", WITHOUT WARRANTY OF ANY KIND, EXPRESS OR
 * IMPLIED, INCLUDING BUT NOT LIMITED TO THE WARRANTIES OF MERCHANTABILITY,
 * FITNESS FOR A PARTICULAR PURPOSE AND NONINFRINGEMENT.  IN NO EVENT SHALL
 * THE AUTHORS OR COPYRIGHT HOLDERS BE LIABLE FOR ANY CLAIM, DAMAGES OR OTHER
 * LIABILITY, WHETHER IN AN ACTION OF CONTRACT, TORT OR OTHERWISE, ARISING
 * FROM, OUT OF OR IN CONNECTION WITH THE SOFTWARE OR THE USE OR OTHER DEALINGS
 * IN THE SOFTWARE.
 *
 * Authors:
 *    Keith Packard <keithp@keithp.com>
 *
 */

#include <linux/i2c.h>
#include <linux/slab.h>
#include <linux/export.h>
#include <drm/drmP.h>
#include <drm/drm_crtc.h>
#include <drm/drm_crtc_helper.h>
#include <drm/drm_edid.h>
#include "intel_drv.h"
#include <drm/i915_drm.h>
#include "i915_drv.h"

#define DP_LINK_CHECK_TIMEOUT	(10 * 1000)

struct dp_link_dpll {
	int link_bw;
	struct dpll dpll;
};

static const struct dp_link_dpll gen4_dpll[] = {
	{ DP_LINK_BW_1_62,
		{ .p1 = 2, .p2 = 10, .n = 2, .m1 = 23, .m2 = 8 } },
	{ DP_LINK_BW_2_7,
		{ .p1 = 1, .p2 = 10, .n = 1, .m1 = 14, .m2 = 2 } }
};

static const struct dp_link_dpll pch_dpll[] = {
	{ DP_LINK_BW_1_62,
		{ .p1 = 2, .p2 = 10, .n = 1, .m1 = 12, .m2 = 9 } },
	{ DP_LINK_BW_2_7,
		{ .p1 = 1, .p2 = 10, .n = 2, .m1 = 14, .m2 = 8 } }
};

static const struct dp_link_dpll vlv_dpll[] = {
	{ DP_LINK_BW_1_62,
		{ .p1 = 3, .p2 = 2, .n = 5, .m1 = 3, .m2 = 81 } },
	{ DP_LINK_BW_2_7,
		{ .p1 = 2, .p2 = 2, .n = 1, .m1 = 2, .m2 = 27 } }
};

/**
 * is_edp - is the given port attached to an eDP panel (either CPU or PCH)
 * @intel_dp: DP struct
 *
 * If a CPU or PCH DP output is attached to an eDP panel, this function
 * will return true, and false otherwise.
 */
static bool is_edp(struct intel_dp *intel_dp)
{
	struct intel_digital_port *intel_dig_port = dp_to_dig_port(intel_dp);

	return intel_dig_port->base.type == INTEL_OUTPUT_EDP;
}

static struct drm_device *intel_dp_to_dev(struct intel_dp *intel_dp)
{
	struct intel_digital_port *intel_dig_port = dp_to_dig_port(intel_dp);

	return intel_dig_port->base.base.dev;
}

static struct intel_dp *intel_attached_dp(struct drm_connector *connector)
{
	return enc_to_intel_dp(&intel_attached_encoder(connector)->base);
}

static void intel_dp_link_down(struct intel_dp *intel_dp);
static bool _edp_panel_vdd_on(struct intel_dp *intel_dp);
static void edp_panel_vdd_off(struct intel_dp *intel_dp, bool sync);

static int
intel_dp_max_link_bw(struct intel_dp *intel_dp)
{
	int max_link_bw = intel_dp->dpcd[DP_MAX_LINK_RATE];
	struct drm_device *dev = intel_dp->attached_connector->base.dev;

	switch (max_link_bw) {
	case DP_LINK_BW_1_62:
	case DP_LINK_BW_2_7:
		break;
	case DP_LINK_BW_5_4: /* 1.2 capable displays may advertise higher bw */
		if ((IS_HASWELL(dev) || INTEL_INFO(dev)->gen >= 8) &&
		    intel_dp->dpcd[DP_DPCD_REV] >= 0x12)
			max_link_bw = DP_LINK_BW_5_4;
		else
			max_link_bw = DP_LINK_BW_2_7;
		break;
	default:
		WARN(1, "invalid max DP link bw val %x, using 1.62Gbps\n",
		     max_link_bw);
		max_link_bw = DP_LINK_BW_1_62;
		break;
	}
	return max_link_bw;
}

/*
 * The units on the numbers in the next two are... bizarre.  Examples will
 * make it clearer; this one parallels an example in the eDP spec.
 *
 * intel_dp_max_data_rate for one lane of 2.7GHz evaluates as:
 *
 *     270000 * 1 * 8 / 10 == 216000
 *
 * The actual data capacity of that configuration is 2.16Gbit/s, so the
 * units are decakilobits.  ->clock in a drm_display_mode is in kilohertz -
 * or equivalently, kilopixels per second - so for 1680x1050R it'd be
 * 119000.  At 18bpp that's 2142000 kilobits per second.
 *
 * Thus the strange-looking division by 10 in intel_dp_link_required, to
 * get the result in decakilobits instead of kilobits.
 */

static int
intel_dp_link_required(int pixel_clock, int bpp)
{
	return (pixel_clock * bpp + 9) / 10;
}

static int
intel_dp_max_data_rate(int max_link_clock, int max_lanes)
{
	return (max_link_clock * max_lanes * 8) / 10;
}

static enum drm_mode_status
intel_dp_mode_valid(struct drm_connector *connector,
		    struct drm_display_mode *mode)
{
	struct intel_dp *intel_dp = intel_attached_dp(connector);
	struct intel_connector *intel_connector = to_intel_connector(connector);
	struct drm_display_mode *fixed_mode = intel_connector->panel.fixed_mode;
	int target_clock = mode->clock;
	int max_rate, mode_rate, max_lanes, max_link_clock;

	if (is_edp(intel_dp) && fixed_mode) {
		if (mode->hdisplay > fixed_mode->hdisplay)
			return MODE_PANEL;

		if (mode->vdisplay > fixed_mode->vdisplay)
			return MODE_PANEL;

		target_clock = fixed_mode->clock;
	}

	max_link_clock = drm_dp_bw_code_to_link_rate(intel_dp_max_link_bw(intel_dp));
	max_lanes = drm_dp_max_lane_count(intel_dp->dpcd);

	max_rate = intel_dp_max_data_rate(max_link_clock, max_lanes);
	mode_rate = intel_dp_link_required(target_clock, 18);

	if (mode_rate > max_rate)
		return MODE_CLOCK_HIGH;

	if (mode->clock < 10000)
		return MODE_CLOCK_LOW;

	if (mode->flags & DRM_MODE_FLAG_DBLCLK)
		return MODE_H_ILLEGAL;

	return MODE_OK;
}

static uint32_t
pack_aux(uint8_t *src, int src_bytes)
{
	int	i;
	uint32_t v = 0;

	if (src_bytes > 4)
		src_bytes = 4;
	for (i = 0; i < src_bytes; i++)
		v |= ((uint32_t) src[i]) << ((3-i) * 8);
	return v;
}

static void
unpack_aux(uint32_t src, uint8_t *dst, int dst_bytes)
{
	int i;
	if (dst_bytes > 4)
		dst_bytes = 4;
	for (i = 0; i < dst_bytes; i++)
		dst[i] = src >> ((3-i) * 8);
}

/* hrawclock is 1/4 the FSB frequency */
static int
intel_hrawclk(struct drm_device *dev)
{
	struct drm_i915_private *dev_priv = dev->dev_private;
	uint32_t clkcfg;

	/* There is no CLKCFG reg in Valleyview. VLV hrawclk is 200 MHz */
	if (IS_VALLEYVIEW(dev))
		return 200;

	clkcfg = I915_READ(CLKCFG);
	switch (clkcfg & CLKCFG_FSB_MASK) {
	case CLKCFG_FSB_400:
		return 100;
	case CLKCFG_FSB_533:
		return 133;
	case CLKCFG_FSB_667:
		return 166;
	case CLKCFG_FSB_800:
		return 200;
	case CLKCFG_FSB_1067:
		return 266;
	case CLKCFG_FSB_1333:
		return 333;
	/* these two are just a guess; one of them might be right */
	case CLKCFG_FSB_1600:
	case CLKCFG_FSB_1600_ALT:
		return 400;
	default:
		return 133;
	}
}

static void
intel_dp_init_panel_power_sequencer(struct drm_device *dev,
				    struct intel_dp *intel_dp,
				    struct edp_power_seq *out);
static void
intel_dp_init_panel_power_sequencer_registers(struct drm_device *dev,
					      struct intel_dp *intel_dp,
					      struct edp_power_seq *out);

static enum pipe
vlv_power_sequencer_pipe(struct intel_dp *intel_dp)
{
	struct intel_digital_port *intel_dig_port = dp_to_dig_port(intel_dp);
	struct drm_crtc *crtc = intel_dig_port->base.base.crtc;
	struct drm_device *dev = intel_dig_port->base.base.dev;
	struct drm_i915_private *dev_priv = dev->dev_private;
	enum port port = intel_dig_port->port;
	enum pipe pipe;

	/* modeset should have pipe */
	if (crtc)
		return to_intel_crtc(crtc)->pipe;

	/* init time, try to find a pipe with this port selected */
	for (pipe = PIPE_A; pipe <= PIPE_B; pipe++) {
		u32 port_sel = I915_READ(VLV_PIPE_PP_ON_DELAYS(pipe)) &
			PANEL_PORT_SELECT_MASK;
		if (port_sel == PANEL_PORT_SELECT_DPB_VLV && port == PORT_B)
			return pipe;
		if (port_sel == PANEL_PORT_SELECT_DPC_VLV && port == PORT_C)
			return pipe;
	}

	/* shrug */
	return PIPE_A;
}

static u32 _pp_ctrl_reg(struct intel_dp *intel_dp)
{
	struct drm_device *dev = intel_dp_to_dev(intel_dp);

	if (HAS_PCH_SPLIT(dev))
		return PCH_PP_CONTROL;
	else
		return VLV_PIPE_PP_CONTROL(vlv_power_sequencer_pipe(intel_dp));
}

static u32 _pp_stat_reg(struct intel_dp *intel_dp)
{
	struct drm_device *dev = intel_dp_to_dev(intel_dp);

	if (HAS_PCH_SPLIT(dev))
		return PCH_PP_STATUS;
	else
		return VLV_PIPE_PP_STATUS(vlv_power_sequencer_pipe(intel_dp));
}

static bool edp_have_panel_power(struct intel_dp *intel_dp)
{
	struct drm_device *dev = intel_dp_to_dev(intel_dp);
	struct drm_i915_private *dev_priv = dev->dev_private;

	return (I915_READ(_pp_stat_reg(intel_dp)) & PP_ON) != 0;
}

static bool edp_have_panel_vdd(struct intel_dp *intel_dp)
{
	struct drm_device *dev = intel_dp_to_dev(intel_dp);
	struct drm_i915_private *dev_priv = dev->dev_private;

	return !dev_priv->pm.suspended &&
	       (I915_READ(_pp_ctrl_reg(intel_dp)) & EDP_FORCE_VDD) != 0;
}

static void
intel_dp_check_edp(struct intel_dp *intel_dp)
{
	struct drm_device *dev = intel_dp_to_dev(intel_dp);
	struct drm_i915_private *dev_priv = dev->dev_private;

	if (!is_edp(intel_dp))
		return;

	if (!edp_have_panel_power(intel_dp) && !edp_have_panel_vdd(intel_dp)) {
		WARN(1, "eDP powered off while attempting aux channel communication.\n");
		DRM_DEBUG_KMS("Status 0x%08x Control 0x%08x\n",
			      I915_READ(_pp_stat_reg(intel_dp)),
			      I915_READ(_pp_ctrl_reg(intel_dp)));
	}
}

static uint32_t
intel_dp_aux_wait_done(struct intel_dp *intel_dp, bool has_aux_irq)
{
	struct intel_digital_port *intel_dig_port = dp_to_dig_port(intel_dp);
	struct drm_device *dev = intel_dig_port->base.base.dev;
	struct drm_i915_private *dev_priv = dev->dev_private;
	uint32_t ch_ctl = intel_dp->aux_ch_ctl_reg;
	uint32_t status;
	bool done;

#define C (((status = I915_READ_NOTRACE(ch_ctl)) & DP_AUX_CH_CTL_SEND_BUSY) == 0)
	if (has_aux_irq)
		done = wait_event_timeout(dev_priv->gmbus_wait_queue, C,
					  msecs_to_jiffies_timeout(10));
	else
		done = wait_for_atomic(C, 10) == 0;
	if (!done)
		DRM_ERROR("dp aux hw did not signal timeout (has irq: %i)!\n",
			  has_aux_irq);
#undef C

	return status;
}

static uint32_t i9xx_get_aux_clock_divider(struct intel_dp *intel_dp, int index)
{
	struct intel_digital_port *intel_dig_port = dp_to_dig_port(intel_dp);
	struct drm_device *dev = intel_dig_port->base.base.dev;

	/*
	 * The clock divider is based off the hrawclk, and would like to run at
	 * 2MHz.  So, take the hrawclk value and divide by 2 and use that
	 */
	return index ? 0 : intel_hrawclk(dev) / 2;
}

static uint32_t ilk_get_aux_clock_divider(struct intel_dp *intel_dp, int index)
{
	struct intel_digital_port *intel_dig_port = dp_to_dig_port(intel_dp);
	struct drm_device *dev = intel_dig_port->base.base.dev;

	if (index)
		return 0;

	if (intel_dig_port->port == PORT_A) {
		if (IS_GEN6(dev) || IS_GEN7(dev))
			return 200; /* SNB & IVB eDP input clock at 400Mhz */
		else
			return 225; /* eDP input clock at 450Mhz */
	} else {
		return DIV_ROUND_UP(intel_pch_rawclk(dev), 2);
	}
}

static uint32_t hsw_get_aux_clock_divider(struct intel_dp *intel_dp, int index)
{
	struct intel_digital_port *intel_dig_port = dp_to_dig_port(intel_dp);
	struct drm_device *dev = intel_dig_port->base.base.dev;
	struct drm_i915_private *dev_priv = dev->dev_private;

	if (intel_dig_port->port == PORT_A) {
		if (index)
			return 0;
		return DIV_ROUND_CLOSEST(intel_ddi_get_cdclk_freq(dev_priv), 2000);
	} else if (dev_priv->pch_id == INTEL_PCH_LPT_DEVICE_ID_TYPE) {
		/* Workaround for non-ULT HSW */
		switch (index) {
		case 0: return 63;
		case 1: return 72;
		default: return 0;
		}
	} else  {
		return index ? 0 : DIV_ROUND_UP(intel_pch_rawclk(dev), 2);
	}
}

static uint32_t vlv_get_aux_clock_divider(struct intel_dp *intel_dp, int index)
{
	return index ? 0 : 100;
}

static uint32_t i9xx_get_aux_send_ctl(struct intel_dp *intel_dp,
				      bool has_aux_irq,
				      int send_bytes,
				      uint32_t aux_clock_divider)
{
	struct intel_digital_port *intel_dig_port = dp_to_dig_port(intel_dp);
	struct drm_device *dev = intel_dig_port->base.base.dev;
	uint32_t precharge, timeout;

	if (IS_GEN6(dev))
		precharge = 3;
	else
		precharge = 5;

	if (IS_BROADWELL(dev) && intel_dp->aux_ch_ctl_reg == DPA_AUX_CH_CTL)
		timeout = DP_AUX_CH_CTL_TIME_OUT_600us;
	else
		timeout = DP_AUX_CH_CTL_TIME_OUT_400us;

	return DP_AUX_CH_CTL_SEND_BUSY |
	       DP_AUX_CH_CTL_DONE |
	       (has_aux_irq ? DP_AUX_CH_CTL_INTERRUPT : 0) |
	       DP_AUX_CH_CTL_TIME_OUT_ERROR |
	       timeout |
	       DP_AUX_CH_CTL_RECEIVE_ERROR |
	       (send_bytes << DP_AUX_CH_CTL_MESSAGE_SIZE_SHIFT) |
	       (precharge << DP_AUX_CH_CTL_PRECHARGE_2US_SHIFT) |
	       (aux_clock_divider << DP_AUX_CH_CTL_BIT_CLOCK_2X_SHIFT);
}

static int
intel_dp_aux_ch(struct intel_dp *intel_dp,
		uint8_t *send, int send_bytes,
		uint8_t *recv, int recv_size)
{
	struct intel_digital_port *intel_dig_port = dp_to_dig_port(intel_dp);
	struct drm_device *dev = intel_dig_port->base.base.dev;
	struct drm_i915_private *dev_priv = dev->dev_private;
	uint32_t ch_ctl = intel_dp->aux_ch_ctl_reg;
	uint32_t ch_data = ch_ctl + 4;
	uint32_t aux_clock_divider;
	int i, ret, recv_bytes;
	uint32_t status;
	int try, clock = 0;
	bool has_aux_irq = HAS_AUX_IRQ(dev);
	bool vdd;

	vdd = _edp_panel_vdd_on(intel_dp);

	/* dp aux is extremely sensitive to irq latency, hence request the
	 * lowest possible wakeup latency and so prevent the cpu from going into
	 * deep sleep states.
	 */
	pm_qos_update_request(&dev_priv->pm_qos, 0);

	intel_dp_check_edp(intel_dp);

	intel_aux_display_runtime_get(dev_priv);

	/* Try to wait for any previous AUX channel activity */
	for (try = 0; try < 3; try++) {
		status = I915_READ_NOTRACE(ch_ctl);
		if ((status & DP_AUX_CH_CTL_SEND_BUSY) == 0)
			break;
		msleep(1);
	}

	if (try == 3) {
		WARN(1, "dp_aux_ch not started status 0x%08x\n",
		     I915_READ(ch_ctl));
		ret = -EBUSY;
		goto out;
	}

	/* Only 5 data registers! */
	if (WARN_ON(send_bytes > 20 || recv_size > 20)) {
		ret = -E2BIG;
		goto out;
	}

	while ((aux_clock_divider = intel_dp->get_aux_clock_divider(intel_dp, clock++))) {
		u32 send_ctl = intel_dp->get_aux_send_ctl(intel_dp,
							  has_aux_irq,
							  send_bytes,
							  aux_clock_divider);

		/* Must try at least 3 times according to DP spec */
		for (try = 0; try < 5; try++) {
			/* Load the send data into the aux channel data registers */
			for (i = 0; i < send_bytes; i += 4)
				I915_WRITE(ch_data + i,
					   pack_aux(send + i, send_bytes - i));

			/* Send the command and wait for it to complete */
			I915_WRITE(ch_ctl, send_ctl);

			status = intel_dp_aux_wait_done(intel_dp, has_aux_irq);

			/* Clear done status and any errors */
			I915_WRITE(ch_ctl,
				   status |
				   DP_AUX_CH_CTL_DONE |
				   DP_AUX_CH_CTL_TIME_OUT_ERROR |
				   DP_AUX_CH_CTL_RECEIVE_ERROR);

			if (status & (DP_AUX_CH_CTL_TIME_OUT_ERROR |
				      DP_AUX_CH_CTL_RECEIVE_ERROR))
				continue;
			if (status & DP_AUX_CH_CTL_DONE)
				break;
		}
		if (status & DP_AUX_CH_CTL_DONE)
			break;
	}

	if ((status & DP_AUX_CH_CTL_DONE) == 0) {
		DRM_ERROR("dp_aux_ch not done status 0x%08x\n", status);
		ret = -EBUSY;
		goto out;
	}

	/* Check for timeout or receive error.
	 * Timeouts occur when the sink is not connected
	 */
	if (status & DP_AUX_CH_CTL_RECEIVE_ERROR) {
		DRM_ERROR("dp_aux_ch receive error status 0x%08x\n", status);
		ret = -EIO;
		goto out;
	}

	/* Timeouts occur when the device isn't connected, so they're
	 * "normal" -- don't fill the kernel log with these */
	if (status & DP_AUX_CH_CTL_TIME_OUT_ERROR) {
		DRM_DEBUG_KMS("dp_aux_ch timeout status 0x%08x\n", status);
		ret = -ETIMEDOUT;
		goto out;
	}

	/* Unload any bytes sent back from the other side */
	recv_bytes = ((status & DP_AUX_CH_CTL_MESSAGE_SIZE_MASK) >>
		      DP_AUX_CH_CTL_MESSAGE_SIZE_SHIFT);
	if (recv_bytes > recv_size)
		recv_bytes = recv_size;

	for (i = 0; i < recv_bytes; i += 4)
		unpack_aux(I915_READ(ch_data + i),
			   recv + i, recv_bytes - i);

	ret = recv_bytes;
out:
	pm_qos_update_request(&dev_priv->pm_qos, PM_QOS_DEFAULT_VALUE);
	intel_aux_display_runtime_put(dev_priv);

	if (vdd)
		edp_panel_vdd_off(intel_dp, false);

	return ret;
}

#define BARE_ADDRESS_SIZE	3
#define HEADER_SIZE		(BARE_ADDRESS_SIZE + 1)
static ssize_t
intel_dp_aux_transfer(struct drm_dp_aux *aux, struct drm_dp_aux_msg *msg)
{
	struct intel_dp *intel_dp = container_of(aux, struct intel_dp, aux);
	uint8_t txbuf[20], rxbuf[20];
	size_t txsize, rxsize;
	int ret;

	txbuf[0] = msg->request << 4;
	txbuf[1] = msg->address >> 8;
	txbuf[2] = msg->address & 0xff;
	txbuf[3] = msg->size - 1;

	switch (msg->request & ~DP_AUX_I2C_MOT) {
	case DP_AUX_NATIVE_WRITE:
	case DP_AUX_I2C_WRITE:
		txsize = msg->size ? HEADER_SIZE + msg->size : BARE_ADDRESS_SIZE;
		rxsize = 1;

		if (WARN_ON(txsize > 20))
			return -E2BIG;

		memcpy(txbuf + HEADER_SIZE, msg->buffer, msg->size);

		ret = intel_dp_aux_ch(intel_dp, txbuf, txsize, rxbuf, rxsize);
		if (ret > 0) {
			msg->reply = rxbuf[0] >> 4;
<<<<<<< HEAD

			/* Return payload size. */
			ret = msg->size;
		}
		break;

	case DP_AUX_NATIVE_READ:
	case DP_AUX_I2C_READ:
		txsize = msg->size ? HEADER_SIZE : BARE_ADDRESS_SIZE;
		rxsize = msg->size + 1;

=======

			/* Return payload size. */
			ret = msg->size;
		}
		break;

	case DP_AUX_NATIVE_READ:
	case DP_AUX_I2C_READ:
		txsize = msg->size ? HEADER_SIZE : BARE_ADDRESS_SIZE;
		rxsize = msg->size + 1;

>>>>>>> c739f77f
		if (WARN_ON(rxsize > 20))
			return -E2BIG;

		ret = intel_dp_aux_ch(intel_dp, txbuf, txsize, rxbuf, rxsize);
		if (ret > 0) {
			msg->reply = rxbuf[0] >> 4;
			/*
			 * Assume happy day, and copy the data. The caller is
			 * expected to check msg->reply before touching it.
			 *
			 * Return payload size.
			 */
			ret--;
			memcpy(msg->buffer, rxbuf + 1, ret);
		}
		break;

	default:
		ret = -EINVAL;
		break;
	}

	return ret;
}

static void
intel_dp_aux_init(struct intel_dp *intel_dp, struct intel_connector *connector)
{
	struct drm_device *dev = intel_dp_to_dev(intel_dp);
	struct intel_digital_port *intel_dig_port = dp_to_dig_port(intel_dp);
	enum port port = intel_dig_port->port;
	const char *name = NULL;
	int ret;

	switch (port) {
	case PORT_A:
		intel_dp->aux_ch_ctl_reg = DPA_AUX_CH_CTL;
		name = "DPDDC-A";
		break;
	case PORT_B:
		intel_dp->aux_ch_ctl_reg = PCH_DPB_AUX_CH_CTL;
		name = "DPDDC-B";
<<<<<<< HEAD
		break;
	case PORT_C:
		intel_dp->aux_ch_ctl_reg = PCH_DPC_AUX_CH_CTL;
		name = "DPDDC-C";
		break;
	case PORT_D:
		intel_dp->aux_ch_ctl_reg = PCH_DPD_AUX_CH_CTL;
		name = "DPDDC-D";
		break;
=======
		break;
	case PORT_C:
		intel_dp->aux_ch_ctl_reg = PCH_DPC_AUX_CH_CTL;
		name = "DPDDC-C";
		break;
	case PORT_D:
		intel_dp->aux_ch_ctl_reg = PCH_DPD_AUX_CH_CTL;
		name = "DPDDC-D";
		break;
>>>>>>> c739f77f
	default:
		BUG();
	}

	if (!HAS_DDI(dev))
		intel_dp->aux_ch_ctl_reg = intel_dp->output_reg + 0x10;

	intel_dp->aux.name = name;
	intel_dp->aux.dev = dev->dev;
	intel_dp->aux.transfer = intel_dp_aux_transfer;

	DRM_DEBUG_KMS("registering %s bus for %s\n", name,
		      connector->base.kdev->kobj.name);

	ret = drm_dp_aux_register_i2c_bus(&intel_dp->aux);
	if (ret < 0) {
		DRM_ERROR("drm_dp_aux_register_i2c_bus() for %s failed (%d)\n",
			  name, ret);
		return;
	}

	ret = sysfs_create_link(&connector->base.kdev->kobj,
				&intel_dp->aux.ddc.dev.kobj,
				intel_dp->aux.ddc.dev.kobj.name);
	if (ret < 0) {
		DRM_ERROR("sysfs_create_link() for %s failed (%d)\n", name, ret);
		drm_dp_aux_unregister_i2c_bus(&intel_dp->aux);
	}
}

static void
intel_dp_connector_unregister(struct intel_connector *intel_connector)
{
	struct intel_dp *intel_dp = intel_attached_dp(&intel_connector->base);

	sysfs_remove_link(&intel_connector->base.kdev->kobj,
			  intel_dp->aux.ddc.dev.kobj.name);
	intel_connector_unregister(intel_connector);
}

static void
intel_dp_set_clock(struct intel_encoder *encoder,
		   struct intel_crtc_config *pipe_config, int link_bw)
{
	struct drm_device *dev = encoder->base.dev;
	const struct dp_link_dpll *divisor = NULL;
	int i, count = 0;

	if (IS_G4X(dev)) {
		divisor = gen4_dpll;
		count = ARRAY_SIZE(gen4_dpll);
	} else if (IS_HASWELL(dev)) {
		/* Haswell has special-purpose DP DDI clocks. */
	} else if (HAS_PCH_SPLIT(dev)) {
		divisor = pch_dpll;
		count = ARRAY_SIZE(pch_dpll);
	} else if (IS_VALLEYVIEW(dev)) {
		divisor = vlv_dpll;
		count = ARRAY_SIZE(vlv_dpll);
	}

	if (divisor && count) {
		for (i = 0; i < count; i++) {
			if (link_bw == divisor[i].link_bw) {
				pipe_config->dpll = divisor[i].dpll;
				pipe_config->clock_set = true;
				break;
			}
		}
	}
}

bool
intel_dp_compute_config(struct intel_encoder *encoder,
			struct intel_crtc_config *pipe_config)
{
	struct drm_device *dev = encoder->base.dev;
	struct drm_i915_private *dev_priv = dev->dev_private;
	struct drm_display_mode *adjusted_mode = &pipe_config->adjusted_mode;
	struct intel_dp *intel_dp = enc_to_intel_dp(&encoder->base);
	enum port port = dp_to_dig_port(intel_dp)->port;
	struct intel_crtc *intel_crtc = encoder->new_crtc;
	struct intel_connector *intel_connector = intel_dp->attached_connector;
	int lane_count, clock;
	int max_lane_count = drm_dp_max_lane_count(intel_dp->dpcd);
	/* Conveniently, the link BW constants become indices with a shift...*/
	int max_clock = intel_dp_max_link_bw(intel_dp) >> 3;
	int bpp, mode_rate;
	static int bws[] = { DP_LINK_BW_1_62, DP_LINK_BW_2_7, DP_LINK_BW_5_4 };
	int link_avail, link_clock;

	if (HAS_PCH_SPLIT(dev) && !HAS_DDI(dev) && port != PORT_A)
		pipe_config->has_pch_encoder = true;

	pipe_config->has_dp_encoder = true;

	if (is_edp(intel_dp) && intel_connector->panel.fixed_mode) {
		intel_fixed_panel_mode(intel_connector->panel.fixed_mode,
				       adjusted_mode);
		if (!HAS_PCH_SPLIT(dev))
			intel_gmch_panel_fitting(intel_crtc, pipe_config,
						 intel_connector->panel.fitting_mode);
		else
			intel_pch_panel_fitting(intel_crtc, pipe_config,
						intel_connector->panel.fitting_mode);
	}

	if (adjusted_mode->flags & DRM_MODE_FLAG_DBLCLK)
		return false;

	DRM_DEBUG_KMS("DP link computation with max lane count %i "
		      "max bw %02x pixel clock %iKHz\n",
		      max_lane_count, bws[max_clock],
		      adjusted_mode->crtc_clock);

	/* Walk through all bpp values. Luckily they're all nicely spaced with 2
	 * bpc in between. */
	bpp = pipe_config->pipe_bpp;
	if (is_edp(intel_dp) && dev_priv->vbt.edp_bpp &&
	    dev_priv->vbt.edp_bpp < bpp) {
		DRM_DEBUG_KMS("clamping bpp for eDP panel to BIOS-provided %i\n",
			      dev_priv->vbt.edp_bpp);
		bpp = dev_priv->vbt.edp_bpp;
	}

	for (; bpp >= 6*3; bpp -= 2*3) {
		mode_rate = intel_dp_link_required(adjusted_mode->crtc_clock,
						   bpp);

		for (lane_count = 1; lane_count <= max_lane_count; lane_count <<= 1) {
			for (clock = 0; clock <= max_clock; clock++) {
				link_clock = drm_dp_bw_code_to_link_rate(bws[clock]);
				link_avail = intel_dp_max_data_rate(link_clock,
								    lane_count);

				if (mode_rate <= link_avail) {
					goto found;
				}
			}
		}
	}

	return false;

found:
	if (intel_dp->color_range_auto) {
		/*
		 * See:
		 * CEA-861-E - 5.1 Default Encoding Parameters
		 * VESA DisplayPort Ver.1.2a - 5.1.1.1 Video Colorimetry
		 */
		if (bpp != 18 && drm_match_cea_mode(adjusted_mode) > 1)
			intel_dp->color_range = DP_COLOR_RANGE_16_235;
		else
			intel_dp->color_range = 0;
	}

	if (intel_dp->color_range)
		pipe_config->limited_color_range = true;

	intel_dp->link_bw = bws[clock];
	intel_dp->lane_count = lane_count;
	pipe_config->pipe_bpp = bpp;
	pipe_config->port_clock = drm_dp_bw_code_to_link_rate(intel_dp->link_bw);

	DRM_DEBUG_KMS("DP link bw %02x lane count %d clock %d bpp %d\n",
		      intel_dp->link_bw, intel_dp->lane_count,
		      pipe_config->port_clock, bpp);
	DRM_DEBUG_KMS("DP link bw required %i available %i\n",
		      mode_rate, link_avail);

	intel_link_compute_m_n(bpp, lane_count,
			       adjusted_mode->crtc_clock,
			       pipe_config->port_clock,
			       &pipe_config->dp_m_n);

	intel_dp_set_clock(encoder, pipe_config, intel_dp->link_bw);

	return true;
}

static void ironlake_set_pll_cpu_edp(struct intel_dp *intel_dp)
{
	struct intel_digital_port *dig_port = dp_to_dig_port(intel_dp);
	struct intel_crtc *crtc = to_intel_crtc(dig_port->base.base.crtc);
	struct drm_device *dev = crtc->base.dev;
	struct drm_i915_private *dev_priv = dev->dev_private;
	u32 dpa_ctl;

	DRM_DEBUG_KMS("eDP PLL enable for clock %d\n", crtc->config.port_clock);
	dpa_ctl = I915_READ(DP_A);
	dpa_ctl &= ~DP_PLL_FREQ_MASK;

	if (crtc->config.port_clock == 162000) {
		/* For a long time we've carried around a ILK-DevA w/a for the
		 * 160MHz clock. If we're really unlucky, it's still required.
		 */
		DRM_DEBUG_KMS("160MHz cpu eDP clock, might need ilk devA w/a\n");
		dpa_ctl |= DP_PLL_FREQ_160MHZ;
		intel_dp->DP |= DP_PLL_FREQ_160MHZ;
	} else {
		dpa_ctl |= DP_PLL_FREQ_270MHZ;
		intel_dp->DP |= DP_PLL_FREQ_270MHZ;
	}

	I915_WRITE(DP_A, dpa_ctl);

	POSTING_READ(DP_A);
	udelay(500);
}

static void intel_dp_mode_set(struct intel_encoder *encoder)
{
	struct drm_device *dev = encoder->base.dev;
	struct drm_i915_private *dev_priv = dev->dev_private;
	struct intel_dp *intel_dp = enc_to_intel_dp(&encoder->base);
	enum port port = dp_to_dig_port(intel_dp)->port;
	struct intel_crtc *crtc = to_intel_crtc(encoder->base.crtc);
	struct drm_display_mode *adjusted_mode = &crtc->config.adjusted_mode;

	/*
	 * There are four kinds of DP registers:
	 *
	 * 	IBX PCH
	 * 	SNB CPU
	 *	IVB CPU
	 * 	CPT PCH
	 *
	 * IBX PCH and CPU are the same for almost everything,
	 * except that the CPU DP PLL is configured in this
	 * register
	 *
	 * CPT PCH is quite different, having many bits moved
	 * to the TRANS_DP_CTL register instead. That
	 * configuration happens (oddly) in ironlake_pch_enable
	 */

	/* Preserve the BIOS-computed detected bit. This is
	 * supposed to be read-only.
	 */
	intel_dp->DP = I915_READ(intel_dp->output_reg) & DP_DETECTED;

	/* Handle DP bits in common between all three register formats */
	intel_dp->DP |= DP_VOLTAGE_0_4 | DP_PRE_EMPHASIS_0;
	intel_dp->DP |= DP_PORT_WIDTH(intel_dp->lane_count);

	if (intel_dp->has_audio) {
		DRM_DEBUG_DRIVER("Enabling DP audio on pipe %c\n",
				 pipe_name(crtc->pipe));
		intel_dp->DP |= DP_AUDIO_OUTPUT_ENABLE;
		intel_write_eld(&encoder->base, adjusted_mode);
	}

	/* Split out the IBX/CPU vs CPT settings */

	if (port == PORT_A && IS_GEN7(dev) && !IS_VALLEYVIEW(dev)) {
		if (adjusted_mode->flags & DRM_MODE_FLAG_PHSYNC)
			intel_dp->DP |= DP_SYNC_HS_HIGH;
		if (adjusted_mode->flags & DRM_MODE_FLAG_PVSYNC)
			intel_dp->DP |= DP_SYNC_VS_HIGH;
		intel_dp->DP |= DP_LINK_TRAIN_OFF_CPT;

		if (drm_dp_enhanced_frame_cap(intel_dp->dpcd))
			intel_dp->DP |= DP_ENHANCED_FRAMING;

		intel_dp->DP |= crtc->pipe << 29;
	} else if (!HAS_PCH_CPT(dev) || port == PORT_A) {
		if (!HAS_PCH_SPLIT(dev) && !IS_VALLEYVIEW(dev))
			intel_dp->DP |= intel_dp->color_range;

		if (adjusted_mode->flags & DRM_MODE_FLAG_PHSYNC)
			intel_dp->DP |= DP_SYNC_HS_HIGH;
		if (adjusted_mode->flags & DRM_MODE_FLAG_PVSYNC)
			intel_dp->DP |= DP_SYNC_VS_HIGH;
		intel_dp->DP |= DP_LINK_TRAIN_OFF;

		if (drm_dp_enhanced_frame_cap(intel_dp->dpcd))
			intel_dp->DP |= DP_ENHANCED_FRAMING;

		if (crtc->pipe == 1)
			intel_dp->DP |= DP_PIPEB_SELECT;
	} else {
		intel_dp->DP |= DP_LINK_TRAIN_OFF_CPT;
	}

	if (port == PORT_A && !IS_VALLEYVIEW(dev))
		ironlake_set_pll_cpu_edp(intel_dp);
}

#define IDLE_ON_MASK		(PP_ON | PP_SEQUENCE_MASK | 0                     | PP_SEQUENCE_STATE_MASK)
#define IDLE_ON_VALUE   	(PP_ON | PP_SEQUENCE_NONE | 0                     | PP_SEQUENCE_STATE_ON_IDLE)

#define IDLE_OFF_MASK		(PP_ON | PP_SEQUENCE_MASK | 0                     | 0)
#define IDLE_OFF_VALUE		(0     | PP_SEQUENCE_NONE | 0                     | 0)

#define IDLE_CYCLE_MASK		(PP_ON | PP_SEQUENCE_MASK | PP_CYCLE_DELAY_ACTIVE | PP_SEQUENCE_STATE_MASK)
#define IDLE_CYCLE_VALUE	(0     | PP_SEQUENCE_NONE | 0                     | PP_SEQUENCE_STATE_OFF_IDLE)

static void wait_panel_status(struct intel_dp *intel_dp,
				       u32 mask,
				       u32 value)
{
	struct drm_device *dev = intel_dp_to_dev(intel_dp);
	struct drm_i915_private *dev_priv = dev->dev_private;
	u32 pp_stat_reg, pp_ctrl_reg;

	pp_stat_reg = _pp_stat_reg(intel_dp);
	pp_ctrl_reg = _pp_ctrl_reg(intel_dp);

	DRM_DEBUG_KMS("mask %08x value %08x status %08x control %08x\n",
			mask, value,
			I915_READ(pp_stat_reg),
			I915_READ(pp_ctrl_reg));

	if (_wait_for((I915_READ(pp_stat_reg) & mask) == value, 5000, 10)) {
		DRM_ERROR("Panel status timeout: status %08x control %08x\n",
				I915_READ(pp_stat_reg),
				I915_READ(pp_ctrl_reg));
	}

	DRM_DEBUG_KMS("Wait complete\n");
}

static void wait_panel_on(struct intel_dp *intel_dp)
{
	DRM_DEBUG_KMS("Wait for panel power on\n");
	wait_panel_status(intel_dp, IDLE_ON_MASK, IDLE_ON_VALUE);
}

static void wait_panel_off(struct intel_dp *intel_dp)
{
	DRM_DEBUG_KMS("Wait for panel power off time\n");
	wait_panel_status(intel_dp, IDLE_OFF_MASK, IDLE_OFF_VALUE);
}

static void wait_panel_power_cycle(struct intel_dp *intel_dp)
{
	DRM_DEBUG_KMS("Wait for panel power cycle\n");

	/* When we disable the VDD override bit last we have to do the manual
	 * wait. */
	wait_remaining_ms_from_jiffies(intel_dp->last_power_cycle,
				       intel_dp->panel_power_cycle_delay);

	wait_panel_status(intel_dp, IDLE_CYCLE_MASK, IDLE_CYCLE_VALUE);
}

static void wait_backlight_on(struct intel_dp *intel_dp)
{
	wait_remaining_ms_from_jiffies(intel_dp->last_power_on,
				       intel_dp->backlight_on_delay);
}

static void edp_wait_backlight_off(struct intel_dp *intel_dp)
{
	wait_remaining_ms_from_jiffies(intel_dp->last_backlight_off,
				       intel_dp->backlight_off_delay);
}

/* Read the current pp_control value, unlocking the register if it
 * is locked
 */

static  u32 ironlake_get_pp_control(struct intel_dp *intel_dp)
{
	struct drm_device *dev = intel_dp_to_dev(intel_dp);
	struct drm_i915_private *dev_priv = dev->dev_private;
	u32 control;

	control = I915_READ(_pp_ctrl_reg(intel_dp));
	control &= ~PANEL_UNLOCK_MASK;
	control |= PANEL_UNLOCK_REGS;
	return control;
}

static bool _edp_panel_vdd_on(struct intel_dp *intel_dp)
{
	struct drm_device *dev = intel_dp_to_dev(intel_dp);
	struct drm_i915_private *dev_priv = dev->dev_private;
	u32 pp;
	u32 pp_stat_reg, pp_ctrl_reg;
	bool need_to_disable = !intel_dp->want_panel_vdd;

	if (!is_edp(intel_dp))
		return false;

	intel_dp->want_panel_vdd = true;

	if (edp_have_panel_vdd(intel_dp))
		return need_to_disable;

	intel_runtime_pm_get(dev_priv);

	DRM_DEBUG_KMS("Turning eDP VDD on\n");

	if (!edp_have_panel_power(intel_dp))
		wait_panel_power_cycle(intel_dp);

	pp = ironlake_get_pp_control(intel_dp);
	pp |= EDP_FORCE_VDD;

	pp_stat_reg = _pp_stat_reg(intel_dp);
	pp_ctrl_reg = _pp_ctrl_reg(intel_dp);

	I915_WRITE(pp_ctrl_reg, pp);
	POSTING_READ(pp_ctrl_reg);
	DRM_DEBUG_KMS("PP_STATUS: 0x%08x PP_CONTROL: 0x%08x\n",
			I915_READ(pp_stat_reg), I915_READ(pp_ctrl_reg));
	/*
	 * If the panel wasn't on, delay before accessing aux channel
	 */
	if (!edp_have_panel_power(intel_dp)) {
		DRM_DEBUG_KMS("eDP was not running\n");
		msleep(intel_dp->panel_power_up_delay);
	}

	return need_to_disable;
}

void intel_edp_panel_vdd_on(struct intel_dp *intel_dp)
{
	if (is_edp(intel_dp)) {
		bool vdd = _edp_panel_vdd_on(intel_dp);

		WARN(!vdd, "eDP VDD already requested on\n");
	}
}

static void edp_panel_vdd_off_sync(struct intel_dp *intel_dp)
{
	struct drm_device *dev = intel_dp_to_dev(intel_dp);
	struct drm_i915_private *dev_priv = dev->dev_private;
	u32 pp;
	u32 pp_stat_reg, pp_ctrl_reg;

	WARN_ON(!mutex_is_locked(&dev->mode_config.mutex));

	if (!intel_dp->want_panel_vdd && edp_have_panel_vdd(intel_dp)) {
		DRM_DEBUG_KMS("Turning eDP VDD off\n");

		pp = ironlake_get_pp_control(intel_dp);
		pp &= ~EDP_FORCE_VDD;

		pp_ctrl_reg = _pp_ctrl_reg(intel_dp);
		pp_stat_reg = _pp_stat_reg(intel_dp);

		I915_WRITE(pp_ctrl_reg, pp);
		POSTING_READ(pp_ctrl_reg);

		/* Make sure sequencer is idle before allowing subsequent activity */
		DRM_DEBUG_KMS("PP_STATUS: 0x%08x PP_CONTROL: 0x%08x\n",
		I915_READ(pp_stat_reg), I915_READ(pp_ctrl_reg));

		if ((pp & POWER_TARGET_ON) == 0)
			intel_dp->last_power_cycle = jiffies;

		intel_runtime_pm_put(dev_priv);
	}
}

static void edp_panel_vdd_work(struct work_struct *__work)
{
	struct intel_dp *intel_dp = container_of(to_delayed_work(__work),
						 struct intel_dp, panel_vdd_work);
	struct drm_device *dev = intel_dp_to_dev(intel_dp);

	mutex_lock(&dev->mode_config.mutex);
	edp_panel_vdd_off_sync(intel_dp);
	mutex_unlock(&dev->mode_config.mutex);
}

static void edp_panel_vdd_off(struct intel_dp *intel_dp, bool sync)
{
	if (!is_edp(intel_dp))
		return;

	WARN(!intel_dp->want_panel_vdd, "eDP VDD not forced on");

	intel_dp->want_panel_vdd = false;

	if (sync) {
		edp_panel_vdd_off_sync(intel_dp);
	} else {
		/*
		 * Queue the timer to fire a long
		 * time from now (relative to the power down delay)
		 * to keep the panel power up across a sequence of operations
		 */
		schedule_delayed_work(&intel_dp->panel_vdd_work,
				      msecs_to_jiffies(intel_dp->panel_power_cycle_delay * 5));
	}
}

void intel_edp_panel_on(struct intel_dp *intel_dp)
{
	struct drm_device *dev = intel_dp_to_dev(intel_dp);
	struct drm_i915_private *dev_priv = dev->dev_private;
	u32 pp;
	u32 pp_ctrl_reg;

	if (!is_edp(intel_dp))
		return;

	DRM_DEBUG_KMS("Turn eDP power on\n");

	if (edp_have_panel_power(intel_dp)) {
		DRM_DEBUG_KMS("eDP power already on\n");
		return;
	}

	wait_panel_power_cycle(intel_dp);

	pp_ctrl_reg = _pp_ctrl_reg(intel_dp);
	pp = ironlake_get_pp_control(intel_dp);
	if (IS_GEN5(dev)) {
		/* ILK workaround: disable reset around power sequence */
		pp &= ~PANEL_POWER_RESET;
		I915_WRITE(pp_ctrl_reg, pp);
		POSTING_READ(pp_ctrl_reg);
	}

	pp |= POWER_TARGET_ON;
	if (!IS_GEN5(dev))
		pp |= PANEL_POWER_RESET;

	I915_WRITE(pp_ctrl_reg, pp);
	POSTING_READ(pp_ctrl_reg);

	wait_panel_on(intel_dp);
	intel_dp->last_power_on = jiffies;

	if (IS_GEN5(dev)) {
		pp |= PANEL_POWER_RESET; /* restore panel reset bit */
		I915_WRITE(pp_ctrl_reg, pp);
		POSTING_READ(pp_ctrl_reg);
	}
}

void intel_edp_panel_off(struct intel_dp *intel_dp)
{
	struct drm_device *dev = intel_dp_to_dev(intel_dp);
	struct drm_i915_private *dev_priv = dev->dev_private;
	u32 pp;
	u32 pp_ctrl_reg;

	if (!is_edp(intel_dp))
		return;

	DRM_DEBUG_KMS("Turn eDP power off\n");

	edp_wait_backlight_off(intel_dp);

	WARN(!intel_dp->want_panel_vdd, "Need VDD to turn off panel\n");

	pp = ironlake_get_pp_control(intel_dp);
	/* We need to switch off panel power _and_ force vdd, for otherwise some
	 * panels get very unhappy and cease to work. */
	pp &= ~(POWER_TARGET_ON | PANEL_POWER_RESET | EDP_FORCE_VDD |
		EDP_BLC_ENABLE);

	pp_ctrl_reg = _pp_ctrl_reg(intel_dp);

	intel_dp->want_panel_vdd = false;

	I915_WRITE(pp_ctrl_reg, pp);
	POSTING_READ(pp_ctrl_reg);

	intel_dp->last_power_cycle = jiffies;
	wait_panel_off(intel_dp);

	/* We got a reference when we enabled the VDD. */
	intel_runtime_pm_put(dev_priv);
}

void intel_edp_backlight_on(struct intel_dp *intel_dp)
{
	struct intel_digital_port *intel_dig_port = dp_to_dig_port(intel_dp);
	struct drm_device *dev = intel_dig_port->base.base.dev;
	struct drm_i915_private *dev_priv = dev->dev_private;
	u32 pp;
	u32 pp_ctrl_reg;

	if (!is_edp(intel_dp))
		return;

	DRM_DEBUG_KMS("\n");
	/*
	 * If we enable the backlight right away following a panel power
	 * on, we may see slight flicker as the panel syncs with the eDP
	 * link.  So delay a bit to make sure the image is solid before
	 * allowing it to appear.
	 */
	wait_backlight_on(intel_dp);
	pp = ironlake_get_pp_control(intel_dp);
	pp |= EDP_BLC_ENABLE;

	pp_ctrl_reg = _pp_ctrl_reg(intel_dp);

	I915_WRITE(pp_ctrl_reg, pp);
	POSTING_READ(pp_ctrl_reg);

	intel_panel_enable_backlight(intel_dp->attached_connector);
}

void intel_edp_backlight_off(struct intel_dp *intel_dp)
{
	struct drm_device *dev = intel_dp_to_dev(intel_dp);
	struct drm_i915_private *dev_priv = dev->dev_private;
	u32 pp;
	u32 pp_ctrl_reg;

	if (!is_edp(intel_dp))
		return;

	intel_panel_disable_backlight(intel_dp->attached_connector);

	DRM_DEBUG_KMS("\n");
	pp = ironlake_get_pp_control(intel_dp);
	pp &= ~EDP_BLC_ENABLE;

	pp_ctrl_reg = _pp_ctrl_reg(intel_dp);

	I915_WRITE(pp_ctrl_reg, pp);
	POSTING_READ(pp_ctrl_reg);
	intel_dp->last_backlight_off = jiffies;
}

static void ironlake_edp_pll_on(struct intel_dp *intel_dp)
{
	struct intel_digital_port *intel_dig_port = dp_to_dig_port(intel_dp);
	struct drm_crtc *crtc = intel_dig_port->base.base.crtc;
	struct drm_device *dev = crtc->dev;
	struct drm_i915_private *dev_priv = dev->dev_private;
	u32 dpa_ctl;

	assert_pipe_disabled(dev_priv,
			     to_intel_crtc(crtc)->pipe);

	DRM_DEBUG_KMS("\n");
	dpa_ctl = I915_READ(DP_A);
	WARN(dpa_ctl & DP_PLL_ENABLE, "dp pll on, should be off\n");
	WARN(dpa_ctl & DP_PORT_EN, "dp port still on, should be off\n");

	/* We don't adjust intel_dp->DP while tearing down the link, to
	 * facilitate link retraining (e.g. after hotplug). Hence clear all
	 * enable bits here to ensure that we don't enable too much. */
	intel_dp->DP &= ~(DP_PORT_EN | DP_AUDIO_OUTPUT_ENABLE);
	intel_dp->DP |= DP_PLL_ENABLE;
	I915_WRITE(DP_A, intel_dp->DP);
	POSTING_READ(DP_A);
	udelay(200);
}

static void ironlake_edp_pll_off(struct intel_dp *intel_dp)
{
	struct intel_digital_port *intel_dig_port = dp_to_dig_port(intel_dp);
	struct drm_crtc *crtc = intel_dig_port->base.base.crtc;
	struct drm_device *dev = crtc->dev;
	struct drm_i915_private *dev_priv = dev->dev_private;
	u32 dpa_ctl;

	assert_pipe_disabled(dev_priv,
			     to_intel_crtc(crtc)->pipe);

	dpa_ctl = I915_READ(DP_A);
	WARN((dpa_ctl & DP_PLL_ENABLE) == 0,
	     "dp pll off, should be on\n");
	WARN(dpa_ctl & DP_PORT_EN, "dp port still on, should be off\n");

	/* We can't rely on the value tracked for the DP register in
	 * intel_dp->DP because link_down must not change that (otherwise link
	 * re-training will fail. */
	dpa_ctl &= ~DP_PLL_ENABLE;
	I915_WRITE(DP_A, dpa_ctl);
	POSTING_READ(DP_A);
	udelay(200);
}

/* If the sink supports it, try to set the power state appropriately */
void intel_dp_sink_dpms(struct intel_dp *intel_dp, int mode)
{
	int ret, i;

	/* Should have a valid DPCD by this point */
	if (intel_dp->dpcd[DP_DPCD_REV] < 0x11)
		return;

	if (mode != DRM_MODE_DPMS_ON) {
		ret = drm_dp_dpcd_writeb(&intel_dp->aux, DP_SET_POWER,
					 DP_SET_POWER_D3);
		if (ret != 1)
			DRM_DEBUG_DRIVER("failed to write sink power state\n");
	} else {
		/*
		 * When turning on, we need to retry for 1ms to give the sink
		 * time to wake up.
		 */
		for (i = 0; i < 3; i++) {
			ret = drm_dp_dpcd_writeb(&intel_dp->aux, DP_SET_POWER,
						 DP_SET_POWER_D0);
			if (ret == 1)
				break;
			msleep(1);
		}
	}
}

static bool intel_dp_get_hw_state(struct intel_encoder *encoder,
				  enum pipe *pipe)
{
	struct intel_dp *intel_dp = enc_to_intel_dp(&encoder->base);
	enum port port = dp_to_dig_port(intel_dp)->port;
	struct drm_device *dev = encoder->base.dev;
	struct drm_i915_private *dev_priv = dev->dev_private;
	enum intel_display_power_domain power_domain;
	u32 tmp;

	power_domain = intel_display_port_power_domain(encoder);
	if (!intel_display_power_enabled(dev_priv, power_domain))
		return false;

	tmp = I915_READ(intel_dp->output_reg);

	if (!(tmp & DP_PORT_EN))
		return false;

	if (port == PORT_A && IS_GEN7(dev) && !IS_VALLEYVIEW(dev)) {
		*pipe = PORT_TO_PIPE_CPT(tmp);
	} else if (!HAS_PCH_CPT(dev) || port == PORT_A) {
		*pipe = PORT_TO_PIPE(tmp);
	} else {
		u32 trans_sel;
		u32 trans_dp;
		int i;

		switch (intel_dp->output_reg) {
		case PCH_DP_B:
			trans_sel = TRANS_DP_PORT_SEL_B;
			break;
		case PCH_DP_C:
			trans_sel = TRANS_DP_PORT_SEL_C;
			break;
		case PCH_DP_D:
			trans_sel = TRANS_DP_PORT_SEL_D;
			break;
		default:
			return true;
		}

		for_each_pipe(i) {
			trans_dp = I915_READ(TRANS_DP_CTL(i));
			if ((trans_dp & TRANS_DP_PORT_SEL_MASK) == trans_sel) {
				*pipe = i;
				return true;
			}
		}

		DRM_DEBUG_KMS("No pipe for dp port 0x%x found\n",
			      intel_dp->output_reg);
	}

	return true;
}

static void intel_dp_get_config(struct intel_encoder *encoder,
				struct intel_crtc_config *pipe_config)
{
	struct intel_dp *intel_dp = enc_to_intel_dp(&encoder->base);
	u32 tmp, flags = 0;
	struct drm_device *dev = encoder->base.dev;
	struct drm_i915_private *dev_priv = dev->dev_private;
	enum port port = dp_to_dig_port(intel_dp)->port;
	struct intel_crtc *crtc = to_intel_crtc(encoder->base.crtc);
	int dotclock;

	if ((port == PORT_A) || !HAS_PCH_CPT(dev)) {
		tmp = I915_READ(intel_dp->output_reg);
		if (tmp & DP_SYNC_HS_HIGH)
			flags |= DRM_MODE_FLAG_PHSYNC;
		else
			flags |= DRM_MODE_FLAG_NHSYNC;

		if (tmp & DP_SYNC_VS_HIGH)
			flags |= DRM_MODE_FLAG_PVSYNC;
		else
			flags |= DRM_MODE_FLAG_NVSYNC;
	} else {
		tmp = I915_READ(TRANS_DP_CTL(crtc->pipe));
		if (tmp & TRANS_DP_HSYNC_ACTIVE_HIGH)
			flags |= DRM_MODE_FLAG_PHSYNC;
		else
			flags |= DRM_MODE_FLAG_NHSYNC;

		if (tmp & TRANS_DP_VSYNC_ACTIVE_HIGH)
			flags |= DRM_MODE_FLAG_PVSYNC;
		else
			flags |= DRM_MODE_FLAG_NVSYNC;
	}

	pipe_config->adjusted_mode.flags |= flags;

	pipe_config->has_dp_encoder = true;

	intel_dp_get_m_n(crtc, pipe_config);

	if (port == PORT_A) {
		if ((I915_READ(DP_A) & DP_PLL_FREQ_MASK) == DP_PLL_FREQ_160MHZ)
			pipe_config->port_clock = 162000;
		else
			pipe_config->port_clock = 270000;
	}

	dotclock = intel_dotclock_calculate(pipe_config->port_clock,
					    &pipe_config->dp_m_n);

	if (HAS_PCH_SPLIT(dev_priv->dev) && port != PORT_A)
		ironlake_check_encoder_dotclock(pipe_config, dotclock);

	pipe_config->adjusted_mode.crtc_clock = dotclock;

	if (is_edp(intel_dp) && dev_priv->vbt.edp_bpp &&
	    pipe_config->pipe_bpp > dev_priv->vbt.edp_bpp) {
		/*
		 * This is a big fat ugly hack.
		 *
		 * Some machines in UEFI boot mode provide us a VBT that has 18
		 * bpp and 1.62 GHz link bandwidth for eDP, which for reasons
		 * unknown we fail to light up. Yet the same BIOS boots up with
		 * 24 bpp and 2.7 GHz link. Use the same bpp as the BIOS uses as
		 * max, not what it tells us to use.
		 *
		 * Note: This will still be broken if the eDP panel is not lit
		 * up by the BIOS, and thus we can't get the mode at module
		 * load.
		 */
		DRM_DEBUG_KMS("pipe has %d bpp for eDP panel, overriding BIOS-provided max %d bpp\n",
			      pipe_config->pipe_bpp, dev_priv->vbt.edp_bpp);
		dev_priv->vbt.edp_bpp = pipe_config->pipe_bpp;
	}
}

static bool is_edp_psr(struct drm_device *dev)
{
	struct drm_i915_private *dev_priv = dev->dev_private;

	return dev_priv->psr.sink_support;
}

static bool intel_edp_is_psr_enabled(struct drm_device *dev)
{
	struct drm_i915_private *dev_priv = dev->dev_private;

	if (!HAS_PSR(dev))
		return false;

	return I915_READ(EDP_PSR_CTL(dev)) & EDP_PSR_ENABLE;
}

static void intel_edp_psr_write_vsc(struct intel_dp *intel_dp,
				    struct edp_vsc_psr *vsc_psr)
{
	struct intel_digital_port *dig_port = dp_to_dig_port(intel_dp);
	struct drm_device *dev = dig_port->base.base.dev;
	struct drm_i915_private *dev_priv = dev->dev_private;
	struct intel_crtc *crtc = to_intel_crtc(dig_port->base.base.crtc);
	u32 ctl_reg = HSW_TVIDEO_DIP_CTL(crtc->config.cpu_transcoder);
	u32 data_reg = HSW_TVIDEO_DIP_VSC_DATA(crtc->config.cpu_transcoder);
	uint32_t *data = (uint32_t *) vsc_psr;
	unsigned int i;

	/* As per BSPec (Pipe Video Data Island Packet), we need to disable
	   the video DIP being updated before program video DIP data buffer
	   registers for DIP being updated. */
	I915_WRITE(ctl_reg, 0);
	POSTING_READ(ctl_reg);

	for (i = 0; i < VIDEO_DIP_VSC_DATA_SIZE; i += 4) {
		if (i < sizeof(struct edp_vsc_psr))
			I915_WRITE(data_reg + i, *data++);
		else
			I915_WRITE(data_reg + i, 0);
	}

	I915_WRITE(ctl_reg, VIDEO_DIP_ENABLE_VSC_HSW);
	POSTING_READ(ctl_reg);
}

static void intel_edp_psr_setup(struct intel_dp *intel_dp)
{
	struct drm_device *dev = intel_dp_to_dev(intel_dp);
	struct drm_i915_private *dev_priv = dev->dev_private;
	struct edp_vsc_psr psr_vsc;

	if (intel_dp->psr_setup_done)
		return;

	/* Prepare VSC packet as per EDP 1.3 spec, Table 3.10 */
	memset(&psr_vsc, 0, sizeof(psr_vsc));
	psr_vsc.sdp_header.HB0 = 0;
	psr_vsc.sdp_header.HB1 = 0x7;
	psr_vsc.sdp_header.HB2 = 0x2;
	psr_vsc.sdp_header.HB3 = 0x8;
	intel_edp_psr_write_vsc(intel_dp, &psr_vsc);

	/* Avoid continuous PSR exit by masking memup and hpd */
	I915_WRITE(EDP_PSR_DEBUG_CTL(dev), EDP_PSR_DEBUG_MASK_MEMUP |
		   EDP_PSR_DEBUG_MASK_HPD | EDP_PSR_DEBUG_MASK_LPSP);

	intel_dp->psr_setup_done = true;
}

static void intel_edp_psr_enable_sink(struct intel_dp *intel_dp)
{
	struct drm_device *dev = intel_dp_to_dev(intel_dp);
	struct drm_i915_private *dev_priv = dev->dev_private;
	uint32_t aux_clock_divider;
	int precharge = 0x3;
	int msg_size = 5;       /* Header(4) + Message(1) */

	aux_clock_divider = intel_dp->get_aux_clock_divider(intel_dp, 0);

	/* Enable PSR in sink */
	if (intel_dp->psr_dpcd[1] & DP_PSR_NO_TRAIN_ON_EXIT)
		drm_dp_dpcd_writeb(&intel_dp->aux, DP_PSR_EN_CFG,
				   DP_PSR_ENABLE & ~DP_PSR_MAIN_LINK_ACTIVE);
	else
		drm_dp_dpcd_writeb(&intel_dp->aux, DP_PSR_EN_CFG,
				   DP_PSR_ENABLE | DP_PSR_MAIN_LINK_ACTIVE);

	/* Setup AUX registers */
	I915_WRITE(EDP_PSR_AUX_DATA1(dev), EDP_PSR_DPCD_COMMAND);
	I915_WRITE(EDP_PSR_AUX_DATA2(dev), EDP_PSR_DPCD_NORMAL_OPERATION);
	I915_WRITE(EDP_PSR_AUX_CTL(dev),
		   DP_AUX_CH_CTL_TIME_OUT_400us |
		   (msg_size << DP_AUX_CH_CTL_MESSAGE_SIZE_SHIFT) |
		   (precharge << DP_AUX_CH_CTL_PRECHARGE_2US_SHIFT) |
		   (aux_clock_divider << DP_AUX_CH_CTL_BIT_CLOCK_2X_SHIFT));
}

static void intel_edp_psr_enable_source(struct intel_dp *intel_dp)
{
	struct drm_device *dev = intel_dp_to_dev(intel_dp);
	struct drm_i915_private *dev_priv = dev->dev_private;
	uint32_t max_sleep_time = 0x1f;
	uint32_t idle_frames = 1;
	uint32_t val = 0x0;
	const uint32_t link_entry_time = EDP_PSR_MIN_LINK_ENTRY_TIME_8_LINES;

	if (intel_dp->psr_dpcd[1] & DP_PSR_NO_TRAIN_ON_EXIT) {
		val |= EDP_PSR_LINK_STANDBY;
		val |= EDP_PSR_TP2_TP3_TIME_0us;
		val |= EDP_PSR_TP1_TIME_0us;
		val |= EDP_PSR_SKIP_AUX_EXIT;
	} else
		val |= EDP_PSR_LINK_DISABLE;

	I915_WRITE(EDP_PSR_CTL(dev), val |
		   (IS_BROADWELL(dev) ? 0 : link_entry_time) |
		   max_sleep_time << EDP_PSR_MAX_SLEEP_TIME_SHIFT |
		   idle_frames << EDP_PSR_IDLE_FRAME_SHIFT |
		   EDP_PSR_ENABLE);
}

static bool intel_edp_psr_match_conditions(struct intel_dp *intel_dp)
{
	struct intel_digital_port *dig_port = dp_to_dig_port(intel_dp);
	struct drm_device *dev = dig_port->base.base.dev;
	struct drm_i915_private *dev_priv = dev->dev_private;
	struct drm_crtc *crtc = dig_port->base.base.crtc;
	struct intel_crtc *intel_crtc = to_intel_crtc(crtc);
	struct drm_i915_gem_object *obj = to_intel_framebuffer(crtc->primary->fb)->obj;
	struct intel_encoder *intel_encoder = &dp_to_dig_port(intel_dp)->base;

	dev_priv->psr.source_ok = false;

	if (!HAS_PSR(dev)) {
		DRM_DEBUG_KMS("PSR not supported on this platform\n");
		return false;
	}

	if ((intel_encoder->type != INTEL_OUTPUT_EDP) ||
	    (dig_port->port != PORT_A)) {
		DRM_DEBUG_KMS("HSW ties PSR to DDI A (eDP)\n");
		return false;
	}

	if (!i915.enable_psr) {
		DRM_DEBUG_KMS("PSR disable by flag\n");
		return false;
	}

	crtc = dig_port->base.base.crtc;
	if (crtc == NULL) {
		DRM_DEBUG_KMS("crtc not active for PSR\n");
		return false;
	}

	intel_crtc = to_intel_crtc(crtc);
	if (!intel_crtc_active(crtc)) {
		DRM_DEBUG_KMS("crtc not active for PSR\n");
		return false;
	}

	obj = to_intel_framebuffer(crtc->primary->fb)->obj;
	if (obj->tiling_mode != I915_TILING_X ||
	    obj->fence_reg == I915_FENCE_REG_NONE) {
		DRM_DEBUG_KMS("PSR condition failed: fb not tiled or fenced\n");
		return false;
	}

	if (I915_READ(SPRCTL(intel_crtc->pipe)) & SPRITE_ENABLE) {
		DRM_DEBUG_KMS("PSR condition failed: Sprite is Enabled\n");
		return false;
	}

	if (I915_READ(HSW_STEREO_3D_CTL(intel_crtc->config.cpu_transcoder)) &
	    S3D_ENABLE) {
		DRM_DEBUG_KMS("PSR condition failed: Stereo 3D is Enabled\n");
		return false;
	}

	if (intel_crtc->config.adjusted_mode.flags & DRM_MODE_FLAG_INTERLACE) {
		DRM_DEBUG_KMS("PSR condition failed: Interlaced is Enabled\n");
		return false;
	}

	dev_priv->psr.source_ok = true;
	return true;
}

static void intel_edp_psr_do_enable(struct intel_dp *intel_dp)
{
	struct drm_device *dev = intel_dp_to_dev(intel_dp);

	if (!intel_edp_psr_match_conditions(intel_dp) ||
	    intel_edp_is_psr_enabled(dev))
		return;

	/* Setup PSR once */
	intel_edp_psr_setup(intel_dp);

	/* Enable PSR on the panel */
	intel_edp_psr_enable_sink(intel_dp);

	/* Enable PSR on the host */
	intel_edp_psr_enable_source(intel_dp);
}

void intel_edp_psr_enable(struct intel_dp *intel_dp)
{
	struct drm_device *dev = intel_dp_to_dev(intel_dp);

	if (intel_edp_psr_match_conditions(intel_dp) &&
	    !intel_edp_is_psr_enabled(dev))
		intel_edp_psr_do_enable(intel_dp);
}

void intel_edp_psr_disable(struct intel_dp *intel_dp)
{
	struct drm_device *dev = intel_dp_to_dev(intel_dp);
	struct drm_i915_private *dev_priv = dev->dev_private;

	if (!intel_edp_is_psr_enabled(dev))
		return;

	I915_WRITE(EDP_PSR_CTL(dev),
		   I915_READ(EDP_PSR_CTL(dev)) & ~EDP_PSR_ENABLE);

	/* Wait till PSR is idle */
	if (_wait_for((I915_READ(EDP_PSR_STATUS_CTL(dev)) &
		       EDP_PSR_STATUS_STATE_MASK) == 0, 2000, 10))
		DRM_ERROR("Timed out waiting for PSR Idle State\n");
}

void intel_edp_psr_update(struct drm_device *dev)
{
	struct intel_encoder *encoder;
	struct intel_dp *intel_dp = NULL;

	list_for_each_entry(encoder, &dev->mode_config.encoder_list, base.head)
		if (encoder->type == INTEL_OUTPUT_EDP) {
			intel_dp = enc_to_intel_dp(&encoder->base);

			if (!is_edp_psr(dev))
				return;

			if (!intel_edp_psr_match_conditions(intel_dp))
				intel_edp_psr_disable(intel_dp);
			else
				if (!intel_edp_is_psr_enabled(dev))
					intel_edp_psr_do_enable(intel_dp);
		}
}

static void intel_disable_dp(struct intel_encoder *encoder)
{
	struct intel_dp *intel_dp = enc_to_intel_dp(&encoder->base);
	enum port port = dp_to_dig_port(intel_dp)->port;
	struct drm_device *dev = encoder->base.dev;

	/* Make sure the panel is off before trying to change the mode. But also
	 * ensure that we have vdd while we switch off the panel. */
	intel_edp_panel_vdd_on(intel_dp);
	intel_edp_backlight_off(intel_dp);
	intel_dp_sink_dpms(intel_dp, DRM_MODE_DPMS_OFF);
	intel_edp_panel_off(intel_dp);

	/* cpu edp my only be disable _after_ the cpu pipe/plane is disabled. */
	if (!(port == PORT_A || IS_VALLEYVIEW(dev)))
		intel_dp_link_down(intel_dp);
}

static void intel_post_disable_dp(struct intel_encoder *encoder)
{
	struct intel_dp *intel_dp = enc_to_intel_dp(&encoder->base);
	enum port port = dp_to_dig_port(intel_dp)->port;
	struct drm_device *dev = encoder->base.dev;

	if (port == PORT_A || IS_VALLEYVIEW(dev)) {
		intel_dp_link_down(intel_dp);
		if (!IS_VALLEYVIEW(dev))
			ironlake_edp_pll_off(intel_dp);
	}
}

static void intel_enable_dp(struct intel_encoder *encoder)
{
	struct intel_dp *intel_dp = enc_to_intel_dp(&encoder->base);
	struct drm_device *dev = encoder->base.dev;
	struct drm_i915_private *dev_priv = dev->dev_private;
	uint32_t dp_reg = I915_READ(intel_dp->output_reg);

	if (WARN_ON(dp_reg & DP_PORT_EN))
		return;

	intel_edp_panel_vdd_on(intel_dp);
	intel_dp_sink_dpms(intel_dp, DRM_MODE_DPMS_ON);
	intel_dp_start_link_train(intel_dp);
	intel_edp_panel_on(intel_dp);
	edp_panel_vdd_off(intel_dp, true);
	intel_dp_complete_link_train(intel_dp);
	intel_dp_stop_link_train(intel_dp);
}

static void g4x_enable_dp(struct intel_encoder *encoder)
{
	struct intel_dp *intel_dp = enc_to_intel_dp(&encoder->base);

	intel_enable_dp(encoder);
	intel_edp_backlight_on(intel_dp);
}

static void vlv_enable_dp(struct intel_encoder *encoder)
{
	struct intel_dp *intel_dp = enc_to_intel_dp(&encoder->base);

	intel_edp_backlight_on(intel_dp);
}

static void g4x_pre_enable_dp(struct intel_encoder *encoder)
{
	struct intel_dp *intel_dp = enc_to_intel_dp(&encoder->base);
	struct intel_digital_port *dport = dp_to_dig_port(intel_dp);

	if (dport->port == PORT_A)
		ironlake_edp_pll_on(intel_dp);
}

static void vlv_pre_enable_dp(struct intel_encoder *encoder)
{
	struct intel_dp *intel_dp = enc_to_intel_dp(&encoder->base);
	struct intel_digital_port *dport = dp_to_dig_port(intel_dp);
	struct drm_device *dev = encoder->base.dev;
	struct drm_i915_private *dev_priv = dev->dev_private;
	struct intel_crtc *intel_crtc = to_intel_crtc(encoder->base.crtc);
	enum dpio_channel port = vlv_dport_to_channel(dport);
	int pipe = intel_crtc->pipe;
	struct edp_power_seq power_seq;
	u32 val;

	mutex_lock(&dev_priv->dpio_lock);

	val = vlv_dpio_read(dev_priv, pipe, VLV_PCS01_DW8(port));
	val = 0;
	if (pipe)
		val |= (1<<21);
	else
		val &= ~(1<<21);
	val |= 0x001000c4;
	vlv_dpio_write(dev_priv, pipe, VLV_PCS_DW8(port), val);
	vlv_dpio_write(dev_priv, pipe, VLV_PCS_DW14(port), 0x00760018);
	vlv_dpio_write(dev_priv, pipe, VLV_PCS_DW23(port), 0x00400888);

	mutex_unlock(&dev_priv->dpio_lock);

	if (is_edp(intel_dp)) {
		/* init power sequencer on this pipe and port */
		intel_dp_init_panel_power_sequencer(dev, intel_dp, &power_seq);
		intel_dp_init_panel_power_sequencer_registers(dev, intel_dp,
							      &power_seq);
	}

	intel_enable_dp(encoder);

	vlv_wait_port_ready(dev_priv, dport);
}

static void vlv_dp_pre_pll_enable(struct intel_encoder *encoder)
{
	struct intel_digital_port *dport = enc_to_dig_port(&encoder->base);
	struct drm_device *dev = encoder->base.dev;
	struct drm_i915_private *dev_priv = dev->dev_private;
	struct intel_crtc *intel_crtc =
		to_intel_crtc(encoder->base.crtc);
	enum dpio_channel port = vlv_dport_to_channel(dport);
	int pipe = intel_crtc->pipe;

	/* Program Tx lane resets to default */
	mutex_lock(&dev_priv->dpio_lock);
	vlv_dpio_write(dev_priv, pipe, VLV_PCS_DW0(port),
			 DPIO_PCS_TX_LANE2_RESET |
			 DPIO_PCS_TX_LANE1_RESET);
	vlv_dpio_write(dev_priv, pipe, VLV_PCS_DW1(port),
			 DPIO_PCS_CLK_CRI_RXEB_EIOS_EN |
			 DPIO_PCS_CLK_CRI_RXDIGFILTSG_EN |
			 (1<<DPIO_PCS_CLK_DATAWIDTH_SHIFT) |
				 DPIO_PCS_CLK_SOFT_RESET);

	/* Fix up inter-pair skew failure */
	vlv_dpio_write(dev_priv, pipe, VLV_PCS_DW12(port), 0x00750f00);
	vlv_dpio_write(dev_priv, pipe, VLV_TX_DW11(port), 0x00001500);
	vlv_dpio_write(dev_priv, pipe, VLV_TX_DW14(port), 0x40400000);
	mutex_unlock(&dev_priv->dpio_lock);
}

/*
 * Native read with retry for link status and receiver capability reads for
 * cases where the sink may still be asleep.
 *
 * Sinks are *supposed* to come up within 1ms from an off state, but we're also
 * supposed to retry 3 times per the spec.
 */
static ssize_t
intel_dp_dpcd_read_wake(struct drm_dp_aux *aux, unsigned int offset,
			void *buffer, size_t size)
{
	ssize_t ret;
	int i;

	for (i = 0; i < 3; i++) {
		ret = drm_dp_dpcd_read(aux, offset, buffer, size);
		if (ret == size)
			return ret;
		msleep(1);
	}

	return ret;
}

/*
 * Fetch AUX CH registers 0x202 - 0x207 which contain
 * link status information
 */
static bool
intel_dp_get_link_status(struct intel_dp *intel_dp, uint8_t link_status[DP_LINK_STATUS_SIZE])
{
	return intel_dp_dpcd_read_wake(&intel_dp->aux,
				       DP_LANE0_1_STATUS,
				       link_status,
				       DP_LINK_STATUS_SIZE) == DP_LINK_STATUS_SIZE;
}

/*
 * These are source-specific values; current Intel hardware supports
 * a maximum voltage of 800mV and a maximum pre-emphasis of 6dB
 */

static uint8_t
intel_dp_voltage_max(struct intel_dp *intel_dp)
{
	struct drm_device *dev = intel_dp_to_dev(intel_dp);
	enum port port = dp_to_dig_port(intel_dp)->port;

	if (IS_VALLEYVIEW(dev) || IS_BROADWELL(dev))
		return DP_TRAIN_VOLTAGE_SWING_1200;
	else if (IS_GEN7(dev) && port == PORT_A)
		return DP_TRAIN_VOLTAGE_SWING_800;
	else if (HAS_PCH_CPT(dev) && port != PORT_A)
		return DP_TRAIN_VOLTAGE_SWING_1200;
	else
		return DP_TRAIN_VOLTAGE_SWING_800;
}

static uint8_t
intel_dp_pre_emphasis_max(struct intel_dp *intel_dp, uint8_t voltage_swing)
{
	struct drm_device *dev = intel_dp_to_dev(intel_dp);
	enum port port = dp_to_dig_port(intel_dp)->port;

	if (IS_BROADWELL(dev)) {
		switch (voltage_swing & DP_TRAIN_VOLTAGE_SWING_MASK) {
		case DP_TRAIN_VOLTAGE_SWING_400:
		case DP_TRAIN_VOLTAGE_SWING_600:
			return DP_TRAIN_PRE_EMPHASIS_6;
		case DP_TRAIN_VOLTAGE_SWING_800:
			return DP_TRAIN_PRE_EMPHASIS_3_5;
		case DP_TRAIN_VOLTAGE_SWING_1200:
		default:
			return DP_TRAIN_PRE_EMPHASIS_0;
		}
	} else if (IS_HASWELL(dev)) {
		switch (voltage_swing & DP_TRAIN_VOLTAGE_SWING_MASK) {
		case DP_TRAIN_VOLTAGE_SWING_400:
			return DP_TRAIN_PRE_EMPHASIS_9_5;
		case DP_TRAIN_VOLTAGE_SWING_600:
			return DP_TRAIN_PRE_EMPHASIS_6;
		case DP_TRAIN_VOLTAGE_SWING_800:
			return DP_TRAIN_PRE_EMPHASIS_3_5;
		case DP_TRAIN_VOLTAGE_SWING_1200:
		default:
			return DP_TRAIN_PRE_EMPHASIS_0;
		}
	} else if (IS_VALLEYVIEW(dev)) {
		switch (voltage_swing & DP_TRAIN_VOLTAGE_SWING_MASK) {
		case DP_TRAIN_VOLTAGE_SWING_400:
			return DP_TRAIN_PRE_EMPHASIS_9_5;
		case DP_TRAIN_VOLTAGE_SWING_600:
			return DP_TRAIN_PRE_EMPHASIS_6;
		case DP_TRAIN_VOLTAGE_SWING_800:
			return DP_TRAIN_PRE_EMPHASIS_3_5;
		case DP_TRAIN_VOLTAGE_SWING_1200:
		default:
			return DP_TRAIN_PRE_EMPHASIS_0;
		}
	} else if (IS_GEN7(dev) && port == PORT_A) {
		switch (voltage_swing & DP_TRAIN_VOLTAGE_SWING_MASK) {
		case DP_TRAIN_VOLTAGE_SWING_400:
			return DP_TRAIN_PRE_EMPHASIS_6;
		case DP_TRAIN_VOLTAGE_SWING_600:
		case DP_TRAIN_VOLTAGE_SWING_800:
			return DP_TRAIN_PRE_EMPHASIS_3_5;
		default:
			return DP_TRAIN_PRE_EMPHASIS_0;
		}
	} else {
		switch (voltage_swing & DP_TRAIN_VOLTAGE_SWING_MASK) {
		case DP_TRAIN_VOLTAGE_SWING_400:
			return DP_TRAIN_PRE_EMPHASIS_6;
		case DP_TRAIN_VOLTAGE_SWING_600:
			return DP_TRAIN_PRE_EMPHASIS_6;
		case DP_TRAIN_VOLTAGE_SWING_800:
			return DP_TRAIN_PRE_EMPHASIS_3_5;
		case DP_TRAIN_VOLTAGE_SWING_1200:
		default:
			return DP_TRAIN_PRE_EMPHASIS_0;
		}
	}
}

static uint32_t intel_vlv_signal_levels(struct intel_dp *intel_dp)
{
	struct drm_device *dev = intel_dp_to_dev(intel_dp);
	struct drm_i915_private *dev_priv = dev->dev_private;
	struct intel_digital_port *dport = dp_to_dig_port(intel_dp);
	struct intel_crtc *intel_crtc =
		to_intel_crtc(dport->base.base.crtc);
	unsigned long demph_reg_value, preemph_reg_value,
		uniqtranscale_reg_value;
	uint8_t train_set = intel_dp->train_set[0];
	enum dpio_channel port = vlv_dport_to_channel(dport);
	int pipe = intel_crtc->pipe;

	switch (train_set & DP_TRAIN_PRE_EMPHASIS_MASK) {
	case DP_TRAIN_PRE_EMPHASIS_0:
		preemph_reg_value = 0x0004000;
		switch (train_set & DP_TRAIN_VOLTAGE_SWING_MASK) {
		case DP_TRAIN_VOLTAGE_SWING_400:
			demph_reg_value = 0x2B405555;
			uniqtranscale_reg_value = 0x552AB83A;
			break;
		case DP_TRAIN_VOLTAGE_SWING_600:
			demph_reg_value = 0x2B404040;
			uniqtranscale_reg_value = 0x5548B83A;
			break;
		case DP_TRAIN_VOLTAGE_SWING_800:
			demph_reg_value = 0x2B245555;
			uniqtranscale_reg_value = 0x5560B83A;
			break;
		case DP_TRAIN_VOLTAGE_SWING_1200:
			demph_reg_value = 0x2B405555;
			uniqtranscale_reg_value = 0x5598DA3A;
			break;
		default:
			return 0;
		}
		break;
	case DP_TRAIN_PRE_EMPHASIS_3_5:
		preemph_reg_value = 0x0002000;
		switch (train_set & DP_TRAIN_VOLTAGE_SWING_MASK) {
		case DP_TRAIN_VOLTAGE_SWING_400:
			demph_reg_value = 0x2B404040;
			uniqtranscale_reg_value = 0x5552B83A;
			break;
		case DP_TRAIN_VOLTAGE_SWING_600:
			demph_reg_value = 0x2B404848;
			uniqtranscale_reg_value = 0x5580B83A;
			break;
		case DP_TRAIN_VOLTAGE_SWING_800:
			demph_reg_value = 0x2B404040;
			uniqtranscale_reg_value = 0x55ADDA3A;
			break;
		default:
			return 0;
		}
		break;
	case DP_TRAIN_PRE_EMPHASIS_6:
		preemph_reg_value = 0x0000000;
		switch (train_set & DP_TRAIN_VOLTAGE_SWING_MASK) {
		case DP_TRAIN_VOLTAGE_SWING_400:
			demph_reg_value = 0x2B305555;
			uniqtranscale_reg_value = 0x5570B83A;
			break;
		case DP_TRAIN_VOLTAGE_SWING_600:
			demph_reg_value = 0x2B2B4040;
			uniqtranscale_reg_value = 0x55ADDA3A;
			break;
		default:
			return 0;
		}
		break;
	case DP_TRAIN_PRE_EMPHASIS_9_5:
		preemph_reg_value = 0x0006000;
		switch (train_set & DP_TRAIN_VOLTAGE_SWING_MASK) {
		case DP_TRAIN_VOLTAGE_SWING_400:
			demph_reg_value = 0x1B405555;
			uniqtranscale_reg_value = 0x55ADDA3A;
			break;
		default:
			return 0;
		}
		break;
	default:
		return 0;
	}

	mutex_lock(&dev_priv->dpio_lock);
	vlv_dpio_write(dev_priv, pipe, VLV_TX_DW5(port), 0x00000000);
	vlv_dpio_write(dev_priv, pipe, VLV_TX_DW4(port), demph_reg_value);
	vlv_dpio_write(dev_priv, pipe, VLV_TX_DW2(port),
			 uniqtranscale_reg_value);
	vlv_dpio_write(dev_priv, pipe, VLV_TX_DW3(port), 0x0C782040);
	vlv_dpio_write(dev_priv, pipe, VLV_PCS_DW11(port), 0x00030000);
	vlv_dpio_write(dev_priv, pipe, VLV_PCS_DW9(port), preemph_reg_value);
	vlv_dpio_write(dev_priv, pipe, VLV_TX_DW5(port), 0x80000000);
	mutex_unlock(&dev_priv->dpio_lock);

	return 0;
}

static void
intel_get_adjust_train(struct intel_dp *intel_dp,
		       const uint8_t link_status[DP_LINK_STATUS_SIZE])
{
	uint8_t v = 0;
	uint8_t p = 0;
	int lane;
	uint8_t voltage_max;
	uint8_t preemph_max;

	for (lane = 0; lane < intel_dp->lane_count; lane++) {
		uint8_t this_v = drm_dp_get_adjust_request_voltage(link_status, lane);
		uint8_t this_p = drm_dp_get_adjust_request_pre_emphasis(link_status, lane);

		if (this_v > v)
			v = this_v;
		if (this_p > p)
			p = this_p;
	}

	voltage_max = intel_dp_voltage_max(intel_dp);
	if (v >= voltage_max)
		v = voltage_max | DP_TRAIN_MAX_SWING_REACHED;

	preemph_max = intel_dp_pre_emphasis_max(intel_dp, v);
	if (p >= preemph_max)
		p = preemph_max | DP_TRAIN_MAX_PRE_EMPHASIS_REACHED;

	for (lane = 0; lane < 4; lane++)
		intel_dp->train_set[lane] = v | p;
}

static uint32_t
intel_gen4_signal_levels(uint8_t train_set)
{
	uint32_t	signal_levels = 0;

	switch (train_set & DP_TRAIN_VOLTAGE_SWING_MASK) {
	case DP_TRAIN_VOLTAGE_SWING_400:
	default:
		signal_levels |= DP_VOLTAGE_0_4;
		break;
	case DP_TRAIN_VOLTAGE_SWING_600:
		signal_levels |= DP_VOLTAGE_0_6;
		break;
	case DP_TRAIN_VOLTAGE_SWING_800:
		signal_levels |= DP_VOLTAGE_0_8;
		break;
	case DP_TRAIN_VOLTAGE_SWING_1200:
		signal_levels |= DP_VOLTAGE_1_2;
		break;
	}
	switch (train_set & DP_TRAIN_PRE_EMPHASIS_MASK) {
	case DP_TRAIN_PRE_EMPHASIS_0:
	default:
		signal_levels |= DP_PRE_EMPHASIS_0;
		break;
	case DP_TRAIN_PRE_EMPHASIS_3_5:
		signal_levels |= DP_PRE_EMPHASIS_3_5;
		break;
	case DP_TRAIN_PRE_EMPHASIS_6:
		signal_levels |= DP_PRE_EMPHASIS_6;
		break;
	case DP_TRAIN_PRE_EMPHASIS_9_5:
		signal_levels |= DP_PRE_EMPHASIS_9_5;
		break;
	}
	return signal_levels;
}

/* Gen6's DP voltage swing and pre-emphasis control */
static uint32_t
intel_gen6_edp_signal_levels(uint8_t train_set)
{
	int signal_levels = train_set & (DP_TRAIN_VOLTAGE_SWING_MASK |
					 DP_TRAIN_PRE_EMPHASIS_MASK);
	switch (signal_levels) {
	case DP_TRAIN_VOLTAGE_SWING_400 | DP_TRAIN_PRE_EMPHASIS_0:
	case DP_TRAIN_VOLTAGE_SWING_600 | DP_TRAIN_PRE_EMPHASIS_0:
		return EDP_LINK_TRAIN_400_600MV_0DB_SNB_B;
	case DP_TRAIN_VOLTAGE_SWING_400 | DP_TRAIN_PRE_EMPHASIS_3_5:
		return EDP_LINK_TRAIN_400MV_3_5DB_SNB_B;
	case DP_TRAIN_VOLTAGE_SWING_400 | DP_TRAIN_PRE_EMPHASIS_6:
	case DP_TRAIN_VOLTAGE_SWING_600 | DP_TRAIN_PRE_EMPHASIS_6:
		return EDP_LINK_TRAIN_400_600MV_6DB_SNB_B;
	case DP_TRAIN_VOLTAGE_SWING_600 | DP_TRAIN_PRE_EMPHASIS_3_5:
	case DP_TRAIN_VOLTAGE_SWING_800 | DP_TRAIN_PRE_EMPHASIS_3_5:
		return EDP_LINK_TRAIN_600_800MV_3_5DB_SNB_B;
	case DP_TRAIN_VOLTAGE_SWING_800 | DP_TRAIN_PRE_EMPHASIS_0:
	case DP_TRAIN_VOLTAGE_SWING_1200 | DP_TRAIN_PRE_EMPHASIS_0:
		return EDP_LINK_TRAIN_800_1200MV_0DB_SNB_B;
	default:
		DRM_DEBUG_KMS("Unsupported voltage swing/pre-emphasis level:"
			      "0x%x\n", signal_levels);
		return EDP_LINK_TRAIN_400_600MV_0DB_SNB_B;
	}
}

/* Gen7's DP voltage swing and pre-emphasis control */
static uint32_t
intel_gen7_edp_signal_levels(uint8_t train_set)
{
	int signal_levels = train_set & (DP_TRAIN_VOLTAGE_SWING_MASK |
					 DP_TRAIN_PRE_EMPHASIS_MASK);
	switch (signal_levels) {
	case DP_TRAIN_VOLTAGE_SWING_400 | DP_TRAIN_PRE_EMPHASIS_0:
		return EDP_LINK_TRAIN_400MV_0DB_IVB;
	case DP_TRAIN_VOLTAGE_SWING_400 | DP_TRAIN_PRE_EMPHASIS_3_5:
		return EDP_LINK_TRAIN_400MV_3_5DB_IVB;
	case DP_TRAIN_VOLTAGE_SWING_400 | DP_TRAIN_PRE_EMPHASIS_6:
		return EDP_LINK_TRAIN_400MV_6DB_IVB;

	case DP_TRAIN_VOLTAGE_SWING_600 | DP_TRAIN_PRE_EMPHASIS_0:
		return EDP_LINK_TRAIN_600MV_0DB_IVB;
	case DP_TRAIN_VOLTAGE_SWING_600 | DP_TRAIN_PRE_EMPHASIS_3_5:
		return EDP_LINK_TRAIN_600MV_3_5DB_IVB;

	case DP_TRAIN_VOLTAGE_SWING_800 | DP_TRAIN_PRE_EMPHASIS_0:
		return EDP_LINK_TRAIN_800MV_0DB_IVB;
	case DP_TRAIN_VOLTAGE_SWING_800 | DP_TRAIN_PRE_EMPHASIS_3_5:
		return EDP_LINK_TRAIN_800MV_3_5DB_IVB;

	default:
		DRM_DEBUG_KMS("Unsupported voltage swing/pre-emphasis level:"
			      "0x%x\n", signal_levels);
		return EDP_LINK_TRAIN_500MV_0DB_IVB;
	}
}

/* Gen7.5's (HSW) DP voltage swing and pre-emphasis control */
static uint32_t
intel_hsw_signal_levels(uint8_t train_set)
{
	int signal_levels = train_set & (DP_TRAIN_VOLTAGE_SWING_MASK |
					 DP_TRAIN_PRE_EMPHASIS_MASK);
	switch (signal_levels) {
	case DP_TRAIN_VOLTAGE_SWING_400 | DP_TRAIN_PRE_EMPHASIS_0:
		return DDI_BUF_EMP_400MV_0DB_HSW;
	case DP_TRAIN_VOLTAGE_SWING_400 | DP_TRAIN_PRE_EMPHASIS_3_5:
		return DDI_BUF_EMP_400MV_3_5DB_HSW;
	case DP_TRAIN_VOLTAGE_SWING_400 | DP_TRAIN_PRE_EMPHASIS_6:
		return DDI_BUF_EMP_400MV_6DB_HSW;
	case DP_TRAIN_VOLTAGE_SWING_400 | DP_TRAIN_PRE_EMPHASIS_9_5:
		return DDI_BUF_EMP_400MV_9_5DB_HSW;

	case DP_TRAIN_VOLTAGE_SWING_600 | DP_TRAIN_PRE_EMPHASIS_0:
		return DDI_BUF_EMP_600MV_0DB_HSW;
	case DP_TRAIN_VOLTAGE_SWING_600 | DP_TRAIN_PRE_EMPHASIS_3_5:
		return DDI_BUF_EMP_600MV_3_5DB_HSW;
	case DP_TRAIN_VOLTAGE_SWING_600 | DP_TRAIN_PRE_EMPHASIS_6:
		return DDI_BUF_EMP_600MV_6DB_HSW;

	case DP_TRAIN_VOLTAGE_SWING_800 | DP_TRAIN_PRE_EMPHASIS_0:
		return DDI_BUF_EMP_800MV_0DB_HSW;
	case DP_TRAIN_VOLTAGE_SWING_800 | DP_TRAIN_PRE_EMPHASIS_3_5:
		return DDI_BUF_EMP_800MV_3_5DB_HSW;
	default:
		DRM_DEBUG_KMS("Unsupported voltage swing/pre-emphasis level:"
			      "0x%x\n", signal_levels);
		return DDI_BUF_EMP_400MV_0DB_HSW;
	}
}

static uint32_t
intel_bdw_signal_levels(uint8_t train_set)
{
	int signal_levels = train_set & (DP_TRAIN_VOLTAGE_SWING_MASK |
					 DP_TRAIN_PRE_EMPHASIS_MASK);
	switch (signal_levels) {
	case DP_TRAIN_VOLTAGE_SWING_400 | DP_TRAIN_PRE_EMPHASIS_0:
		return DDI_BUF_EMP_400MV_0DB_BDW;	/* Sel0 */
	case DP_TRAIN_VOLTAGE_SWING_400 | DP_TRAIN_PRE_EMPHASIS_3_5:
		return DDI_BUF_EMP_400MV_3_5DB_BDW;	/* Sel1 */
	case DP_TRAIN_VOLTAGE_SWING_400 | DP_TRAIN_PRE_EMPHASIS_6:
		return DDI_BUF_EMP_400MV_6DB_BDW;	/* Sel2 */

	case DP_TRAIN_VOLTAGE_SWING_600 | DP_TRAIN_PRE_EMPHASIS_0:
		return DDI_BUF_EMP_600MV_0DB_BDW;	/* Sel3 */
	case DP_TRAIN_VOLTAGE_SWING_600 | DP_TRAIN_PRE_EMPHASIS_3_5:
		return DDI_BUF_EMP_600MV_3_5DB_BDW;	/* Sel4 */
	case DP_TRAIN_VOLTAGE_SWING_600 | DP_TRAIN_PRE_EMPHASIS_6:
		return DDI_BUF_EMP_600MV_6DB_BDW;	/* Sel5 */

	case DP_TRAIN_VOLTAGE_SWING_800 | DP_TRAIN_PRE_EMPHASIS_0:
		return DDI_BUF_EMP_800MV_0DB_BDW;	/* Sel6 */
	case DP_TRAIN_VOLTAGE_SWING_800 | DP_TRAIN_PRE_EMPHASIS_3_5:
		return DDI_BUF_EMP_800MV_3_5DB_BDW;	/* Sel7 */

	case DP_TRAIN_VOLTAGE_SWING_1200 | DP_TRAIN_PRE_EMPHASIS_0:
		return DDI_BUF_EMP_1200MV_0DB_BDW;	/* Sel8 */

	default:
		DRM_DEBUG_KMS("Unsupported voltage swing/pre-emphasis level:"
			      "0x%x\n", signal_levels);
		return DDI_BUF_EMP_400MV_0DB_BDW;	/* Sel0 */
	}
}

/* Properly updates "DP" with the correct signal levels. */
static void
intel_dp_set_signal_levels(struct intel_dp *intel_dp, uint32_t *DP)
{
	struct intel_digital_port *intel_dig_port = dp_to_dig_port(intel_dp);
	enum port port = intel_dig_port->port;
	struct drm_device *dev = intel_dig_port->base.base.dev;
	uint32_t signal_levels, mask;
	uint8_t train_set = intel_dp->train_set[0];

	if (IS_BROADWELL(dev)) {
		signal_levels = intel_bdw_signal_levels(train_set);
		mask = DDI_BUF_EMP_MASK;
	} else if (IS_HASWELL(dev)) {
		signal_levels = intel_hsw_signal_levels(train_set);
		mask = DDI_BUF_EMP_MASK;
	} else if (IS_VALLEYVIEW(dev)) {
		signal_levels = intel_vlv_signal_levels(intel_dp);
		mask = 0;
	} else if (IS_GEN7(dev) && port == PORT_A) {
		signal_levels = intel_gen7_edp_signal_levels(train_set);
		mask = EDP_LINK_TRAIN_VOL_EMP_MASK_IVB;
	} else if (IS_GEN6(dev) && port == PORT_A) {
		signal_levels = intel_gen6_edp_signal_levels(train_set);
		mask = EDP_LINK_TRAIN_VOL_EMP_MASK_SNB;
	} else {
		signal_levels = intel_gen4_signal_levels(train_set);
		mask = DP_VOLTAGE_MASK | DP_PRE_EMPHASIS_MASK;
	}

	DRM_DEBUG_KMS("Using signal levels %08x\n", signal_levels);

	*DP = (*DP & ~mask) | signal_levels;
}

static bool
intel_dp_set_link_train(struct intel_dp *intel_dp,
			uint32_t *DP,
			uint8_t dp_train_pat)
{
	struct intel_digital_port *intel_dig_port = dp_to_dig_port(intel_dp);
	struct drm_device *dev = intel_dig_port->base.base.dev;
	struct drm_i915_private *dev_priv = dev->dev_private;
	enum port port = intel_dig_port->port;
	uint8_t buf[sizeof(intel_dp->train_set) + 1];
	int ret, len;

	if (HAS_DDI(dev)) {
		uint32_t temp = I915_READ(DP_TP_CTL(port));

		if (dp_train_pat & DP_LINK_SCRAMBLING_DISABLE)
			temp |= DP_TP_CTL_SCRAMBLE_DISABLE;
		else
			temp &= ~DP_TP_CTL_SCRAMBLE_DISABLE;

		temp &= ~DP_TP_CTL_LINK_TRAIN_MASK;
		switch (dp_train_pat & DP_TRAINING_PATTERN_MASK) {
		case DP_TRAINING_PATTERN_DISABLE:
			temp |= DP_TP_CTL_LINK_TRAIN_NORMAL;

			break;
		case DP_TRAINING_PATTERN_1:
			temp |= DP_TP_CTL_LINK_TRAIN_PAT1;
			break;
		case DP_TRAINING_PATTERN_2:
			temp |= DP_TP_CTL_LINK_TRAIN_PAT2;
			break;
		case DP_TRAINING_PATTERN_3:
			temp |= DP_TP_CTL_LINK_TRAIN_PAT3;
			break;
		}
		I915_WRITE(DP_TP_CTL(port), temp);

	} else if (HAS_PCH_CPT(dev) && (IS_GEN7(dev) || port != PORT_A)) {
		*DP &= ~DP_LINK_TRAIN_MASK_CPT;

		switch (dp_train_pat & DP_TRAINING_PATTERN_MASK) {
		case DP_TRAINING_PATTERN_DISABLE:
			*DP |= DP_LINK_TRAIN_OFF_CPT;
			break;
		case DP_TRAINING_PATTERN_1:
			*DP |= DP_LINK_TRAIN_PAT_1_CPT;
			break;
		case DP_TRAINING_PATTERN_2:
			*DP |= DP_LINK_TRAIN_PAT_2_CPT;
			break;
		case DP_TRAINING_PATTERN_3:
			DRM_ERROR("DP training pattern 3 not supported\n");
			*DP |= DP_LINK_TRAIN_PAT_2_CPT;
			break;
		}

	} else {
		*DP &= ~DP_LINK_TRAIN_MASK;

		switch (dp_train_pat & DP_TRAINING_PATTERN_MASK) {
		case DP_TRAINING_PATTERN_DISABLE:
			*DP |= DP_LINK_TRAIN_OFF;
			break;
		case DP_TRAINING_PATTERN_1:
			*DP |= DP_LINK_TRAIN_PAT_1;
			break;
		case DP_TRAINING_PATTERN_2:
			*DP |= DP_LINK_TRAIN_PAT_2;
			break;
		case DP_TRAINING_PATTERN_3:
			DRM_ERROR("DP training pattern 3 not supported\n");
			*DP |= DP_LINK_TRAIN_PAT_2;
			break;
		}
	}

	I915_WRITE(intel_dp->output_reg, *DP);
	POSTING_READ(intel_dp->output_reg);

	buf[0] = dp_train_pat;
	if ((dp_train_pat & DP_TRAINING_PATTERN_MASK) ==
	    DP_TRAINING_PATTERN_DISABLE) {
		/* don't write DP_TRAINING_LANEx_SET on disable */
		len = 1;
	} else {
		/* DP_TRAINING_LANEx_SET follow DP_TRAINING_PATTERN_SET */
		memcpy(buf + 1, intel_dp->train_set, intel_dp->lane_count);
		len = intel_dp->lane_count + 1;
	}

	ret = drm_dp_dpcd_write(&intel_dp->aux, DP_TRAINING_PATTERN_SET,
				buf, len);

	return ret == len;
}

static bool
intel_dp_reset_link_train(struct intel_dp *intel_dp, uint32_t *DP,
			uint8_t dp_train_pat)
{
	memset(intel_dp->train_set, 0, sizeof(intel_dp->train_set));
	intel_dp_set_signal_levels(intel_dp, DP);
	return intel_dp_set_link_train(intel_dp, DP, dp_train_pat);
}

static bool
intel_dp_update_link_train(struct intel_dp *intel_dp, uint32_t *DP,
			   const uint8_t link_status[DP_LINK_STATUS_SIZE])
{
	struct intel_digital_port *intel_dig_port = dp_to_dig_port(intel_dp);
	struct drm_device *dev = intel_dig_port->base.base.dev;
	struct drm_i915_private *dev_priv = dev->dev_private;
	int ret;

	intel_get_adjust_train(intel_dp, link_status);
	intel_dp_set_signal_levels(intel_dp, DP);

	I915_WRITE(intel_dp->output_reg, *DP);
	POSTING_READ(intel_dp->output_reg);

	ret = drm_dp_dpcd_write(&intel_dp->aux, DP_TRAINING_LANE0_SET,
				intel_dp->train_set, intel_dp->lane_count);

	return ret == intel_dp->lane_count;
}

static void intel_dp_set_idle_link_train(struct intel_dp *intel_dp)
{
	struct intel_digital_port *intel_dig_port = dp_to_dig_port(intel_dp);
	struct drm_device *dev = intel_dig_port->base.base.dev;
	struct drm_i915_private *dev_priv = dev->dev_private;
	enum port port = intel_dig_port->port;
	uint32_t val;

	if (!HAS_DDI(dev))
		return;

	val = I915_READ(DP_TP_CTL(port));
	val &= ~DP_TP_CTL_LINK_TRAIN_MASK;
	val |= DP_TP_CTL_LINK_TRAIN_IDLE;
	I915_WRITE(DP_TP_CTL(port), val);

	/*
	 * On PORT_A we can have only eDP in SST mode. There the only reason
	 * we need to set idle transmission mode is to work around a HW issue
	 * where we enable the pipe while not in idle link-training mode.
	 * In this case there is requirement to wait for a minimum number of
	 * idle patterns to be sent.
	 */
	if (port == PORT_A)
		return;

	if (wait_for((I915_READ(DP_TP_STATUS(port)) & DP_TP_STATUS_IDLE_DONE),
		     1))
		DRM_ERROR("Timed out waiting for DP idle patterns\n");
}

/* Enable corresponding port and start training pattern 1 */
void
intel_dp_start_link_train(struct intel_dp *intel_dp)
{
	struct drm_encoder *encoder = &dp_to_dig_port(intel_dp)->base.base;
	struct drm_device *dev = encoder->dev;
	int i;
	uint8_t voltage;
	int voltage_tries, loop_tries;
	uint32_t DP = intel_dp->DP;
	uint8_t link_config[2];

	if (HAS_DDI(dev))
		intel_ddi_prepare_link_retrain(encoder);

	/* Write the link configuration data */
	link_config[0] = intel_dp->link_bw;
	link_config[1] = intel_dp->lane_count;
	if (drm_dp_enhanced_frame_cap(intel_dp->dpcd))
		link_config[1] |= DP_LANE_COUNT_ENHANCED_FRAME_EN;
	drm_dp_dpcd_write(&intel_dp->aux, DP_LINK_BW_SET, link_config, 2);

	link_config[0] = 0;
	link_config[1] = DP_SET_ANSI_8B10B;
	drm_dp_dpcd_write(&intel_dp->aux, DP_DOWNSPREAD_CTRL, link_config, 2);

	DP |= DP_PORT_EN;

	/* clock recovery */
	if (!intel_dp_reset_link_train(intel_dp, &DP,
				       DP_TRAINING_PATTERN_1 |
				       DP_LINK_SCRAMBLING_DISABLE)) {
		DRM_ERROR("failed to enable link training\n");
		return;
	}

	voltage = 0xff;
	voltage_tries = 0;
	loop_tries = 0;
	for (;;) {
		uint8_t link_status[DP_LINK_STATUS_SIZE];

		drm_dp_link_train_clock_recovery_delay(intel_dp->dpcd);
		if (!intel_dp_get_link_status(intel_dp, link_status)) {
			DRM_ERROR("failed to get link status\n");
			break;
		}

		if (drm_dp_clock_recovery_ok(link_status, intel_dp->lane_count)) {
			DRM_DEBUG_KMS("clock recovery OK\n");
			break;
		}

		/* Check to see if we've tried the max voltage */
		for (i = 0; i < intel_dp->lane_count; i++)
			if ((intel_dp->train_set[i] & DP_TRAIN_MAX_SWING_REACHED) == 0)
				break;
		if (i == intel_dp->lane_count) {
			++loop_tries;
			if (loop_tries == 5) {
				DRM_ERROR("too many full retries, give up\n");
				break;
			}
			intel_dp_reset_link_train(intel_dp, &DP,
						  DP_TRAINING_PATTERN_1 |
						  DP_LINK_SCRAMBLING_DISABLE);
			voltage_tries = 0;
			continue;
		}

		/* Check to see if we've tried the same voltage 5 times */
		if ((intel_dp->train_set[0] & DP_TRAIN_VOLTAGE_SWING_MASK) == voltage) {
			++voltage_tries;
			if (voltage_tries == 5) {
				DRM_ERROR("too many voltage retries, give up\n");
				break;
			}
		} else
			voltage_tries = 0;
		voltage = intel_dp->train_set[0] & DP_TRAIN_VOLTAGE_SWING_MASK;

		/* Update training set as requested by target */
		if (!intel_dp_update_link_train(intel_dp, &DP, link_status)) {
			DRM_ERROR("failed to update link training\n");
			break;
		}
	}

	intel_dp->DP = DP;
}

void
intel_dp_complete_link_train(struct intel_dp *intel_dp)
{
	bool channel_eq = false;
	int tries, cr_tries;
	uint32_t DP = intel_dp->DP;
	uint32_t training_pattern = DP_TRAINING_PATTERN_2;

	/* Training Pattern 3 for HBR2 ot 1.2 devices that support it*/
	if (intel_dp->link_bw == DP_LINK_BW_5_4 || intel_dp->use_tps3)
		training_pattern = DP_TRAINING_PATTERN_3;

	/* channel equalization */
	if (!intel_dp_set_link_train(intel_dp, &DP,
				     training_pattern |
				     DP_LINK_SCRAMBLING_DISABLE)) {
		DRM_ERROR("failed to start channel equalization\n");
		return;
	}

	tries = 0;
	cr_tries = 0;
	channel_eq = false;
	for (;;) {
		uint8_t link_status[DP_LINK_STATUS_SIZE];

		if (cr_tries > 5) {
			DRM_ERROR("failed to train DP, aborting\n");
			break;
		}

		drm_dp_link_train_channel_eq_delay(intel_dp->dpcd);
		if (!intel_dp_get_link_status(intel_dp, link_status)) {
			DRM_ERROR("failed to get link status\n");
			break;
		}

		/* Make sure clock is still ok */
		if (!drm_dp_clock_recovery_ok(link_status, intel_dp->lane_count)) {
			intel_dp_start_link_train(intel_dp);
			intel_dp_set_link_train(intel_dp, &DP,
						training_pattern |
						DP_LINK_SCRAMBLING_DISABLE);
			cr_tries++;
			continue;
		}

		if (drm_dp_channel_eq_ok(link_status, intel_dp->lane_count)) {
			channel_eq = true;
			break;
		}

		/* Try 5 times, then try clock recovery if that fails */
		if (tries > 5) {
			intel_dp_link_down(intel_dp);
			intel_dp_start_link_train(intel_dp);
			intel_dp_set_link_train(intel_dp, &DP,
						training_pattern |
						DP_LINK_SCRAMBLING_DISABLE);
			tries = 0;
			cr_tries++;
			continue;
		}

		/* Update training set as requested by target */
		if (!intel_dp_update_link_train(intel_dp, &DP, link_status)) {
			DRM_ERROR("failed to update link training\n");
			break;
		}
		++tries;
	}

	intel_dp_set_idle_link_train(intel_dp);

	intel_dp->DP = DP;

	if (channel_eq)
		DRM_DEBUG_KMS("Channel EQ done. DP Training successful\n");

}

void intel_dp_stop_link_train(struct intel_dp *intel_dp)
{
	intel_dp_set_link_train(intel_dp, &intel_dp->DP,
				DP_TRAINING_PATTERN_DISABLE);
}

static void
intel_dp_link_down(struct intel_dp *intel_dp)
{
	struct intel_digital_port *intel_dig_port = dp_to_dig_port(intel_dp);
	enum port port = intel_dig_port->port;
	struct drm_device *dev = intel_dig_port->base.base.dev;
	struct drm_i915_private *dev_priv = dev->dev_private;
	struct intel_crtc *intel_crtc =
		to_intel_crtc(intel_dig_port->base.base.crtc);
	uint32_t DP = intel_dp->DP;

	/*
	 * DDI code has a strict mode set sequence and we should try to respect
	 * it, otherwise we might hang the machine in many different ways. So we
	 * really should be disabling the port only on a complete crtc_disable
	 * sequence. This function is just called under two conditions on DDI
	 * code:
	 * - Link train failed while doing crtc_enable, and on this case we
	 *   really should respect the mode set sequence and wait for a
	 *   crtc_disable.
	 * - Someone turned the monitor off and intel_dp_check_link_status
	 *   called us. We don't need to disable the whole port on this case, so
	 *   when someone turns the monitor on again,
	 *   intel_ddi_prepare_link_retrain will take care of redoing the link
	 *   train.
	 */
	if (HAS_DDI(dev))
		return;

	if (WARN_ON((I915_READ(intel_dp->output_reg) & DP_PORT_EN) == 0))
		return;

	DRM_DEBUG_KMS("\n");

	if (HAS_PCH_CPT(dev) && (IS_GEN7(dev) || port != PORT_A)) {
		DP &= ~DP_LINK_TRAIN_MASK_CPT;
		I915_WRITE(intel_dp->output_reg, DP | DP_LINK_TRAIN_PAT_IDLE_CPT);
	} else {
		DP &= ~DP_LINK_TRAIN_MASK;
		I915_WRITE(intel_dp->output_reg, DP | DP_LINK_TRAIN_PAT_IDLE);
	}
	POSTING_READ(intel_dp->output_reg);

	/* We don't really know why we're doing this */
	intel_wait_for_vblank(dev, intel_crtc->pipe);

	if (HAS_PCH_IBX(dev) &&
	    I915_READ(intel_dp->output_reg) & DP_PIPEB_SELECT) {
		struct drm_crtc *crtc = intel_dig_port->base.base.crtc;

		/* Hardware workaround: leaving our transcoder select
		 * set to transcoder B while it's off will prevent the
		 * corresponding HDMI output on transcoder A.
		 *
		 * Combine this with another hardware workaround:
		 * transcoder select bit can only be cleared while the
		 * port is enabled.
		 */
		DP &= ~DP_PIPEB_SELECT;
		I915_WRITE(intel_dp->output_reg, DP);

		/* Changes to enable or select take place the vblank
		 * after being written.
		 */
		if (WARN_ON(crtc == NULL)) {
			/* We should never try to disable a port without a crtc
			 * attached. For paranoia keep the code around for a
			 * bit. */
			POSTING_READ(intel_dp->output_reg);
			msleep(50);
		} else
			intel_wait_for_vblank(dev, intel_crtc->pipe);
	}

	DP &= ~DP_AUDIO_OUTPUT_ENABLE;
	I915_WRITE(intel_dp->output_reg, DP & ~DP_PORT_EN);
	POSTING_READ(intel_dp->output_reg);
	msleep(intel_dp->panel_power_down_delay);
}

static bool
intel_dp_get_dpcd(struct intel_dp *intel_dp)
{
	struct intel_digital_port *dig_port = dp_to_dig_port(intel_dp);
	struct drm_device *dev = dig_port->base.base.dev;
	struct drm_i915_private *dev_priv = dev->dev_private;

	char dpcd_hex_dump[sizeof(intel_dp->dpcd) * 3];

	if (intel_dp_dpcd_read_wake(&intel_dp->aux, 0x000, intel_dp->dpcd,
				    sizeof(intel_dp->dpcd)) < 0)
		return false; /* aux transfer failed */

	hex_dump_to_buffer(intel_dp->dpcd, sizeof(intel_dp->dpcd),
			   32, 1, dpcd_hex_dump, sizeof(dpcd_hex_dump), false);
	DRM_DEBUG_KMS("DPCD: %s\n", dpcd_hex_dump);

	if (intel_dp->dpcd[DP_DPCD_REV] == 0)
		return false; /* DPCD not present */

	/* Check if the panel supports PSR */
	memset(intel_dp->psr_dpcd, 0, sizeof(intel_dp->psr_dpcd));
	if (is_edp(intel_dp)) {
		intel_dp_dpcd_read_wake(&intel_dp->aux, DP_PSR_SUPPORT,
					intel_dp->psr_dpcd,
					sizeof(intel_dp->psr_dpcd));
		if (intel_dp->psr_dpcd[0] & DP_PSR_IS_SUPPORTED) {
			dev_priv->psr.sink_support = true;
			DRM_DEBUG_KMS("Detected EDP PSR Panel.\n");
		}
	}

	/* Training Pattern 3 support */
	if (intel_dp->dpcd[DP_DPCD_REV] >= 0x12 &&
	    intel_dp->dpcd[DP_MAX_LANE_COUNT] & DP_TPS3_SUPPORTED) {
		intel_dp->use_tps3 = true;
		DRM_DEBUG_KMS("Displayport TPS3 supported");
	} else
		intel_dp->use_tps3 = false;

	if (!(intel_dp->dpcd[DP_DOWNSTREAMPORT_PRESENT] &
	      DP_DWN_STRM_PORT_PRESENT))
		return true; /* native DP sink */

	if (intel_dp->dpcd[DP_DPCD_REV] == 0x10)
		return true; /* no per-port downstream info */

	if (intel_dp_dpcd_read_wake(&intel_dp->aux, DP_DOWNSTREAM_PORT_0,
				    intel_dp->downstream_ports,
				    DP_MAX_DOWNSTREAM_PORTS) < 0)
		return false; /* downstream port status fetch failed */

	return true;
}

static void
intel_dp_probe_oui(struct intel_dp *intel_dp)
{
	u8 buf[3];

	if (!(intel_dp->dpcd[DP_DOWN_STREAM_PORT_COUNT] & DP_OUI_SUPPORT))
		return;

	intel_edp_panel_vdd_on(intel_dp);

	if (intel_dp_dpcd_read_wake(&intel_dp->aux, DP_SINK_OUI, buf, 3) == 3)
		DRM_DEBUG_KMS("Sink OUI: %02hx%02hx%02hx\n",
			      buf[0], buf[1], buf[2]);

	if (intel_dp_dpcd_read_wake(&intel_dp->aux, DP_BRANCH_OUI, buf, 3) == 3)
		DRM_DEBUG_KMS("Branch OUI: %02hx%02hx%02hx\n",
			      buf[0], buf[1], buf[2]);

	edp_panel_vdd_off(intel_dp, false);
}

int intel_dp_sink_crc(struct intel_dp *intel_dp, u8 *crc)
{
	struct intel_digital_port *intel_dig_port = dp_to_dig_port(intel_dp);
	struct drm_device *dev = intel_dig_port->base.base.dev;
	struct intel_crtc *intel_crtc =
		to_intel_crtc(intel_dig_port->base.base.crtc);
	u8 buf[1];

	if (drm_dp_dpcd_readb(&intel_dp->aux, DP_TEST_SINK_MISC, buf) < 0)
		return -EAGAIN;

	if (!(buf[0] & DP_TEST_CRC_SUPPORTED))
		return -ENOTTY;

	if (drm_dp_dpcd_writeb(&intel_dp->aux, DP_TEST_SINK,
			       DP_TEST_SINK_START) < 0)
		return -EAGAIN;

	/* Wait 2 vblanks to be sure we will have the correct CRC value */
	intel_wait_for_vblank(dev, intel_crtc->pipe);
	intel_wait_for_vblank(dev, intel_crtc->pipe);

	if (drm_dp_dpcd_read(&intel_dp->aux, DP_TEST_CRC_R_CR, crc, 6) < 0)
		return -EAGAIN;

	drm_dp_dpcd_writeb(&intel_dp->aux, DP_TEST_SINK, 0);
	return 0;
}

static bool
intel_dp_get_sink_irq(struct intel_dp *intel_dp, u8 *sink_irq_vector)
{
	return intel_dp_dpcd_read_wake(&intel_dp->aux,
				       DP_DEVICE_SERVICE_IRQ_VECTOR,
				       sink_irq_vector, 1) == 1;
}

static void
intel_dp_handle_test_request(struct intel_dp *intel_dp)
{
	/* NAK by default */
	drm_dp_dpcd_writeb(&intel_dp->aux, DP_TEST_RESPONSE, DP_TEST_NAK);
}

/*
 * According to DP spec
 * 5.1.2:
 *  1. Read DPCD
 *  2. Configure link according to Receiver Capabilities
 *  3. Use Link Training from 2.5.3.3 and 3.5.1.3
 *  4. Check link status on receipt of hot-plug interrupt
 */

void
intel_dp_check_link_status(struct intel_dp *intel_dp)
{
	struct intel_encoder *intel_encoder = &dp_to_dig_port(intel_dp)->base;
	u8 sink_irq_vector;
	u8 link_status[DP_LINK_STATUS_SIZE];

	if (!intel_encoder->connectors_active)
		return;

	if (WARN_ON(!intel_encoder->base.crtc))
		return;

	/* Try to read receiver status if the link appears to be up */
	if (!intel_dp_get_link_status(intel_dp, link_status)) {
		return;
	}

	/* Now read the DPCD to see if it's actually running */
	if (!intel_dp_get_dpcd(intel_dp)) {
		return;
	}

	/* Try to read the source of the interrupt */
	if (intel_dp->dpcd[DP_DPCD_REV] >= 0x11 &&
	    intel_dp_get_sink_irq(intel_dp, &sink_irq_vector)) {
		/* Clear interrupt source */
		drm_dp_dpcd_writeb(&intel_dp->aux,
				   DP_DEVICE_SERVICE_IRQ_VECTOR,
				   sink_irq_vector);

		if (sink_irq_vector & DP_AUTOMATED_TEST_REQUEST)
			intel_dp_handle_test_request(intel_dp);
		if (sink_irq_vector & (DP_CP_IRQ | DP_SINK_SPECIFIC_IRQ))
			DRM_DEBUG_DRIVER("CP or sink specific irq unhandled\n");
	}

	if (!drm_dp_channel_eq_ok(link_status, intel_dp->lane_count)) {
		DRM_DEBUG_KMS("%s: channel EQ not ok, retraining\n",
			      drm_get_encoder_name(&intel_encoder->base));
		intel_dp_start_link_train(intel_dp);
		intel_dp_complete_link_train(intel_dp);
		intel_dp_stop_link_train(intel_dp);
	}
}

/* XXX this is probably wrong for multiple downstream ports */
static enum drm_connector_status
intel_dp_detect_dpcd(struct intel_dp *intel_dp)
{
	uint8_t *dpcd = intel_dp->dpcd;
	uint8_t type;

	if (!intel_dp_get_dpcd(intel_dp))
		return connector_status_disconnected;

	/* if there's no downstream port, we're done */
	if (!(dpcd[DP_DOWNSTREAMPORT_PRESENT] & DP_DWN_STRM_PORT_PRESENT))
		return connector_status_connected;

	/* If we're HPD-aware, SINK_COUNT changes dynamically */
	if (intel_dp->dpcd[DP_DPCD_REV] >= 0x11 &&
	    intel_dp->downstream_ports[0] & DP_DS_PORT_HPD) {
		uint8_t reg;

		if (intel_dp_dpcd_read_wake(&intel_dp->aux, DP_SINK_COUNT,
					    &reg, 1) < 0)
			return connector_status_unknown;

		return DP_GET_SINK_COUNT(reg) ? connector_status_connected
					      : connector_status_disconnected;
	}

	/* If no HPD, poke DDC gently */
	if (drm_probe_ddc(&intel_dp->aux.ddc))
		return connector_status_connected;

	/* Well we tried, say unknown for unreliable port types */
	if (intel_dp->dpcd[DP_DPCD_REV] >= 0x11) {
		type = intel_dp->downstream_ports[0] & DP_DS_PORT_TYPE_MASK;
		if (type == DP_DS_PORT_TYPE_VGA ||
		    type == DP_DS_PORT_TYPE_NON_EDID)
			return connector_status_unknown;
	} else {
		type = intel_dp->dpcd[DP_DOWNSTREAMPORT_PRESENT] &
			DP_DWN_STRM_PORT_TYPE_MASK;
		if (type == DP_DWN_STRM_PORT_TYPE_ANALOG ||
		    type == DP_DWN_STRM_PORT_TYPE_OTHER)
			return connector_status_unknown;
	}

	/* Anything else is out of spec, warn and ignore */
	DRM_DEBUG_KMS("Broken DP branch device, ignoring\n");
	return connector_status_disconnected;
}

static enum drm_connector_status
ironlake_dp_detect(struct intel_dp *intel_dp)
{
	struct drm_device *dev = intel_dp_to_dev(intel_dp);
	struct drm_i915_private *dev_priv = dev->dev_private;
	struct intel_digital_port *intel_dig_port = dp_to_dig_port(intel_dp);
	enum drm_connector_status status;

	/* Can't disconnect eDP, but you can close the lid... */
	if (is_edp(intel_dp)) {
		status = intel_panel_detect(dev);
		if (status == connector_status_unknown)
			status = connector_status_connected;
		return status;
	}

	if (!ibx_digital_port_connected(dev_priv, intel_dig_port))
		return connector_status_disconnected;

	return intel_dp_detect_dpcd(intel_dp);
}

static enum drm_connector_status
g4x_dp_detect(struct intel_dp *intel_dp)
{
	struct drm_device *dev = intel_dp_to_dev(intel_dp);
	struct drm_i915_private *dev_priv = dev->dev_private;
	struct intel_digital_port *intel_dig_port = dp_to_dig_port(intel_dp);
	uint32_t bit;

	/* Can't disconnect eDP, but you can close the lid... */
	if (is_edp(intel_dp)) {
		enum drm_connector_status status;

		status = intel_panel_detect(dev);
		if (status == connector_status_unknown)
			status = connector_status_connected;
		return status;
	}

	if (IS_VALLEYVIEW(dev)) {
		switch (intel_dig_port->port) {
		case PORT_B:
			bit = PORTB_HOTPLUG_LIVE_STATUS_VLV;
			break;
		case PORT_C:
			bit = PORTC_HOTPLUG_LIVE_STATUS_VLV;
			break;
		case PORT_D:
			bit = PORTD_HOTPLUG_LIVE_STATUS_VLV;
			break;
		default:
			return connector_status_unknown;
		}
	} else {
		switch (intel_dig_port->port) {
		case PORT_B:
			bit = PORTB_HOTPLUG_LIVE_STATUS_G4X;
			break;
		case PORT_C:
			bit = PORTC_HOTPLUG_LIVE_STATUS_G4X;
			break;
		case PORT_D:
			bit = PORTD_HOTPLUG_LIVE_STATUS_G4X;
			break;
		default:
			return connector_status_unknown;
		}
	}

	if ((I915_READ(PORT_HOTPLUG_STAT) & bit) == 0)
		return connector_status_disconnected;

	return intel_dp_detect_dpcd(intel_dp);
}

static struct edid *
intel_dp_get_edid(struct drm_connector *connector, struct i2c_adapter *adapter)
{
	struct intel_connector *intel_connector = to_intel_connector(connector);

	/* use cached edid if we have one */
	if (intel_connector->edid) {
		/* invalid edid */
		if (IS_ERR(intel_connector->edid))
			return NULL;

		return drm_edid_duplicate(intel_connector->edid);
	}

	return drm_get_edid(connector, adapter);
}

static int
intel_dp_get_edid_modes(struct drm_connector *connector, struct i2c_adapter *adapter)
{
	struct intel_connector *intel_connector = to_intel_connector(connector);

	/* use cached edid if we have one */
	if (intel_connector->edid) {
		/* invalid edid */
		if (IS_ERR(intel_connector->edid))
			return 0;

		return intel_connector_update_modes(connector,
						    intel_connector->edid);
	}

	return intel_ddc_get_modes(connector, adapter);
}

static enum drm_connector_status
intel_dp_detect(struct drm_connector *connector, bool force)
{
	struct intel_dp *intel_dp = intel_attached_dp(connector);
	struct intel_digital_port *intel_dig_port = dp_to_dig_port(intel_dp);
	struct intel_encoder *intel_encoder = &intel_dig_port->base;
	struct drm_device *dev = connector->dev;
	struct drm_i915_private *dev_priv = dev->dev_private;
	enum drm_connector_status status;
	enum intel_display_power_domain power_domain;
	struct edid *edid = NULL;

	intel_runtime_pm_get(dev_priv);

	power_domain = intel_display_port_power_domain(intel_encoder);
	intel_display_power_get(dev_priv, power_domain);

	DRM_DEBUG_KMS("[CONNECTOR:%d:%s]\n",
		      connector->base.id, drm_get_connector_name(connector));

	intel_dp->has_audio = false;

	if (HAS_PCH_SPLIT(dev))
		status = ironlake_dp_detect(intel_dp);
	else
		status = g4x_dp_detect(intel_dp);

	if (status != connector_status_connected)
		goto out;

	intel_dp_probe_oui(intel_dp);

	if (intel_dp->force_audio != HDMI_AUDIO_AUTO) {
		intel_dp->has_audio = (intel_dp->force_audio == HDMI_AUDIO_ON);
	} else {
		edid = intel_dp_get_edid(connector, &intel_dp->aux.ddc);
		if (edid) {
			intel_dp->has_audio = drm_detect_monitor_audio(edid);
			kfree(edid);
		}
	}

	if (intel_encoder->type != INTEL_OUTPUT_EDP)
		intel_encoder->type = INTEL_OUTPUT_DISPLAYPORT;
	status = connector_status_connected;

out:
	intel_display_power_put(dev_priv, power_domain);

	intel_runtime_pm_put(dev_priv);

	return status;
}

static int intel_dp_get_modes(struct drm_connector *connector)
{
	struct intel_dp *intel_dp = intel_attached_dp(connector);
	struct intel_digital_port *intel_dig_port = dp_to_dig_port(intel_dp);
	struct intel_encoder *intel_encoder = &intel_dig_port->base;
	struct intel_connector *intel_connector = to_intel_connector(connector);
	struct drm_device *dev = connector->dev;
	struct drm_i915_private *dev_priv = dev->dev_private;
	enum intel_display_power_domain power_domain;
	int ret;

	/* We should parse the EDID data and find out if it has an audio sink
	 */

	power_domain = intel_display_port_power_domain(intel_encoder);
	intel_display_power_get(dev_priv, power_domain);

	ret = intel_dp_get_edid_modes(connector, &intel_dp->aux.ddc);
	intel_display_power_put(dev_priv, power_domain);
	if (ret)
		return ret;

	/* if eDP has no EDID, fall back to fixed mode */
	if (is_edp(intel_dp) && intel_connector->panel.fixed_mode) {
		struct drm_display_mode *mode;
		mode = drm_mode_duplicate(dev,
					  intel_connector->panel.fixed_mode);
		if (mode) {
			drm_mode_probed_add(connector, mode);
			return 1;
		}
	}
	return 0;
}

static bool
intel_dp_detect_audio(struct drm_connector *connector)
{
	struct intel_dp *intel_dp = intel_attached_dp(connector);
	struct intel_digital_port *intel_dig_port = dp_to_dig_port(intel_dp);
	struct intel_encoder *intel_encoder = &intel_dig_port->base;
	struct drm_device *dev = connector->dev;
	struct drm_i915_private *dev_priv = dev->dev_private;
	enum intel_display_power_domain power_domain;
	struct edid *edid;
	bool has_audio = false;

	power_domain = intel_display_port_power_domain(intel_encoder);
	intel_display_power_get(dev_priv, power_domain);

	edid = intel_dp_get_edid(connector, &intel_dp->aux.ddc);
	if (edid) {
		has_audio = drm_detect_monitor_audio(edid);
		kfree(edid);
	}

	intel_display_power_put(dev_priv, power_domain);

	return has_audio;
}

static int
intel_dp_set_property(struct drm_connector *connector,
		      struct drm_property *property,
		      uint64_t val)
{
	struct drm_i915_private *dev_priv = connector->dev->dev_private;
	struct intel_connector *intel_connector = to_intel_connector(connector);
	struct intel_encoder *intel_encoder = intel_attached_encoder(connector);
	struct intel_dp *intel_dp = enc_to_intel_dp(&intel_encoder->base);
	int ret;

	ret = drm_object_property_set_value(&connector->base, property, val);
	if (ret)
		return ret;

	if (property == dev_priv->force_audio_property) {
		int i = val;
		bool has_audio;

		if (i == intel_dp->force_audio)
			return 0;

		intel_dp->force_audio = i;

		if (i == HDMI_AUDIO_AUTO)
			has_audio = intel_dp_detect_audio(connector);
		else
			has_audio = (i == HDMI_AUDIO_ON);

		if (has_audio == intel_dp->has_audio)
			return 0;

		intel_dp->has_audio = has_audio;
		goto done;
	}

	if (property == dev_priv->broadcast_rgb_property) {
		bool old_auto = intel_dp->color_range_auto;
		uint32_t old_range = intel_dp->color_range;

		switch (val) {
		case INTEL_BROADCAST_RGB_AUTO:
			intel_dp->color_range_auto = true;
			break;
		case INTEL_BROADCAST_RGB_FULL:
			intel_dp->color_range_auto = false;
			intel_dp->color_range = 0;
			break;
		case INTEL_BROADCAST_RGB_LIMITED:
			intel_dp->color_range_auto = false;
			intel_dp->color_range = DP_COLOR_RANGE_16_235;
			break;
		default:
			return -EINVAL;
		}

		if (old_auto == intel_dp->color_range_auto &&
		    old_range == intel_dp->color_range)
			return 0;

		goto done;
	}

	if (is_edp(intel_dp) &&
	    property == connector->dev->mode_config.scaling_mode_property) {
		if (val == DRM_MODE_SCALE_NONE) {
			DRM_DEBUG_KMS("no scaling not supported\n");
			return -EINVAL;
		}

		if (intel_connector->panel.fitting_mode == val) {
			/* the eDP scaling property is not changed */
			return 0;
		}
		intel_connector->panel.fitting_mode = val;

		goto done;
	}

	return -EINVAL;

done:
	if (intel_encoder->base.crtc)
		intel_crtc_restore_mode(intel_encoder->base.crtc);

	return 0;
}

static void
intel_dp_connector_destroy(struct drm_connector *connector)
{
	struct intel_connector *intel_connector = to_intel_connector(connector);

	if (!IS_ERR_OR_NULL(intel_connector->edid))
		kfree(intel_connector->edid);

	/* Can't call is_edp() since the encoder may have been destroyed
	 * already. */
	if (connector->connector_type == DRM_MODE_CONNECTOR_eDP)
		intel_panel_fini(&intel_connector->panel);

	drm_connector_cleanup(connector);
	kfree(connector);
}

void intel_dp_encoder_destroy(struct drm_encoder *encoder)
{
	struct intel_digital_port *intel_dig_port = enc_to_dig_port(encoder);
	struct intel_dp *intel_dp = &intel_dig_port->dp;
	struct drm_device *dev = intel_dp_to_dev(intel_dp);

	drm_dp_aux_unregister_i2c_bus(&intel_dp->aux);
	drm_encoder_cleanup(encoder);
	if (is_edp(intel_dp)) {
		cancel_delayed_work_sync(&intel_dp->panel_vdd_work);
		mutex_lock(&dev->mode_config.mutex);
		edp_panel_vdd_off_sync(intel_dp);
		mutex_unlock(&dev->mode_config.mutex);
	}
	kfree(intel_dig_port);
}

static const struct drm_connector_funcs intel_dp_connector_funcs = {
	.dpms = intel_connector_dpms,
	.detect = intel_dp_detect,
	.fill_modes = drm_helper_probe_single_connector_modes,
	.set_property = intel_dp_set_property,
	.destroy = intel_dp_connector_destroy,
};

static const struct drm_connector_helper_funcs intel_dp_connector_helper_funcs = {
	.get_modes = intel_dp_get_modes,
	.mode_valid = intel_dp_mode_valid,
	.best_encoder = intel_best_encoder,
};

static const struct drm_encoder_funcs intel_dp_enc_funcs = {
	.destroy = intel_dp_encoder_destroy,
};

static void
intel_dp_hot_plug(struct intel_encoder *intel_encoder)
{
	struct intel_dp *intel_dp = enc_to_intel_dp(&intel_encoder->base);

	intel_dp_check_link_status(intel_dp);
}

/* Return which DP Port should be selected for Transcoder DP control */
int
intel_trans_dp_port_sel(struct drm_crtc *crtc)
{
	struct drm_device *dev = crtc->dev;
	struct intel_encoder *intel_encoder;
	struct intel_dp *intel_dp;

	for_each_encoder_on_crtc(dev, crtc, intel_encoder) {
		intel_dp = enc_to_intel_dp(&intel_encoder->base);

		if (intel_encoder->type == INTEL_OUTPUT_DISPLAYPORT ||
		    intel_encoder->type == INTEL_OUTPUT_EDP)
			return intel_dp->output_reg;
	}

	return -1;
}

/* check the VBT to see whether the eDP is on DP-D port */
bool intel_dp_is_edp(struct drm_device *dev, enum port port)
{
	struct drm_i915_private *dev_priv = dev->dev_private;
	union child_device_config *p_child;
	int i;
	static const short port_mapping[] = {
		[PORT_B] = PORT_IDPB,
		[PORT_C] = PORT_IDPC,
		[PORT_D] = PORT_IDPD,
	};

	if (port == PORT_A)
		return true;

	if (!dev_priv->vbt.child_dev_num)
		return false;

	for (i = 0; i < dev_priv->vbt.child_dev_num; i++) {
		p_child = dev_priv->vbt.child_dev + i;

		if (p_child->common.dvo_port == port_mapping[port] &&
		    (p_child->common.device_type & DEVICE_TYPE_eDP_BITS) ==
		    (DEVICE_TYPE_eDP & DEVICE_TYPE_eDP_BITS))
			return true;
	}
	return false;
}

static void
intel_dp_add_properties(struct intel_dp *intel_dp, struct drm_connector *connector)
{
	struct intel_connector *intel_connector = to_intel_connector(connector);

	intel_attach_force_audio_property(connector);
	intel_attach_broadcast_rgb_property(connector);
	intel_dp->color_range_auto = true;

	if (is_edp(intel_dp)) {
		drm_mode_create_scaling_mode_property(connector->dev);
		drm_object_attach_property(
			&connector->base,
			connector->dev->mode_config.scaling_mode_property,
			DRM_MODE_SCALE_ASPECT);
		intel_connector->panel.fitting_mode = DRM_MODE_SCALE_ASPECT;
	}
}

static void intel_dp_init_panel_power_timestamps(struct intel_dp *intel_dp)
{
	intel_dp->last_power_cycle = jiffies;
	intel_dp->last_power_on = jiffies;
	intel_dp->last_backlight_off = jiffies;
}

static void
intel_dp_init_panel_power_sequencer(struct drm_device *dev,
				    struct intel_dp *intel_dp,
				    struct edp_power_seq *out)
{
	struct drm_i915_private *dev_priv = dev->dev_private;
	struct edp_power_seq cur, vbt, spec, final;
	u32 pp_on, pp_off, pp_div, pp;
	int pp_ctrl_reg, pp_on_reg, pp_off_reg, pp_div_reg;

	if (HAS_PCH_SPLIT(dev)) {
		pp_ctrl_reg = PCH_PP_CONTROL;
		pp_on_reg = PCH_PP_ON_DELAYS;
		pp_off_reg = PCH_PP_OFF_DELAYS;
		pp_div_reg = PCH_PP_DIVISOR;
	} else {
		enum pipe pipe = vlv_power_sequencer_pipe(intel_dp);

		pp_ctrl_reg = VLV_PIPE_PP_CONTROL(pipe);
		pp_on_reg = VLV_PIPE_PP_ON_DELAYS(pipe);
		pp_off_reg = VLV_PIPE_PP_OFF_DELAYS(pipe);
		pp_div_reg = VLV_PIPE_PP_DIVISOR(pipe);
	}

	/* Workaround: Need to write PP_CONTROL with the unlock key as
	 * the very first thing. */
	pp = ironlake_get_pp_control(intel_dp);
	I915_WRITE(pp_ctrl_reg, pp);

	pp_on = I915_READ(pp_on_reg);
	pp_off = I915_READ(pp_off_reg);
	pp_div = I915_READ(pp_div_reg);

	/* Pull timing values out of registers */
	cur.t1_t3 = (pp_on & PANEL_POWER_UP_DELAY_MASK) >>
		PANEL_POWER_UP_DELAY_SHIFT;

	cur.t8 = (pp_on & PANEL_LIGHT_ON_DELAY_MASK) >>
		PANEL_LIGHT_ON_DELAY_SHIFT;

	cur.t9 = (pp_off & PANEL_LIGHT_OFF_DELAY_MASK) >>
		PANEL_LIGHT_OFF_DELAY_SHIFT;

	cur.t10 = (pp_off & PANEL_POWER_DOWN_DELAY_MASK) >>
		PANEL_POWER_DOWN_DELAY_SHIFT;

	cur.t11_t12 = ((pp_div & PANEL_POWER_CYCLE_DELAY_MASK) >>
		       PANEL_POWER_CYCLE_DELAY_SHIFT) * 1000;

	DRM_DEBUG_KMS("cur t1_t3 %d t8 %d t9 %d t10 %d t11_t12 %d\n",
		      cur.t1_t3, cur.t8, cur.t9, cur.t10, cur.t11_t12);

	vbt = dev_priv->vbt.edp_pps;

	/* Upper limits from eDP 1.3 spec. Note that we use the clunky units of
	 * our hw here, which are all in 100usec. */
	spec.t1_t3 = 210 * 10;
	spec.t8 = 50 * 10; /* no limit for t8, use t7 instead */
	spec.t9 = 50 * 10; /* no limit for t9, make it symmetric with t8 */
	spec.t10 = 500 * 10;
	/* This one is special and actually in units of 100ms, but zero
	 * based in the hw (so we need to add 100 ms). But the sw vbt
	 * table multiplies it with 1000 to make it in units of 100usec,
	 * too. */
	spec.t11_t12 = (510 + 100) * 10;

	DRM_DEBUG_KMS("vbt t1_t3 %d t8 %d t9 %d t10 %d t11_t12 %d\n",
		      vbt.t1_t3, vbt.t8, vbt.t9, vbt.t10, vbt.t11_t12);

	/* Use the max of the register settings and vbt. If both are
	 * unset, fall back to the spec limits. */
#define assign_final(field)	final.field = (max(cur.field, vbt.field) == 0 ? \
				       spec.field : \
				       max(cur.field, vbt.field))
	assign_final(t1_t3);
	assign_final(t8);
	assign_final(t9);
	assign_final(t10);
	assign_final(t11_t12);
#undef assign_final

#define get_delay(field)	(DIV_ROUND_UP(final.field, 10))
	intel_dp->panel_power_up_delay = get_delay(t1_t3);
	intel_dp->backlight_on_delay = get_delay(t8);
	intel_dp->backlight_off_delay = get_delay(t9);
	intel_dp->panel_power_down_delay = get_delay(t10);
	intel_dp->panel_power_cycle_delay = get_delay(t11_t12);
#undef get_delay

	DRM_DEBUG_KMS("panel power up delay %d, power down delay %d, power cycle delay %d\n",
		      intel_dp->panel_power_up_delay, intel_dp->panel_power_down_delay,
		      intel_dp->panel_power_cycle_delay);

	DRM_DEBUG_KMS("backlight on delay %d, off delay %d\n",
		      intel_dp->backlight_on_delay, intel_dp->backlight_off_delay);

	if (out)
		*out = final;
}

static void
intel_dp_init_panel_power_sequencer_registers(struct drm_device *dev,
					      struct intel_dp *intel_dp,
					      struct edp_power_seq *seq)
{
	struct drm_i915_private *dev_priv = dev->dev_private;
	u32 pp_on, pp_off, pp_div, port_sel = 0;
	int div = HAS_PCH_SPLIT(dev) ? intel_pch_rawclk(dev) : intel_hrawclk(dev);
	int pp_on_reg, pp_off_reg, pp_div_reg;

	if (HAS_PCH_SPLIT(dev)) {
		pp_on_reg = PCH_PP_ON_DELAYS;
		pp_off_reg = PCH_PP_OFF_DELAYS;
		pp_div_reg = PCH_PP_DIVISOR;
	} else {
		enum pipe pipe = vlv_power_sequencer_pipe(intel_dp);

		pp_on_reg = VLV_PIPE_PP_ON_DELAYS(pipe);
		pp_off_reg = VLV_PIPE_PP_OFF_DELAYS(pipe);
		pp_div_reg = VLV_PIPE_PP_DIVISOR(pipe);
	}

	/*
	 * And finally store the new values in the power sequencer. The
	 * backlight delays are set to 1 because we do manual waits on them. For
	 * T8, even BSpec recommends doing it. For T9, if we don't do this,
	 * we'll end up waiting for the backlight off delay twice: once when we
	 * do the manual sleep, and once when we disable the panel and wait for
	 * the PP_STATUS bit to become zero.
	 */
	pp_on = (seq->t1_t3 << PANEL_POWER_UP_DELAY_SHIFT) |
		(1 << PANEL_LIGHT_ON_DELAY_SHIFT);
	pp_off = (1 << PANEL_LIGHT_OFF_DELAY_SHIFT) |
		 (seq->t10 << PANEL_POWER_DOWN_DELAY_SHIFT);
	/* Compute the divisor for the pp clock, simply match the Bspec
	 * formula. */
	pp_div = ((100 * div)/2 - 1) << PP_REFERENCE_DIVIDER_SHIFT;
	pp_div |= (DIV_ROUND_UP(seq->t11_t12, 1000)
			<< PANEL_POWER_CYCLE_DELAY_SHIFT);

	/* Haswell doesn't have any port selection bits for the panel
	 * power sequencer any more. */
	if (IS_VALLEYVIEW(dev)) {
		if (dp_to_dig_port(intel_dp)->port == PORT_B)
			port_sel = PANEL_PORT_SELECT_DPB_VLV;
		else
			port_sel = PANEL_PORT_SELECT_DPC_VLV;
	} else if (HAS_PCH_IBX(dev) || HAS_PCH_CPT(dev)) {
		if (dp_to_dig_port(intel_dp)->port == PORT_A)
			port_sel = PANEL_PORT_SELECT_DPA;
		else
			port_sel = PANEL_PORT_SELECT_DPD;
	}

	pp_on |= port_sel;

	I915_WRITE(pp_on_reg, pp_on);
	I915_WRITE(pp_off_reg, pp_off);
	I915_WRITE(pp_div_reg, pp_div);

	DRM_DEBUG_KMS("panel power sequencer register settings: PP_ON %#x, PP_OFF %#x, PP_DIV %#x\n",
		      I915_READ(pp_on_reg),
		      I915_READ(pp_off_reg),
		      I915_READ(pp_div_reg));
}

static bool intel_edp_init_connector(struct intel_dp *intel_dp,
				     struct intel_connector *intel_connector,
				     struct edp_power_seq *power_seq)
{
	struct drm_connector *connector = &intel_connector->base;
	struct intel_digital_port *intel_dig_port = dp_to_dig_port(intel_dp);
	struct intel_encoder *intel_encoder = &intel_dig_port->base;
	struct drm_device *dev = intel_encoder->base.dev;
	struct drm_i915_private *dev_priv = dev->dev_private;
	struct drm_display_mode *fixed_mode = NULL;
	bool has_dpcd;
	struct drm_display_mode *scan;
	struct edid *edid;

	if (!is_edp(intel_dp))
		return true;

<<<<<<< HEAD
=======
	/* The VDD bit needs a power domain reference, so if the bit is already
	 * enabled when we boot, grab this reference. */
	if (edp_have_panel_vdd(intel_dp)) {
		enum intel_display_power_domain power_domain;
		power_domain = intel_display_port_power_domain(intel_encoder);
		intel_display_power_get(dev_priv, power_domain);
	}

>>>>>>> c739f77f
	/* Cache DPCD and EDID for edp. */
	intel_edp_panel_vdd_on(intel_dp);
	has_dpcd = intel_dp_get_dpcd(intel_dp);
	edp_panel_vdd_off(intel_dp, false);

	if (has_dpcd) {
		if (intel_dp->dpcd[DP_DPCD_REV] >= 0x11)
			dev_priv->no_aux_handshake =
				intel_dp->dpcd[DP_MAX_DOWNSPREAD] &
				DP_NO_AUX_HANDSHAKE_LINK_TRAINING;
	} else {
		/* if this fails, presume the device is a ghost */
		DRM_INFO("failed to retrieve link info, disabling eDP\n");
		return false;
	}

	/* We now know it's not a ghost, init power sequence regs. */
	intel_dp_init_panel_power_sequencer_registers(dev, intel_dp, power_seq);

	mutex_lock(&dev->mode_config.mutex);
	edid = drm_get_edid(connector, &intel_dp->aux.ddc);
	if (edid) {
		if (drm_add_edid_modes(connector, edid)) {
			drm_mode_connector_update_edid_property(connector,
								edid);
			drm_edid_to_eld(connector, edid);
		} else {
			kfree(edid);
			edid = ERR_PTR(-EINVAL);
		}
	} else {
		edid = ERR_PTR(-ENOENT);
	}
	intel_connector->edid = edid;

	/* prefer fixed mode from EDID if available */
	list_for_each_entry(scan, &connector->probed_modes, head) {
		if ((scan->type & DRM_MODE_TYPE_PREFERRED)) {
			fixed_mode = drm_mode_duplicate(dev, scan);
			break;
		}
	}

	/* fallback to VBT if available for eDP */
	if (!fixed_mode && dev_priv->vbt.lfp_lvds_vbt_mode) {
		fixed_mode = drm_mode_duplicate(dev,
					dev_priv->vbt.lfp_lvds_vbt_mode);
		if (fixed_mode)
			fixed_mode->type |= DRM_MODE_TYPE_PREFERRED;
	}
	mutex_unlock(&dev->mode_config.mutex);

	intel_panel_init(&intel_connector->panel, fixed_mode, NULL);
	intel_panel_setup_backlight(connector);

	return true;
}

bool
intel_dp_init_connector(struct intel_digital_port *intel_dig_port,
			struct intel_connector *intel_connector)
{
	struct drm_connector *connector = &intel_connector->base;
	struct intel_dp *intel_dp = &intel_dig_port->dp;
	struct intel_encoder *intel_encoder = &intel_dig_port->base;
	struct drm_device *dev = intel_encoder->base.dev;
	struct drm_i915_private *dev_priv = dev->dev_private;
	enum port port = intel_dig_port->port;
	struct edp_power_seq power_seq = { 0 };
	int type;

	/* intel_dp vfuncs */
	if (IS_VALLEYVIEW(dev))
		intel_dp->get_aux_clock_divider = vlv_get_aux_clock_divider;
	else if (IS_HASWELL(dev) || IS_BROADWELL(dev))
		intel_dp->get_aux_clock_divider = hsw_get_aux_clock_divider;
	else if (HAS_PCH_SPLIT(dev))
		intel_dp->get_aux_clock_divider = ilk_get_aux_clock_divider;
	else
		intel_dp->get_aux_clock_divider = i9xx_get_aux_clock_divider;

	intel_dp->get_aux_send_ctl = i9xx_get_aux_send_ctl;

	/* Preserve the current hw state. */
	intel_dp->DP = I915_READ(intel_dp->output_reg);
	intel_dp->attached_connector = intel_connector;

	if (intel_dp_is_edp(dev, port))
		type = DRM_MODE_CONNECTOR_eDP;
	else
		type = DRM_MODE_CONNECTOR_DisplayPort;

	/*
	 * For eDP we always set the encoder type to INTEL_OUTPUT_EDP, but
	 * for DP the encoder type can be set by the caller to
	 * INTEL_OUTPUT_UNKNOWN for DDI, so don't rewrite it.
	 */
	if (type == DRM_MODE_CONNECTOR_eDP)
		intel_encoder->type = INTEL_OUTPUT_EDP;

	DRM_DEBUG_KMS("Adding %s connector on port %c\n",
			type == DRM_MODE_CONNECTOR_eDP ? "eDP" : "DP",
			port_name(port));

	drm_connector_init(dev, connector, &intel_dp_connector_funcs, type);
	drm_connector_helper_add(connector, &intel_dp_connector_helper_funcs);

	connector->interlace_allowed = true;
	connector->doublescan_allowed = 0;

	INIT_DELAYED_WORK(&intel_dp->panel_vdd_work,
			  edp_panel_vdd_work);

	intel_connector_attach_encoder(intel_connector, intel_encoder);
	drm_sysfs_connector_add(connector);

	if (HAS_DDI(dev))
		intel_connector->get_hw_state = intel_ddi_connector_get_hw_state;
	else
		intel_connector->get_hw_state = intel_connector_get_hw_state;
	intel_connector->unregister = intel_dp_connector_unregister;

	/* Set up the hotplug pin. */
	switch (port) {
	case PORT_A:
		intel_encoder->hpd_pin = HPD_PORT_A;
		break;
	case PORT_B:
		intel_encoder->hpd_pin = HPD_PORT_B;
		break;
	case PORT_C:
		intel_encoder->hpd_pin = HPD_PORT_C;
		break;
	case PORT_D:
		intel_encoder->hpd_pin = HPD_PORT_D;
		break;
	default:
		BUG();
	}

	if (is_edp(intel_dp)) {
		intel_dp_init_panel_power_timestamps(intel_dp);
		intel_dp_init_panel_power_sequencer(dev, intel_dp, &power_seq);
	}

	intel_dp_aux_init(intel_dp, intel_connector);

	intel_dp->psr_setup_done = false;

	if (!intel_edp_init_connector(intel_dp, intel_connector, &power_seq)) {
		drm_dp_aux_unregister_i2c_bus(&intel_dp->aux);
		if (is_edp(intel_dp)) {
			cancel_delayed_work_sync(&intel_dp->panel_vdd_work);
			mutex_lock(&dev->mode_config.mutex);
			edp_panel_vdd_off_sync(intel_dp);
			mutex_unlock(&dev->mode_config.mutex);
		}
		drm_sysfs_connector_remove(connector);
		drm_connector_cleanup(connector);
		return false;
	}

	intel_dp_add_properties(intel_dp, connector);

	/* For G4X desktop chip, PEG_BAND_GAP_DATA 3:0 must first be written
	 * 0xd.  Failure to do so will result in spurious interrupts being
	 * generated on the port when a cable is not attached.
	 */
	if (IS_G4X(dev) && !IS_GM45(dev)) {
		u32 temp = I915_READ(PEG_BAND_GAP_DATA);
		I915_WRITE(PEG_BAND_GAP_DATA, (temp & ~0xf) | 0xd);
	}

	return true;
}

void
intel_dp_init(struct drm_device *dev, int output_reg, enum port port)
{
	struct intel_digital_port *intel_dig_port;
	struct intel_encoder *intel_encoder;
	struct drm_encoder *encoder;
	struct intel_connector *intel_connector;

	intel_dig_port = kzalloc(sizeof(*intel_dig_port), GFP_KERNEL);
	if (!intel_dig_port)
		return;

	intel_connector = kzalloc(sizeof(*intel_connector), GFP_KERNEL);
	if (!intel_connector) {
		kfree(intel_dig_port);
		return;
	}

	intel_encoder = &intel_dig_port->base;
	encoder = &intel_encoder->base;

	drm_encoder_init(dev, &intel_encoder->base, &intel_dp_enc_funcs,
			 DRM_MODE_ENCODER_TMDS);

	intel_encoder->compute_config = intel_dp_compute_config;
	intel_encoder->mode_set = intel_dp_mode_set;
	intel_encoder->disable = intel_disable_dp;
	intel_encoder->post_disable = intel_post_disable_dp;
	intel_encoder->get_hw_state = intel_dp_get_hw_state;
	intel_encoder->get_config = intel_dp_get_config;
	if (IS_VALLEYVIEW(dev)) {
		intel_encoder->pre_pll_enable = vlv_dp_pre_pll_enable;
		intel_encoder->pre_enable = vlv_pre_enable_dp;
		intel_encoder->enable = vlv_enable_dp;
	} else {
		intel_encoder->pre_enable = g4x_pre_enable_dp;
		intel_encoder->enable = g4x_enable_dp;
	}

	intel_dig_port->port = port;
	intel_dig_port->dp.output_reg = output_reg;

	intel_encoder->type = INTEL_OUTPUT_DISPLAYPORT;
	intel_encoder->crtc_mask = (1 << 0) | (1 << 1) | (1 << 2);
	intel_encoder->cloneable = 0;
	intel_encoder->hot_plug = intel_dp_hot_plug;

	if (!intel_dp_init_connector(intel_dig_port, intel_connector)) {
		drm_encoder_cleanup(encoder);
		kfree(intel_dig_port);
		kfree(intel_connector);
	}
}<|MERGE_RESOLUTION|>--- conflicted
+++ resolved
@@ -604,7 +604,6 @@
 		ret = intel_dp_aux_ch(intel_dp, txbuf, txsize, rxbuf, rxsize);
 		if (ret > 0) {
 			msg->reply = rxbuf[0] >> 4;
-<<<<<<< HEAD
 
 			/* Return payload size. */
 			ret = msg->size;
@@ -616,19 +615,6 @@
 		txsize = msg->size ? HEADER_SIZE : BARE_ADDRESS_SIZE;
 		rxsize = msg->size + 1;
 
-=======
-
-			/* Return payload size. */
-			ret = msg->size;
-		}
-		break;
-
-	case DP_AUX_NATIVE_READ:
-	case DP_AUX_I2C_READ:
-		txsize = msg->size ? HEADER_SIZE : BARE_ADDRESS_SIZE;
-		rxsize = msg->size + 1;
-
->>>>>>> c739f77f
 		if (WARN_ON(rxsize > 20))
 			return -E2BIG;
 
@@ -671,7 +657,6 @@
 	case PORT_B:
 		intel_dp->aux_ch_ctl_reg = PCH_DPB_AUX_CH_CTL;
 		name = "DPDDC-B";
-<<<<<<< HEAD
 		break;
 	case PORT_C:
 		intel_dp->aux_ch_ctl_reg = PCH_DPC_AUX_CH_CTL;
@@ -681,17 +666,6 @@
 		intel_dp->aux_ch_ctl_reg = PCH_DPD_AUX_CH_CTL;
 		name = "DPDDC-D";
 		break;
-=======
-		break;
-	case PORT_C:
-		intel_dp->aux_ch_ctl_reg = PCH_DPC_AUX_CH_CTL;
-		name = "DPDDC-C";
-		break;
-	case PORT_D:
-		intel_dp->aux_ch_ctl_reg = PCH_DPD_AUX_CH_CTL;
-		name = "DPDDC-D";
-		break;
->>>>>>> c739f77f
 	default:
 		BUG();
 	}
@@ -3656,8 +3630,6 @@
 	if (!is_edp(intel_dp))
 		return true;
 
-<<<<<<< HEAD
-=======
 	/* The VDD bit needs a power domain reference, so if the bit is already
 	 * enabled when we boot, grab this reference. */
 	if (edp_have_panel_vdd(intel_dp)) {
@@ -3666,7 +3638,6 @@
 		intel_display_power_get(dev_priv, power_domain);
 	}
 
->>>>>>> c739f77f
 	/* Cache DPCD and EDID for edp. */
 	intel_edp_panel_vdd_on(intel_dp);
 	has_dpcd = intel_dp_get_dpcd(intel_dp);
