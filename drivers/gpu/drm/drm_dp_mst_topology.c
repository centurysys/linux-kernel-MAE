--- conflicted
+++ resolved
@@ -1069,21 +1069,8 @@
 	return 0;
 }
 
-<<<<<<< HEAD
-static int build_clear_payload_id_table(struct drm_dp_sideband_msg_tx *msg)
-{
-	struct drm_dp_sideband_msg_req_body req;
-
-	req.req_type = DP_CLEAR_PAYLOAD_ID_TABLE;
-	drm_dp_encode_sideband_req(&req, msg);
-	return 0;
-}
-
-static int build_enum_path_resources(struct drm_dp_sideband_msg_tx *msg, int port_num)
-=======
 static int build_enum_path_resources(struct drm_dp_sideband_msg_tx *msg,
 				     int port_num)
->>>>>>> 04d5ce62
 {
 	struct drm_dp_sideband_msg_req_body req;
 
@@ -2967,22 +2954,14 @@
 					struct drm_dp_mst_branch *mstb)
 {
 	struct drm_dp_sideband_msg_tx *txmsg;
-<<<<<<< HEAD
-	int len, ret;
-=======
 	int ret;
->>>>>>> 04d5ce62
 
 	txmsg = kzalloc(sizeof(*txmsg), GFP_KERNEL);
 	if (!txmsg)
 		return;
 
 	txmsg->dst = mstb;
-<<<<<<< HEAD
-	len = build_clear_payload_id_table(txmsg);
-=======
 	build_clear_payload_id_table(txmsg);
->>>>>>> 04d5ce62
 
 	drm_dp_queue_down_tx(mgr, txmsg);
 
@@ -3530,7 +3509,6 @@
 int drm_dp_mst_topology_mgr_set_mst(struct drm_dp_mst_topology_mgr *mgr, bool mst_state)
 {
 	int ret = 0;
-	int i = 0;
 	struct drm_dp_mst_branch *mstb = NULL;
 
 	mutex_lock(&mgr->payload_lock);
@@ -3592,32 +3570,13 @@
 		/* this can fail if the device is gone */
 		drm_dp_dpcd_writeb(mgr->aux, DP_MSTM_CTRL, 0);
 		ret = 0;
-<<<<<<< HEAD
-		mutex_lock(&mgr->payload_lock);
-		memset(mgr->payloads, 0, mgr->max_payloads * sizeof(struct drm_dp_payload));
-=======
 		memset(mgr->payloads, 0,
 		       mgr->max_payloads * sizeof(mgr->payloads[0]));
 		memset(mgr->proposed_vcpis, 0,
 		       mgr->max_payloads * sizeof(mgr->proposed_vcpis[0]));
->>>>>>> 04d5ce62
 		mgr->payload_mask = 0;
 		set_bit(0, &mgr->payload_mask);
-		for (i = 0; i < mgr->max_payloads; i++) {
-			struct drm_dp_vcpi *vcpi = mgr->proposed_vcpis[i];
-
-			if (vcpi) {
-				vcpi->vcpi = 0;
-				vcpi->num_slots = 0;
-			}
-			mgr->proposed_vcpis[i] = NULL;
-		}
 		mgr->vcpi_mask = 0;
-<<<<<<< HEAD
-		mutex_unlock(&mgr->payload_lock);
-
-=======
->>>>>>> 04d5ce62
 		mgr->payload_id_table_cleared = false;
 	}
 
@@ -4256,17 +4215,10 @@
 		prev_slots = 0;
 		prev_bw = 0;
 	}
-<<<<<<< HEAD
 
 	if (pbn_div <= 0)
 		pbn_div = mgr->pbn_div;
 
-=======
-
-	if (pbn_div <= 0)
-		pbn_div = mgr->pbn_div;
-
->>>>>>> 04d5ce62
 	req_slots = DIV_ROUND_UP(pbn, pbn_div);
 
 	DRM_DEBUG_ATOMIC("[CONNECTOR:%d:%s] [MST PORT:%p] VCPI %d -> %d\n",
@@ -5611,12 +5563,8 @@
 	if (drm_dp_read_desc(port->mgr->aux, &desc, true))
 		return NULL;
 
-<<<<<<< HEAD
-	if (drm_dp_has_quirk(&desc, DP_DPCD_QUIRK_DSC_WITHOUT_VIRTUAL_DPCD) &&
-=======
 	if (drm_dp_has_quirk(&desc, 0,
 			     DP_DPCD_QUIRK_DSC_WITHOUT_VIRTUAL_DPCD) &&
->>>>>>> 04d5ce62
 	    port->mgr->dpcd[DP_DPCD_REV] >= DP_DPCD_REV_14 &&
 	    port->parent == port->mgr->mst_primary) {
 		u8 downstreamport;
