# SPDX-License-Identifier: GPL-2.0-only
config DRM_IMX
	tristate "DRM Support for Freescale i.MX"
	select DRM_KMS_HELPER
	select VIDEOMODE_HELPERS
	select DRM_GEM_CMA_HELPER
	select DRM_KMS_CMA_HELPER
	depends on DRM && (ARCH_MXC || ARCH_MULTIPLATFORM || COMPILE_TEST)
	depends on IMX_IPUV3_CORE || IMX_DPU_CORE
	help
	  enable i.MX graphics support

config DRM_IMX_PARALLEL_DISPLAY
	tristate "Support for parallel displays"
	select DRM_PANEL
	depends on DRM_IMX
	select VIDEOMODE_HELPERS

config DRM_IMX_TVE
	tristate "Support for TV and VGA displays"
	depends on DRM_IMX
	depends on COMMON_CLK
	select REGMAP_MMIO
	help
	  Choose this to enable the internal Television Encoder (TVe)
	  found on i.MX53 processors.

config DRM_IMX_LDB
	tristate "Support for LVDS displays"
	depends on DRM_IMX && MFD_SYSCON
	select DRM_PANEL
	help
	  Choose this to enable the internal LVDS Display Bridge (LDB)
	  found on i.MX53 and i.MX6 processors.

config DRM_IMX_IPUV3
	tristate
	depends on DRM_IMX
	depends on IMX_IPUV3_CORE
	default y if DRM_IMX=y
	default m if DRM_IMX=m

config DRM_IMX_HDMI
	tristate "Freescale i.MX DRM HDMI"
	select DRM_DW_HDMI
	depends on DRM_IMX
	help
	  Choose this if you want to use HDMI on i.MX6.

<<<<<<< HEAD
config DRM_IMX_SEC_DSIM
	tristate "Support for Samsung MIPI DSIM displays"
	depends on DRM_IMX
	select MFD_SYSCON
	select DRM_SEC_MIPI_DSIM
	help
	  Choose this to enable the internal SEC MIPI DSIM controller
	  found on i.MX platform.

config DRM_IMX_CDNS_MHDP
	tristate "NXP i.MX MX8 DRM HDMI/DP"
	select DRM_CDNS_MHDP
	select DRM_CDNS_DP
	select DRM_CDNS_HDMI
	select DRM_CDNS_AUDIO
	depends on DRM_IMX
	help
	  Choose this if you want to use HDMI on i.MX8.

source "drivers/gpu/drm/imx/dpu/Kconfig"
source "drivers/gpu/drm/imx/dcss/Kconfig"
=======
source "drivers/gpu/drm/imx/ipuv3/Kconfig"
>>>>>>> 2c302d96
<|MERGE_RESOLUTION|>--- conflicted
+++ resolved
@@ -47,7 +47,6 @@
 	help
 	  Choose this if you want to use HDMI on i.MX6.
 
-<<<<<<< HEAD
 config DRM_IMX_SEC_DSIM
 	tristate "Support for Samsung MIPI DSIM displays"
 	depends on DRM_IMX
@@ -68,7 +67,5 @@
 	  Choose this if you want to use HDMI on i.MX8.
 
 source "drivers/gpu/drm/imx/dpu/Kconfig"
-source "drivers/gpu/drm/imx/dcss/Kconfig"
-=======
 source "drivers/gpu/drm/imx/ipuv3/Kconfig"
->>>>>>> 2c302d96
+source "drivers/gpu/drm/imx/dcss/Kconfig"