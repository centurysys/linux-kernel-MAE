--- conflicted
+++ resolved
@@ -835,8 +835,6 @@
 	{
 	.name = "ctl_1", .id = CTL_1,
 	.base = 0x1200, .len = 0x1dc,
-<<<<<<< HEAD
-=======
 	.features = BIT(DPU_CTL_ACTIVE_CFG),
 	.intr_start = DPU_IRQ_IDX(MDP_SSPP_TOP0_INTR2, 10),
 	},
@@ -915,7 +913,6 @@
 	{
 	.name = "ctl_4", .id = CTL_4,
 	.base = 0x1800, .len = 0x1e0,
->>>>>>> 5729a900
 	.features = BIT(DPU_CTL_ACTIVE_CFG),
 	.intr_start = DPU_IRQ_IDX(MDP_SSPP_TOP0_INTR2, 13),
 	},
@@ -981,11 +978,6 @@
 	},
 	{
 	.name = "ctl_2", .id = CTL_2,
-<<<<<<< HEAD
-	.base = 0x1400, .len = 0x1dc,
-	.features = BIT(DPU_CTL_ACTIVE_CFG),
-	.intr_start = DPU_IRQ_IDX(MDP_SSPP_TOP0_INTR2, 11),
-=======
 	.base = 0x17000, .len = 0x204,
 	.features = CTL_SC7280_MASK,
 	.intr_start = DPU_IRQ_IDX(MDP_SSPP_TOP0_INTR2, 11),
@@ -1007,7 +999,6 @@
 	.base = 0x1a000, .len = 0x204,
 	.features = CTL_SC7280_MASK,
 	.intr_start = DPU_IRQ_IDX(MDP_SSPP_TOP0_INTR2, 23),
->>>>>>> 5729a900
 	},
 };
 
