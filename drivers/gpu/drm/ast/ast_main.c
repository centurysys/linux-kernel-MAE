--- conflicted
+++ resolved
@@ -143,15 +143,6 @@
 	/* Identify chipset */
 	if (dev->pdev->revision >= 0x40) {
 		ast->chip = AST2500;
-<<<<<<< HEAD
-		DRM_INFO("AST 2500 detected\n");
-	} else if (dev->pdev->revision >= 0x30) {
-		ast->chip = AST2400;
-		DRM_INFO("AST 2400 detected\n");
-	} else if (dev->pdev->revision >= 0x20) {
-		ast->chip = AST2300;
-		DRM_INFO("AST 2300 detected\n");
-=======
 		drm_info(dev, "AST 2500 detected\n");
 	} else if (dev->pdev->revision >= 0x30) {
 		ast->chip = AST2400;
@@ -159,26 +150,10 @@
 	} else if (dev->pdev->revision >= 0x20) {
 		ast->chip = AST2300;
 		drm_info(dev, "AST 2300 detected\n");
->>>>>>> 85b047c6
 	} else if (dev->pdev->revision >= 0x10) {
 		switch (scu_rev & 0x0300) {
 		case 0x0200:
 			ast->chip = AST1100;
-<<<<<<< HEAD
-			DRM_INFO("AST 1100 detected\n");
-			break;
-		case 0x0100:
-			ast->chip = AST2200;
-			DRM_INFO("AST 2200 detected\n");
-			break;
-		case 0x0000:
-			ast->chip = AST2150;
-			DRM_INFO("AST 2150 detected\n");
-			break;
-		default:
-			ast->chip = AST2100;
-			DRM_INFO("AST 2100 detected\n");
-=======
 			drm_info(dev, "AST 1100 detected\n");
 			break;
 		case 0x0100:
@@ -192,17 +167,12 @@
 		default:
 			ast->chip = AST2100;
 			drm_info(dev, "AST 2100 detected\n");
->>>>>>> 85b047c6
 			break;
 		}
 		ast->vga2_clone = false;
 	} else {
 		ast->chip = AST2000;
-<<<<<<< HEAD
-		DRM_INFO("AST 2000 detected\n");
-=======
 		drm_info(dev, "AST 2000 detected\n");
->>>>>>> 85b047c6
 	}
 
 	/* Check if we support wide screen */
@@ -451,15 +421,8 @@
 	ret = ast_get_dram_info(dev);
 	if (ret)
 		goto out_free;
-<<<<<<< HEAD
-	ast->vram_size = ast_get_vram_info(dev);
-	DRM_INFO("dram MCLK=%u Mhz type=%d bus_width=%d size=%08x\n",
-		 ast->mclk, ast->dram_type,
-		 ast->dram_bus_width, ast->vram_size);
-=======
 	drm_info(dev, "dram MCLK=%u Mhz type=%d bus_width=%d\n",
 		 ast->mclk, ast->dram_type, ast->dram_bus_width);
->>>>>>> 85b047c6
 
 	if (need_post)
 		ast_post_gpu(dev);
@@ -468,32 +431,7 @@
 	if (ret)
 		goto out_free;
 
-<<<<<<< HEAD
-	drm_mode_config_init(dev);
-
-	dev->mode_config.funcs = (void *)&ast_mode_funcs;
-	dev->mode_config.min_width = 0;
-	dev->mode_config.min_height = 0;
-	dev->mode_config.preferred_depth = 24;
-	dev->mode_config.prefer_shadow = 1;
-	dev->mode_config.fb_base = pci_resource_start(ast->dev->pdev, 0);
-
-	if (ast->chip == AST2100 ||
-	    ast->chip == AST2200 ||
-	    ast->chip == AST2300 ||
-	    ast->chip == AST2400 ||
-	    ast->chip == AST2500) {
-		dev->mode_config.max_width = 1920;
-		dev->mode_config.max_height = 2048;
-	} else {
-		dev->mode_config.max_width = 1600;
-		dev->mode_config.max_height = 1200;
-	}
-
-	ret = ast_mode_init(dev);
-=======
 	ret = ast_mode_config_init(ast);
->>>>>>> 85b047c6
 	if (ret)
 		goto out_free;
 
