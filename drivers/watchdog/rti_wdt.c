--- conflicted
+++ resolved
@@ -76,9 +76,6 @@
 	if (ret)
 		return ret;
 
-	if (pm_runtime_suspended(wdd->parent))
-		pm_runtime_get_sync(wdd->parent);
-
 	/* set timeout period */
 	timer_margin = (u64)wdd->timeout * wdt->freq;
 	timer_margin >>= WDT_PRELOAD_SHIFT;
@@ -232,8 +229,12 @@
 	if (wdt->freq < 32768)
 		wdt->freq = wdt->freq * 9 / 10;
 
-	devm_pm_runtime_enable(dev);
-	pm_runtime_get_noresume(dev);
+	pm_runtime_enable(dev);
+	ret = pm_runtime_resume_and_get(dev);
+	if (ret < 0) {
+		pm_runtime_disable(&pdev->dev);
+		return dev_err_probe(dev, ret, "runtime pm failed\n");
+	}
 
 	platform_set_drvdata(pdev, wdt);
 
@@ -252,7 +253,7 @@
 	wdt->base = devm_platform_ioremap_resource(pdev, 0);
 	if (IS_ERR(wdt->base)) {
 		ret = PTR_ERR(wdt->base);
-		return ret;
+		goto err_iomap;
 	}
 
 	if (readl(wdt->base + RTIDWDCTRL) == WDENABLE_KEY) {
@@ -278,7 +279,7 @@
 		ret = rti_wdt_setup_hw_hb(wdd, wsize);
 		if (ret) {
 			dev_err(dev, "bad window size.\n");
-			return ret;
+			goto err_iomap;
 		}
 
 		last_ping = heartbeat_ms - time_left_ms;
@@ -293,7 +294,7 @@
 	ret = watchdog_register_device(wdd);
 	if (ret) {
 		dev_err(dev, "cannot register watchdog device\n");
-		return ret;
+		goto err_iomap;
 	}
 
 	if (last_ping)
@@ -301,35 +302,26 @@
 
 	if (!watchdog_hw_running(wdd))
 		pm_runtime_put_sync(&pdev->dev);
-<<<<<<< HEAD
-=======
 
 	return 0;
 
 err_iomap:
 	pm_runtime_put_sync(&pdev->dev);
 	pm_runtime_disable(&pdev->dev);
->>>>>>> 81e1dc2f
-
-	return 0;
-}
-
-static int rti_wdt_remove(struct platform_device *pdev)
+
+	return ret;
+}
+
+static void rti_wdt_remove(struct platform_device *pdev)
 {
 	struct rti_wdt_device *wdt = platform_get_drvdata(pdev);
 
 	watchdog_unregister_device(&wdt->wdd);
 
 	if (!pm_runtime_suspended(&pdev->dev))
-<<<<<<< HEAD
-		pm_runtime_put_sync(&pdev->dev);
-=======
 		pm_runtime_put(&pdev->dev);
 
 	pm_runtime_disable(&pdev->dev);
->>>>>>> 81e1dc2f
-
-	return 0;
 }
 
 static const struct of_device_id rti_wdt_of_match[] = {
@@ -344,7 +336,7 @@
 		.of_match_table = rti_wdt_of_match,
 	},
 	.probe = rti_wdt_probe,
-	.remove = rti_wdt_remove,
+	.remove_new = rti_wdt_remove,
 };
 
 module_platform_driver(rti_wdt_driver);
