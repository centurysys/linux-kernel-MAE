/*
 *  This file contains quirk handling code for PnP devices
 *  Some devices do not report all their resources, and need to have extra
 *  resources added. This is most easily accomplished at initialisation time
 *  when building up the resource structure for the first time.
 *
 *  Copyright (c) 2000 Peter Denison <peterd@pnd-pc.demon.co.uk>
 *  Copyright (C) 2008 Hewlett-Packard Development Company, L.P.
 *	Bjorn Helgaas <bjorn.helgaas@hp.com>
 *
 *  Heavily based on PCI quirks handling which is
 *
 *  Copyright (c) 1999 Martin Mares <mj@ucw.cz>
 */

#include <linux/types.h>
#include <linux/kernel.h>
#include <linux/pci.h>
#include <linux/string.h>
#include <linux/slab.h>
#include <linux/pnp.h>
#include <linux/io.h>
#include <linux/kallsyms.h>
#include "base.h"

static void quirk_awe32_add_ports(struct pnp_dev *dev,
				  struct pnp_option *option,
				  unsigned int offset)
{
	struct pnp_option *new_option;

	new_option = kmalloc(sizeof(struct pnp_option), GFP_KERNEL);
	if (!new_option) {
		dev_err(&dev->dev, "couldn't add ioport region to option set "
			"%d\n", pnp_option_set(option));
		return;
	}

	*new_option = *option;
	new_option->u.port.min += offset;
	new_option->u.port.max += offset;
	list_add(&new_option->list, &option->list);

	dev_info(&dev->dev, "added ioport region %#llx-%#llx to set %d\n",
		(unsigned long long) new_option->u.port.min,
		(unsigned long long) new_option->u.port.max,
		pnp_option_set(option));
}

static void quirk_awe32_resources(struct pnp_dev *dev)
{
	struct pnp_option *option;
	unsigned int set = ~0;

	/*
	 * Add two extra ioport regions (at offset 0x400 and 0x800 from the
	 * one given) to every dependent option set.
	 */
	list_for_each_entry(option, &dev->options, list) {
		if (pnp_option_is_dependent(option) &&
		    pnp_option_set(option) != set) {
			set = pnp_option_set(option);
			quirk_awe32_add_ports(dev, option, 0x800);
			quirk_awe32_add_ports(dev, option, 0x400);
		}
	}
}

static void quirk_cmi8330_resources(struct pnp_dev *dev)
{
	struct pnp_option *option;
	struct pnp_irq *irq;
	struct pnp_dma *dma;

	list_for_each_entry(option, &dev->options, list) {
		if (!pnp_option_is_dependent(option))
			continue;

		if (option->type == IORESOURCE_IRQ) {
			irq = &option->u.irq;
			bitmap_zero(irq->map.bits, PNP_IRQ_NR);
			__set_bit(5, irq->map.bits);
			__set_bit(7, irq->map.bits);
			__set_bit(10, irq->map.bits);
			dev_info(&dev->dev, "set possible IRQs in "
				 "option set %d to 5, 7, 10\n",
				 pnp_option_set(option));
		} else if (option->type == IORESOURCE_DMA) {
			dma = &option->u.dma;
			if ((dma->flags & IORESOURCE_DMA_TYPE_MASK) ==
						IORESOURCE_DMA_8BIT &&
			    dma->map != 0x0A) {
				dev_info(&dev->dev, "changing possible "
					 "DMA channel mask in option set %d "
					 "from %#02x to 0x0A (1, 3)\n",
					 pnp_option_set(option), dma->map);
				dma->map = 0x0A;
			}
		}
	}
}

static void quirk_sb16audio_resources(struct pnp_dev *dev)
{
	struct pnp_option *option;
	unsigned int prev_option_flags = ~0, n = 0;
	struct pnp_port *port;

	/*
	 * The default range on the OPL port for these devices is 0x388-0x388.
	 * Here we increase that range so that two such cards can be
	 * auto-configured.
	 */
	list_for_each_entry(option, &dev->options, list) {
		if (prev_option_flags != option->flags) {
			prev_option_flags = option->flags;
			n = 0;
		}

		if (pnp_option_is_dependent(option) &&
		    option->type == IORESOURCE_IO) {
			n++;
			port = &option->u.port;
			if (n == 3 && port->min == port->max) {
				port->max += 0x70;
				dev_info(&dev->dev, "increased option port "
					 "range from %#llx-%#llx to "
					 "%#llx-%#llx\n",
					 (unsigned long long) port->min,
					 (unsigned long long) port->min,
					 (unsigned long long) port->min,
					 (unsigned long long) port->max);
			}
		}
	}
}

static struct pnp_option *pnp_clone_dependent_set(struct pnp_dev *dev,
						  unsigned int set)
{
	struct pnp_option *tail = NULL, *first_new_option = NULL;
	struct pnp_option *option, *new_option;
	unsigned int flags;

	list_for_each_entry(option, &dev->options, list) {
		if (pnp_option_is_dependent(option))
			tail = option;
	}
	if (!tail) {
		dev_err(&dev->dev, "no dependent option sets\n");
		return NULL;
	}

	flags = pnp_new_dependent_set(dev, PNP_RES_PRIORITY_FUNCTIONAL);
	list_for_each_entry(option, &dev->options, list) {
		if (pnp_option_is_dependent(option) &&
		    pnp_option_set(option) == set) {
			new_option = kmalloc(sizeof(struct pnp_option),
					     GFP_KERNEL);
			if (!new_option) {
				dev_err(&dev->dev, "couldn't clone dependent "
					"set %d\n", set);
				return NULL;
			}

			*new_option = *option;
			new_option->flags = flags;
			if (!first_new_option)
				first_new_option = new_option;

			list_add(&new_option->list, &tail->list);
			tail = new_option;
		}
	}

	return first_new_option;
}


static void quirk_add_irq_optional_dependent_sets(struct pnp_dev *dev)
{
	struct pnp_option *new_option;
	unsigned int num_sets, i, set;
	struct pnp_irq *irq;

	num_sets = dev->num_dependent_sets;
	for (i = 0; i < num_sets; i++) {
		new_option = pnp_clone_dependent_set(dev, i);
		if (!new_option)
			return;

		set = pnp_option_set(new_option);
		while (new_option && pnp_option_set(new_option) == set) {
			if (new_option->type == IORESOURCE_IRQ) {
				irq = &new_option->u.irq;
				irq->flags |= IORESOURCE_IRQ_OPTIONAL;
			}
			dbg_pnp_show_option(dev, new_option);
			new_option = list_entry(new_option->list.next,
						struct pnp_option, list);
		}

		dev_info(&dev->dev, "added dependent option set %d (same as "
			 "set %d except IRQ optional)\n", set, i);
	}
}

static void quirk_ad1815_mpu_resources(struct pnp_dev *dev)
{
	struct pnp_option *option;
	struct pnp_irq *irq = NULL;
	unsigned int independent_irqs = 0;

	list_for_each_entry(option, &dev->options, list) {
		if (option->type == IORESOURCE_IRQ &&
		    !pnp_option_is_dependent(option)) {
			independent_irqs++;
			irq = &option->u.irq;
		}
	}

	if (independent_irqs != 1)
		return;

	irq->flags |= IORESOURCE_IRQ_OPTIONAL;
	dev_info(&dev->dev, "made independent IRQ optional\n");
}

#include <linux/pci.h>

static void quirk_system_pci_resources(struct pnp_dev *dev)
{
	struct pci_dev *pdev = NULL;
	struct resource *res;
	resource_size_t pnp_start, pnp_end, pci_start, pci_end;
	int i, j;

	/*
	 * Some BIOSes have PNP motherboard devices with resources that
	 * partially overlap PCI BARs.  The PNP system driver claims these
	 * motherboard resources, which prevents the normal PCI driver from
	 * requesting them later.
	 *
	 * This patch disables the PNP resources that conflict with PCI BARs
	 * so they won't be claimed by the PNP system driver.
	 */
	for_each_pci_dev(pdev) {
		for (i = 0; i < DEVICE_COUNT_RESOURCE; i++) {
			unsigned long type;

			type = pci_resource_flags(pdev, i) &
					(IORESOURCE_IO | IORESOURCE_MEM);
			if (!type || pci_resource_len(pdev, i) == 0)
				continue;

			pci_start = pci_resource_start(pdev, i);
			pci_end = pci_resource_end(pdev, i);
			for (j = 0;
			     (res = pnp_get_resource(dev, type, j)); j++) {
				if (res->start == 0 && res->end == 0)
					continue;

				pnp_start = res->start;
				pnp_end = res->end;

				/*
				 * If the PNP region doesn't overlap the PCI
				 * region at all, there's no problem.
				 */
				if (pnp_end < pci_start || pnp_start > pci_end)
					continue;

				/*
				 * If the PNP region completely encloses (or is
				 * at least as large as) the PCI region, that's
				 * also OK.  For example, this happens when the
				 * PNP device describes a bridge with PCI
				 * behind it.
				 */
				if (pnp_start <= pci_start &&
				    pnp_end >= pci_end)
					continue;

				/*
				 * Otherwise, the PNP region overlaps *part* of
				 * the PCI region, and that might prevent a PCI
				 * driver from requesting its resources.
				 */
				dev_warn(&dev->dev,
					 "disabling %pR because it overlaps "
					 "%s BAR %d %pR\n", res,
					 pci_name(pdev), i, &pdev->resource[i]);
				res->flags |= IORESOURCE_DISABLED;
			}
		}
	}
}

#ifdef CONFIG_AMD_NB

#include <asm/amd_nb.h>

static void quirk_amd_mmconfig_area(struct pnp_dev *dev)
{
	resource_size_t start, end;
	struct pnp_resource *pnp_res;
	struct resource *res;
	struct resource mmconfig_res, *mmconfig;

	mmconfig = amd_get_mmconfig_range(&mmconfig_res);
	if (!mmconfig)
		return;

	list_for_each_entry(pnp_res, &dev->resources, list) {
		res = &pnp_res->res;
		if (res->end < mmconfig->start || res->start > mmconfig->end ||
		    (res->start == mmconfig->start && res->end == mmconfig->end))
			continue;

		dev_info(&dev->dev, FW_BUG
			 "%pR covers only part of AMD MMCONFIG area %pR; adding more reservations\n",
			 res, mmconfig);
		if (mmconfig->start < res->start) {
			start = mmconfig->start;
			end = res->start - 1;
			pnp_add_mem_resource(dev, start, end, 0);
		}
		if (mmconfig->end > res->end) {
			start = res->end + 1;
			end = mmconfig->end;
			pnp_add_mem_resource(dev, start, end, 0);
		}
		break;
	}
}
#endif

<<<<<<< HEAD
#ifdef CONFIG_X86
=======
#ifdef CONFIG_PCI
>>>>>>> c739f77f
/* Device IDs of parts that have 32KB MCH space */
static const unsigned int mch_quirk_devices[] = {
	0x0154,	/* Ivy Bridge */
	0x0c00,	/* Haswell */
};

static struct pci_dev *get_intel_host(void)
{
	int i;
	struct pci_dev *host;

	for (i = 0; i < ARRAY_SIZE(mch_quirk_devices); i++) {
		host = pci_get_device(PCI_VENDOR_ID_INTEL, mch_quirk_devices[i],
				      NULL);
		if (host)
			return host;
	}
	return NULL;
}

static void quirk_intel_mch(struct pnp_dev *dev)
{
	struct pci_dev *host;
	u32 addr_lo, addr_hi;
	struct pci_bus_region region;
	struct resource mch;
	struct pnp_resource *pnp_res;
	struct resource *res;

	host = get_intel_host();
	if (!host)
		return;

	/*
	 * MCHBAR is not an architected PCI BAR, so MCH space is usually
	 * reported as a PNP0C02 resource.  The MCH space was originally
	 * 16KB, but is 32KB in newer parts.  Some BIOSes still report a
	 * PNP0C02 resource that is only 16KB, which means the rest of the
	 * MCH space is consumed but unreported.
	 */

	/*
	 * Read MCHBAR for Host Member Mapped Register Range Base
	 * https://www-ssl.intel.com/content/www/us/en/processors/core/4th-gen-core-family-desktop-vol-2-datasheet
	 * Sec 3.1.12.
	 */
	pci_read_config_dword(host, 0x48, &addr_lo);
	region.start = addr_lo & ~0x7fff;
	pci_read_config_dword(host, 0x4c, &addr_hi);
	region.start |= (u64) addr_hi << 32;
	region.end = region.start + 32*1024 - 1;

	memset(&mch, 0, sizeof(mch));
	mch.flags = IORESOURCE_MEM;
	pcibios_bus_to_resource(host->bus, &mch, &region);

	list_for_each_entry(pnp_res, &dev->resources, list) {
		res = &pnp_res->res;
		if (res->end < mch.start || res->start > mch.end)
			continue;	/* no overlap */
		if (res->start == mch.start && res->end == mch.end)
			continue;	/* exact match */

		dev_info(&dev->dev, FW_BUG "PNP resource %pR covers only part of %s Intel MCH; extending to %pR\n",
			 res, pci_name(host), &mch);
		res->start = mch.start;
		res->end = mch.end;
		break;
	}

	pci_dev_put(host);
}
#endif

/*
 *  PnP Quirks
 *  Cards or devices that need some tweaking due to incomplete resource info
 */

static struct pnp_fixup pnp_fixups[] = {
	/* Soundblaster awe io port quirk */
	{"CTL0021", quirk_awe32_resources},
	{"CTL0022", quirk_awe32_resources},
	{"CTL0023", quirk_awe32_resources},
	/* CMI 8330 interrupt and dma fix */
	{"@X@0001", quirk_cmi8330_resources},
	/* Soundblaster audio device io port range quirk */
	{"CTL0001", quirk_sb16audio_resources},
	{"CTL0031", quirk_sb16audio_resources},
	{"CTL0041", quirk_sb16audio_resources},
	{"CTL0042", quirk_sb16audio_resources},
	{"CTL0043", quirk_sb16audio_resources},
	{"CTL0044", quirk_sb16audio_resources},
	{"CTL0045", quirk_sb16audio_resources},
	/* Add IRQ-optional MPU options */
	{"ADS7151", quirk_ad1815_mpu_resources},
	{"ADS7181", quirk_add_irq_optional_dependent_sets},
	{"AZT0002", quirk_add_irq_optional_dependent_sets},
	/* PnP resources that might overlap PCI BARs */
	{"PNP0c01", quirk_system_pci_resources},
	{"PNP0c02", quirk_system_pci_resources},
#ifdef CONFIG_AMD_NB
	{"PNP0c01", quirk_amd_mmconfig_area},
#endif
<<<<<<< HEAD
#ifdef CONFIG_X86
=======
#ifdef CONFIG_PCI
>>>>>>> c739f77f
	{"PNP0c02", quirk_intel_mch},
#endif
	{""}
};

void pnp_fixup_device(struct pnp_dev *dev)
{
	struct pnp_fixup *f;

	for (f = pnp_fixups; *f->id; f++) {
		if (!compare_pnp_id(dev->id, f->id))
			continue;
		pnp_dbg(&dev->dev, "%s: calling %pF\n", f->id,
			f->quirk_function);
		f->quirk_function(dev);
	}
}<|MERGE_RESOLUTION|>--- conflicted
+++ resolved
@@ -335,11 +335,7 @@
 }
 #endif
 
-<<<<<<< HEAD
-#ifdef CONFIG_X86
-=======
 #ifdef CONFIG_PCI
->>>>>>> c739f77f
 /* Device IDs of parts that have 32KB MCH space */
 static const unsigned int mch_quirk_devices[] = {
 	0x0154,	/* Ivy Bridge */
@@ -444,11 +440,7 @@
 #ifdef CONFIG_AMD_NB
 	{"PNP0c01", quirk_amd_mmconfig_area},
 #endif
-<<<<<<< HEAD
-#ifdef CONFIG_X86
-=======
 #ifdef CONFIG_PCI
->>>>>>> c739f77f
 	{"PNP0c02", quirk_intel_mch},
 #endif
 	{""}
