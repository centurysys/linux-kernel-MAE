--- conflicted
+++ resolved
@@ -820,12 +820,9 @@
 			return retval;
 		}
 		disable_irq(up->wakeirq);
-<<<<<<< HEAD
 	} else {
 		dev_dbg(up->port.dev, "no wakeirq for uart%d\n",
 			up->port.line);
-=======
->>>>>>> 6d0abeca
 	}
 
 #ifdef CONFIG_SERIAL_OMAP_FULL_MODEM_GPIO
