--- conflicted
+++ resolved
@@ -820,12 +820,6 @@
 			return retval;
 		}
 		disable_irq(up->wakeirq);
-<<<<<<< HEAD
-	} else {
-		dev_dbg(up->port.dev, "no wakeirq for uart%d\n",
-			up->port.line);
-=======
->>>>>>> dc0ead5d
 	}
 
 #ifdef CONFIG_SERIAL_OMAP_FULL_MODEM_GPIO
