// SPDX-License-Identifier: GPL-2.0
/*
 *Copyright (C) 2011 LAPIS Semiconductor Co., Ltd.
 */
#include <linux/kernel.h>
#include <linux/serial_reg.h>
#include <linux/slab.h>
#include <linux/module.h>
#include <linux/pci.h>
#include <linux/console.h>
#include <linux/serial_core.h>
#include <linux/tty.h>
#include <linux/tty_flip.h>
#include <linux/interrupt.h>
#include <linux/io.h>
#include <linux/dmi.h>
#include <linux/nmi.h>
#include <linux/delay.h>
#include <linux/of.h>

#include <linux/debugfs.h>
#include <linux/dmaengine.h>
#include <linux/pch_dma.h>

enum {
	PCH_UART_HANDLED_RX_INT_SHIFT,
	PCH_UART_HANDLED_TX_INT_SHIFT,
	PCH_UART_HANDLED_RX_ERR_INT_SHIFT,
	PCH_UART_HANDLED_RX_TRG_INT_SHIFT,
	PCH_UART_HANDLED_MS_INT_SHIFT,
	PCH_UART_HANDLED_LS_INT_SHIFT,
};

#define PCH_UART_DRIVER_DEVICE "ttyPCH"

/* Set the max number of UART port
 * Intel EG20T PCH: 4 port
 * LAPIS Semiconductor ML7213 IOH: 3 port
 * LAPIS Semiconductor ML7223 IOH: 2 port
*/
#define PCH_UART_NR	4

#define PCH_UART_HANDLED_RX_INT	(1<<((PCH_UART_HANDLED_RX_INT_SHIFT)<<1))
#define PCH_UART_HANDLED_TX_INT	(1<<((PCH_UART_HANDLED_TX_INT_SHIFT)<<1))
#define PCH_UART_HANDLED_RX_ERR_INT	(1<<((\
					PCH_UART_HANDLED_RX_ERR_INT_SHIFT)<<1))
#define PCH_UART_HANDLED_RX_TRG_INT	(1<<((\
					PCH_UART_HANDLED_RX_TRG_INT_SHIFT)<<1))
#define PCH_UART_HANDLED_MS_INT	(1<<((PCH_UART_HANDLED_MS_INT_SHIFT)<<1))

#define PCH_UART_HANDLED_LS_INT	(1<<((PCH_UART_HANDLED_LS_INT_SHIFT)<<1))

#define PCH_UART_RBR		0x00
#define PCH_UART_THR		0x00

#define PCH_UART_IER_MASK	(PCH_UART_IER_ERBFI|PCH_UART_IER_ETBEI|\
				PCH_UART_IER_ELSI|PCH_UART_IER_EDSSI)
#define PCH_UART_IER_ERBFI	0x00000001
#define PCH_UART_IER_ETBEI	0x00000002
#define PCH_UART_IER_ELSI	0x00000004
#define PCH_UART_IER_EDSSI	0x00000008

#define PCH_UART_IIR_IP			0x00000001
#define PCH_UART_IIR_IID		0x00000006
#define PCH_UART_IIR_MSI		0x00000000
#define PCH_UART_IIR_TRI		0x00000002
#define PCH_UART_IIR_RRI		0x00000004
#define PCH_UART_IIR_REI		0x00000006
#define PCH_UART_IIR_TOI		0x00000008
#define PCH_UART_IIR_FIFO256		0x00000020
#define PCH_UART_IIR_FIFO64		PCH_UART_IIR_FIFO256
#define PCH_UART_IIR_FE			0x000000C0

#define PCH_UART_FCR_FIFOE		0x00000001
#define PCH_UART_FCR_RFR		0x00000002
#define PCH_UART_FCR_TFR		0x00000004
#define PCH_UART_FCR_DMS		0x00000008
#define PCH_UART_FCR_FIFO256		0x00000020
#define PCH_UART_FCR_RFTL		0x000000C0

#define PCH_UART_FCR_RFTL1		0x00000000
#define PCH_UART_FCR_RFTL64		0x00000040
#define PCH_UART_FCR_RFTL128		0x00000080
#define PCH_UART_FCR_RFTL224		0x000000C0
#define PCH_UART_FCR_RFTL16		PCH_UART_FCR_RFTL64
#define PCH_UART_FCR_RFTL32		PCH_UART_FCR_RFTL128
#define PCH_UART_FCR_RFTL56		PCH_UART_FCR_RFTL224
#define PCH_UART_FCR_RFTL4		PCH_UART_FCR_RFTL64
#define PCH_UART_FCR_RFTL8		PCH_UART_FCR_RFTL128
#define PCH_UART_FCR_RFTL14		PCH_UART_FCR_RFTL224
#define PCH_UART_FCR_RFTL_SHIFT		6

#define PCH_UART_LCR_WLS	0x00000003
#define PCH_UART_LCR_STB	0x00000004
#define PCH_UART_LCR_PEN	0x00000008
#define PCH_UART_LCR_EPS	0x00000010
#define PCH_UART_LCR_SP		0x00000020
#define PCH_UART_LCR_SB		0x00000040
#define PCH_UART_LCR_DLAB	0x00000080
#define PCH_UART_LCR_NP		0x00000000
#define PCH_UART_LCR_OP		PCH_UART_LCR_PEN
#define PCH_UART_LCR_EP		(PCH_UART_LCR_PEN | PCH_UART_LCR_EPS)
#define PCH_UART_LCR_1P		(PCH_UART_LCR_PEN | PCH_UART_LCR_SP)
#define PCH_UART_LCR_0P		(PCH_UART_LCR_PEN | PCH_UART_LCR_EPS |\
				PCH_UART_LCR_SP)

#define PCH_UART_LCR_5BIT	0x00000000
#define PCH_UART_LCR_6BIT	0x00000001
#define PCH_UART_LCR_7BIT	0x00000002
#define PCH_UART_LCR_8BIT	0x00000003

#define PCH_UART_MCR_DTR	0x00000001
#define PCH_UART_MCR_RTS	0x00000002
#define PCH_UART_MCR_OUT	0x0000000C
#define PCH_UART_MCR_LOOP	0x00000010
#define PCH_UART_MCR_AFE	0x00000020

#define PCH_UART_LSR_DR		0x00000001
#define PCH_UART_LSR_ERR	(1<<7)

#define PCH_UART_MSR_DCTS	0x00000001
#define PCH_UART_MSR_DDSR	0x00000002
#define PCH_UART_MSR_TERI	0x00000004
#define PCH_UART_MSR_DDCD	0x00000008
#define PCH_UART_MSR_CTS	0x00000010
#define PCH_UART_MSR_DSR	0x00000020
#define PCH_UART_MSR_RI		0x00000040
#define PCH_UART_MSR_DCD	0x00000080
#define PCH_UART_MSR_DELTA	(PCH_UART_MSR_DCTS | PCH_UART_MSR_DDSR |\
				PCH_UART_MSR_TERI | PCH_UART_MSR_DDCD)

#define PCH_UART_DLL		0x00
#define PCH_UART_DLM		0x01

#define PCH_UART_BRCSR		0x0E

#define PCH_UART_IID_RLS	(PCH_UART_IIR_REI)
#define PCH_UART_IID_RDR	(PCH_UART_IIR_RRI)
#define PCH_UART_IID_RDR_TO	(PCH_UART_IIR_RRI | PCH_UART_IIR_TOI)
#define PCH_UART_IID_THRE	(PCH_UART_IIR_TRI)
#define PCH_UART_IID_MS		(PCH_UART_IIR_MSI)

#define PCH_UART_HAL_PARITY_NONE	(PCH_UART_LCR_NP)
#define PCH_UART_HAL_PARITY_ODD		(PCH_UART_LCR_OP)
#define PCH_UART_HAL_PARITY_EVEN	(PCH_UART_LCR_EP)
#define PCH_UART_HAL_PARITY_FIX1	(PCH_UART_LCR_1P)
#define PCH_UART_HAL_PARITY_FIX0	(PCH_UART_LCR_0P)
#define PCH_UART_HAL_5BIT		(PCH_UART_LCR_5BIT)
#define PCH_UART_HAL_6BIT		(PCH_UART_LCR_6BIT)
#define PCH_UART_HAL_7BIT		(PCH_UART_LCR_7BIT)
#define PCH_UART_HAL_8BIT		(PCH_UART_LCR_8BIT)
#define PCH_UART_HAL_STB1		0
#define PCH_UART_HAL_STB2		(PCH_UART_LCR_STB)

#define PCH_UART_HAL_CLR_TX_FIFO	(PCH_UART_FCR_TFR)
#define PCH_UART_HAL_CLR_RX_FIFO	(PCH_UART_FCR_RFR)
#define PCH_UART_HAL_CLR_ALL_FIFO	(PCH_UART_HAL_CLR_TX_FIFO | \
					PCH_UART_HAL_CLR_RX_FIFO)

#define PCH_UART_HAL_DMA_MODE0		0
#define PCH_UART_HAL_FIFO_DIS		0
#define PCH_UART_HAL_FIFO16		(PCH_UART_FCR_FIFOE)
#define PCH_UART_HAL_FIFO256		(PCH_UART_FCR_FIFOE | \
					PCH_UART_FCR_FIFO256)
#define PCH_UART_HAL_FIFO64		(PCH_UART_HAL_FIFO256)
#define PCH_UART_HAL_TRIGGER1		(PCH_UART_FCR_RFTL1)
#define PCH_UART_HAL_TRIGGER64		(PCH_UART_FCR_RFTL64)
#define PCH_UART_HAL_TRIGGER128		(PCH_UART_FCR_RFTL128)
#define PCH_UART_HAL_TRIGGER224		(PCH_UART_FCR_RFTL224)
#define PCH_UART_HAL_TRIGGER16		(PCH_UART_FCR_RFTL16)
#define PCH_UART_HAL_TRIGGER32		(PCH_UART_FCR_RFTL32)
#define PCH_UART_HAL_TRIGGER56		(PCH_UART_FCR_RFTL56)
#define PCH_UART_HAL_TRIGGER4		(PCH_UART_FCR_RFTL4)
#define PCH_UART_HAL_TRIGGER8		(PCH_UART_FCR_RFTL8)
#define PCH_UART_HAL_TRIGGER14		(PCH_UART_FCR_RFTL14)
#define PCH_UART_HAL_TRIGGER_L		(PCH_UART_FCR_RFTL64)
#define PCH_UART_HAL_TRIGGER_M		(PCH_UART_FCR_RFTL128)
#define PCH_UART_HAL_TRIGGER_H		(PCH_UART_FCR_RFTL224)

#define PCH_UART_HAL_RX_INT		(PCH_UART_IER_ERBFI)
#define PCH_UART_HAL_TX_INT		(PCH_UART_IER_ETBEI)
#define PCH_UART_HAL_RX_ERR_INT		(PCH_UART_IER_ELSI)
#define PCH_UART_HAL_MS_INT		(PCH_UART_IER_EDSSI)
#define PCH_UART_HAL_ALL_INT		(PCH_UART_IER_MASK)

#define PCH_UART_HAL_DTR		(PCH_UART_MCR_DTR)
#define PCH_UART_HAL_RTS		(PCH_UART_MCR_RTS)
#define PCH_UART_HAL_OUT		(PCH_UART_MCR_OUT)
#define PCH_UART_HAL_LOOP		(PCH_UART_MCR_LOOP)
#define PCH_UART_HAL_AFE		(PCH_UART_MCR_AFE)

#define BOTH_EMPTY (UART_LSR_TEMT | UART_LSR_THRE)

#define DEFAULT_UARTCLK   1843200 /*   1.8432 MHz */
#define CMITC_UARTCLK   192000000 /* 192.0000 MHz */
#define FRI2_64_UARTCLK  64000000 /*  64.0000 MHz */
#define FRI2_48_UARTCLK  48000000 /*  48.0000 MHz */
#define NTC1_UARTCLK     64000000 /*  64.0000 MHz */
#define MINNOW_UARTCLK   50000000 /*  50.0000 MHz */

struct pch_uart_buffer {
	unsigned char *buf;
	int size;
};

struct eg20t_port {
	struct uart_port port;
	int port_type;
	void __iomem *membase;
	resource_size_t mapbase;
	unsigned int iobase;
	struct pci_dev *pdev;
	int fifo_size;
	unsigned int uartclk;
	int start_tx;
	int start_rx;
	int tx_empty;
	int trigger;
	int trigger_level;
	struct pch_uart_buffer rxbuf;
	unsigned int dmsr;
	unsigned int fcr;
	unsigned int mcr;
	unsigned int use_dma;
	struct dma_async_tx_descriptor	*desc_tx;
	struct dma_async_tx_descriptor	*desc_rx;
	struct pch_dma_slave		param_tx;
	struct pch_dma_slave		param_rx;
	struct dma_chan			*chan_tx;
	struct dma_chan			*chan_rx;
	struct scatterlist		*sg_tx_p;
	int				nent;
	int				orig_nent;
	struct scatterlist		sg_rx;
	int				tx_dma_use;
	void				*rx_buf_virt;
	dma_addr_t			rx_buf_dma;

#define IRQ_NAME_SIZE 17
	char				irq_name[IRQ_NAME_SIZE];

	/* protect the eg20t_port private structure and io access to membase */
	spinlock_t lock;
};

/**
 * struct pch_uart_driver_data - private data structure for UART-DMA
 * @port_type:			The type of UART port
 * @line_no:			UART port line number (0, 1, 2...)
 */
struct pch_uart_driver_data {
	int port_type;
	int line_no;
};

enum pch_uart_num_t {
	pch_et20t_uart0 = 0,
	pch_et20t_uart1,
	pch_et20t_uart2,
	pch_et20t_uart3,
	pch_ml7213_uart0,
	pch_ml7213_uart1,
	pch_ml7213_uart2,
	pch_ml7223_uart0,
	pch_ml7223_uart1,
	pch_ml7831_uart0,
	pch_ml7831_uart1,
};

static struct pch_uart_driver_data drv_dat[] = {
	[pch_et20t_uart0] = {PORT_PCH_8LINE, 0},
	[pch_et20t_uart1] = {PORT_PCH_2LINE, 1},
	[pch_et20t_uart2] = {PORT_PCH_2LINE, 2},
	[pch_et20t_uart3] = {PORT_PCH_2LINE, 3},
	[pch_ml7213_uart0] = {PORT_PCH_8LINE, 0},
	[pch_ml7213_uart1] = {PORT_PCH_2LINE, 1},
	[pch_ml7213_uart2] = {PORT_PCH_2LINE, 2},
	[pch_ml7223_uart0] = {PORT_PCH_8LINE, 0},
	[pch_ml7223_uart1] = {PORT_PCH_2LINE, 1},
	[pch_ml7831_uart0] = {PORT_PCH_8LINE, 0},
	[pch_ml7831_uart1] = {PORT_PCH_2LINE, 1},
};

#ifdef CONFIG_SERIAL_PCH_UART_CONSOLE
static struct eg20t_port *pch_uart_ports[PCH_UART_NR];
#endif
static unsigned int default_baud = 9600;
static unsigned int user_uartclk = 0;
static const int trigger_level_256[4] = { 1, 64, 128, 224 };
static const int trigger_level_64[4] = { 1, 16, 32, 56 };
static const int trigger_level_16[4] = { 1, 4, 8, 14 };
static const int trigger_level_1[4] = { 1, 1, 1, 1 };

#define PCH_REGS_BUFSIZE	1024


static ssize_t port_show_regs(struct file *file, char __user *user_buf,
				size_t count, loff_t *ppos)
{
	struct eg20t_port *priv = file->private_data;
	char *buf;
	u32 len = 0;
	ssize_t ret;
	unsigned char lcr;

	buf = kzalloc(PCH_REGS_BUFSIZE, GFP_KERNEL);
	if (!buf)
		return 0;

	len += scnprintf(buf + len, PCH_REGS_BUFSIZE - len,
			"PCH EG20T port[%d] regs:\n", priv->port.line);

	len += scnprintf(buf + len, PCH_REGS_BUFSIZE - len,
			"=================================\n");
	len += scnprintf(buf + len, PCH_REGS_BUFSIZE - len,
			"IER: \t0x%02x\n", ioread8(priv->membase + UART_IER));
	len += scnprintf(buf + len, PCH_REGS_BUFSIZE - len,
			"IIR: \t0x%02x\n", ioread8(priv->membase + UART_IIR));
	len += scnprintf(buf + len, PCH_REGS_BUFSIZE - len,
			"LCR: \t0x%02x\n", ioread8(priv->membase + UART_LCR));
	len += scnprintf(buf + len, PCH_REGS_BUFSIZE - len,
			"MCR: \t0x%02x\n", ioread8(priv->membase + UART_MCR));
	len += scnprintf(buf + len, PCH_REGS_BUFSIZE - len,
			"LSR: \t0x%02x\n", ioread8(priv->membase + UART_LSR));
	len += scnprintf(buf + len, PCH_REGS_BUFSIZE - len,
			"MSR: \t0x%02x\n", ioread8(priv->membase + UART_MSR));
	len += scnprintf(buf + len, PCH_REGS_BUFSIZE - len,
			"BRCSR: \t0x%02x\n",
			ioread8(priv->membase + PCH_UART_BRCSR));

	lcr = ioread8(priv->membase + UART_LCR);
	iowrite8(PCH_UART_LCR_DLAB, priv->membase + UART_LCR);
	len += scnprintf(buf + len, PCH_REGS_BUFSIZE - len,
			"DLL: \t0x%02x\n", ioread8(priv->membase + UART_DLL));
	len += scnprintf(buf + len, PCH_REGS_BUFSIZE - len,
			"DLM: \t0x%02x\n", ioread8(priv->membase + UART_DLM));
	iowrite8(lcr, priv->membase + UART_LCR);

	if (len > PCH_REGS_BUFSIZE)
		len = PCH_REGS_BUFSIZE;

	ret =  simple_read_from_buffer(user_buf, count, ppos, buf, len);
	kfree(buf);
	return ret;
}

static const struct file_operations port_regs_ops = {
	.owner		= THIS_MODULE,
	.open		= simple_open,
	.read		= port_show_regs,
	.llseek		= default_llseek,
};

static const struct dmi_system_id pch_uart_dmi_table[] = {
	{
		.ident = "CM-iTC",
		{
			DMI_MATCH(DMI_BOARD_NAME, "CM-iTC"),
		},
		(void *)CMITC_UARTCLK,
	},
	{
		.ident = "FRI2",
		{
			DMI_MATCH(DMI_BIOS_VERSION, "FRI2"),
		},
		(void *)FRI2_64_UARTCLK,
	},
	{
		.ident = "Fish River Island II",
		{
			DMI_MATCH(DMI_PRODUCT_NAME, "Fish River Island II"),
		},
		(void *)FRI2_48_UARTCLK,
	},
	{
		.ident = "COMe-mTT",
		{
			DMI_MATCH(DMI_BOARD_NAME, "COMe-mTT"),
		},
		(void *)NTC1_UARTCLK,
	},
	{
		.ident = "nanoETXexpress-TT",
		{
			DMI_MATCH(DMI_BOARD_NAME, "nanoETXexpress-TT"),
		},
		(void *)NTC1_UARTCLK,
	},
	{
		.ident = "MinnowBoard",
		{
			DMI_MATCH(DMI_BOARD_NAME, "MinnowBoard"),
		},
		(void *)MINNOW_UARTCLK,
	},
	{ }
};

/* Return UART clock, checking for board specific clocks. */
static unsigned int pch_uart_get_uartclk(void)
{
	const struct dmi_system_id *d;

	if (user_uartclk)
		return user_uartclk;

	d = dmi_first_match(pch_uart_dmi_table);
	if (d)
		return (unsigned long)d->driver_data;

	return DEFAULT_UARTCLK;
}

static void pch_uart_hal_enable_interrupt(struct eg20t_port *priv,
					  unsigned int flag)
{
	u8 ier = ioread8(priv->membase + UART_IER);
	ier |= flag & PCH_UART_IER_MASK;
	iowrite8(ier, priv->membase + UART_IER);
}

static void pch_uart_hal_disable_interrupt(struct eg20t_port *priv,
					   unsigned int flag)
{
	u8 ier = ioread8(priv->membase + UART_IER);
	ier &= ~(flag & PCH_UART_IER_MASK);
	iowrite8(ier, priv->membase + UART_IER);
}

static int pch_uart_hal_set_line(struct eg20t_port *priv, unsigned int baud,
				 unsigned int parity, unsigned int bits,
				 unsigned int stb)
{
	unsigned int dll, dlm, lcr;
	int div;

	div = DIV_ROUND_CLOSEST(priv->uartclk / 16, baud);
	if (div < 0 || USHRT_MAX <= div) {
		dev_err(priv->port.dev, "Invalid Baud(div=0x%x)\n", div);
		return -EINVAL;
	}

	dll = (unsigned int)div & 0x00FFU;
	dlm = ((unsigned int)div >> 8) & 0x00FFU;

	if (parity & ~(PCH_UART_LCR_PEN | PCH_UART_LCR_EPS | PCH_UART_LCR_SP)) {
		dev_err(priv->port.dev, "Invalid parity(0x%x)\n", parity);
		return -EINVAL;
	}

	if (bits & ~PCH_UART_LCR_WLS) {
		dev_err(priv->port.dev, "Invalid bits(0x%x)\n", bits);
		return -EINVAL;
	}

	if (stb & ~PCH_UART_LCR_STB) {
		dev_err(priv->port.dev, "Invalid STB(0x%x)\n", stb);
		return -EINVAL;
	}

	lcr = parity;
	lcr |= bits;
	lcr |= stb;

	dev_dbg(priv->port.dev, "%s:baud = %u, div = %04x, lcr = %02x (%lu)\n",
		 __func__, baud, div, lcr, jiffies);
	iowrite8(PCH_UART_LCR_DLAB, priv->membase + UART_LCR);
	iowrite8(dll, priv->membase + PCH_UART_DLL);
	iowrite8(dlm, priv->membase + PCH_UART_DLM);
	iowrite8(lcr, priv->membase + UART_LCR);

	return 0;
}

static int pch_uart_hal_fifo_reset(struct eg20t_port *priv,
				    unsigned int flag)
{
	if (flag & ~(PCH_UART_FCR_TFR | PCH_UART_FCR_RFR)) {
		dev_err(priv->port.dev, "%s:Invalid flag(0x%x)\n",
			__func__, flag);
		return -EINVAL;
	}

	iowrite8(PCH_UART_FCR_FIFOE | priv->fcr, priv->membase + UART_FCR);
	iowrite8(PCH_UART_FCR_FIFOE | priv->fcr | flag,
		 priv->membase + UART_FCR);
	iowrite8(priv->fcr, priv->membase + UART_FCR);

	return 0;
}

static int pch_uart_hal_set_fifo(struct eg20t_port *priv,
				 unsigned int dmamode,
				 unsigned int fifo_size, unsigned int trigger)
{
	u8 fcr;

	if (dmamode & ~PCH_UART_FCR_DMS) {
		dev_err(priv->port.dev, "%s:Invalid DMA Mode(0x%x)\n",
			__func__, dmamode);
		return -EINVAL;
	}

	if (fifo_size & ~(PCH_UART_FCR_FIFOE | PCH_UART_FCR_FIFO256)) {
		dev_err(priv->port.dev, "%s:Invalid FIFO SIZE(0x%x)\n",
			__func__, fifo_size);
		return -EINVAL;
	}

	if (trigger & ~PCH_UART_FCR_RFTL) {
		dev_err(priv->port.dev, "%s:Invalid TRIGGER(0x%x)\n",
			__func__, trigger);
		return -EINVAL;
	}

	switch (priv->fifo_size) {
	case 256:
		priv->trigger_level =
		    trigger_level_256[trigger >> PCH_UART_FCR_RFTL_SHIFT];
		break;
	case 64:
		priv->trigger_level =
		    trigger_level_64[trigger >> PCH_UART_FCR_RFTL_SHIFT];
		break;
	case 16:
		priv->trigger_level =
		    trigger_level_16[trigger >> PCH_UART_FCR_RFTL_SHIFT];
		break;
	default:
		priv->trigger_level =
		    trigger_level_1[trigger >> PCH_UART_FCR_RFTL_SHIFT];
		break;
	}
	fcr =
	    dmamode | fifo_size | trigger | PCH_UART_FCR_RFR | PCH_UART_FCR_TFR;
	iowrite8(PCH_UART_FCR_FIFOE, priv->membase + UART_FCR);
	iowrite8(PCH_UART_FCR_FIFOE | PCH_UART_FCR_RFR | PCH_UART_FCR_TFR,
		 priv->membase + UART_FCR);
	iowrite8(fcr, priv->membase + UART_FCR);
	priv->fcr = fcr;

	return 0;
}

static u8 pch_uart_hal_get_modem(struct eg20t_port *priv)
{
	unsigned int msr = ioread8(priv->membase + UART_MSR);
	priv->dmsr = msr & PCH_UART_MSR_DELTA;
	return (u8)msr;
}

static int pch_uart_hal_read(struct eg20t_port *priv, unsigned char *buf,
			     int rx_size)
{
	int i;
	u8 rbr, lsr;
	struct uart_port *port = &priv->port;

	lsr = ioread8(priv->membase + UART_LSR);
	for (i = 0, lsr = ioread8(priv->membase + UART_LSR);
	     i < rx_size && lsr & (UART_LSR_DR | UART_LSR_BI);
	     lsr = ioread8(priv->membase + UART_LSR)) {
		rbr = ioread8(priv->membase + PCH_UART_RBR);

		if (lsr & UART_LSR_BI) {
			port->icount.brk++;
			if (uart_handle_break(port))
				continue;
		}
		if (uart_handle_sysrq_char(port, rbr))
			continue;

		buf[i++] = rbr;
	}
	return i;
}

static unsigned char pch_uart_hal_get_iid(struct eg20t_port *priv)
{
	return ioread8(priv->membase + UART_IIR) &\
		      (PCH_UART_IIR_IID | PCH_UART_IIR_TOI | PCH_UART_IIR_IP);
}

static u8 pch_uart_hal_get_line_status(struct eg20t_port *priv)
{
	return ioread8(priv->membase + UART_LSR);
}

static void pch_uart_hal_set_break(struct eg20t_port *priv, int on)
{
	unsigned int lcr;

	lcr = ioread8(priv->membase + UART_LCR);
	if (on)
		lcr |= PCH_UART_LCR_SB;
	else
		lcr &= ~PCH_UART_LCR_SB;

	iowrite8(lcr, priv->membase + UART_LCR);
}

static int push_rx(struct eg20t_port *priv, const unsigned char *buf,
		   int size)
{
	struct uart_port *port = &priv->port;
	struct tty_port *tport = &port->state->port;

	tty_insert_flip_string(tport, buf, size);
	tty_flip_buffer_push(tport);

	return 0;
}

static int dma_push_rx(struct eg20t_port *priv, int size)
{
	int room;
	struct uart_port *port = &priv->port;
	struct tty_port *tport = &port->state->port;

	room = tty_buffer_request_room(tport, size);

	if (room < size)
		dev_warn(port->dev, "Rx overrun: dropping %u bytes\n",
			 size - room);
	if (!room)
		return 0;

	tty_insert_flip_string(tport, sg_virt(&priv->sg_rx), size);

	port->icount.rx += room;

	return room;
}

static void pch_free_dma(struct uart_port *port)
{
	struct eg20t_port *priv;
	priv = container_of(port, struct eg20t_port, port);

	if (priv->chan_tx) {
		dma_release_channel(priv->chan_tx);
		priv->chan_tx = NULL;
	}
	if (priv->chan_rx) {
		dma_release_channel(priv->chan_rx);
		priv->chan_rx = NULL;
	}

	if (priv->rx_buf_dma) {
		dma_free_coherent(port->dev, port->fifosize, priv->rx_buf_virt,
				  priv->rx_buf_dma);
		priv->rx_buf_virt = NULL;
		priv->rx_buf_dma = 0;
	}

	return;
}

static bool filter(struct dma_chan *chan, void *slave)
{
	struct pch_dma_slave *param = slave;

	if ((chan->chan_id == param->chan_id) && (param->dma_dev ==
						  chan->device->dev)) {
		chan->private = param;
		return true;
	} else {
		return false;
	}
}

static void pch_request_dma(struct uart_port *port)
{
	dma_cap_mask_t mask;
	struct dma_chan *chan;
	struct pci_dev *dma_dev;
	struct pch_dma_slave *param;
	struct eg20t_port *priv =
				container_of(port, struct eg20t_port, port);
	dma_cap_zero(mask);
	dma_cap_set(DMA_SLAVE, mask);

	/* Get DMA's dev information */
	dma_dev = pci_get_slot(priv->pdev->bus,
			PCI_DEVFN(PCI_SLOT(priv->pdev->devfn), 0));

	/* Set Tx DMA */
	param = &priv->param_tx;
	param->dma_dev = &dma_dev->dev;
	param->chan_id = priv->port.line * 2; /* Tx = 0, 2, 4, ... */

	param->tx_reg = port->mapbase + UART_TX;
	chan = dma_request_channel(mask, filter, param);
	if (!chan) {
		dev_err(priv->port.dev, "%s:dma_request_channel FAILS(Tx)\n",
			__func__);
		return;
	}
	priv->chan_tx = chan;

	/* Set Rx DMA */
	param = &priv->param_rx;
	param->dma_dev = &dma_dev->dev;
	param->chan_id = priv->port.line * 2 + 1; /* Rx = Tx + 1 */

	param->rx_reg = port->mapbase + UART_RX;
	chan = dma_request_channel(mask, filter, param);
	if (!chan) {
		dev_err(priv->port.dev, "%s:dma_request_channel FAILS(Rx)\n",
			__func__);
		dma_release_channel(priv->chan_tx);
		priv->chan_tx = NULL;
		return;
	}

	/* Get Consistent memory for DMA */
	priv->rx_buf_virt = dma_alloc_coherent(port->dev, port->fifosize,
				    &priv->rx_buf_dma, GFP_KERNEL);
	priv->chan_rx = chan;
}

static void pch_dma_rx_complete(void *arg)
{
	struct eg20t_port *priv = arg;
	struct uart_port *port = &priv->port;
	int count;

	dma_sync_sg_for_cpu(port->dev, &priv->sg_rx, 1, DMA_FROM_DEVICE);
	count = dma_push_rx(priv, priv->trigger_level);
	if (count)
		tty_flip_buffer_push(&port->state->port);
	async_tx_ack(priv->desc_rx);
	pch_uart_hal_enable_interrupt(priv, PCH_UART_HAL_RX_INT |
					    PCH_UART_HAL_RX_ERR_INT);
}

static void pch_dma_tx_complete(void *arg)
{
	struct eg20t_port *priv = arg;
	struct uart_port *port = &priv->port;
	struct circ_buf *xmit = &port->state->xmit;
	struct scatterlist *sg = priv->sg_tx_p;
	int i;

	for (i = 0; i < priv->nent; i++, sg++) {
		xmit->tail += sg_dma_len(sg);
		port->icount.tx += sg_dma_len(sg);
	}
	xmit->tail &= UART_XMIT_SIZE - 1;
	async_tx_ack(priv->desc_tx);
	dma_unmap_sg(port->dev, sg, priv->orig_nent, DMA_TO_DEVICE);
	priv->tx_dma_use = 0;
	priv->nent = 0;
	priv->orig_nent = 0;
	kfree(priv->sg_tx_p);
	pch_uart_hal_enable_interrupt(priv, PCH_UART_HAL_TX_INT);
}

static int handle_rx_to(struct eg20t_port *priv)
{
	struct pch_uart_buffer *buf;
	int rx_size;
	int ret;
	if (!priv->start_rx) {
		pch_uart_hal_disable_interrupt(priv, PCH_UART_HAL_RX_INT |
						     PCH_UART_HAL_RX_ERR_INT);
		return 0;
	}
	buf = &priv->rxbuf;
	do {
		rx_size = pch_uart_hal_read(priv, buf->buf, buf->size);
		ret = push_rx(priv, buf->buf, rx_size);
		if (ret)
			return 0;
	} while (rx_size == buf->size);

	return PCH_UART_HANDLED_RX_INT;
}

static int handle_rx(struct eg20t_port *priv)
{
	return handle_rx_to(priv);
}

static int dma_handle_rx(struct eg20t_port *priv)
{
	struct uart_port *port = &priv->port;
	struct dma_async_tx_descriptor *desc;
	struct scatterlist *sg;

	priv = container_of(port, struct eg20t_port, port);
	sg = &priv->sg_rx;

	sg_init_table(&priv->sg_rx, 1); /* Initialize SG table */

	sg_dma_len(sg) = priv->trigger_level;

	sg_set_page(&priv->sg_rx, virt_to_page(priv->rx_buf_virt),
		     sg_dma_len(sg), offset_in_page(priv->rx_buf_virt));

	sg_dma_address(sg) = priv->rx_buf_dma;

	desc = dmaengine_prep_slave_sg(priv->chan_rx,
			sg, 1, DMA_DEV_TO_MEM,
			DMA_PREP_INTERRUPT | DMA_CTRL_ACK);

	if (!desc)
		return 0;

	priv->desc_rx = desc;
	desc->callback = pch_dma_rx_complete;
	desc->callback_param = priv;
	desc->tx_submit(desc);
	dma_async_issue_pending(priv->chan_rx);

	return PCH_UART_HANDLED_RX_INT;
}

static unsigned int handle_tx(struct eg20t_port *priv)
{
	struct uart_port *port = &priv->port;
	struct circ_buf *xmit = &port->state->xmit;
	int fifo_size;
	int tx_empty;

	if (!priv->start_tx) {
		dev_info(priv->port.dev, "%s:Tx isn't started. (%lu)\n",
			__func__, jiffies);
		pch_uart_hal_disable_interrupt(priv, PCH_UART_HAL_TX_INT);
		priv->tx_empty = 1;
		return 0;
	}

	fifo_size = max(priv->fifo_size, 1);
	tx_empty = 1;
	if (port->x_char) {
<<<<<<< HEAD
		pch_uart_hal_write(priv, &port->x_char, 1);
=======
		iowrite8(port->x_char, priv->membase + PCH_UART_THR);
>>>>>>> bf44eed7
		port->icount.tx++;
		port->x_char = 0;
		tx_empty = 0;
		fifo_size--;
	}

	while (!uart_tx_stopped(port) && !uart_circ_empty(xmit) && fifo_size) {
		iowrite8(xmit->buf[xmit->tail], priv->membase + PCH_UART_THR);
		xmit->tail = (xmit->tail + 1) & (UART_XMIT_SIZE - 1);
		port->icount.tx++;
		fifo_size--;
		tx_empty = 0;
	}

	priv->tx_empty = tx_empty;

	if (tx_empty) {
		pch_uart_hal_disable_interrupt(priv, PCH_UART_HAL_TX_INT);
		uart_write_wakeup(port);
	}

	return PCH_UART_HANDLED_TX_INT;
}

static unsigned int dma_handle_tx(struct eg20t_port *priv)
{
	struct uart_port *port = &priv->port;
	struct circ_buf *xmit = &port->state->xmit;
	struct scatterlist *sg;
	int nent;
	int fifo_size;
	struct dma_async_tx_descriptor *desc;
	int num;
	int i;
	int bytes;
	int size;
	int rem;

	if (!priv->start_tx) {
		dev_info(priv->port.dev, "%s:Tx isn't started. (%lu)\n",
			__func__, jiffies);
		pch_uart_hal_disable_interrupt(priv, PCH_UART_HAL_TX_INT);
		priv->tx_empty = 1;
		return 0;
	}

	if (priv->tx_dma_use) {
		dev_dbg(priv->port.dev, "%s:Tx is not completed. (%lu)\n",
			__func__, jiffies);
		pch_uart_hal_disable_interrupt(priv, PCH_UART_HAL_TX_INT);
		priv->tx_empty = 1;
		return 0;
	}

	fifo_size = max(priv->fifo_size, 1);

	if (port->x_char) {
<<<<<<< HEAD
		pch_uart_hal_write(priv, &port->x_char, 1);
=======
		iowrite8(port->x_char, priv->membase + PCH_UART_THR);
>>>>>>> bf44eed7
		port->icount.tx++;
		port->x_char = 0;
		fifo_size--;
	}

	bytes = min((int)CIRC_CNT(xmit->head, xmit->tail,
			     UART_XMIT_SIZE), CIRC_CNT_TO_END(xmit->head,
			     xmit->tail, UART_XMIT_SIZE));
	if (!bytes) {
		dev_dbg(priv->port.dev, "%s 0 bytes return\n", __func__);
		pch_uart_hal_disable_interrupt(priv, PCH_UART_HAL_TX_INT);
		uart_write_wakeup(port);
		return 0;
	}

	if (bytes > fifo_size) {
		num = bytes / fifo_size + 1;
		size = fifo_size;
		rem = bytes % fifo_size;
	} else {
		num = 1;
		size = bytes;
		rem = bytes;
	}

	dev_dbg(priv->port.dev, "%s num=%d size=%d rem=%d\n",
		__func__, num, size, rem);

	priv->tx_dma_use = 1;

	priv->sg_tx_p = kmalloc_array(num, sizeof(struct scatterlist), GFP_ATOMIC);
	if (!priv->sg_tx_p) {
		dev_err(priv->port.dev, "%s:kzalloc Failed\n", __func__);
		return 0;
	}

	sg_init_table(priv->sg_tx_p, num); /* Initialize SG table */
	sg = priv->sg_tx_p;

	for (i = 0; i < num; i++, sg++) {
		if (i == (num - 1))
			sg_set_page(sg, virt_to_page(xmit->buf),
				    rem, fifo_size * i);
		else
			sg_set_page(sg, virt_to_page(xmit->buf),
				    size, fifo_size * i);
	}

	sg = priv->sg_tx_p;
	nent = dma_map_sg(port->dev, sg, num, DMA_TO_DEVICE);
	if (!nent) {
		dev_err(priv->port.dev, "%s:dma_map_sg Failed\n", __func__);
		return 0;
	}
	priv->orig_nent = num;
	priv->nent = nent;

	for (i = 0; i < nent; i++, sg++) {
		sg->offset = (xmit->tail & (UART_XMIT_SIZE - 1)) +
			      fifo_size * i;
		sg_dma_address(sg) = (sg_dma_address(sg) &
				    ~(UART_XMIT_SIZE - 1)) + sg->offset;
		if (i == (nent - 1))
			sg_dma_len(sg) = rem;
		else
			sg_dma_len(sg) = size;
	}

	desc = dmaengine_prep_slave_sg(priv->chan_tx,
					priv->sg_tx_p, nent, DMA_MEM_TO_DEV,
					DMA_PREP_INTERRUPT | DMA_CTRL_ACK);
	if (!desc) {
		dev_err(priv->port.dev, "%s:dmaengine_prep_slave_sg Failed\n",
			__func__);
		return 0;
	}
	dma_sync_sg_for_device(port->dev, priv->sg_tx_p, nent, DMA_TO_DEVICE);
	priv->desc_tx = desc;
	desc->callback = pch_dma_tx_complete;
	desc->callback_param = priv;

	desc->tx_submit(desc);

	dma_async_issue_pending(priv->chan_tx);

	return PCH_UART_HANDLED_TX_INT;
}

static void pch_uart_err_ir(struct eg20t_port *priv, unsigned int lsr)
{
	struct uart_port *port = &priv->port;
	struct tty_struct *tty = tty_port_tty_get(&port->state->port);
	char   *error_msg[5] = {};
	int    i = 0;

	if (lsr & PCH_UART_LSR_ERR)
		error_msg[i++] = "Error data in FIFO\n";

	if (lsr & UART_LSR_FE) {
		port->icount.frame++;
		error_msg[i++] = "  Framing Error\n";
	}

	if (lsr & UART_LSR_PE) {
		port->icount.parity++;
		error_msg[i++] = "  Parity Error\n";
	}

	if (lsr & UART_LSR_OE) {
		port->icount.overrun++;
		error_msg[i++] = "  Overrun Error\n";
	}

	if (tty == NULL) {
		for (i = 0; error_msg[i] != NULL; i++)
			dev_err(&priv->pdev->dev, error_msg[i]);
	} else {
		tty_kref_put(tty);
	}
}

static irqreturn_t pch_uart_interrupt(int irq, void *dev_id)
{
	struct eg20t_port *priv = dev_id;
	unsigned int handled;
	u8 lsr;
	int ret = 0;
	unsigned char iid;
	unsigned long flags;
	int next = 1;
	u8 msr;

	spin_lock_irqsave(&priv->lock, flags);
	handled = 0;
	while (next) {
		iid = pch_uart_hal_get_iid(priv);
		if (iid & PCH_UART_IIR_IP) /* No Interrupt */
			break;
		switch (iid) {
		case PCH_UART_IID_RLS:	/* Receiver Line Status */
			lsr = pch_uart_hal_get_line_status(priv);
			if (lsr & (PCH_UART_LSR_ERR | UART_LSR_FE |
						UART_LSR_PE | UART_LSR_OE)) {
				pch_uart_err_ir(priv, lsr);
				ret = PCH_UART_HANDLED_RX_ERR_INT;
			} else {
				ret = PCH_UART_HANDLED_LS_INT;
			}
			break;
		case PCH_UART_IID_RDR:	/* Received Data Ready */
			if (priv->use_dma) {
				pch_uart_hal_disable_interrupt(priv,
						PCH_UART_HAL_RX_INT |
						PCH_UART_HAL_RX_ERR_INT);
				ret = dma_handle_rx(priv);
				if (!ret)
					pch_uart_hal_enable_interrupt(priv,
						PCH_UART_HAL_RX_INT |
						PCH_UART_HAL_RX_ERR_INT);
			} else {
				ret = handle_rx(priv);
			}
			break;
		case PCH_UART_IID_RDR_TO:	/* Received Data Ready
						   (FIFO Timeout) */
			ret = handle_rx_to(priv);
			break;
		case PCH_UART_IID_THRE:	/* Transmitter Holding Register
						   Empty */
			if (priv->use_dma)
				ret = dma_handle_tx(priv);
			else
				ret = handle_tx(priv);
			break;
		case PCH_UART_IID_MS:	/* Modem Status */
			msr = pch_uart_hal_get_modem(priv);
			next = 0; /* MS ir prioirty is the lowest. So, MS ir
				     means final interrupt */
			if ((msr & UART_MSR_ANY_DELTA) == 0)
				break;
			ret |= PCH_UART_HANDLED_MS_INT;
			break;
		default:	/* Never junp to this label */
			dev_err(priv->port.dev, "%s:iid=%02x (%lu)\n", __func__,
				iid, jiffies);
			ret = -1;
			next = 0;
			break;
		}
		handled |= (unsigned int)ret;
	}

	spin_unlock_irqrestore(&priv->lock, flags);
	return IRQ_RETVAL(handled);
}

/* This function tests whether the transmitter fifo and shifter for the port
						described by 'port' is empty. */
static unsigned int pch_uart_tx_empty(struct uart_port *port)
{
	struct eg20t_port *priv;

	priv = container_of(port, struct eg20t_port, port);
	if (priv->tx_empty)
		return TIOCSER_TEMT;
	else
		return 0;
}

/* Returns the current state of modem control inputs. */
static unsigned int pch_uart_get_mctrl(struct uart_port *port)
{
	struct eg20t_port *priv;
	u8 modem;
	unsigned int ret = 0;

	priv = container_of(port, struct eg20t_port, port);
	modem = pch_uart_hal_get_modem(priv);

	if (modem & UART_MSR_DCD)
		ret |= TIOCM_CAR;

	if (modem & UART_MSR_RI)
		ret |= TIOCM_RNG;

	if (modem & UART_MSR_DSR)
		ret |= TIOCM_DSR;

	if (modem & UART_MSR_CTS)
		ret |= TIOCM_CTS;

	return ret;
}

static void pch_uart_set_mctrl(struct uart_port *port, unsigned int mctrl)
{
	u32 mcr = 0;
	struct eg20t_port *priv = container_of(port, struct eg20t_port, port);

	if (mctrl & TIOCM_DTR)
		mcr |= UART_MCR_DTR;
	if (mctrl & TIOCM_RTS)
		mcr |= UART_MCR_RTS;
	if (mctrl & TIOCM_LOOP)
		mcr |= UART_MCR_LOOP;

	if (priv->mcr & UART_MCR_AFE)
		mcr |= UART_MCR_AFE;

	if (mctrl)
		iowrite8(mcr, priv->membase + UART_MCR);
}

static void pch_uart_stop_tx(struct uart_port *port)
{
	struct eg20t_port *priv;
	priv = container_of(port, struct eg20t_port, port);
	priv->start_tx = 0;
	priv->tx_dma_use = 0;
}

static void pch_uart_start_tx(struct uart_port *port)
{
	struct eg20t_port *priv;

	priv = container_of(port, struct eg20t_port, port);

	if (priv->use_dma) {
		if (priv->tx_dma_use) {
			dev_dbg(priv->port.dev, "%s : Tx DMA is NOT empty.\n",
				__func__);
			return;
		}
	}

	priv->start_tx = 1;
	pch_uart_hal_enable_interrupt(priv, PCH_UART_HAL_TX_INT);
}

static void pch_uart_stop_rx(struct uart_port *port)
{
	struct eg20t_port *priv;
	priv = container_of(port, struct eg20t_port, port);
	priv->start_rx = 0;
	pch_uart_hal_disable_interrupt(priv, PCH_UART_HAL_RX_INT |
					     PCH_UART_HAL_RX_ERR_INT);
}

/* Enable the modem status interrupts. */
static void pch_uart_enable_ms(struct uart_port *port)
{
	struct eg20t_port *priv;
	priv = container_of(port, struct eg20t_port, port);
	pch_uart_hal_enable_interrupt(priv, PCH_UART_HAL_MS_INT);
}

/* Control the transmission of a break signal. */
static void pch_uart_break_ctl(struct uart_port *port, int ctl)
{
	struct eg20t_port *priv;
	unsigned long flags;

	priv = container_of(port, struct eg20t_port, port);
	spin_lock_irqsave(&priv->lock, flags);
	pch_uart_hal_set_break(priv, ctl);
	spin_unlock_irqrestore(&priv->lock, flags);
}

/* Grab any interrupt resources and initialise any low level driver state. */
static int pch_uart_startup(struct uart_port *port)
{
	struct eg20t_port *priv;
	int ret;
	int fifo_size;
	int trigger_level;

	priv = container_of(port, struct eg20t_port, port);
	priv->tx_empty = 1;

	if (port->uartclk)
		priv->uartclk = port->uartclk;
	else
		port->uartclk = priv->uartclk;

	pch_uart_hal_disable_interrupt(priv, PCH_UART_HAL_ALL_INT);
	ret = pch_uart_hal_set_line(priv, default_baud,
			      PCH_UART_HAL_PARITY_NONE, PCH_UART_HAL_8BIT,
			      PCH_UART_HAL_STB1);
	if (ret)
		return ret;

	switch (priv->fifo_size) {
	case 256:
		fifo_size = PCH_UART_HAL_FIFO256;
		break;
	case 64:
		fifo_size = PCH_UART_HAL_FIFO64;
		break;
	case 16:
		fifo_size = PCH_UART_HAL_FIFO16;
		break;
	case 1:
	default:
		fifo_size = PCH_UART_HAL_FIFO_DIS;
		break;
	}

	switch (priv->trigger) {
	case PCH_UART_HAL_TRIGGER1:
		trigger_level = 1;
		break;
	case PCH_UART_HAL_TRIGGER_L:
		trigger_level = priv->fifo_size / 4;
		break;
	case PCH_UART_HAL_TRIGGER_M:
		trigger_level = priv->fifo_size / 2;
		break;
	case PCH_UART_HAL_TRIGGER_H:
	default:
		trigger_level = priv->fifo_size - (priv->fifo_size / 8);
		break;
	}

	priv->trigger_level = trigger_level;
	ret = pch_uart_hal_set_fifo(priv, PCH_UART_HAL_DMA_MODE0,
				    fifo_size, priv->trigger);
	if (ret < 0)
		return ret;

	ret = request_irq(priv->port.irq, pch_uart_interrupt, IRQF_SHARED,
			priv->irq_name, priv);
	if (ret < 0)
		return ret;

	if (priv->use_dma)
		pch_request_dma(port);

	priv->start_rx = 1;
	pch_uart_hal_enable_interrupt(priv, PCH_UART_HAL_RX_INT |
					    PCH_UART_HAL_RX_ERR_INT);
	uart_update_timeout(port, CS8, default_baud);

	return 0;
}

static void pch_uart_shutdown(struct uart_port *port)
{
	struct eg20t_port *priv;
	int ret;

	priv = container_of(port, struct eg20t_port, port);
	pch_uart_hal_disable_interrupt(priv, PCH_UART_HAL_ALL_INT);
	pch_uart_hal_fifo_reset(priv, PCH_UART_HAL_CLR_ALL_FIFO);
	ret = pch_uart_hal_set_fifo(priv, PCH_UART_HAL_DMA_MODE0,
			      PCH_UART_HAL_FIFO_DIS, PCH_UART_HAL_TRIGGER1);
	if (ret)
		dev_err(priv->port.dev,
			"pch_uart_hal_set_fifo Failed(ret=%d)\n", ret);

	pch_free_dma(port);

	free_irq(priv->port.irq, priv);
}

/* Change the port parameters, including word length, parity, stop
 *bits.  Update read_status_mask and ignore_status_mask to indicate
 *the types of events we are interested in receiving.  */
static void pch_uart_set_termios(struct uart_port *port,
				 struct ktermios *termios, struct ktermios *old)
{
	int rtn;
	unsigned int baud, parity, bits, stb;
	struct eg20t_port *priv;
	unsigned long flags;

	priv = container_of(port, struct eg20t_port, port);
	switch (termios->c_cflag & CSIZE) {
	case CS5:
		bits = PCH_UART_HAL_5BIT;
		break;
	case CS6:
		bits = PCH_UART_HAL_6BIT;
		break;
	case CS7:
		bits = PCH_UART_HAL_7BIT;
		break;
	default:		/* CS8 */
		bits = PCH_UART_HAL_8BIT;
		break;
	}
	if (termios->c_cflag & CSTOPB)
		stb = PCH_UART_HAL_STB2;
	else
		stb = PCH_UART_HAL_STB1;

	if (termios->c_cflag & PARENB) {
		if (termios->c_cflag & PARODD)
			parity = PCH_UART_HAL_PARITY_ODD;
		else
			parity = PCH_UART_HAL_PARITY_EVEN;

	} else
		parity = PCH_UART_HAL_PARITY_NONE;

	/* Only UART0 has auto hardware flow function */
	if ((termios->c_cflag & CRTSCTS) && (priv->fifo_size == 256))
		priv->mcr |= UART_MCR_AFE;
	else
		priv->mcr &= ~UART_MCR_AFE;

	termios->c_cflag &= ~CMSPAR; /* Mark/Space parity is not supported */

	baud = uart_get_baud_rate(port, termios, old, 0, port->uartclk / 16);

	spin_lock_irqsave(&priv->lock, flags);
	spin_lock(&port->lock);

	uart_update_timeout(port, termios->c_cflag, baud);
	rtn = pch_uart_hal_set_line(priv, baud, parity, bits, stb);
	if (rtn)
		goto out;

	pch_uart_set_mctrl(&priv->port, priv->port.mctrl);
	/* Don't rewrite B0 */
	if (tty_termios_baud_rate(termios))
		tty_termios_encode_baud_rate(termios, baud, baud);

out:
	spin_unlock(&port->lock);
	spin_unlock_irqrestore(&priv->lock, flags);
}

static const char *pch_uart_type(struct uart_port *port)
{
	return KBUILD_MODNAME;
}

static void pch_uart_release_port(struct uart_port *port)
{
	struct eg20t_port *priv;

	priv = container_of(port, struct eg20t_port, port);
	pci_iounmap(priv->pdev, priv->membase);
	pci_release_regions(priv->pdev);
}

static int pch_uart_request_port(struct uart_port *port)
{
	struct eg20t_port *priv;
	int ret;
	void __iomem *membase;

	priv = container_of(port, struct eg20t_port, port);
	ret = pci_request_regions(priv->pdev, KBUILD_MODNAME);
	if (ret < 0)
		return -EBUSY;

	membase = pci_iomap(priv->pdev, 1, 0);
	if (!membase) {
		pci_release_regions(priv->pdev);
		return -EBUSY;
	}
	priv->membase = port->membase = membase;

	return 0;
}

static void pch_uart_config_port(struct uart_port *port, int type)
{
	struct eg20t_port *priv;

	priv = container_of(port, struct eg20t_port, port);
	if (type & UART_CONFIG_TYPE) {
		port->type = priv->port_type;
		pch_uart_request_port(port);
	}
}

static int pch_uart_verify_port(struct uart_port *port,
				struct serial_struct *serinfo)
{
	struct eg20t_port *priv;

	priv = container_of(port, struct eg20t_port, port);
	if (serinfo->flags & UPF_LOW_LATENCY) {
		dev_info(priv->port.dev,
			"PCH UART : Use PIO Mode (without DMA)\n");
		priv->use_dma = 0;
		serinfo->flags &= ~UPF_LOW_LATENCY;
	} else {
#ifndef CONFIG_PCH_DMA
		dev_err(priv->port.dev, "%s : PCH DMA is not Loaded.\n",
			__func__);
		return -EOPNOTSUPP;
#endif
		if (!priv->use_dma) {
			pch_request_dma(port);
			if (priv->chan_rx)
				priv->use_dma = 1;
		}
		dev_info(priv->port.dev, "PCH UART: %s\n",
				priv->use_dma ?
				"Use DMA Mode" : "No DMA");
	}

	return 0;
}

#if defined(CONFIG_CONSOLE_POLL) || defined(CONFIG_SERIAL_PCH_UART_CONSOLE)
/*
 *	Wait for transmitter & holding register to empty
 */
static void wait_for_xmitr(struct eg20t_port *up, int bits)
{
	unsigned int status, tmout = 10000;

	/* Wait up to 10ms for the character(s) to be sent. */
	for (;;) {
		status = ioread8(up->membase + UART_LSR);

		if ((status & bits) == bits)
			break;
		if (--tmout == 0)
			break;
		udelay(1);
	}

	/* Wait up to 1s for flow control if necessary */
	if (up->port.flags & UPF_CONS_FLOW) {
		unsigned int tmout;
		for (tmout = 1000000; tmout; tmout--) {
			unsigned int msr = ioread8(up->membase + UART_MSR);
			if (msr & UART_MSR_CTS)
				break;
			udelay(1);
			touch_nmi_watchdog();
		}
	}
}
#endif /* CONFIG_CONSOLE_POLL || CONFIG_SERIAL_PCH_UART_CONSOLE */

#ifdef CONFIG_CONSOLE_POLL
/*
 * Console polling routines for communicate via uart while
 * in an interrupt or debug context.
 */
static int pch_uart_get_poll_char(struct uart_port *port)
{
	struct eg20t_port *priv =
		container_of(port, struct eg20t_port, port);
	u8 lsr = ioread8(priv->membase + UART_LSR);

	if (!(lsr & UART_LSR_DR))
		return NO_POLL_CHAR;

	return ioread8(priv->membase + PCH_UART_RBR);
}


static void pch_uart_put_poll_char(struct uart_port *port,
			 unsigned char c)
{
	unsigned int ier;
	struct eg20t_port *priv =
		container_of(port, struct eg20t_port, port);

	/*
	 * First save the IER then disable the interrupts
	 */
	ier = ioread8(priv->membase + UART_IER);
	pch_uart_hal_disable_interrupt(priv, PCH_UART_HAL_ALL_INT);

	wait_for_xmitr(priv, UART_LSR_THRE);
	/*
	 * Send the character out.
	 */
	iowrite8(c, priv->membase + PCH_UART_THR);

	/*
	 * Finally, wait for transmitter to become empty
	 * and restore the IER
	 */
	wait_for_xmitr(priv, BOTH_EMPTY);
	iowrite8(ier, priv->membase + UART_IER);
}
#endif /* CONFIG_CONSOLE_POLL */

static const struct uart_ops pch_uart_ops = {
	.tx_empty = pch_uart_tx_empty,
	.set_mctrl = pch_uart_set_mctrl,
	.get_mctrl = pch_uart_get_mctrl,
	.stop_tx = pch_uart_stop_tx,
	.start_tx = pch_uart_start_tx,
	.stop_rx = pch_uart_stop_rx,
	.enable_ms = pch_uart_enable_ms,
	.break_ctl = pch_uart_break_ctl,
	.startup = pch_uart_startup,
	.shutdown = pch_uart_shutdown,
	.set_termios = pch_uart_set_termios,
/*	.pm		= pch_uart_pm,		Not supported yet */
	.type = pch_uart_type,
	.release_port = pch_uart_release_port,
	.request_port = pch_uart_request_port,
	.config_port = pch_uart_config_port,
	.verify_port = pch_uart_verify_port,
#ifdef CONFIG_CONSOLE_POLL
	.poll_get_char = pch_uart_get_poll_char,
	.poll_put_char = pch_uart_put_poll_char,
#endif
};

#ifdef CONFIG_SERIAL_PCH_UART_CONSOLE

static void pch_console_putchar(struct uart_port *port, unsigned char ch)
{
	struct eg20t_port *priv =
		container_of(port, struct eg20t_port, port);

	wait_for_xmitr(priv, UART_LSR_THRE);
	iowrite8(ch, priv->membase + PCH_UART_THR);
}

/*
 *	Print a string to the serial port trying not to disturb
 *	any possible real use of the port...
 *
 *	The console_lock must be held when we get here.
 */
static void
pch_console_write(struct console *co, const char *s, unsigned int count)
{
	struct eg20t_port *priv;
	unsigned long flags;
	int priv_locked = 1;
	int port_locked = 1;
	u8 ier;

	priv = pch_uart_ports[co->index];

	touch_nmi_watchdog();

	local_irq_save(flags);
	if (priv->port.sysrq) {
		/* call to uart_handle_sysrq_char already took the priv lock */
		priv_locked = 0;
		/* serial8250_handle_port() already took the port lock */
		port_locked = 0;
	} else if (oops_in_progress) {
		priv_locked = spin_trylock(&priv->lock);
		port_locked = spin_trylock(&priv->port.lock);
	} else {
		spin_lock(&priv->lock);
		spin_lock(&priv->port.lock);
	}

	/*
	 *	First save the IER then disable the interrupts
	 */
	ier = ioread8(priv->membase + UART_IER);

	pch_uart_hal_disable_interrupt(priv, PCH_UART_HAL_ALL_INT);

	uart_console_write(&priv->port, s, count, pch_console_putchar);

	/*
	 *	Finally, wait for transmitter to become empty
	 *	and restore the IER
	 */
	wait_for_xmitr(priv, BOTH_EMPTY);
	iowrite8(ier, priv->membase + UART_IER);

	if (port_locked)
		spin_unlock(&priv->port.lock);
	if (priv_locked)
		spin_unlock(&priv->lock);
	local_irq_restore(flags);
}

static int __init pch_console_setup(struct console *co, char *options)
{
	struct uart_port *port;
	int baud = default_baud;
	int bits = 8;
	int parity = 'n';
	int flow = 'n';

	/*
	 * Check whether an invalid uart number has been specified, and
	 * if so, search for the first available port that does have
	 * console support.
	 */
	if (co->index >= PCH_UART_NR)
		co->index = 0;
	port = &pch_uart_ports[co->index]->port;

	if (!port || (!port->iobase && !port->membase))
		return -ENODEV;

	port->uartclk = pch_uart_get_uartclk();

	if (options)
		uart_parse_options(options, &baud, &parity, &bits, &flow);

	return uart_set_options(port, co, baud, parity, bits, flow);
}

static struct uart_driver pch_uart_driver;

static struct console pch_console = {
	.name		= PCH_UART_DRIVER_DEVICE,
	.write		= pch_console_write,
	.device		= uart_console_device,
	.setup		= pch_console_setup,
	.flags		= CON_PRINTBUFFER | CON_ANYTIME,
	.index		= -1,
	.data		= &pch_uart_driver,
};

#define PCH_CONSOLE	(&pch_console)
#else
#define PCH_CONSOLE	NULL
#endif	/* CONFIG_SERIAL_PCH_UART_CONSOLE */

static struct uart_driver pch_uart_driver = {
	.owner = THIS_MODULE,
	.driver_name = KBUILD_MODNAME,
	.dev_name = PCH_UART_DRIVER_DEVICE,
	.major = 0,
	.minor = 0,
	.nr = PCH_UART_NR,
	.cons = PCH_CONSOLE,
};

static struct eg20t_port *pch_uart_init_port(struct pci_dev *pdev,
					     const struct pci_device_id *id)
{
	struct eg20t_port *priv;
	int ret;
	unsigned int iobase;
	unsigned int mapbase;
	unsigned char *rxbuf;
	int fifosize;
	int port_type;
	struct pch_uart_driver_data *board;
	char name[32];

	board = &drv_dat[id->driver_data];
	port_type = board->port_type;

	priv = kzalloc(sizeof(struct eg20t_port), GFP_KERNEL);
	if (priv == NULL)
		goto init_port_alloc_err;

	rxbuf = (unsigned char *)__get_free_page(GFP_KERNEL);
	if (!rxbuf)
		goto init_port_free_txbuf;

	switch (port_type) {
	case PORT_PCH_8LINE:
		fifosize = 256; /* EG20T/ML7213: UART0 */
		break;
	case PORT_PCH_2LINE:
		fifosize = 64; /* EG20T:UART1~3  ML7213: UART1~2*/
		break;
	default:
		dev_err(&pdev->dev, "Invalid Port Type(=%d)\n", port_type);
		goto init_port_hal_free;
	}

	pci_enable_msi(pdev);
	pci_set_master(pdev);

	spin_lock_init(&priv->lock);

	iobase = pci_resource_start(pdev, 0);
	mapbase = pci_resource_start(pdev, 1);
	priv->mapbase = mapbase;
	priv->iobase = iobase;
	priv->pdev = pdev;
	priv->tx_empty = 1;
	priv->rxbuf.buf = rxbuf;
	priv->rxbuf.size = PAGE_SIZE;

	priv->fifo_size = fifosize;
	priv->uartclk = pch_uart_get_uartclk();
	priv->port_type = port_type;
	priv->port.dev = &pdev->dev;
	priv->port.iobase = iobase;
	priv->port.membase = NULL;
	priv->port.mapbase = mapbase;
	priv->port.irq = pdev->irq;
	priv->port.iotype = UPIO_PORT;
	priv->port.ops = &pch_uart_ops;
	priv->port.flags = UPF_BOOT_AUTOCONF;
	priv->port.fifosize = fifosize;
	priv->port.line = board->line_no;
	priv->port.has_sysrq = IS_ENABLED(CONFIG_SERIAL_PCH_UART_CONSOLE);
	priv->trigger = PCH_UART_HAL_TRIGGER_M;

	snprintf(priv->irq_name, IRQ_NAME_SIZE,
		 KBUILD_MODNAME ":" PCH_UART_DRIVER_DEVICE "%d",
		 priv->port.line);

	spin_lock_init(&priv->port.lock);

	pci_set_drvdata(pdev, priv);
	priv->trigger_level = 1;
	priv->fcr = 0;

	if (pdev->dev.of_node)
		of_property_read_u32(pdev->dev.of_node, "clock-frequency"
					 , &user_uartclk);

#ifdef CONFIG_SERIAL_PCH_UART_CONSOLE
	pch_uart_ports[board->line_no] = priv;
#endif
	ret = uart_add_one_port(&pch_uart_driver, &priv->port);
	if (ret < 0)
		goto init_port_hal_free;

	snprintf(name, sizeof(name), "uart%d_regs", priv->port.line);
	debugfs_create_file(name, S_IFREG | S_IRUGO, NULL, priv,
			    &port_regs_ops);

	return priv;

init_port_hal_free:
#ifdef CONFIG_SERIAL_PCH_UART_CONSOLE
	pch_uart_ports[board->line_no] = NULL;
#endif
	free_page((unsigned long)rxbuf);
init_port_free_txbuf:
	kfree(priv);
init_port_alloc_err:

	return NULL;
}

static void pch_uart_exit_port(struct eg20t_port *priv)
{
	char name[32];

	snprintf(name, sizeof(name), "uart%d_regs", priv->port.line);
	debugfs_remove(debugfs_lookup(name, NULL));
	uart_remove_one_port(&pch_uart_driver, &priv->port);
	free_page((unsigned long)priv->rxbuf.buf);
}

static void pch_uart_pci_remove(struct pci_dev *pdev)
{
	struct eg20t_port *priv = pci_get_drvdata(pdev);

	pci_disable_msi(pdev);

#ifdef CONFIG_SERIAL_PCH_UART_CONSOLE
	pch_uart_ports[priv->port.line] = NULL;
#endif
	pch_uart_exit_port(priv);
	pci_disable_device(pdev);
	kfree(priv);
	return;
}

static int __maybe_unused pch_uart_pci_suspend(struct device *dev)
{
	struct eg20t_port *priv = dev_get_drvdata(dev);

	uart_suspend_port(&pch_uart_driver, &priv->port);

	return 0;
}

static int __maybe_unused pch_uart_pci_resume(struct device *dev)
{
	struct eg20t_port *priv = dev_get_drvdata(dev);

	uart_resume_port(&pch_uart_driver, &priv->port);

	return 0;
}

static const struct pci_device_id pch_uart_pci_id[] = {
	{PCI_DEVICE(PCI_VENDOR_ID_INTEL, 0x8811),
	 .driver_data = pch_et20t_uart0},
	{PCI_DEVICE(PCI_VENDOR_ID_INTEL, 0x8812),
	 .driver_data = pch_et20t_uart1},
	{PCI_DEVICE(PCI_VENDOR_ID_INTEL, 0x8813),
	 .driver_data = pch_et20t_uart2},
	{PCI_DEVICE(PCI_VENDOR_ID_INTEL, 0x8814),
	 .driver_data = pch_et20t_uart3},
	{PCI_DEVICE(PCI_VENDOR_ID_ROHM, 0x8027),
	 .driver_data = pch_ml7213_uart0},
	{PCI_DEVICE(PCI_VENDOR_ID_ROHM, 0x8028),
	 .driver_data = pch_ml7213_uart1},
	{PCI_DEVICE(PCI_VENDOR_ID_ROHM, 0x8029),
	 .driver_data = pch_ml7213_uart2},
	{PCI_DEVICE(PCI_VENDOR_ID_ROHM, 0x800C),
	 .driver_data = pch_ml7223_uart0},
	{PCI_DEVICE(PCI_VENDOR_ID_ROHM, 0x800D),
	 .driver_data = pch_ml7223_uart1},
	{PCI_DEVICE(PCI_VENDOR_ID_ROHM, 0x8811),
	 .driver_data = pch_ml7831_uart0},
	{PCI_DEVICE(PCI_VENDOR_ID_ROHM, 0x8812),
	 .driver_data = pch_ml7831_uart1},
	{0,},
};

static int pch_uart_pci_probe(struct pci_dev *pdev,
					const struct pci_device_id *id)
{
	int ret;
	struct eg20t_port *priv;

	ret = pci_enable_device(pdev);
	if (ret < 0)
		goto probe_error;

	priv = pch_uart_init_port(pdev, id);
	if (!priv) {
		ret = -EBUSY;
		goto probe_disable_device;
	}
	pci_set_drvdata(pdev, priv);

	return ret;

probe_disable_device:
	pci_disable_msi(pdev);
	pci_disable_device(pdev);
probe_error:
	return ret;
}

static SIMPLE_DEV_PM_OPS(pch_uart_pci_pm_ops,
			 pch_uart_pci_suspend,
			 pch_uart_pci_resume);

static struct pci_driver pch_uart_pci_driver = {
	.name = "pch_uart",
	.id_table = pch_uart_pci_id,
	.probe = pch_uart_pci_probe,
	.remove = pch_uart_pci_remove,
	.driver.pm = &pch_uart_pci_pm_ops,
};

static int __init pch_uart_module_init(void)
{
	int ret;

	/* register as UART driver */
	ret = uart_register_driver(&pch_uart_driver);
	if (ret < 0)
		return ret;

	/* register as PCI driver */
	ret = pci_register_driver(&pch_uart_pci_driver);
	if (ret < 0)
		uart_unregister_driver(&pch_uart_driver);

	return ret;
}
module_init(pch_uart_module_init);

static void __exit pch_uart_module_exit(void)
{
	pci_unregister_driver(&pch_uart_pci_driver);
	uart_unregister_driver(&pch_uart_driver);
}
module_exit(pch_uart_module_exit);

MODULE_LICENSE("GPL v2");
MODULE_DESCRIPTION("Intel EG20T PCH UART PCI Driver");
MODULE_DEVICE_TABLE(pci, pch_uart_pci_id);

module_param(default_baud, uint, S_IRUGO);
MODULE_PARM_DESC(default_baud,
                 "Default BAUD for initial driver state and console (default 9600)");
module_param(user_uartclk, uint, S_IRUGO);
MODULE_PARM_DESC(user_uartclk,
                 "Override UART default or board specific UART clock");<|MERGE_RESOLUTION|>--- conflicted
+++ resolved
@@ -835,11 +835,7 @@
 	fifo_size = max(priv->fifo_size, 1);
 	tx_empty = 1;
 	if (port->x_char) {
-<<<<<<< HEAD
-		pch_uart_hal_write(priv, &port->x_char, 1);
-=======
 		iowrite8(port->x_char, priv->membase + PCH_UART_THR);
->>>>>>> bf44eed7
 		port->icount.tx++;
 		port->x_char = 0;
 		tx_empty = 0;
@@ -897,11 +893,7 @@
 	fifo_size = max(priv->fifo_size, 1);
 
 	if (port->x_char) {
-<<<<<<< HEAD
-		pch_uart_hal_write(priv, &port->x_char, 1);
-=======
 		iowrite8(port->x_char, priv->membase + PCH_UART_THR);
->>>>>>> bf44eed7
 		port->icount.tx++;
 		port->x_char = 0;
 		fifo_size--;
