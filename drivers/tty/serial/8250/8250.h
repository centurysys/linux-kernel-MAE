/* SPDX-License-Identifier: GPL-2.0+ */
/*
 *  Driver for 8250/16550-type serial ports
 *
 *  Based on drivers/char/serial.c, by Linus Torvalds, Theodore Ts'o.
 *
 *  Copyright (C) 2001 Russell King.
 */

#include <linux/bits.h>
#include <linux/serial_8250.h>
#include <linux/serial_reg.h>
#include <linux/dmaengine.h>

#include "../serial_mctrl_gpio.h"

struct uart_8250_dma {
	int (*tx_dma)(struct uart_8250_port *p);
	int (*rx_dma)(struct uart_8250_port *p);
	void (*prepare_tx_dma)(struct uart_8250_port *p);
	void (*prepare_rx_dma)(struct uart_8250_port *p);

	/* Filter function */
	dma_filter_fn		fn;
	/* Parameter to the filter function */
	void			*rx_param;
	void			*tx_param;

	struct dma_slave_config	rxconf;
	struct dma_slave_config	txconf;

	struct dma_chan		*rxchan;
	struct dma_chan		*txchan;

	/* Device address base for DMA operations */
	phys_addr_t		rx_dma_addr;
	phys_addr_t		tx_dma_addr;

	/* DMA address of the buffer in memory */
	dma_addr_t		rx_addr;
	dma_addr_t		tx_addr;

	dma_cookie_t		rx_cookie;
	dma_cookie_t		tx_cookie;

	void			*rx_buf;

	size_t			rx_size;
	size_t			tx_size;

	unsigned char		tx_running;
	unsigned char		tx_err;
	unsigned char		rx_running;
};

struct old_serial_port {
	unsigned int uart;
	unsigned int baud_base;
	unsigned int port;
	unsigned int irq;
	upf_t        flags;
	unsigned char io_type;
	unsigned char __iomem *iomem_base;
	unsigned short iomem_reg_shift;
};

struct serial8250_config {
	const char	*name;
	unsigned short	fifo_size;
	unsigned short	tx_loadsz;
	unsigned char	fcr;
	unsigned char	rxtrig_bytes[UART_FCR_R_TRIG_MAX_STATE];
	unsigned int	flags;
};

#define UART_CAP_FIFO	BIT(8)	/* UART has FIFO */
#define UART_CAP_EFR	BIT(9)	/* UART has EFR */
#define UART_CAP_SLEEP	BIT(10)	/* UART has IER sleep */
#define UART_CAP_AFE	BIT(11)	/* MCR-based hw flow control */
#define UART_CAP_UUE	BIT(12)	/* UART needs IER bit 6 set (Xscale) */
#define UART_CAP_RTOIE	BIT(13)	/* UART needs IER bit 4 set (Xscale, Tegra) */
#define UART_CAP_HFIFO	BIT(14)	/* UART has a "hidden" FIFO */
#define UART_CAP_RPM	BIT(15)	/* Runtime PM is active while idle */
#define UART_CAP_IRDA	BIT(16)	/* UART supports IrDA line discipline */
#define UART_CAP_MINI	BIT(17)	/* Mini UART on BCM283X family lacks:
					 * STOP PARITY EPAR SPAR WLEN5 WLEN6
					 */
#define UART_CAP_NOTEMT	BIT(18)	/* UART without interrupt on TEMT available */

#define UART_BUG_QUOT	BIT(0)	/* UART has buggy quot LSB */
#define UART_BUG_TXEN	BIT(1)	/* UART has buggy TX IIR status */
#define UART_BUG_NOMSR	BIT(2)	/* UART has buggy MSR status bits (Au1x00) */
#define UART_BUG_THRE	BIT(3)	/* UART has buggy THRE reassertion */
#define UART_BUG_PARITY	BIT(4)	/* UART mishandles parity if FIFO enabled */
#define UART_BUG_TXRACE	BIT(5)	/* UART Tx fails to set remote DR */


#ifdef CONFIG_SERIAL_8250_SHARE_IRQ
#define SERIAL8250_SHARE_IRQS 1
#else
#define SERIAL8250_SHARE_IRQS 0
#endif

#define SERIAL8250_PORT_FLAGS(_base, _irq, _flags)		\
	{							\
		.iobase		= _base,			\
		.irq		= _irq,				\
		.uartclk	= 1843200,			\
		.iotype		= UPIO_PORT,			\
		.flags		= UPF_BOOT_AUTOCONF | (_flags),	\
	}

#define SERIAL8250_PORT(_base, _irq) SERIAL8250_PORT_FLAGS(_base, _irq, 0)


static inline int serial_in(struct uart_8250_port *up, int offset)
{
	return up->port.serial_in(&up->port, offset);
}

static inline void serial_out(struct uart_8250_port *up, int offset, int value)
{
	up->port.serial_out(&up->port, offset, value);
}

/**
 *	serial_lsr_in - Read LSR register and preserve flags across reads
 *	@up:	uart 8250 port
 *
 *	Read LSR register and handle saving non-preserved flags across reads.
 *	The flags that are not preserved across reads are stored into
 *	up->lsr_saved_flags.
 *
 *	Returns LSR value or'ed with the preserved flags (if any).
 */
<<<<<<< HEAD
static inline unsigned int serial_lsr_in(struct uart_8250_port *up)
{
	unsigned int lsr = up->lsr_saved_flags;

	lsr |= serial_in(up, UART_LSR);
	up->lsr_saved_flags = lsr & LSR_SAVE_FLAGS;
=======
static inline u16 serial_lsr_in(struct uart_8250_port *up)
{
	u16 lsr = up->lsr_saved_flags;

	lsr |= serial_in(up, UART_LSR);
	up->lsr_saved_flags = lsr & up->lsr_save_mask;
>>>>>>> e6f4ff3f

	return lsr;
}

/*
 * For the 16C950
 */
static void serial_icr_write(struct uart_8250_port *up, int offset, int value)
{
	serial_out(up, UART_SCR, offset);
	serial_out(up, UART_ICR, value);
}

static unsigned int __maybe_unused serial_icr_read(struct uart_8250_port *up,
						   int offset)
{
	unsigned int value;

	serial_icr_write(up, UART_ACR, up->acr | UART_ACR_ICRRD);
	serial_out(up, UART_SCR, offset);
	value = serial_in(up, UART_ICR);
	serial_icr_write(up, UART_ACR, up->acr);

	return value;
}

void serial8250_clear_and_reinit_fifos(struct uart_8250_port *p);

static inline int serial_dl_read(struct uart_8250_port *up)
{
	return up->dl_read(up);
}

static inline void serial_dl_write(struct uart_8250_port *up, int value)
{
	up->dl_write(up, value);
}

static inline bool serial8250_set_THRI(struct uart_8250_port *up)
{
	if (up->ier & UART_IER_THRI)
		return false;
	up->ier |= UART_IER_THRI;
	serial_out(up, UART_IER, up->ier);
	return true;
}

static inline bool serial8250_clear_THRI(struct uart_8250_port *up)
{
	if (!(up->ier & UART_IER_THRI))
		return false;
	up->ier &= ~UART_IER_THRI;
	serial_out(up, UART_IER, up->ier);
	return true;
}

struct uart_8250_port *serial8250_get_port(int line);

void serial8250_rpm_get(struct uart_8250_port *p);
void serial8250_rpm_put(struct uart_8250_port *p);

void serial8250_rpm_get_tx(struct uart_8250_port *p);
void serial8250_rpm_put_tx(struct uart_8250_port *p);

int serial8250_em485_config(struct uart_port *port, struct ktermios *termios,
			    struct serial_rs485 *rs485);
void serial8250_em485_start_tx(struct uart_8250_port *p);
void serial8250_em485_stop_tx(struct uart_8250_port *p);
void serial8250_em485_destroy(struct uart_8250_port *p);
extern struct serial_rs485 serial8250_em485_supported;

/* MCR <-> TIOCM conversion */
static inline int serial8250_TIOCM_to_MCR(int tiocm)
{
	int mcr = 0;

	if (tiocm & TIOCM_RTS)
		mcr |= UART_MCR_RTS;
	if (tiocm & TIOCM_DTR)
		mcr |= UART_MCR_DTR;
	if (tiocm & TIOCM_OUT1)
		mcr |= UART_MCR_OUT1;
	if (tiocm & TIOCM_OUT2)
		mcr |= UART_MCR_OUT2;
	if (tiocm & TIOCM_LOOP)
		mcr |= UART_MCR_LOOP;

	return mcr;
}

static inline int serial8250_MCR_to_TIOCM(int mcr)
{
	int tiocm = 0;

	if (mcr & UART_MCR_RTS)
		tiocm |= TIOCM_RTS;
	if (mcr & UART_MCR_DTR)
		tiocm |= TIOCM_DTR;
	if (mcr & UART_MCR_OUT1)
		tiocm |= TIOCM_OUT1;
	if (mcr & UART_MCR_OUT2)
		tiocm |= TIOCM_OUT2;
	if (mcr & UART_MCR_LOOP)
		tiocm |= TIOCM_LOOP;

	return tiocm;
}

/* MSR <-> TIOCM conversion */
static inline int serial8250_MSR_to_TIOCM(int msr)
{
	int tiocm = 0;

	if (msr & UART_MSR_DCD)
		tiocm |= TIOCM_CAR;
	if (msr & UART_MSR_RI)
		tiocm |= TIOCM_RNG;
	if (msr & UART_MSR_DSR)
		tiocm |= TIOCM_DSR;
	if (msr & UART_MSR_CTS)
		tiocm |= TIOCM_CTS;

	return tiocm;
}

static inline void serial8250_out_MCR(struct uart_8250_port *up, int value)
{
	serial_out(up, UART_MCR, value);

	if (up->gpios)
		mctrl_gpio_set(up->gpios, serial8250_MCR_to_TIOCM(value));
}

static inline int serial8250_in_MCR(struct uart_8250_port *up)
{
	int mctrl;

	mctrl = serial_in(up, UART_MCR);

	if (up->gpios) {
		unsigned int mctrl_gpio = 0;

		mctrl_gpio = mctrl_gpio_get_outputs(up->gpios, &mctrl_gpio);
		mctrl |= serial8250_TIOCM_to_MCR(mctrl_gpio);
	}

	return mctrl;
}

bool alpha_jensen(void);
void alpha_jensen_set_mctrl(struct uart_port *port, unsigned int mctrl);

#ifdef CONFIG_SERIAL_8250_PNP
int serial8250_pnp_init(void);
void serial8250_pnp_exit(void);
#else
static inline int serial8250_pnp_init(void) { return 0; }
static inline void serial8250_pnp_exit(void) { }
#endif

#ifdef CONFIG_SERIAL_8250_FINTEK
int fintek_8250_probe(struct uart_8250_port *uart);
#else
static inline int fintek_8250_probe(struct uart_8250_port *uart) { return 0; }
#endif

#ifdef CONFIG_ARCH_OMAP1
#include <linux/soc/ti/omap1-soc.h>
static inline int is_omap1_8250(struct uart_8250_port *pt)
{
	int res;

	switch (pt->port.mapbase) {
	case OMAP1_UART1_BASE:
	case OMAP1_UART2_BASE:
	case OMAP1_UART3_BASE:
		res = 1;
		break;
	default:
		res = 0;
		break;
	}

	return res;
}

static inline int is_omap1510_8250(struct uart_8250_port *pt)
{
	if (!cpu_is_omap1510())
		return 0;

	return is_omap1_8250(pt);
}
#else
static inline int is_omap1_8250(struct uart_8250_port *pt)
{
	return 0;
}
static inline int is_omap1510_8250(struct uart_8250_port *pt)
{
	return 0;
}
#endif

#ifdef CONFIG_SERIAL_8250_DMA
extern int serial8250_tx_dma(struct uart_8250_port *);
extern int serial8250_rx_dma(struct uart_8250_port *);
extern void serial8250_rx_dma_flush(struct uart_8250_port *);
extern int serial8250_request_dma(struct uart_8250_port *);
extern void serial8250_release_dma(struct uart_8250_port *);

static inline void serial8250_do_prepare_tx_dma(struct uart_8250_port *p)
{
	struct uart_8250_dma *dma = p->dma;

	if (dma->prepare_tx_dma)
		dma->prepare_tx_dma(p);
}

static inline void serial8250_do_prepare_rx_dma(struct uart_8250_port *p)
{
	struct uart_8250_dma *dma = p->dma;

	if (dma->prepare_rx_dma)
		dma->prepare_rx_dma(p);
}
#else
static inline int serial8250_tx_dma(struct uart_8250_port *p)
{
	return -1;
}
static inline int serial8250_rx_dma(struct uart_8250_port *p)
{
	return -1;
}
static inline void serial8250_rx_dma_flush(struct uart_8250_port *p) { }
static inline int serial8250_request_dma(struct uart_8250_port *p)
{
	return -1;
}
static inline void serial8250_release_dma(struct uart_8250_port *p) { }
#endif

static inline int ns16550a_goto_highspeed(struct uart_8250_port *up)
{
	unsigned char status;

	status = serial_in(up, 0x04); /* EXCR2 */
#define PRESL(x) ((x) & 0x30)
	if (PRESL(status) == 0x10) {
		/* already in high speed mode */
		return 0;
	} else {
		status &= ~0xB0; /* Disable LOCK, mask out PRESL[01] */
		status |= 0x10;  /* 1.625 divisor for baud_base --> 921600 */
		serial_out(up, 0x04, status);
	}
	return 1;
}

static inline int serial_index(struct uart_port *port)
{
	return port->minor - 64;
}<|MERGE_RESOLUTION|>--- conflicted
+++ resolved
@@ -133,21 +133,12 @@
  *
  *	Returns LSR value or'ed with the preserved flags (if any).
  */
-<<<<<<< HEAD
-static inline unsigned int serial_lsr_in(struct uart_8250_port *up)
-{
-	unsigned int lsr = up->lsr_saved_flags;
-
-	lsr |= serial_in(up, UART_LSR);
-	up->lsr_saved_flags = lsr & LSR_SAVE_FLAGS;
-=======
 static inline u16 serial_lsr_in(struct uart_8250_port *up)
 {
 	u16 lsr = up->lsr_saved_flags;
 
 	lsr |= serial_in(up, UART_LSR);
 	up->lsr_saved_flags = lsr & up->lsr_save_mask;
->>>>>>> e6f4ff3f
 
 	return lsr;
 }
