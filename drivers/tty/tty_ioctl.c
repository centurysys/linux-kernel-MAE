--- conflicted
+++ resolved
@@ -221,7 +221,6 @@
 	if (!timeout) {
 #ifndef CONFIG_USBTTY_WORKAROUND
 		timeout = MAX_SCHEDULE_TIMEOUT;
-<<<<<<< HEAD
 #else
 		/* workaround for USB tty device freeze at ppp down */
 		if (strlen(current->comm) == 4 &&
@@ -232,17 +231,14 @@
 #endif
 	}
 #ifndef CONFIG_USBTTY_WORKAROUND
-=======
-
->>>>>>> 8a5f782c
+
 	if (wait_event_interruptible_timeout(tty->write_wait,
 			!tty_chars_in_buffer(tty), timeout) < 0) {
 		return;
 	}
-<<<<<<< HEAD
 #else
 	ret = wait_event_interruptible_timeout(tty->write_wait,
-					       !tty_chars_in_buffer(tty), timeout);
+			!tty_chars_in_buffer(tty), timeout);
 
 	if (ret > 0) {
 		if (tty->ops->wait_until_sent)
@@ -255,14 +251,12 @@
 		       current->comm, tty_name(tty, name));
 	}
 #endif
-=======
 
 	if (timeout == MAX_SCHEDULE_TIMEOUT)
 		timeout = 0;
 
 	if (tty->ops->wait_until_sent)
 		tty->ops->wait_until_sent(tty, timeout);
->>>>>>> 8a5f782c
 }
 EXPORT_SYMBOL(tty_wait_until_sent);
 
