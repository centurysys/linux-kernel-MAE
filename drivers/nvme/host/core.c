--- conflicted
+++ resolved
@@ -3808,17 +3808,10 @@
 		kfree(opts->dhchap_secret);
 		opts->dhchap_secret = dhchap_secret;
 		host_key = ctrl->host_key;
-<<<<<<< HEAD
-		ctrl->host_key = key;
-		nvme_auth_free_key(host_key);
-		/* Key has changed; re-authentication with new key */
-		nvme_auth_reset(ctrl);
-=======
 		mutex_lock(&ctrl->dhchap_auth_mutex);
 		ctrl->host_key = key;
 		mutex_unlock(&ctrl->dhchap_auth_mutex);
 		nvme_auth_free_key(host_key);
->>>>>>> 6ab3eda1
 	}
 	/* Start re-authentication */
 	dev_info(ctrl->device, "re-authenticating controller\n");
@@ -3869,17 +3862,10 @@
 		kfree(opts->dhchap_ctrl_secret);
 		opts->dhchap_ctrl_secret = dhchap_secret;
 		ctrl_key = ctrl->ctrl_key;
-<<<<<<< HEAD
-		ctrl->ctrl_key = key;
-		nvme_auth_free_key(ctrl_key);
-		/* Key has changed; re-authentication with new key */
-		nvme_auth_reset(ctrl);
-=======
 		mutex_lock(&ctrl->dhchap_auth_mutex);
 		ctrl->ctrl_key = key;
 		mutex_unlock(&ctrl->dhchap_auth_mutex);
 		nvme_auth_free_key(ctrl_key);
->>>>>>> 6ab3eda1
 	}
 	/* Start re-authentication */
 	dev_info(ctrl->device, "re-authenticating controller\n");
