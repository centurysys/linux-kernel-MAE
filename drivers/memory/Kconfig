--- conflicted
+++ resolved
@@ -49,11 +49,10 @@
 	  interfacing to a variety of asynchronous as well as synchronous
 	  memory drives like NOR, NAND, OneNAND, SRAM.
 
-<<<<<<< HEAD
 config OMAP_GPMC_MULTIDEVICE_IN_ONE_CS
 	bool "Multiple Device in one CS on GPMC."
 	depends on SOC_AM33XX && OMAP_GPMC
-=======
+
 config TI_EMIF_SRAM
 	tristate "Texas Instruments EMIF SRAM driver"
 	depends on SOC_AM33XX || SOC_AM43XX || SRAM
@@ -71,7 +70,6 @@
 	  Enables verbose debugging mostly to decode the bootloader provided
 	  timings. Enable this during development to configure devices
 	  connected to the GPMC bus.
->>>>>>> 41044c47
 
 config MVEBU_DEVBUS
 	bool "Marvell EBU Device Bus Controller"
