// SPDX-License-Identifier: GPL-2.0+
/*
 * Raspberry Pi driver for firmware controlled clocks
 *
 * Even though clk-bcm2835 provides an interface to the hardware registers for
 * the system clocks we've had to factor out 'pllb' as the firmware 'owns' it.
 * We're not allowed to change it directly as we might race with the
 * over-temperature and under-voltage protections provided by the firmware.
 *
 * Copyright (C) 2019 Nicolas Saenz Julienne <nsaenzjulienne@suse.de>
 */

#include <linux/clkdev.h>
#include <linux/clk-provider.h>
#include <linux/io.h>
#include <linux/module.h>
#include <linux/platform_device.h>

#include <soc/bcm2835/raspberrypi-firmware.h>

enum rpi_firmware_clk_id {
	RPI_FIRMWARE_EMMC_CLK_ID = 1,
	RPI_FIRMWARE_UART_CLK_ID,
	RPI_FIRMWARE_ARM_CLK_ID,
	RPI_FIRMWARE_CORE_CLK_ID,
	RPI_FIRMWARE_V3D_CLK_ID,
	RPI_FIRMWARE_H264_CLK_ID,
	RPI_FIRMWARE_ISP_CLK_ID,
	RPI_FIRMWARE_SDRAM_CLK_ID,
	RPI_FIRMWARE_PIXEL_CLK_ID,
	RPI_FIRMWARE_PWM_CLK_ID,
	RPI_FIRMWARE_HEVC_CLK_ID,
	RPI_FIRMWARE_EMMC2_CLK_ID,
	RPI_FIRMWARE_M2MC_CLK_ID,
	RPI_FIRMWARE_PIXEL_BVB_CLK_ID,
	RPI_FIRMWARE_NUM_CLK_ID,
};

static char *rpi_firmware_clk_names[] = {
	[RPI_FIRMWARE_EMMC_CLK_ID]	= "emmc",
	[RPI_FIRMWARE_UART_CLK_ID]	= "uart",
	[RPI_FIRMWARE_ARM_CLK_ID]	= "arm",
	[RPI_FIRMWARE_CORE_CLK_ID]	= "core",
	[RPI_FIRMWARE_V3D_CLK_ID]	= "v3d",
	[RPI_FIRMWARE_H264_CLK_ID]	= "h264",
	[RPI_FIRMWARE_ISP_CLK_ID]	= "isp",
	[RPI_FIRMWARE_SDRAM_CLK_ID]	= "sdram",
	[RPI_FIRMWARE_PIXEL_CLK_ID]	= "pixel",
	[RPI_FIRMWARE_PWM_CLK_ID]	= "pwm",
	[RPI_FIRMWARE_HEVC_CLK_ID]	= "hevc",
	[RPI_FIRMWARE_EMMC2_CLK_ID]	= "emmc2",
	[RPI_FIRMWARE_M2MC_CLK_ID]	= "m2mc",
	[RPI_FIRMWARE_PIXEL_BVB_CLK_ID]	= "pixel-bvb",
};

#define RPI_FIRMWARE_STATE_ENABLE_BIT	BIT(0)
#define RPI_FIRMWARE_STATE_WAIT_BIT	BIT(1)

struct raspberrypi_clk_variant;

struct raspberrypi_clk {
	struct device *dev;
	struct rpi_firmware *firmware;
	struct platform_device *cpufreq;
};

struct raspberrypi_clk_data {
	struct clk_hw hw;

	unsigned int id;
	struct raspberrypi_clk_variant *variant;

	struct raspberrypi_clk *rpi;
};

struct raspberrypi_clk_variant {
	bool		export;
	char		*clkdev;
	unsigned long	min_rate;
	bool		minimize;
};

static struct raspberrypi_clk_variant
raspberrypi_clk_variants[RPI_FIRMWARE_NUM_CLK_ID] = {
	[RPI_FIRMWARE_ARM_CLK_ID] = {
		.export = true,
		.clkdev = "cpu0",
	},
	[RPI_FIRMWARE_CORE_CLK_ID] = {
		.export = true,

		/*
		 * The clock is shared between the HVS and the CSI
		 * controllers, on the BCM2711 and will change depending
		 * on the pixels composited on the HVS and the capture
		 * resolution on Unicam.
		 *
		 * Since the rate can get quite large, and we need to
		 * coordinate between both driver instances, let's
		 * always use the minimum the drivers will let us.
		 */
		.minimize = true,
	},
	[RPI_FIRMWARE_M2MC_CLK_ID] = {
		.export = true,

		/*
		 * If we boot without any cable connected to any of the
		 * HDMI connector, the firmware will skip the HSM
		 * initialization and leave it with a rate of 0,
		 * resulting in a bus lockup when we're accessing the
		 * registers even if it's enabled.
		 *
		 * Let's put a sensible default so that we don't end up
		 * in this situation.
		 */
		.min_rate = 120000000,

		/*
		 * The clock is shared between the two HDMI controllers
		 * on the BCM2711 and will change depending on the
		 * resolution output on each. Since the rate can get
		 * quite large, and we need to coordinate between both
		 * driver instances, let's always use the minimum the
		 * drivers will let us.
		 */
		.minimize = true,
	},
	[RPI_FIRMWARE_V3D_CLK_ID] = {
		.export = true,
	},
	[RPI_FIRMWARE_PIXEL_BVB_CLK_ID] = {
		.export = true,
	},
};

/*
 * Structure of the message passed to Raspberry Pi's firmware in order to
 * change clock rates. The 'disable_turbo' option is only available to the ARM
 * clock (pllb) which we enable by default as turbo mode will alter multiple
 * clocks at once.
 *
 * Even though we're able to access the clock registers directly we're bound to
 * use the firmware interface as the firmware ultimately takes care of
 * mitigating overheating/undervoltage situations and we would be changing
 * frequencies behind his back.
 *
 * For more information on the firmware interface check:
 * https://github.com/raspberrypi/firmware/wiki/Mailbox-property-interface
 */
struct raspberrypi_firmware_prop {
	__le32 id;
	__le32 val;
	__le32 disable_turbo;
} __packed;

static int raspberrypi_clock_property(struct rpi_firmware *firmware,
				      const struct raspberrypi_clk_data *data,
				      u32 tag, u32 *val)
{
	struct raspberrypi_firmware_prop msg = {
		.id = cpu_to_le32(data->id),
		.val = cpu_to_le32(*val),
		.disable_turbo = cpu_to_le32(1),
	};
	int ret;

	ret = rpi_firmware_property(firmware, tag, &msg, sizeof(msg));
	if (ret)
		return ret;

	*val = le32_to_cpu(msg.val);

	return 0;
}

static int raspberrypi_fw_is_prepared(struct clk_hw *hw)
{
	struct raspberrypi_clk_data *data =
		container_of(hw, struct raspberrypi_clk_data, hw);
	struct raspberrypi_clk *rpi = data->rpi;
	u32 val = 0;
	int ret;

	ret = raspberrypi_clock_property(rpi->firmware, data,
					 RPI_FIRMWARE_GET_CLOCK_STATE, &val);
	if (ret)
		return 0;

	return !!(val & RPI_FIRMWARE_STATE_ENABLE_BIT);
}


static unsigned long raspberrypi_fw_get_rate(struct clk_hw *hw,
					     unsigned long parent_rate)
{
	struct raspberrypi_clk_data *data =
		container_of(hw, struct raspberrypi_clk_data, hw);
	struct raspberrypi_clk *rpi = data->rpi;
	u32 val = 0;
	int ret;

	ret = raspberrypi_clock_property(rpi->firmware, data,
					 RPI_FIRMWARE_GET_CLOCK_RATE, &val);
	if (ret)
		return 0;

	return val;
}

static int raspberrypi_fw_set_rate(struct clk_hw *hw, unsigned long rate,
				   unsigned long parent_rate)
{
	struct raspberrypi_clk_data *data =
		container_of(hw, struct raspberrypi_clk_data, hw);
	struct raspberrypi_clk *rpi = data->rpi;
	u32 _rate = rate;
	int ret;

	ret = raspberrypi_clock_property(rpi->firmware, data,
					 RPI_FIRMWARE_SET_CLOCK_RATE, &_rate);
	if (ret)
		dev_err_ratelimited(rpi->dev, "Failed to change %s frequency: %d\n",
				    clk_hw_get_name(hw), ret);

	return ret;
}

static int raspberrypi_fw_dumb_determine_rate(struct clk_hw *hw,
					      struct clk_rate_request *req)
{
	struct raspberrypi_clk_data *data =
		container_of(hw, struct raspberrypi_clk_data, hw);
	struct raspberrypi_clk_variant *variant = data->variant;

	/*
	 * The firmware will do the rounding but that isn't part of
	 * the interface with the firmware, so we just do our best
	 * here.
	 */

	req->rate = clamp(req->rate, req->min_rate, req->max_rate);

	/*
	 * We want to aggressively reduce the clock rate here, so let's
	 * just ignore the requested rate and return the bare minimum
	 * rate we can get away with.
	 */
	if (variant->minimize && req->min_rate > 0)
		req->rate = req->min_rate;

	return 0;
}

static const struct clk_ops raspberrypi_firmware_clk_ops = {
	.is_prepared	= raspberrypi_fw_is_prepared,
	.recalc_rate	= raspberrypi_fw_get_rate,
	.determine_rate	= raspberrypi_fw_dumb_determine_rate,
	.set_rate	= raspberrypi_fw_set_rate,
};

static struct clk_hw *raspberrypi_clk_register(struct raspberrypi_clk *rpi,
					       unsigned int parent,
					       unsigned int id,
					       struct raspberrypi_clk_variant *variant)
{
	struct raspberrypi_clk_data *data;
	struct clk_init_data init = {};
	u32 min_rate, max_rate;
	int ret;

	data = devm_kzalloc(rpi->dev, sizeof(*data), GFP_KERNEL);
	if (!data)
		return ERR_PTR(-ENOMEM);
	data->rpi = rpi;
	data->id = id;
	data->variant = variant;

	init.name = devm_kasprintf(rpi->dev, GFP_KERNEL,
				   "fw-clk-%s",
				   rpi_firmware_clk_names[id]);
	init.ops = &raspberrypi_firmware_clk_ops;
	init.flags = CLK_GET_RATE_NOCACHE;

	data->hw.init = &init;

	ret = raspberrypi_clock_property(rpi->firmware, data,
					 RPI_FIRMWARE_GET_MIN_CLOCK_RATE,
					 &min_rate);
	if (ret) {
		dev_err(rpi->dev, "Failed to get clock %d min freq: %d\n",
			id, ret);
		return ERR_PTR(ret);
	}

	ret = raspberrypi_clock_property(rpi->firmware, data,
					 RPI_FIRMWARE_GET_MAX_CLOCK_RATE,
					 &max_rate);
	if (ret) {
		dev_err(rpi->dev, "Failed to get clock %d max freq: %d\n",
			id, ret);
		return ERR_PTR(ret);
	}

	ret = devm_clk_hw_register(rpi->dev, &data->hw);
	if (ret)
		return ERR_PTR(ret);

	clk_hw_set_rate_range(&data->hw, min_rate, max_rate);

	if (variant->clkdev) {
		ret = devm_clk_hw_register_clkdev(rpi->dev, &data->hw,
						  NULL, variant->clkdev);
		if (ret) {
			dev_err(rpi->dev, "Failed to initialize clkdev\n");
			return ERR_PTR(ret);
		}
	}

	if (variant->min_rate) {
		unsigned long rate;

		clk_hw_set_rate_range(&data->hw, variant->min_rate, max_rate);

		rate = raspberrypi_fw_get_rate(&data->hw, 0);
		if (rate < variant->min_rate) {
			ret = raspberrypi_fw_set_rate(&data->hw, variant->min_rate, 0);
			if (ret)
				return ERR_PTR(ret);
		}
	}

	return &data->hw;
}

struct rpi_firmware_get_clocks_response {
	u32 parent;
	u32 id;
};

static int raspberrypi_discover_clocks(struct raspberrypi_clk *rpi,
				       struct clk_hw_onecell_data *data)
{
	struct rpi_firmware_get_clocks_response *clks;
	int ret;

	/*
	 * The firmware doesn't guarantee that the last element of
	 * RPI_FIRMWARE_GET_CLOCKS is zeroed. So allocate an additional
	 * zero element as sentinel.
	 */
	clks = devm_kcalloc(rpi->dev,
			    RPI_FIRMWARE_NUM_CLK_ID + 1, sizeof(*clks),
			    GFP_KERNEL);
	if (!clks)
		return -ENOMEM;

	ret = rpi_firmware_property(rpi->firmware, RPI_FIRMWARE_GET_CLOCKS,
				    clks,
				    sizeof(*clks) * RPI_FIRMWARE_NUM_CLK_ID);
	if (ret)
		return ret;

	while (clks->id) {
		struct raspberrypi_clk_variant *variant;

		if (clks->id > RPI_FIRMWARE_NUM_CLK_ID) {
<<<<<<< HEAD
			dev_err(rpi->dev, "Unknown clock id: %u\n", clks->id);
=======
			dev_err(rpi->dev, "Unknown clock id: %u (max: %u)\n",
					   clks->id, RPI_FIRMWARE_NUM_CLK_ID);
>>>>>>> e6f4ff3f
			return -EINVAL;
		}

		variant = &raspberrypi_clk_variants[clks->id];
		if (variant->export) {
			struct clk_hw *hw;

			hw = raspberrypi_clk_register(rpi, clks->parent,
						      clks->id, variant);
			if (IS_ERR(hw))
				return PTR_ERR(hw);

			data->hws[clks->id] = hw;
			data->num = clks->id + 1;
		}

		clks++;
	}

	return 0;
}

static int raspberrypi_clk_probe(struct platform_device *pdev)
{
	struct clk_hw_onecell_data *clk_data;
	struct device_node *firmware_node;
	struct device *dev = &pdev->dev;
	struct rpi_firmware *firmware;
	struct raspberrypi_clk *rpi;
	int ret;

	/*
	 * We can be probed either through the an old-fashioned
	 * platform device registration or through a DT node that is a
	 * child of the firmware node. Handle both cases.
	 */
	if (dev->of_node)
		firmware_node = of_get_parent(dev->of_node);
	else
		firmware_node = of_find_compatible_node(NULL, NULL,
							"raspberrypi,bcm2835-firmware");
	if (!firmware_node) {
		dev_err(dev, "Missing firmware node\n");
		return -ENOENT;
	}

	firmware = devm_rpi_firmware_get(&pdev->dev, firmware_node);
	of_node_put(firmware_node);
	if (!firmware)
		return -EPROBE_DEFER;

	rpi = devm_kzalloc(dev, sizeof(*rpi), GFP_KERNEL);
	if (!rpi)
		return -ENOMEM;

	rpi->dev = dev;
	rpi->firmware = firmware;
	platform_set_drvdata(pdev, rpi);

	clk_data = devm_kzalloc(dev, struct_size(clk_data, hws,
						 RPI_FIRMWARE_NUM_CLK_ID),
				GFP_KERNEL);
	if (!clk_data)
		return -ENOMEM;

	ret = raspberrypi_discover_clocks(rpi, clk_data);
	if (ret)
		return ret;

	ret = devm_of_clk_add_hw_provider(dev, of_clk_hw_onecell_get,
					  clk_data);
	if (ret)
		return ret;

	rpi->cpufreq = platform_device_register_data(dev, "raspberrypi-cpufreq",
						     -1, NULL, 0);

	return 0;
}

static int raspberrypi_clk_remove(struct platform_device *pdev)
{
	struct raspberrypi_clk *rpi = platform_get_drvdata(pdev);

	platform_device_unregister(rpi->cpufreq);

	return 0;
}

static const struct of_device_id raspberrypi_clk_match[] = {
	{ .compatible = "raspberrypi,firmware-clocks" },
	{ },
};
MODULE_DEVICE_TABLE(of, raspberrypi_clk_match);

static struct platform_driver raspberrypi_clk_driver = {
	.driver = {
		.name = "raspberrypi-clk",
		.of_match_table = raspberrypi_clk_match,
	},
	.probe          = raspberrypi_clk_probe,
	.remove		= raspberrypi_clk_remove,
};
module_platform_driver(raspberrypi_clk_driver);

MODULE_AUTHOR("Nicolas Saenz Julienne <nsaenzjulienne@suse.de>");
MODULE_DESCRIPTION("Raspberry Pi firmware clock driver");
MODULE_LICENSE("GPL");
MODULE_ALIAS("platform:raspberrypi-clk");<|MERGE_RESOLUTION|>--- conflicted
+++ resolved
@@ -365,12 +365,8 @@
 		struct raspberrypi_clk_variant *variant;
 
 		if (clks->id > RPI_FIRMWARE_NUM_CLK_ID) {
-<<<<<<< HEAD
-			dev_err(rpi->dev, "Unknown clock id: %u\n", clks->id);
-=======
 			dev_err(rpi->dev, "Unknown clock id: %u (max: %u)\n",
 					   clks->id, RPI_FIRMWARE_NUM_CLK_ID);
->>>>>>> e6f4ff3f
 			return -EINVAL;
 		}
 
