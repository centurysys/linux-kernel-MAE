--- conflicted
+++ resolved
@@ -5,9 +5,6 @@
 
 config ARCH_K3_AM6_SOC
 	bool "K3 AM6 SoC"
-	select TI_SCI_PROTOCOL
-	select TI_SCI_INTR_IRQCHIP
-	select TI_SCI_INTA_IRQCHIP
 	help
 	  Enable support for TI's AM6 SoC Family support
 
@@ -93,8 +90,6 @@
 	  called ti_sci_pm_domains. Note this is needed early in boot before
 	  rootfs may be available.
 
-<<<<<<< HEAD
-=======
 config TI_PRUSS
 	tristate "TI PRU-ICSS Subsystem Platform drivers"
 	depends on SOC_AM33XX || SOC_AM43XX || SOC_DRA7XX || ARCH_KEYSTONE || ARCH_K3
@@ -106,7 +101,6 @@
 	  processors on various TI SoCs. It's safe to say N here if you're
 	  not interested in the PRU or if you are unsure.
 
->>>>>>> 307d9db0
 config TI_K3_RINGACC
 	tristate "K3 Ring accelerator Sub System"
 	depends on ARCH_K3 || COMPILE_TEST
@@ -131,8 +125,6 @@
 	  pool of descriptors usable with CPPI5 DMA. Such pools are
 	  required for networking usecases.
 
-<<<<<<< HEAD
-=======
 config TI_PAT
 	tristate "TI PAT DMA-BUF exporter"
 	depends on ARCH_K3
@@ -143,5 +135,4 @@
 	  DMA-BUF into a contiguous one that is sutable for devices needing
 	  contiguous memory.
 
->>>>>>> 307d9db0
 endif # SOC_TI