--- conflicted
+++ resolved
@@ -46,11 +46,7 @@
 
 /* nvmestat output buffer size */
 #define LPFC_NVMESTAT_SIZE 8192
-<<<<<<< HEAD
-#define LPFC_NVMEKTIME_SIZE 8192
-=======
 #define LPFC_IOKTIME_SIZE 8192
->>>>>>> c58091a3
 #define LPFC_NVMEIO_TRC_SIZE 8192
 
 /* scsistat output buffer size */
