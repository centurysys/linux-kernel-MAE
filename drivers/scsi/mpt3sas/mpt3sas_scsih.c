/*
 * Scsi Host Layer for MPT (Message Passing Technology) based controllers
 *
 * This code is based on drivers/scsi/mpt3sas/mpt3sas_scsih.c
 * Copyright (C) 2012-2014  LSI Corporation
 * Copyright (C) 2013-2014 Avago Technologies
 *  (mailto: MPT-FusionLinux.pdl@avagotech.com)
 *
 * This program is free software; you can redistribute it and/or
 * modify it under the terms of the GNU General Public License
 * as published by the Free Software Foundation; either version 2
 * of the License, or (at your option) any later version.
 *
 * This program is distributed in the hope that it will be useful,
 * but WITHOUT ANY WARRANTY; without even the implied warranty of
 * MERCHANTABILITY or FITNESS FOR A PARTICULAR PURPOSE.  See the
 * GNU General Public License for more details.
 *
 * NO WARRANTY
 * THE PROGRAM IS PROVIDED ON AN "AS IS" BASIS, WITHOUT WARRANTIES OR
 * CONDITIONS OF ANY KIND, EITHER EXPRESS OR IMPLIED INCLUDING, WITHOUT
 * LIMITATION, ANY WARRANTIES OR CONDITIONS OF TITLE, NON-INFRINGEMENT,
 * MERCHANTABILITY OR FITNESS FOR A PARTICULAR PURPOSE. Each Recipient is
 * solely responsible for determining the appropriateness of using and
 * distributing the Program and assumes all risks associated with its
 * exercise of rights under this Agreement, including but not limited to
 * the risks and costs of program errors, damage to or loss of data,
 * programs or equipment, and unavailability or interruption of operations.

 * DISCLAIMER OF LIABILITY
 * NEITHER RECIPIENT NOR ANY CONTRIBUTORS SHALL HAVE ANY LIABILITY FOR ANY
 * DIRECT, INDIRECT, INCIDENTAL, SPECIAL, EXEMPLARY, OR CONSEQUENTIAL
 * DAMAGES (INCLUDING WITHOUT LIMITATION LOST PROFITS), HOWEVER CAUSED AND
 * ON ANY THEORY OF LIABILITY, WHETHER IN CONTRACT, STRICT LIABILITY, OR
 * TORT (INCLUDING NEGLIGENCE OR OTHERWISE) ARISING IN ANY WAY OUT OF THE
 * USE OR DISTRIBUTION OF THE PROGRAM OR THE EXERCISE OF ANY RIGHTS GRANTED
 * HEREUNDER, EVEN IF ADVISED OF THE POSSIBILITY OF SUCH DAMAGES

 * You should have received a copy of the GNU General Public License
 * along with this program; if not, write to the Free Software
 * Foundation, Inc., 51 Franklin Street, Fifth Floor, Boston, MA  02110-1301,
 * USA.
 */

#include <linux/module.h>
#include <linux/kernel.h>
#include <linux/init.h>
#include <linux/errno.h>
#include <linux/blkdev.h>
#include <linux/sched.h>
#include <linux/workqueue.h>
#include <linux/delay.h>
#include <linux/pci.h>
#include <linux/pci-aspm.h>
#include <linux/interrupt.h>
#include <linux/aer.h>
#include <linux/raid_class.h>
#include <asm/unaligned.h>

#include "mpt3sas_base.h"

#define RAID_CHANNEL 1
/* forward proto's */
static void _scsih_expander_node_remove(struct MPT3SAS_ADAPTER *ioc,
	struct _sas_node *sas_expander);
static void _firmware_event_work(struct work_struct *work);

static void _scsih_remove_device(struct MPT3SAS_ADAPTER *ioc,
	struct _sas_device *sas_device);
static int _scsih_add_device(struct MPT3SAS_ADAPTER *ioc, u16 handle,
	u8 retry_count, u8 is_pd);

static u8 _scsih_check_for_pending_tm(struct MPT3SAS_ADAPTER *ioc, u16 smid);

/* global parameters */
LIST_HEAD(mpt3sas_ioc_list);
/* global ioc lock for list operations */
DEFINE_SPINLOCK(gioc_lock);

MODULE_AUTHOR(MPT3SAS_AUTHOR);
MODULE_DESCRIPTION(MPT3SAS_DESCRIPTION);
MODULE_LICENSE("GPL");
MODULE_VERSION(MPT3SAS_DRIVER_VERSION);
MODULE_ALIAS("mpt2sas");

/* local parameters */
static u8 scsi_io_cb_idx = -1;
static u8 tm_cb_idx = -1;
static u8 ctl_cb_idx = -1;
static u8 base_cb_idx = -1;
static u8 port_enable_cb_idx = -1;
static u8 transport_cb_idx = -1;
static u8 scsih_cb_idx = -1;
static u8 config_cb_idx = -1;
static int mpt2_ids;
static int mpt3_ids;

static u8 tm_tr_cb_idx = -1 ;
static u8 tm_tr_volume_cb_idx = -1 ;
static u8 tm_sas_control_cb_idx = -1;

/* command line options */
static u32 logging_level;
MODULE_PARM_DESC(logging_level,
	" bits for enabling additional logging info (default=0)");


static ushort max_sectors = 0xFFFF;
module_param(max_sectors, ushort, 0);
MODULE_PARM_DESC(max_sectors, "max sectors, range 64 to 32767  default=32767");


static int missing_delay[2] = {-1, -1};
module_param_array(missing_delay, int, NULL, 0);
MODULE_PARM_DESC(missing_delay, " device missing delay , io missing delay");

/* scsi-mid layer global parmeter is max_report_luns, which is 511 */
#define MPT3SAS_MAX_LUN (16895)
static u64 max_lun = MPT3SAS_MAX_LUN;
module_param(max_lun, ullong, 0);
MODULE_PARM_DESC(max_lun, " max lun, default=16895 ");

static ushort hbas_to_enumerate;
module_param(hbas_to_enumerate, ushort, 0);
MODULE_PARM_DESC(hbas_to_enumerate,
		" 0 - enumerates both SAS 2.0 & SAS 3.0 generation HBAs\n \
		  1 - enumerates only SAS 2.0 generation HBAs\n \
		  2 - enumerates only SAS 3.0 generation HBAs (default=0)");

/* diag_buffer_enable is bitwise
 * bit 0 set = TRACE
 * bit 1 set = SNAPSHOT
 * bit 2 set = EXTENDED
 *
 * Either bit can be set, or both
 */
static int diag_buffer_enable = -1;
module_param(diag_buffer_enable, int, 0);
MODULE_PARM_DESC(diag_buffer_enable,
	" post diag buffers (TRACE=1/SNAPSHOT=2/EXTENDED=4/default=0)");
static int disable_discovery = -1;
module_param(disable_discovery, int, 0);
MODULE_PARM_DESC(disable_discovery, " disable discovery ");


/* permit overriding the host protection capabilities mask (EEDP/T10 PI) */
static int prot_mask = -1;
module_param(prot_mask, int, 0);
MODULE_PARM_DESC(prot_mask, " host protection capabilities mask, def=7 ");


/* raid transport support */
struct raid_template *mpt3sas_raid_template;
struct raid_template *mpt2sas_raid_template;


/**
 * struct sense_info - common structure for obtaining sense keys
 * @skey: sense key
 * @asc: additional sense code
 * @ascq: additional sense code qualifier
 */
struct sense_info {
	u8 skey;
	u8 asc;
	u8 ascq;
};

#define MPT3SAS_PROCESS_TRIGGER_DIAG (0xFFFB)
#define MPT3SAS_TURN_ON_PFA_LED (0xFFFC)
#define MPT3SAS_PORT_ENABLE_COMPLETE (0xFFFD)
#define MPT3SAS_ABRT_TASK_SET (0xFFFE)
#define MPT3SAS_REMOVE_UNRESPONDING_DEVICES (0xFFFF)
/**
 * struct fw_event_work - firmware event struct
 * @list: link list framework
 * @work: work object (ioc->fault_reset_work_q)
 * @ioc: per adapter object
 * @device_handle: device handle
 * @VF_ID: virtual function id
 * @VP_ID: virtual port id
 * @ignore: flag meaning this event has been marked to ignore
 * @event: firmware event MPI2_EVENT_XXX defined in mpi2_ioc.h
 * @refcount: kref for this event
 * @event_data: reply event data payload follows
 *
 * This object stored on ioc->fw_event_list.
 */
struct fw_event_work {
	struct list_head	list;
	struct work_struct	work;

	struct MPT3SAS_ADAPTER *ioc;
	u16			device_handle;
	u8			VF_ID;
	u8			VP_ID;
	u8			ignore;
	u16			event;
	struct kref		refcount;
	char			event_data[0] __aligned(4);
};

static void fw_event_work_free(struct kref *r)
{
	kfree(container_of(r, struct fw_event_work, refcount));
}

static void fw_event_work_get(struct fw_event_work *fw_work)
{
	kref_get(&fw_work->refcount);
}

static void fw_event_work_put(struct fw_event_work *fw_work)
{
	kref_put(&fw_work->refcount, fw_event_work_free);
}

static struct fw_event_work *alloc_fw_event_work(int len)
{
	struct fw_event_work *fw_event;

	fw_event = kzalloc(sizeof(*fw_event) + len, GFP_ATOMIC);
	if (!fw_event)
		return NULL;

	kref_init(&fw_event->refcount);
	return fw_event;
}

/**
 * struct _scsi_io_transfer - scsi io transfer
 * @handle: sas device handle (assigned by firmware)
 * @is_raid: flag set for hidden raid components
 * @dir: DMA_TO_DEVICE, DMA_FROM_DEVICE,
 * @data_length: data transfer length
 * @data_dma: dma pointer to data
 * @sense: sense data
 * @lun: lun number
 * @cdb_length: cdb length
 * @cdb: cdb contents
 * @timeout: timeout for this command
 * @VF_ID: virtual function id
 * @VP_ID: virtual port id
 * @valid_reply: flag set for reply message
 * @sense_length: sense length
 * @ioc_status: ioc status
 * @scsi_state: scsi state
 * @scsi_status: scsi staus
 * @log_info: log information
 * @transfer_length: data length transfer when there is a reply message
 *
 * Used for sending internal scsi commands to devices within this module.
 * Refer to _scsi_send_scsi_io().
 */
struct _scsi_io_transfer {
	u16	handle;
	u8	is_raid;
	enum dma_data_direction dir;
	u32	data_length;
	dma_addr_t data_dma;
	u8	sense[SCSI_SENSE_BUFFERSIZE];
	u32	lun;
	u8	cdb_length;
	u8	cdb[32];
	u8	timeout;
	u8	VF_ID;
	u8	VP_ID;
	u8	valid_reply;
  /* the following bits are only valid when 'valid_reply = 1' */
	u32	sense_length;
	u16	ioc_status;
	u8	scsi_state;
	u8	scsi_status;
	u32	log_info;
	u32	transfer_length;
};

/**
 * _scsih_set_debug_level - global setting of ioc->logging_level.
 *
 * Note: The logging levels are defined in mpt3sas_debug.h.
 */
static int
_scsih_set_debug_level(const char *val, struct kernel_param *kp)
{
	int ret = param_set_int(val, kp);
	struct MPT3SAS_ADAPTER *ioc;

	if (ret)
		return ret;

	pr_info("setting logging_level(0x%08x)\n", logging_level);
	spin_lock(&gioc_lock);
	list_for_each_entry(ioc, &mpt3sas_ioc_list, list)
		ioc->logging_level = logging_level;
	spin_unlock(&gioc_lock);
	return 0;
}
module_param_call(logging_level, _scsih_set_debug_level, param_get_int,
	&logging_level, 0644);

/**
 * _scsih_srch_boot_sas_address - search based on sas_address
 * @sas_address: sas address
 * @boot_device: boot device object from bios page 2
 *
 * Returns 1 when there's a match, 0 means no match.
 */
static inline int
_scsih_srch_boot_sas_address(u64 sas_address,
	Mpi2BootDeviceSasWwid_t *boot_device)
{
	return (sas_address == le64_to_cpu(boot_device->SASAddress)) ?  1 : 0;
}

/**
 * _scsih_srch_boot_device_name - search based on device name
 * @device_name: device name specified in INDENTIFY fram
 * @boot_device: boot device object from bios page 2
 *
 * Returns 1 when there's a match, 0 means no match.
 */
static inline int
_scsih_srch_boot_device_name(u64 device_name,
	Mpi2BootDeviceDeviceName_t *boot_device)
{
	return (device_name == le64_to_cpu(boot_device->DeviceName)) ? 1 : 0;
}

/**
 * _scsih_srch_boot_encl_slot - search based on enclosure_logical_id/slot
 * @enclosure_logical_id: enclosure logical id
 * @slot_number: slot number
 * @boot_device: boot device object from bios page 2
 *
 * Returns 1 when there's a match, 0 means no match.
 */
static inline int
_scsih_srch_boot_encl_slot(u64 enclosure_logical_id, u16 slot_number,
	Mpi2BootDeviceEnclosureSlot_t *boot_device)
{
	return (enclosure_logical_id == le64_to_cpu(boot_device->
	    EnclosureLogicalID) && slot_number == le16_to_cpu(boot_device->
	    SlotNumber)) ? 1 : 0;
}

/**
 * _scsih_is_boot_device - search for matching boot device.
 * @sas_address: sas address
 * @device_name: device name specified in INDENTIFY fram
 * @enclosure_logical_id: enclosure logical id
 * @slot_number: slot number
 * @form: specifies boot device form
 * @boot_device: boot device object from bios page 2
 *
 * Returns 1 when there's a match, 0 means no match.
 */
static int
_scsih_is_boot_device(u64 sas_address, u64 device_name,
	u64 enclosure_logical_id, u16 slot, u8 form,
	Mpi2BiosPage2BootDevice_t *boot_device)
{
	int rc = 0;

	switch (form) {
	case MPI2_BIOSPAGE2_FORM_SAS_WWID:
		if (!sas_address)
			break;
		rc = _scsih_srch_boot_sas_address(
		    sas_address, &boot_device->SasWwid);
		break;
	case MPI2_BIOSPAGE2_FORM_ENCLOSURE_SLOT:
		if (!enclosure_logical_id)
			break;
		rc = _scsih_srch_boot_encl_slot(
		    enclosure_logical_id,
		    slot, &boot_device->EnclosureSlot);
		break;
	case MPI2_BIOSPAGE2_FORM_DEVICE_NAME:
		if (!device_name)
			break;
		rc = _scsih_srch_boot_device_name(
		    device_name, &boot_device->DeviceName);
		break;
	case MPI2_BIOSPAGE2_FORM_NO_DEVICE_SPECIFIED:
		break;
	}

	return rc;
}

/**
 * _scsih_get_sas_address - set the sas_address for given device handle
 * @handle: device handle
 * @sas_address: sas address
 *
 * Returns 0 success, non-zero when failure
 */
static int
_scsih_get_sas_address(struct MPT3SAS_ADAPTER *ioc, u16 handle,
	u64 *sas_address)
{
	Mpi2SasDevicePage0_t sas_device_pg0;
	Mpi2ConfigReply_t mpi_reply;
	u32 ioc_status;

	*sas_address = 0;

	if (handle <= ioc->sas_hba.num_phys) {
		*sas_address = ioc->sas_hba.sas_address;
		return 0;
	}

	if ((mpt3sas_config_get_sas_device_pg0(ioc, &mpi_reply, &sas_device_pg0,
	    MPI2_SAS_DEVICE_PGAD_FORM_HANDLE, handle))) {
		pr_err(MPT3SAS_FMT "failure at %s:%d/%s()!\n", ioc->name,
		__FILE__, __LINE__, __func__);
		return -ENXIO;
	}

	ioc_status = le16_to_cpu(mpi_reply.IOCStatus) & MPI2_IOCSTATUS_MASK;
	if (ioc_status == MPI2_IOCSTATUS_SUCCESS) {
		*sas_address = le64_to_cpu(sas_device_pg0.SASAddress);
		return 0;
	}

	/* we hit this because the given parent handle doesn't exist */
	if (ioc_status == MPI2_IOCSTATUS_CONFIG_INVALID_PAGE)
		return -ENXIO;

	/* else error case */
	pr_err(MPT3SAS_FMT
		"handle(0x%04x), ioc_status(0x%04x), failure at %s:%d/%s()!\n",
		ioc->name, handle, ioc_status,
	     __FILE__, __LINE__, __func__);
	return -EIO;
}

/**
 * _scsih_determine_boot_device - determine boot device.
 * @ioc: per adapter object
 * @device: either sas_device or raid_device object
 * @is_raid: [flag] 1 = raid object, 0 = sas object
 *
 * Determines whether this device should be first reported device to
 * to scsi-ml or sas transport, this purpose is for persistent boot device.
 * There are primary, alternate, and current entries in bios page 2. The order
 * priority is primary, alternate, then current.  This routine saves
 * the corresponding device object and is_raid flag in the ioc object.
 * The saved data to be used later in _scsih_probe_boot_devices().
 */
static void
_scsih_determine_boot_device(struct MPT3SAS_ADAPTER *ioc,
	void *device, u8 is_raid)
{
	struct _sas_device *sas_device;
	struct _raid_device *raid_device;
	u64 sas_address;
	u64 device_name;
	u64 enclosure_logical_id;
	u16 slot;

	 /* only process this function when driver loads */
	if (!ioc->is_driver_loading)
		return;

	 /* no Bios, return immediately */
	if (!ioc->bios_pg3.BiosVersion)
		return;

	if (!is_raid) {
		sas_device = device;
		sas_address = sas_device->sas_address;
		device_name = sas_device->device_name;
		enclosure_logical_id = sas_device->enclosure_logical_id;
		slot = sas_device->slot;
	} else {
		raid_device = device;
		sas_address = raid_device->wwid;
		device_name = 0;
		enclosure_logical_id = 0;
		slot = 0;
	}

	if (!ioc->req_boot_device.device) {
		if (_scsih_is_boot_device(sas_address, device_name,
		    enclosure_logical_id, slot,
		    (ioc->bios_pg2.ReqBootDeviceForm &
		    MPI2_BIOSPAGE2_FORM_MASK),
		    &ioc->bios_pg2.RequestedBootDevice)) {
			dinitprintk(ioc, pr_info(MPT3SAS_FMT
			   "%s: req_boot_device(0x%016llx)\n",
			    ioc->name, __func__,
			    (unsigned long long)sas_address));
			ioc->req_boot_device.device = device;
			ioc->req_boot_device.is_raid = is_raid;
		}
	}

	if (!ioc->req_alt_boot_device.device) {
		if (_scsih_is_boot_device(sas_address, device_name,
		    enclosure_logical_id, slot,
		    (ioc->bios_pg2.ReqAltBootDeviceForm &
		    MPI2_BIOSPAGE2_FORM_MASK),
		    &ioc->bios_pg2.RequestedAltBootDevice)) {
			dinitprintk(ioc, pr_info(MPT3SAS_FMT
			   "%s: req_alt_boot_device(0x%016llx)\n",
			    ioc->name, __func__,
			    (unsigned long long)sas_address));
			ioc->req_alt_boot_device.device = device;
			ioc->req_alt_boot_device.is_raid = is_raid;
		}
	}

	if (!ioc->current_boot_device.device) {
		if (_scsih_is_boot_device(sas_address, device_name,
		    enclosure_logical_id, slot,
		    (ioc->bios_pg2.CurrentBootDeviceForm &
		    MPI2_BIOSPAGE2_FORM_MASK),
		    &ioc->bios_pg2.CurrentBootDevice)) {
			dinitprintk(ioc, pr_info(MPT3SAS_FMT
			   "%s: current_boot_device(0x%016llx)\n",
			    ioc->name, __func__,
			    (unsigned long long)sas_address));
			ioc->current_boot_device.device = device;
			ioc->current_boot_device.is_raid = is_raid;
		}
	}
}

static struct _sas_device *
__mpt3sas_get_sdev_from_target(struct MPT3SAS_ADAPTER *ioc,
		struct MPT3SAS_TARGET *tgt_priv)
{
	struct _sas_device *ret;

	assert_spin_locked(&ioc->sas_device_lock);

	ret = tgt_priv->sdev;
	if (ret)
		sas_device_get(ret);

	return ret;
}

static struct _sas_device *
mpt3sas_get_sdev_from_target(struct MPT3SAS_ADAPTER *ioc,
		struct MPT3SAS_TARGET *tgt_priv)
{
	struct _sas_device *ret;
	unsigned long flags;

	spin_lock_irqsave(&ioc->sas_device_lock, flags);
	ret = __mpt3sas_get_sdev_from_target(ioc, tgt_priv);
	spin_unlock_irqrestore(&ioc->sas_device_lock, flags);

	return ret;
}


struct _sas_device *
__mpt3sas_get_sdev_by_addr(struct MPT3SAS_ADAPTER *ioc,
					u64 sas_address)
{
	struct _sas_device *sas_device;

	assert_spin_locked(&ioc->sas_device_lock);

	list_for_each_entry(sas_device, &ioc->sas_device_list, list)
		if (sas_device->sas_address == sas_address)
			goto found_device;

	list_for_each_entry(sas_device, &ioc->sas_device_init_list, list)
		if (sas_device->sas_address == sas_address)
			goto found_device;

	return NULL;

found_device:
	sas_device_get(sas_device);
	return sas_device;
}

/**
 * mpt3sas_get_sdev_by_addr - sas device search
 * @ioc: per adapter object
 * @sas_address: sas address
 * Context: Calling function should acquire ioc->sas_device_lock
 *
 * This searches for sas_device based on sas_address, then return sas_device
 * object.
 */
struct _sas_device *
mpt3sas_get_sdev_by_addr(struct MPT3SAS_ADAPTER *ioc,
	u64 sas_address)
{
	struct _sas_device *sas_device;
	unsigned long flags;

	spin_lock_irqsave(&ioc->sas_device_lock, flags);
	sas_device = __mpt3sas_get_sdev_by_addr(ioc,
			sas_address);
	spin_unlock_irqrestore(&ioc->sas_device_lock, flags);

	return sas_device;
}

static struct _sas_device *
__mpt3sas_get_sdev_by_handle(struct MPT3SAS_ADAPTER *ioc, u16 handle)
{
	struct _sas_device *sas_device;

	assert_spin_locked(&ioc->sas_device_lock);

	list_for_each_entry(sas_device, &ioc->sas_device_list, list)
		if (sas_device->handle == handle)
			goto found_device;

	list_for_each_entry(sas_device, &ioc->sas_device_init_list, list)
		if (sas_device->handle == handle)
			goto found_device;

	return NULL;

found_device:
	sas_device_get(sas_device);
	return sas_device;
}

/**
 * mpt3sas_get_sdev_by_handle - sas device search
 * @ioc: per adapter object
 * @handle: sas device handle (assigned by firmware)
 * Context: Calling function should acquire ioc->sas_device_lock
 *
 * This searches for sas_device based on sas_address, then return sas_device
 * object.
 */
static struct _sas_device *
mpt3sas_get_sdev_by_handle(struct MPT3SAS_ADAPTER *ioc, u16 handle)
{
	struct _sas_device *sas_device;
	unsigned long flags;

	spin_lock_irqsave(&ioc->sas_device_lock, flags);
	sas_device = __mpt3sas_get_sdev_by_handle(ioc, handle);
	spin_unlock_irqrestore(&ioc->sas_device_lock, flags);

	return sas_device;
}

/**
 * _scsih_sas_device_remove - remove sas_device from list.
 * @ioc: per adapter object
 * @sas_device: the sas_device object
 * Context: This function will acquire ioc->sas_device_lock.
 *
 * If sas_device is on the list, remove it and decrement its reference count.
 */
static void
_scsih_sas_device_remove(struct MPT3SAS_ADAPTER *ioc,
	struct _sas_device *sas_device)
{
	unsigned long flags;

	if (!sas_device)
		return;
	pr_info(MPT3SAS_FMT
	    "removing handle(0x%04x), sas_addr(0x%016llx)\n",
	    ioc->name, sas_device->handle,
	    (unsigned long long) sas_device->sas_address);

	if (sas_device->enclosure_handle != 0)
		pr_info(MPT3SAS_FMT
		   "removing enclosure logical id(0x%016llx), slot(%d)\n",
		   ioc->name, (unsigned long long)
		   sas_device->enclosure_logical_id, sas_device->slot);

	if (sas_device->connector_name[0] != '\0')
		pr_info(MPT3SAS_FMT
		   "removing enclosure level(0x%04x), connector name( %s)\n",
		   ioc->name, sas_device->enclosure_level,
		   sas_device->connector_name);

	/*
	 * The lock serializes access to the list, but we still need to verify
	 * that nobody removed the entry while we were waiting on the lock.
	 */
	spin_lock_irqsave(&ioc->sas_device_lock, flags);
	if (!list_empty(&sas_device->list)) {
		list_del_init(&sas_device->list);
		sas_device_put(sas_device);
	}
	spin_unlock_irqrestore(&ioc->sas_device_lock, flags);
}

/**
 * _scsih_device_remove_by_handle - removing device object by handle
 * @ioc: per adapter object
 * @handle: device handle
 *
 * Return nothing.
 */
static void
_scsih_device_remove_by_handle(struct MPT3SAS_ADAPTER *ioc, u16 handle)
{
	struct _sas_device *sas_device;
	unsigned long flags;

	if (ioc->shost_recovery)
		return;

	spin_lock_irqsave(&ioc->sas_device_lock, flags);
	sas_device = __mpt3sas_get_sdev_by_handle(ioc, handle);
	if (sas_device) {
		list_del_init(&sas_device->list);
		sas_device_put(sas_device);
	}
	spin_unlock_irqrestore(&ioc->sas_device_lock, flags);
	if (sas_device) {
		_scsih_remove_device(ioc, sas_device);
		sas_device_put(sas_device);
	}
}

/**
 * mpt3sas_device_remove_by_sas_address - removing device object by sas address
 * @ioc: per adapter object
 * @sas_address: device sas_address
 *
 * Return nothing.
 */
void
mpt3sas_device_remove_by_sas_address(struct MPT3SAS_ADAPTER *ioc,
	u64 sas_address)
{
	struct _sas_device *sas_device;
	unsigned long flags;

	if (ioc->shost_recovery)
		return;

	spin_lock_irqsave(&ioc->sas_device_lock, flags);
	sas_device = __mpt3sas_get_sdev_by_addr(ioc, sas_address);
	if (sas_device) {
		list_del_init(&sas_device->list);
		sas_device_put(sas_device);
	}
	spin_unlock_irqrestore(&ioc->sas_device_lock, flags);
	if (sas_device) {
		_scsih_remove_device(ioc, sas_device);
		sas_device_put(sas_device);
	}
}

/**
 * _scsih_sas_device_add - insert sas_device to the list.
 * @ioc: per adapter object
 * @sas_device: the sas_device object
 * Context: This function will acquire ioc->sas_device_lock.
 *
 * Adding new object to the ioc->sas_device_list.
 */
static void
_scsih_sas_device_add(struct MPT3SAS_ADAPTER *ioc,
	struct _sas_device *sas_device)
{
	unsigned long flags;

	dewtprintk(ioc, pr_info(MPT3SAS_FMT
		"%s: handle(0x%04x), sas_addr(0x%016llx)\n",
		ioc->name, __func__, sas_device->handle,
		(unsigned long long)sas_device->sas_address));

	if (sas_device->enclosure_handle != 0)
		dewtprintk(ioc, pr_info(MPT3SAS_FMT
		    "%s: enclosure logical id(0x%016llx), slot( %d)\n",
		    ioc->name, __func__, (unsigned long long)
		    sas_device->enclosure_logical_id, sas_device->slot));

	if (sas_device->connector_name[0] != '\0')
		dewtprintk(ioc, pr_info(MPT3SAS_FMT
		    "%s: enclosure level(0x%04x), connector name( %s)\n",
		    ioc->name, __func__,
		    sas_device->enclosure_level, sas_device->connector_name));

	spin_lock_irqsave(&ioc->sas_device_lock, flags);
	sas_device_get(sas_device);
	list_add_tail(&sas_device->list, &ioc->sas_device_list);
	spin_unlock_irqrestore(&ioc->sas_device_lock, flags);

	if (ioc->hide_drives) {
		clear_bit(sas_device->handle, ioc->pend_os_device_add);
		return;
	}

	if (!mpt3sas_transport_port_add(ioc, sas_device->handle,
	     sas_device->sas_address_parent)) {
		_scsih_sas_device_remove(ioc, sas_device);
	} else if (!sas_device->starget) {
		/*
		 * When asyn scanning is enabled, its not possible to remove
		 * devices while scanning is turned on due to an oops in
		 * scsi_sysfs_add_sdev()->add_device()->sysfs_addrm_start()
		 */
		if (!ioc->is_driver_loading) {
			mpt3sas_transport_port_remove(ioc,
			    sas_device->sas_address,
			    sas_device->sas_address_parent);
			_scsih_sas_device_remove(ioc, sas_device);
		}
	} else
		clear_bit(sas_device->handle, ioc->pend_os_device_add);
}

/**
 * _scsih_sas_device_init_add - insert sas_device to the list.
 * @ioc: per adapter object
 * @sas_device: the sas_device object
 * Context: This function will acquire ioc->sas_device_lock.
 *
 * Adding new object at driver load time to the ioc->sas_device_init_list.
 */
static void
_scsih_sas_device_init_add(struct MPT3SAS_ADAPTER *ioc,
	struct _sas_device *sas_device)
{
	unsigned long flags;

	dewtprintk(ioc, pr_info(MPT3SAS_FMT
		"%s: handle(0x%04x), sas_addr(0x%016llx)\n", ioc->name,
		__func__, sas_device->handle,
		(unsigned long long)sas_device->sas_address));

	if (sas_device->enclosure_handle != 0)
		dewtprintk(ioc, pr_info(MPT3SAS_FMT
		    "%s: enclosure logical id(0x%016llx), slot( %d)\n",
		    ioc->name, __func__, (unsigned long long)
		    sas_device->enclosure_logical_id, sas_device->slot));

	if (sas_device->connector_name[0] != '\0')
		dewtprintk(ioc, pr_info(MPT3SAS_FMT
		    "%s: enclosure level(0x%04x), connector name( %s)\n",
		    ioc->name, __func__, sas_device->enclosure_level,
		    sas_device->connector_name));

	spin_lock_irqsave(&ioc->sas_device_lock, flags);
	sas_device_get(sas_device);
	list_add_tail(&sas_device->list, &ioc->sas_device_init_list);
	_scsih_determine_boot_device(ioc, sas_device, 0);
	spin_unlock_irqrestore(&ioc->sas_device_lock, flags);
}

/**
 * _scsih_raid_device_find_by_id - raid device search
 * @ioc: per adapter object
 * @id: sas device target id
 * @channel: sas device channel
 * Context: Calling function should acquire ioc->raid_device_lock
 *
 * This searches for raid_device based on target id, then return raid_device
 * object.
 */
static struct _raid_device *
_scsih_raid_device_find_by_id(struct MPT3SAS_ADAPTER *ioc, int id, int channel)
{
	struct _raid_device *raid_device, *r;

	r = NULL;
	list_for_each_entry(raid_device, &ioc->raid_device_list, list) {
		if (raid_device->id == id && raid_device->channel == channel) {
			r = raid_device;
			goto out;
		}
	}

 out:
	return r;
}

/**
 * mpt3sas_raid_device_find_by_handle - raid device search
 * @ioc: per adapter object
 * @handle: sas device handle (assigned by firmware)
 * Context: Calling function should acquire ioc->raid_device_lock
 *
 * This searches for raid_device based on handle, then return raid_device
 * object.
 */
struct _raid_device *
mpt3sas_raid_device_find_by_handle(struct MPT3SAS_ADAPTER *ioc, u16 handle)
{
	struct _raid_device *raid_device, *r;

	r = NULL;
	list_for_each_entry(raid_device, &ioc->raid_device_list, list) {
		if (raid_device->handle != handle)
			continue;
		r = raid_device;
		goto out;
	}

 out:
	return r;
}

/**
 * _scsih_raid_device_find_by_wwid - raid device search
 * @ioc: per adapter object
 * @handle: sas device handle (assigned by firmware)
 * Context: Calling function should acquire ioc->raid_device_lock
 *
 * This searches for raid_device based on wwid, then return raid_device
 * object.
 */
static struct _raid_device *
_scsih_raid_device_find_by_wwid(struct MPT3SAS_ADAPTER *ioc, u64 wwid)
{
	struct _raid_device *raid_device, *r;

	r = NULL;
	list_for_each_entry(raid_device, &ioc->raid_device_list, list) {
		if (raid_device->wwid != wwid)
			continue;
		r = raid_device;
		goto out;
	}

 out:
	return r;
}

/**
 * _scsih_raid_device_add - add raid_device object
 * @ioc: per adapter object
 * @raid_device: raid_device object
 *
 * This is added to the raid_device_list link list.
 */
static void
_scsih_raid_device_add(struct MPT3SAS_ADAPTER *ioc,
	struct _raid_device *raid_device)
{
	unsigned long flags;

	dewtprintk(ioc, pr_info(MPT3SAS_FMT
		"%s: handle(0x%04x), wwid(0x%016llx)\n", ioc->name, __func__,
	    raid_device->handle, (unsigned long long)raid_device->wwid));

	spin_lock_irqsave(&ioc->raid_device_lock, flags);
	list_add_tail(&raid_device->list, &ioc->raid_device_list);
	spin_unlock_irqrestore(&ioc->raid_device_lock, flags);
}

/**
 * _scsih_raid_device_remove - delete raid_device object
 * @ioc: per adapter object
 * @raid_device: raid_device object
 *
 */
static void
_scsih_raid_device_remove(struct MPT3SAS_ADAPTER *ioc,
	struct _raid_device *raid_device)
{
	unsigned long flags;

	spin_lock_irqsave(&ioc->raid_device_lock, flags);
	list_del(&raid_device->list);
	kfree(raid_device);
	spin_unlock_irqrestore(&ioc->raid_device_lock, flags);
}

/**
 * mpt3sas_scsih_expander_find_by_handle - expander device search
 * @ioc: per adapter object
 * @handle: expander handle (assigned by firmware)
 * Context: Calling function should acquire ioc->sas_device_lock
 *
 * This searches for expander device based on handle, then returns the
 * sas_node object.
 */
struct _sas_node *
mpt3sas_scsih_expander_find_by_handle(struct MPT3SAS_ADAPTER *ioc, u16 handle)
{
	struct _sas_node *sas_expander, *r;

	r = NULL;
	list_for_each_entry(sas_expander, &ioc->sas_expander_list, list) {
		if (sas_expander->handle != handle)
			continue;
		r = sas_expander;
		goto out;
	}
 out:
	return r;
}

/**
 * mpt3sas_scsih_expander_find_by_sas_address - expander device search
 * @ioc: per adapter object
 * @sas_address: sas address
 * Context: Calling function should acquire ioc->sas_node_lock.
 *
 * This searches for expander device based on sas_address, then returns the
 * sas_node object.
 */
struct _sas_node *
mpt3sas_scsih_expander_find_by_sas_address(struct MPT3SAS_ADAPTER *ioc,
	u64 sas_address)
{
	struct _sas_node *sas_expander, *r;

	r = NULL;
	list_for_each_entry(sas_expander, &ioc->sas_expander_list, list) {
		if (sas_expander->sas_address != sas_address)
			continue;
		r = sas_expander;
		goto out;
	}
 out:
	return r;
}

/**
 * _scsih_expander_node_add - insert expander device to the list.
 * @ioc: per adapter object
 * @sas_expander: the sas_device object
 * Context: This function will acquire ioc->sas_node_lock.
 *
 * Adding new object to the ioc->sas_expander_list.
 *
 * Return nothing.
 */
static void
_scsih_expander_node_add(struct MPT3SAS_ADAPTER *ioc,
	struct _sas_node *sas_expander)
{
	unsigned long flags;

	spin_lock_irqsave(&ioc->sas_node_lock, flags);
	list_add_tail(&sas_expander->list, &ioc->sas_expander_list);
	spin_unlock_irqrestore(&ioc->sas_node_lock, flags);
}

/**
 * _scsih_is_end_device - determines if device is an end device
 * @device_info: bitfield providing information about the device.
 * Context: none
 *
 * Returns 1 if end device.
 */
static int
_scsih_is_end_device(u32 device_info)
{
	if (device_info & MPI2_SAS_DEVICE_INFO_END_DEVICE &&
		((device_info & MPI2_SAS_DEVICE_INFO_SSP_TARGET) |
		(device_info & MPI2_SAS_DEVICE_INFO_STP_TARGET) |
		(device_info & MPI2_SAS_DEVICE_INFO_SATA_DEVICE)))
		return 1;
	else
		return 0;
}

/**
 * _scsih_scsi_lookup_get - returns scmd entry
 * @ioc: per adapter object
 * @smid: system request message index
 *
 * Returns the smid stored scmd pointer.
 */
static struct scsi_cmnd *
_scsih_scsi_lookup_get(struct MPT3SAS_ADAPTER *ioc, u16 smid)
{
	return ioc->scsi_lookup[smid - 1].scmd;
}

/**
 * __scsih_scsi_lookup_get_clear - returns scmd entry without
 *						holding any lock.
 * @ioc: per adapter object
 * @smid: system request message index
 *
 * Returns the smid stored scmd pointer.
 * Then will dereference the stored scmd pointer.
 */
static inline struct scsi_cmnd *
__scsih_scsi_lookup_get_clear(struct MPT3SAS_ADAPTER *ioc,
		u16 smid)
{
	struct scsi_cmnd *scmd = NULL;

	swap(scmd, ioc->scsi_lookup[smid - 1].scmd);

	return scmd;
}

/**
 * _scsih_scsi_lookup_get_clear - returns scmd entry
 * @ioc: per adapter object
 * @smid: system request message index
 *
 * Returns the smid stored scmd pointer.
 * Then will derefrence the stored scmd pointer.
 */
static inline struct scsi_cmnd *
_scsih_scsi_lookup_get_clear(struct MPT3SAS_ADAPTER *ioc, u16 smid)
{
	unsigned long flags;
	struct scsi_cmnd *scmd;

	spin_lock_irqsave(&ioc->scsi_lookup_lock, flags);
	scmd = __scsih_scsi_lookup_get_clear(ioc, smid);
	spin_unlock_irqrestore(&ioc->scsi_lookup_lock, flags);

	return scmd;
}

/**
 * _scsih_scsi_lookup_find_by_scmd - scmd lookup
 * @ioc: per adapter object
 * @smid: system request message index
 * @scmd: pointer to scsi command object
 * Context: This function will acquire ioc->scsi_lookup_lock.
 *
 * This will search for a scmd pointer in the scsi_lookup array,
 * returning the revelent smid.  A returned value of zero means invalid.
 */
static u16
_scsih_scsi_lookup_find_by_scmd(struct MPT3SAS_ADAPTER *ioc, struct scsi_cmnd
	*scmd)
{
	u16 smid;
	unsigned long	flags;
	int i;

	spin_lock_irqsave(&ioc->scsi_lookup_lock, flags);
	smid = 0;
	for (i = 0; i < ioc->scsiio_depth; i++) {
		if (ioc->scsi_lookup[i].scmd == scmd) {
			smid = ioc->scsi_lookup[i].smid;
			goto out;
		}
	}
 out:
	spin_unlock_irqrestore(&ioc->scsi_lookup_lock, flags);
	return smid;
}

/**
 * _scsih_scsi_lookup_find_by_target - search for matching channel:id
 * @ioc: per adapter object
 * @id: target id
 * @channel: channel
 * Context: This function will acquire ioc->scsi_lookup_lock.
 *
 * This will search for a matching channel:id in the scsi_lookup array,
 * returning 1 if found.
 */
static u8
_scsih_scsi_lookup_find_by_target(struct MPT3SAS_ADAPTER *ioc, int id,
	int channel)
{
	u8 found;
	unsigned long	flags;
	int i;

	spin_lock_irqsave(&ioc->scsi_lookup_lock, flags);
	found = 0;
	for (i = 0 ; i < ioc->scsiio_depth; i++) {
		if (ioc->scsi_lookup[i].scmd &&
		    (ioc->scsi_lookup[i].scmd->device->id == id &&
		    ioc->scsi_lookup[i].scmd->device->channel == channel)) {
			found = 1;
			goto out;
		}
	}
 out:
	spin_unlock_irqrestore(&ioc->scsi_lookup_lock, flags);
	return found;
}

/**
 * _scsih_scsi_lookup_find_by_lun - search for matching channel:id:lun
 * @ioc: per adapter object
 * @id: target id
 * @lun: lun number
 * @channel: channel
 * Context: This function will acquire ioc->scsi_lookup_lock.
 *
 * This will search for a matching channel:id:lun in the scsi_lookup array,
 * returning 1 if found.
 */
static u8
_scsih_scsi_lookup_find_by_lun(struct MPT3SAS_ADAPTER *ioc, int id,
	unsigned int lun, int channel)
{
	u8 found;
	unsigned long	flags;
	int i;

	spin_lock_irqsave(&ioc->scsi_lookup_lock, flags);
	found = 0;
	for (i = 0 ; i < ioc->scsiio_depth; i++) {
		if (ioc->scsi_lookup[i].scmd &&
		    (ioc->scsi_lookup[i].scmd->device->id == id &&
		    ioc->scsi_lookup[i].scmd->device->channel == channel &&
		    ioc->scsi_lookup[i].scmd->device->lun == lun)) {
			found = 1;
			goto out;
		}
	}
 out:
	spin_unlock_irqrestore(&ioc->scsi_lookup_lock, flags);
	return found;
}

/**
 * scsih_change_queue_depth - setting device queue depth
 * @sdev: scsi device struct
 * @qdepth: requested queue depth
 *
 * Returns queue depth.
 */
static int
scsih_change_queue_depth(struct scsi_device *sdev, int qdepth)
{
	struct Scsi_Host *shost = sdev->host;
	int max_depth;
	struct MPT3SAS_ADAPTER *ioc = shost_priv(shost);
	struct MPT3SAS_DEVICE *sas_device_priv_data;
	struct MPT3SAS_TARGET *sas_target_priv_data;
	struct _sas_device *sas_device;
	unsigned long flags;

	max_depth = shost->can_queue;

	/* limit max device queue for SATA to 32 */
	sas_device_priv_data = sdev->hostdata;
	if (!sas_device_priv_data)
		goto not_sata;
	sas_target_priv_data = sas_device_priv_data->sas_target;
	if (!sas_target_priv_data)
		goto not_sata;
	if ((sas_target_priv_data->flags & MPT_TARGET_FLAGS_VOLUME))
		goto not_sata;

	spin_lock_irqsave(&ioc->sas_device_lock, flags);
	sas_device = __mpt3sas_get_sdev_from_target(ioc, sas_target_priv_data);
	if (sas_device) {
		if (sas_device->device_info & MPI2_SAS_DEVICE_INFO_SATA_DEVICE)
			max_depth = MPT3SAS_SATA_QUEUE_DEPTH;

		sas_device_put(sas_device);
	}
	spin_unlock_irqrestore(&ioc->sas_device_lock, flags);

 not_sata:

	if (!sdev->tagged_supported)
		max_depth = 1;
	if (qdepth > max_depth)
		qdepth = max_depth;
	return scsi_change_queue_depth(sdev, qdepth);
}

/**
 * scsih_target_alloc - target add routine
 * @starget: scsi target struct
 *
 * Returns 0 if ok. Any other return is assumed to be an error and
 * the device is ignored.
 */
static int
scsih_target_alloc(struct scsi_target *starget)
{
	struct Scsi_Host *shost = dev_to_shost(&starget->dev);
	struct MPT3SAS_ADAPTER *ioc = shost_priv(shost);
	struct MPT3SAS_TARGET *sas_target_priv_data;
	struct _sas_device *sas_device;
	struct _raid_device *raid_device;
	unsigned long flags;
	struct sas_rphy *rphy;

	sas_target_priv_data = kzalloc(sizeof(*sas_target_priv_data),
				       GFP_KERNEL);
	if (!sas_target_priv_data)
		return -ENOMEM;

	starget->hostdata = sas_target_priv_data;
	sas_target_priv_data->starget = starget;
	sas_target_priv_data->handle = MPT3SAS_INVALID_DEVICE_HANDLE;

	/* RAID volumes */
	if (starget->channel == RAID_CHANNEL) {
		spin_lock_irqsave(&ioc->raid_device_lock, flags);
		raid_device = _scsih_raid_device_find_by_id(ioc, starget->id,
		    starget->channel);
		if (raid_device) {
			sas_target_priv_data->handle = raid_device->handle;
			sas_target_priv_data->sas_address = raid_device->wwid;
			sas_target_priv_data->flags |= MPT_TARGET_FLAGS_VOLUME;
			if (ioc->is_warpdrive)
				sas_target_priv_data->raid_device = raid_device;
			raid_device->starget = starget;
		}
		spin_unlock_irqrestore(&ioc->raid_device_lock, flags);
		return 0;
	}

	/* sas/sata devices */
	spin_lock_irqsave(&ioc->sas_device_lock, flags);
	rphy = dev_to_rphy(starget->dev.parent);
	sas_device = __mpt3sas_get_sdev_by_addr(ioc,
	   rphy->identify.sas_address);

	if (sas_device) {
		sas_target_priv_data->handle = sas_device->handle;
		sas_target_priv_data->sas_address = sas_device->sas_address;
		sas_target_priv_data->sdev = sas_device;
		sas_device->starget = starget;
		sas_device->id = starget->id;
		sas_device->channel = starget->channel;
		if (test_bit(sas_device->handle, ioc->pd_handles))
			sas_target_priv_data->flags |=
			    MPT_TARGET_FLAGS_RAID_COMPONENT;
		if (sas_device->fast_path)
			sas_target_priv_data->flags |= MPT_TARGET_FASTPATH_IO;
	}
	spin_unlock_irqrestore(&ioc->sas_device_lock, flags);

	return 0;
}

/**
 * scsih_target_destroy - target destroy routine
 * @starget: scsi target struct
 *
 * Returns nothing.
 */
static void
scsih_target_destroy(struct scsi_target *starget)
{
	struct Scsi_Host *shost = dev_to_shost(&starget->dev);
	struct MPT3SAS_ADAPTER *ioc = shost_priv(shost);
	struct MPT3SAS_TARGET *sas_target_priv_data;
	struct _sas_device *sas_device;
	struct _raid_device *raid_device;
	unsigned long flags;

	sas_target_priv_data = starget->hostdata;
	if (!sas_target_priv_data)
		return;

	if (starget->channel == RAID_CHANNEL) {
		spin_lock_irqsave(&ioc->raid_device_lock, flags);
		raid_device = _scsih_raid_device_find_by_id(ioc, starget->id,
		    starget->channel);
		if (raid_device) {
			raid_device->starget = NULL;
			raid_device->sdev = NULL;
		}
		spin_unlock_irqrestore(&ioc->raid_device_lock, flags);
		goto out;
	}

	spin_lock_irqsave(&ioc->sas_device_lock, flags);
	sas_device = __mpt3sas_get_sdev_from_target(ioc, sas_target_priv_data);
	if (sas_device && (sas_device->starget == starget) &&
	    (sas_device->id == starget->id) &&
	    (sas_device->channel == starget->channel))
		sas_device->starget = NULL;

	if (sas_device) {
		/*
		 * Corresponding get() is in _scsih_target_alloc()
		 */
		sas_target_priv_data->sdev = NULL;
		sas_device_put(sas_device);

		sas_device_put(sas_device);
	}
	spin_unlock_irqrestore(&ioc->sas_device_lock, flags);

 out:
	kfree(sas_target_priv_data);
	starget->hostdata = NULL;
}

/**
 * scsih_slave_alloc - device add routine
 * @sdev: scsi device struct
 *
 * Returns 0 if ok. Any other return is assumed to be an error and
 * the device is ignored.
 */
static int
scsih_slave_alloc(struct scsi_device *sdev)
{
	struct Scsi_Host *shost;
	struct MPT3SAS_ADAPTER *ioc;
	struct MPT3SAS_TARGET *sas_target_priv_data;
	struct MPT3SAS_DEVICE *sas_device_priv_data;
	struct scsi_target *starget;
	struct _raid_device *raid_device;
	struct _sas_device *sas_device;
	unsigned long flags;

	sas_device_priv_data = kzalloc(sizeof(*sas_device_priv_data),
				       GFP_KERNEL);
	if (!sas_device_priv_data)
		return -ENOMEM;

	sas_device_priv_data->lun = sdev->lun;
	sas_device_priv_data->flags = MPT_DEVICE_FLAGS_INIT;

	starget = scsi_target(sdev);
	sas_target_priv_data = starget->hostdata;
	sas_target_priv_data->num_luns++;
	sas_device_priv_data->sas_target = sas_target_priv_data;
	sdev->hostdata = sas_device_priv_data;
	if ((sas_target_priv_data->flags & MPT_TARGET_FLAGS_RAID_COMPONENT))
		sdev->no_uld_attach = 1;

	shost = dev_to_shost(&starget->dev);
	ioc = shost_priv(shost);
	if (starget->channel == RAID_CHANNEL) {
		spin_lock_irqsave(&ioc->raid_device_lock, flags);
		raid_device = _scsih_raid_device_find_by_id(ioc,
		    starget->id, starget->channel);
		if (raid_device)
			raid_device->sdev = sdev; /* raid is single lun */
		spin_unlock_irqrestore(&ioc->raid_device_lock, flags);
	}

	if (!(sas_target_priv_data->flags & MPT_TARGET_FLAGS_VOLUME)) {
		spin_lock_irqsave(&ioc->sas_device_lock, flags);
		sas_device = __mpt3sas_get_sdev_by_addr(ioc,
					sas_target_priv_data->sas_address);
		if (sas_device && (sas_device->starget == NULL)) {
			sdev_printk(KERN_INFO, sdev,
			"%s : sas_device->starget set to starget @ %d\n",
			     __func__, __LINE__);
			sas_device->starget = starget;
		}

		if (sas_device)
			sas_device_put(sas_device);

		spin_unlock_irqrestore(&ioc->sas_device_lock, flags);
	}

	return 0;
}

/**
 * scsih_slave_destroy - device destroy routine
 * @sdev: scsi device struct
 *
 * Returns nothing.
 */
static void
scsih_slave_destroy(struct scsi_device *sdev)
{
	struct MPT3SAS_TARGET *sas_target_priv_data;
	struct scsi_target *starget;
	struct Scsi_Host *shost;
	struct MPT3SAS_ADAPTER *ioc;
	struct _sas_device *sas_device;
	unsigned long flags;

	if (!sdev->hostdata)
		return;

	starget = scsi_target(sdev);
	sas_target_priv_data = starget->hostdata;
	sas_target_priv_data->num_luns--;

	shost = dev_to_shost(&starget->dev);
	ioc = shost_priv(shost);

	if (!(sas_target_priv_data->flags & MPT_TARGET_FLAGS_VOLUME)) {
		spin_lock_irqsave(&ioc->sas_device_lock, flags);
		sas_device = __mpt3sas_get_sdev_from_target(ioc,
				sas_target_priv_data);
		if (sas_device && !sas_target_priv_data->num_luns)
			sas_device->starget = NULL;

		if (sas_device)
			sas_device_put(sas_device);
		spin_unlock_irqrestore(&ioc->sas_device_lock, flags);
	}

	kfree(sdev->hostdata);
	sdev->hostdata = NULL;
}

/**
 * _scsih_display_sata_capabilities - sata capabilities
 * @ioc: per adapter object
 * @handle: device handle
 * @sdev: scsi device struct
 */
static void
_scsih_display_sata_capabilities(struct MPT3SAS_ADAPTER *ioc,
	u16 handle, struct scsi_device *sdev)
{
	Mpi2ConfigReply_t mpi_reply;
	Mpi2SasDevicePage0_t sas_device_pg0;
	u32 ioc_status;
	u16 flags;
	u32 device_info;

	if ((mpt3sas_config_get_sas_device_pg0(ioc, &mpi_reply, &sas_device_pg0,
	    MPI2_SAS_DEVICE_PGAD_FORM_HANDLE, handle))) {
		pr_err(MPT3SAS_FMT "failure at %s:%d/%s()!\n",
		    ioc->name, __FILE__, __LINE__, __func__);
		return;
	}

	ioc_status = le16_to_cpu(mpi_reply.IOCStatus) &
	    MPI2_IOCSTATUS_MASK;
	if (ioc_status != MPI2_IOCSTATUS_SUCCESS) {
		pr_err(MPT3SAS_FMT "failure at %s:%d/%s()!\n",
		    ioc->name, __FILE__, __LINE__, __func__);
		return;
	}

	flags = le16_to_cpu(sas_device_pg0.Flags);
	device_info = le32_to_cpu(sas_device_pg0.DeviceInfo);

	sdev_printk(KERN_INFO, sdev,
	    "atapi(%s), ncq(%s), asyn_notify(%s), smart(%s), fua(%s), "
	    "sw_preserve(%s)\n",
	    (device_info & MPI2_SAS_DEVICE_INFO_ATAPI_DEVICE) ? "y" : "n",
	    (flags & MPI2_SAS_DEVICE0_FLAGS_SATA_NCQ_SUPPORTED) ? "y" : "n",
	    (flags & MPI2_SAS_DEVICE0_FLAGS_SATA_ASYNCHRONOUS_NOTIFY) ? "y" :
	    "n",
	    (flags & MPI2_SAS_DEVICE0_FLAGS_SATA_SMART_SUPPORTED) ? "y" : "n",
	    (flags & MPI2_SAS_DEVICE0_FLAGS_SATA_FUA_SUPPORTED) ? "y" : "n",
	    (flags & MPI2_SAS_DEVICE0_FLAGS_SATA_SW_PRESERVE) ? "y" : "n");
}

/*
 * raid transport support -
 * Enabled for SLES11 and newer, in older kernels the driver will panic when
 * unloading the driver followed by a load - I believe that the subroutine
 * raid_class_release() is not cleaning up properly.
 */

/**
 * scsih_is_raid - return boolean indicating device is raid volume
 * @dev the device struct object
 */
static int
scsih_is_raid(struct device *dev)
{
	struct scsi_device *sdev = to_scsi_device(dev);
	struct MPT3SAS_ADAPTER *ioc = shost_priv(sdev->host);

	if (ioc->is_warpdrive)
		return 0;
	return (sdev->channel == RAID_CHANNEL) ? 1 : 0;
}

/**
 * scsih_get_resync - get raid volume resync percent complete
 * @dev the device struct object
 */
static void
scsih_get_resync(struct device *dev)
{
	struct scsi_device *sdev = to_scsi_device(dev);
	struct MPT3SAS_ADAPTER *ioc = shost_priv(sdev->host);
	static struct _raid_device *raid_device;
	unsigned long flags;
	Mpi2RaidVolPage0_t vol_pg0;
	Mpi2ConfigReply_t mpi_reply;
	u32 volume_status_flags;
	u8 percent_complete;
	u16 handle;

	percent_complete = 0;
	handle = 0;
	if (ioc->is_warpdrive)
		goto out;

	spin_lock_irqsave(&ioc->raid_device_lock, flags);
	raid_device = _scsih_raid_device_find_by_id(ioc, sdev->id,
	    sdev->channel);
	if (raid_device) {
		handle = raid_device->handle;
		percent_complete = raid_device->percent_complete;
	}
	spin_unlock_irqrestore(&ioc->raid_device_lock, flags);

	if (!handle)
		goto out;

	if (mpt3sas_config_get_raid_volume_pg0(ioc, &mpi_reply, &vol_pg0,
	     MPI2_RAID_VOLUME_PGAD_FORM_HANDLE, handle,
	     sizeof(Mpi2RaidVolPage0_t))) {
		pr_err(MPT3SAS_FMT "failure at %s:%d/%s()!\n",
		    ioc->name, __FILE__, __LINE__, __func__);
		percent_complete = 0;
		goto out;
	}

	volume_status_flags = le32_to_cpu(vol_pg0.VolumeStatusFlags);
	if (!(volume_status_flags &
	    MPI2_RAIDVOL0_STATUS_FLAG_RESYNC_IN_PROGRESS))
		percent_complete = 0;

 out:

	switch (ioc->hba_mpi_version_belonged) {
	case MPI2_VERSION:
		raid_set_resync(mpt2sas_raid_template, dev, percent_complete);
		break;
	case MPI25_VERSION:
	case MPI26_VERSION:
		raid_set_resync(mpt3sas_raid_template, dev, percent_complete);
		break;
	}
}

/**
 * scsih_get_state - get raid volume level
 * @dev the device struct object
 */
static void
scsih_get_state(struct device *dev)
{
	struct scsi_device *sdev = to_scsi_device(dev);
	struct MPT3SAS_ADAPTER *ioc = shost_priv(sdev->host);
	static struct _raid_device *raid_device;
	unsigned long flags;
	Mpi2RaidVolPage0_t vol_pg0;
	Mpi2ConfigReply_t mpi_reply;
	u32 volstate;
	enum raid_state state = RAID_STATE_UNKNOWN;
	u16 handle = 0;

	spin_lock_irqsave(&ioc->raid_device_lock, flags);
	raid_device = _scsih_raid_device_find_by_id(ioc, sdev->id,
	    sdev->channel);
	if (raid_device)
		handle = raid_device->handle;
	spin_unlock_irqrestore(&ioc->raid_device_lock, flags);

	if (!raid_device)
		goto out;

	if (mpt3sas_config_get_raid_volume_pg0(ioc, &mpi_reply, &vol_pg0,
	     MPI2_RAID_VOLUME_PGAD_FORM_HANDLE, handle,
	     sizeof(Mpi2RaidVolPage0_t))) {
		pr_err(MPT3SAS_FMT "failure at %s:%d/%s()!\n",
		    ioc->name, __FILE__, __LINE__, __func__);
		goto out;
	}

	volstate = le32_to_cpu(vol_pg0.VolumeStatusFlags);
	if (volstate & MPI2_RAIDVOL0_STATUS_FLAG_RESYNC_IN_PROGRESS) {
		state = RAID_STATE_RESYNCING;
		goto out;
	}

	switch (vol_pg0.VolumeState) {
	case MPI2_RAID_VOL_STATE_OPTIMAL:
	case MPI2_RAID_VOL_STATE_ONLINE:
		state = RAID_STATE_ACTIVE;
		break;
	case  MPI2_RAID_VOL_STATE_DEGRADED:
		state = RAID_STATE_DEGRADED;
		break;
	case MPI2_RAID_VOL_STATE_FAILED:
	case MPI2_RAID_VOL_STATE_MISSING:
		state = RAID_STATE_OFFLINE;
		break;
	}
 out:
	switch (ioc->hba_mpi_version_belonged) {
	case MPI2_VERSION:
		raid_set_state(mpt2sas_raid_template, dev, state);
		break;
	case MPI25_VERSION:
	case MPI26_VERSION:
		raid_set_state(mpt3sas_raid_template, dev, state);
		break;
	}
}

/**
 * _scsih_set_level - set raid level
 * @sdev: scsi device struct
 * @volume_type: volume type
 */
static void
_scsih_set_level(struct MPT3SAS_ADAPTER *ioc,
	struct scsi_device *sdev, u8 volume_type)
{
	enum raid_level level = RAID_LEVEL_UNKNOWN;

	switch (volume_type) {
	case MPI2_RAID_VOL_TYPE_RAID0:
		level = RAID_LEVEL_0;
		break;
	case MPI2_RAID_VOL_TYPE_RAID10:
		level = RAID_LEVEL_10;
		break;
	case MPI2_RAID_VOL_TYPE_RAID1E:
		level = RAID_LEVEL_1E;
		break;
	case MPI2_RAID_VOL_TYPE_RAID1:
		level = RAID_LEVEL_1;
		break;
	}

	switch (ioc->hba_mpi_version_belonged) {
	case MPI2_VERSION:
		raid_set_level(mpt2sas_raid_template,
			&sdev->sdev_gendev, level);
		break;
	case MPI25_VERSION:
	case MPI26_VERSION:
		raid_set_level(mpt3sas_raid_template,
			&sdev->sdev_gendev, level);
		break;
	}
}


/**
 * _scsih_get_volume_capabilities - volume capabilities
 * @ioc: per adapter object
 * @sas_device: the raid_device object
 *
 * Returns 0 for success, else 1
 */
static int
_scsih_get_volume_capabilities(struct MPT3SAS_ADAPTER *ioc,
	struct _raid_device *raid_device)
{
	Mpi2RaidVolPage0_t *vol_pg0;
	Mpi2RaidPhysDiskPage0_t pd_pg0;
	Mpi2SasDevicePage0_t sas_device_pg0;
	Mpi2ConfigReply_t mpi_reply;
	u16 sz;
	u8 num_pds;

	if ((mpt3sas_config_get_number_pds(ioc, raid_device->handle,
	    &num_pds)) || !num_pds) {
		dfailprintk(ioc, pr_warn(MPT3SAS_FMT
		    "failure at %s:%d/%s()!\n", ioc->name, __FILE__, __LINE__,
		    __func__));
		return 1;
	}

	raid_device->num_pds = num_pds;
	sz = offsetof(Mpi2RaidVolPage0_t, PhysDisk) + (num_pds *
	    sizeof(Mpi2RaidVol0PhysDisk_t));
	vol_pg0 = kzalloc(sz, GFP_KERNEL);
	if (!vol_pg0) {
		dfailprintk(ioc, pr_warn(MPT3SAS_FMT
		    "failure at %s:%d/%s()!\n", ioc->name, __FILE__, __LINE__,
		    __func__));
		return 1;
	}

	if ((mpt3sas_config_get_raid_volume_pg0(ioc, &mpi_reply, vol_pg0,
	     MPI2_RAID_VOLUME_PGAD_FORM_HANDLE, raid_device->handle, sz))) {
		dfailprintk(ioc, pr_warn(MPT3SAS_FMT
		    "failure at %s:%d/%s()!\n", ioc->name, __FILE__, __LINE__,
		    __func__));
		kfree(vol_pg0);
		return 1;
	}

	raid_device->volume_type = vol_pg0->VolumeType;

	/* figure out what the underlying devices are by
	 * obtaining the device_info bits for the 1st device
	 */
	if (!(mpt3sas_config_get_phys_disk_pg0(ioc, &mpi_reply,
	    &pd_pg0, MPI2_PHYSDISK_PGAD_FORM_PHYSDISKNUM,
	    vol_pg0->PhysDisk[0].PhysDiskNum))) {
		if (!(mpt3sas_config_get_sas_device_pg0(ioc, &mpi_reply,
		    &sas_device_pg0, MPI2_SAS_DEVICE_PGAD_FORM_HANDLE,
		    le16_to_cpu(pd_pg0.DevHandle)))) {
			raid_device->device_info =
			    le32_to_cpu(sas_device_pg0.DeviceInfo);
		}
	}

	kfree(vol_pg0);
	return 0;
}

/**
 * _scsih_enable_tlr - setting TLR flags
 * @ioc: per adapter object
 * @sdev: scsi device struct
 *
 * Enabling Transaction Layer Retries for tape devices when
 * vpd page 0x90 is present
 *
 */
static void
_scsih_enable_tlr(struct MPT3SAS_ADAPTER *ioc, struct scsi_device *sdev)
{

	/* only for TAPE */
	if (sdev->type != TYPE_TAPE)
		return;

	if (!(ioc->facts.IOCCapabilities & MPI2_IOCFACTS_CAPABILITY_TLR))
		return;

	sas_enable_tlr(sdev);
	sdev_printk(KERN_INFO, sdev, "TLR %s\n",
	    sas_is_tlr_enabled(sdev) ? "Enabled" : "Disabled");
	return;

}

/**
 * scsih_slave_configure - device configure routine.
 * @sdev: scsi device struct
 *
 * Returns 0 if ok. Any other return is assumed to be an error and
 * the device is ignored.
 */
static int
scsih_slave_configure(struct scsi_device *sdev)
{
	struct Scsi_Host *shost = sdev->host;
	struct MPT3SAS_ADAPTER *ioc = shost_priv(shost);
	struct MPT3SAS_DEVICE *sas_device_priv_data;
	struct MPT3SAS_TARGET *sas_target_priv_data;
	struct _sas_device *sas_device;
	struct _raid_device *raid_device;
	unsigned long flags;
	int qdepth;
	u8 ssp_target = 0;
	char *ds = "";
	char *r_level = "";
	u16 handle, volume_handle = 0;
	u64 volume_wwid = 0;

	qdepth = 1;
	sas_device_priv_data = sdev->hostdata;
	sas_device_priv_data->configured_lun = 1;
	sas_device_priv_data->flags &= ~MPT_DEVICE_FLAGS_INIT;
	sas_target_priv_data = sas_device_priv_data->sas_target;
	handle = sas_target_priv_data->handle;

	/* raid volume handling */
	if (sas_target_priv_data->flags & MPT_TARGET_FLAGS_VOLUME) {

		spin_lock_irqsave(&ioc->raid_device_lock, flags);
		raid_device = mpt3sas_raid_device_find_by_handle(ioc, handle);
		spin_unlock_irqrestore(&ioc->raid_device_lock, flags);
		if (!raid_device) {
			dfailprintk(ioc, pr_warn(MPT3SAS_FMT
			    "failure at %s:%d/%s()!\n", ioc->name, __FILE__,
			    __LINE__, __func__));
			return 1;
		}

		if (_scsih_get_volume_capabilities(ioc, raid_device)) {
			dfailprintk(ioc, pr_warn(MPT3SAS_FMT
			    "failure at %s:%d/%s()!\n", ioc->name, __FILE__,
			    __LINE__, __func__));
			return 1;
		}

		/*
		 * WARPDRIVE: Initialize the required data for Direct IO
		 */
		mpt3sas_init_warpdrive_properties(ioc, raid_device);

		/* RAID Queue Depth Support
		 * IS volume = underlying qdepth of drive type, either
		 *    MPT3SAS_SAS_QUEUE_DEPTH or MPT3SAS_SATA_QUEUE_DEPTH
		 * IM/IME/R10 = 128 (MPT3SAS_RAID_QUEUE_DEPTH)
		 */
		if (raid_device->device_info &
		    MPI2_SAS_DEVICE_INFO_SSP_TARGET) {
			qdepth = MPT3SAS_SAS_QUEUE_DEPTH;
			ds = "SSP";
		} else {
			qdepth = MPT3SAS_SATA_QUEUE_DEPTH;
			 if (raid_device->device_info &
			    MPI2_SAS_DEVICE_INFO_SATA_DEVICE)
				ds = "SATA";
			else
				ds = "STP";
		}

		switch (raid_device->volume_type) {
		case MPI2_RAID_VOL_TYPE_RAID0:
			r_level = "RAID0";
			break;
		case MPI2_RAID_VOL_TYPE_RAID1E:
			qdepth = MPT3SAS_RAID_QUEUE_DEPTH;
			if (ioc->manu_pg10.OEMIdentifier &&
			    (le32_to_cpu(ioc->manu_pg10.GenericFlags0) &
			    MFG10_GF0_R10_DISPLAY) &&
			    !(raid_device->num_pds % 2))
				r_level = "RAID10";
			else
				r_level = "RAID1E";
			break;
		case MPI2_RAID_VOL_TYPE_RAID1:
			qdepth = MPT3SAS_RAID_QUEUE_DEPTH;
			r_level = "RAID1";
			break;
		case MPI2_RAID_VOL_TYPE_RAID10:
			qdepth = MPT3SAS_RAID_QUEUE_DEPTH;
			r_level = "RAID10";
			break;
		case MPI2_RAID_VOL_TYPE_UNKNOWN:
		default:
			qdepth = MPT3SAS_RAID_QUEUE_DEPTH;
			r_level = "RAIDX";
			break;
		}

		if (!ioc->hide_ir_msg)
			sdev_printk(KERN_INFO, sdev,
			   "%s: handle(0x%04x), wwid(0x%016llx),"
			    " pd_count(%d), type(%s)\n",
			    r_level, raid_device->handle,
			    (unsigned long long)raid_device->wwid,
			    raid_device->num_pds, ds);

		if (shost->max_sectors > MPT3SAS_RAID_MAX_SECTORS) {
			blk_queue_max_hw_sectors(sdev->request_queue,
						MPT3SAS_RAID_MAX_SECTORS);
			sdev_printk(KERN_INFO, sdev,
					"Set queue's max_sector to: %u\n",
						MPT3SAS_RAID_MAX_SECTORS);
		}

		scsih_change_queue_depth(sdev, qdepth);

		/* raid transport support */
		if (!ioc->is_warpdrive)
			_scsih_set_level(ioc, sdev, raid_device->volume_type);
		return 0;
	}

	/* non-raid handling */
	if (sas_target_priv_data->flags & MPT_TARGET_FLAGS_RAID_COMPONENT) {
		if (mpt3sas_config_get_volume_handle(ioc, handle,
		    &volume_handle)) {
			dfailprintk(ioc, pr_warn(MPT3SAS_FMT
			    "failure at %s:%d/%s()!\n", ioc->name,
			    __FILE__, __LINE__, __func__));
			return 1;
		}
		if (volume_handle && mpt3sas_config_get_volume_wwid(ioc,
		    volume_handle, &volume_wwid)) {
			dfailprintk(ioc, pr_warn(MPT3SAS_FMT
			    "failure at %s:%d/%s()!\n", ioc->name,
			    __FILE__, __LINE__, __func__));
			return 1;
		}
	}

	spin_lock_irqsave(&ioc->sas_device_lock, flags);
	sas_device = __mpt3sas_get_sdev_by_addr(ioc,
	   sas_device_priv_data->sas_target->sas_address);
	if (!sas_device) {
		spin_unlock_irqrestore(&ioc->sas_device_lock, flags);
		dfailprintk(ioc, pr_warn(MPT3SAS_FMT
		    "failure at %s:%d/%s()!\n", ioc->name, __FILE__, __LINE__,
		    __func__));
		return 1;
	}

	sas_device->volume_handle = volume_handle;
	sas_device->volume_wwid = volume_wwid;
	if (sas_device->device_info & MPI2_SAS_DEVICE_INFO_SSP_TARGET) {
		qdepth = MPT3SAS_SAS_QUEUE_DEPTH;
		ssp_target = 1;
		if (sas_device->device_info &
				MPI2_SAS_DEVICE_INFO_SEP) {
			sdev_printk(KERN_WARNING, sdev,
			"set ignore_delay_remove for handle(0x%04x)\n",
			sas_device_priv_data->sas_target->handle);
			sas_device_priv_data->ignore_delay_remove = 1;
			ds = "SES";
		} else
			ds = "SSP";
	} else {
		qdepth = MPT3SAS_SATA_QUEUE_DEPTH;
		if (sas_device->device_info & MPI2_SAS_DEVICE_INFO_STP_TARGET)
			ds = "STP";
		else if (sas_device->device_info &
		    MPI2_SAS_DEVICE_INFO_SATA_DEVICE)
			ds = "SATA";
	}

	sdev_printk(KERN_INFO, sdev, "%s: handle(0x%04x), " \
	    "sas_addr(0x%016llx), phy(%d), device_name(0x%016llx)\n",
	    ds, handle, (unsigned long long)sas_device->sas_address,
	    sas_device->phy, (unsigned long long)sas_device->device_name);
	if (sas_device->enclosure_handle != 0)
		sdev_printk(KERN_INFO, sdev,
		     "%s: enclosure_logical_id(0x%016llx), slot(%d)\n",
		     ds, (unsigned long long)
		     sas_device->enclosure_logical_id, sas_device->slot);
	if (sas_device->connector_name[0] != '\0')
		sdev_printk(KERN_INFO, sdev,
		     "%s: enclosure level(0x%04x), connector name( %s)\n",
		     ds, sas_device->enclosure_level,
		     sas_device->connector_name);

	sas_device_put(sas_device);
	spin_unlock_irqrestore(&ioc->sas_device_lock, flags);

	if (!ssp_target)
		_scsih_display_sata_capabilities(ioc, handle, sdev);


	scsih_change_queue_depth(sdev, qdepth);

	if (ssp_target) {
		sas_read_port_mode_page(sdev);
		_scsih_enable_tlr(ioc, sdev);
	}

	return 0;
}

/**
 * scsih_bios_param - fetch head, sector, cylinder info for a disk
 * @sdev: scsi device struct
 * @bdev: pointer to block device context
 * @capacity: device size (in 512 byte sectors)
 * @params: three element array to place output:
 *              params[0] number of heads (max 255)
 *              params[1] number of sectors (max 63)
 *              params[2] number of cylinders
 *
 * Return nothing.
 */
static int
scsih_bios_param(struct scsi_device *sdev, struct block_device *bdev,
	sector_t capacity, int params[])
{
	int		heads;
	int		sectors;
	sector_t	cylinders;
	ulong		dummy;

	heads = 64;
	sectors = 32;

	dummy = heads * sectors;
	cylinders = capacity;
	sector_div(cylinders, dummy);

	/*
	 * Handle extended translation size for logical drives
	 * > 1Gb
	 */
	if ((ulong)capacity >= 0x200000) {
		heads = 255;
		sectors = 63;
		dummy = heads * sectors;
		cylinders = capacity;
		sector_div(cylinders, dummy);
	}

	/* return result */
	params[0] = heads;
	params[1] = sectors;
	params[2] = cylinders;

	return 0;
}

/**
 * _scsih_response_code - translation of device response code
 * @ioc: per adapter object
 * @response_code: response code returned by the device
 *
 * Return nothing.
 */
static void
_scsih_response_code(struct MPT3SAS_ADAPTER *ioc, u8 response_code)
{
	char *desc;

	switch (response_code) {
	case MPI2_SCSITASKMGMT_RSP_TM_COMPLETE:
		desc = "task management request completed";
		break;
	case MPI2_SCSITASKMGMT_RSP_INVALID_FRAME:
		desc = "invalid frame";
		break;
	case MPI2_SCSITASKMGMT_RSP_TM_NOT_SUPPORTED:
		desc = "task management request not supported";
		break;
	case MPI2_SCSITASKMGMT_RSP_TM_FAILED:
		desc = "task management request failed";
		break;
	case MPI2_SCSITASKMGMT_RSP_TM_SUCCEEDED:
		desc = "task management request succeeded";
		break;
	case MPI2_SCSITASKMGMT_RSP_TM_INVALID_LUN:
		desc = "invalid lun";
		break;
	case 0xA:
		desc = "overlapped tag attempted";
		break;
	case MPI2_SCSITASKMGMT_RSP_IO_QUEUED_ON_IOC:
		desc = "task queued, however not sent to target";
		break;
	default:
		desc = "unknown";
		break;
	}
	pr_warn(MPT3SAS_FMT "response_code(0x%01x): %s\n",
		ioc->name, response_code, desc);
}

/**
 * _scsih_tm_done - tm completion routine
 * @ioc: per adapter object
 * @smid: system request message index
 * @msix_index: MSIX table index supplied by the OS
 * @reply: reply message frame(lower 32bit addr)
 * Context: none.
 *
 * The callback handler when using scsih_issue_tm.
 *
 * Return 1 meaning mf should be freed from _base_interrupt
 *        0 means the mf is freed from this function.
 */
static u8
_scsih_tm_done(struct MPT3SAS_ADAPTER *ioc, u16 smid, u8 msix_index, u32 reply)
{
	MPI2DefaultReply_t *mpi_reply;

	if (ioc->tm_cmds.status == MPT3_CMD_NOT_USED)
		return 1;
	if (ioc->tm_cmds.smid != smid)
		return 1;
	ioc->tm_cmds.status |= MPT3_CMD_COMPLETE;
	mpi_reply =  mpt3sas_base_get_reply_virt_addr(ioc, reply);
	if (mpi_reply) {
		memcpy(ioc->tm_cmds.reply, mpi_reply, mpi_reply->MsgLength*4);
		ioc->tm_cmds.status |= MPT3_CMD_REPLY_VALID;
	}
	ioc->tm_cmds.status &= ~MPT3_CMD_PENDING;
	complete(&ioc->tm_cmds.done);
	return 1;
}

/**
 * mpt3sas_scsih_set_tm_flag - set per target tm_busy
 * @ioc: per adapter object
 * @handle: device handle
 *
 * During taskmangement request, we need to freeze the device queue.
 */
void
mpt3sas_scsih_set_tm_flag(struct MPT3SAS_ADAPTER *ioc, u16 handle)
{
	struct MPT3SAS_DEVICE *sas_device_priv_data;
	struct scsi_device *sdev;
	u8 skip = 0;

	shost_for_each_device(sdev, ioc->shost) {
		if (skip)
			continue;
		sas_device_priv_data = sdev->hostdata;
		if (!sas_device_priv_data)
			continue;
		if (sas_device_priv_data->sas_target->handle == handle) {
			sas_device_priv_data->sas_target->tm_busy = 1;
			skip = 1;
			ioc->ignore_loginfos = 1;
		}
	}
}

/**
 * mpt3sas_scsih_clear_tm_flag - clear per target tm_busy
 * @ioc: per adapter object
 * @handle: device handle
 *
 * During taskmangement request, we need to freeze the device queue.
 */
void
mpt3sas_scsih_clear_tm_flag(struct MPT3SAS_ADAPTER *ioc, u16 handle)
{
	struct MPT3SAS_DEVICE *sas_device_priv_data;
	struct scsi_device *sdev;
	u8 skip = 0;

	shost_for_each_device(sdev, ioc->shost) {
		if (skip)
			continue;
		sas_device_priv_data = sdev->hostdata;
		if (!sas_device_priv_data)
			continue;
		if (sas_device_priv_data->sas_target->handle == handle) {
			sas_device_priv_data->sas_target->tm_busy = 0;
			skip = 1;
			ioc->ignore_loginfos = 0;
		}
	}
}

/**
 * mpt3sas_scsih_issue_tm - main routine for sending tm requests
 * @ioc: per adapter struct
 * @device_handle: device handle
 * @channel: the channel assigned by the OS
 * @id: the id assigned by the OS
 * @lun: lun number
 * @type: MPI2_SCSITASKMGMT_TASKTYPE__XXX (defined in mpi2_init.h)
 * @smid_task: smid assigned to the task
 * @timeout: timeout in seconds
 * Context: user
 *
 * A generic API for sending task management requests to firmware.
 *
 * The callback index is set inside `ioc->tm_cb_idx`.
 *
 * Return SUCCESS or FAILED.
 */
int
mpt3sas_scsih_issue_tm(struct MPT3SAS_ADAPTER *ioc, u16 handle, uint channel,
	uint id, uint lun, u8 type, u16 smid_task, ulong timeout)
{
	Mpi2SCSITaskManagementRequest_t *mpi_request;
	Mpi2SCSITaskManagementReply_t *mpi_reply;
	u16 smid = 0;
	u32 ioc_state;
	struct scsiio_tracker *scsi_lookup = NULL;
	int rc;
	u16 msix_task = 0;

	lockdep_assert_held(&ioc->tm_cmds.mutex);

	if (ioc->tm_cmds.status != MPT3_CMD_NOT_USED) {
		pr_info(MPT3SAS_FMT "%s: tm_cmd busy!!!\n",
		    __func__, ioc->name);
		return FAILED;
	}

	if (ioc->shost_recovery || ioc->remove_host ||
	    ioc->pci_error_recovery) {
		pr_info(MPT3SAS_FMT "%s: host reset in progress!\n",
		    __func__, ioc->name);
		return FAILED;
	}

	ioc_state = mpt3sas_base_get_iocstate(ioc, 0);
	if (ioc_state & MPI2_DOORBELL_USED) {
		dhsprintk(ioc, pr_info(MPT3SAS_FMT
			"unexpected doorbell active!\n", ioc->name));
		rc = mpt3sas_base_hard_reset_handler(ioc, FORCE_BIG_HAMMER);
		return (!rc) ? SUCCESS : FAILED;
	}

	if ((ioc_state & MPI2_IOC_STATE_MASK) == MPI2_IOC_STATE_FAULT) {
		mpt3sas_base_fault_info(ioc, ioc_state &
		    MPI2_DOORBELL_DATA_MASK);
		rc = mpt3sas_base_hard_reset_handler(ioc, FORCE_BIG_HAMMER);
		return (!rc) ? SUCCESS : FAILED;
	}

	smid = mpt3sas_base_get_smid_hpr(ioc, ioc->tm_cb_idx);
	if (!smid) {
		pr_err(MPT3SAS_FMT "%s: failed obtaining a smid\n",
		    ioc->name, __func__);
		return FAILED;
	}

	if (type == MPI2_SCSITASKMGMT_TASKTYPE_ABORT_TASK)
		scsi_lookup = &ioc->scsi_lookup[smid_task - 1];

	dtmprintk(ioc, pr_info(MPT3SAS_FMT
		"sending tm: handle(0x%04x), task_type(0x%02x), smid(%d)\n",
		ioc->name, handle, type, smid_task));
	ioc->tm_cmds.status = MPT3_CMD_PENDING;
	mpi_request = mpt3sas_base_get_msg_frame(ioc, smid);
	ioc->tm_cmds.smid = smid;
	memset(mpi_request, 0, sizeof(Mpi2SCSITaskManagementRequest_t));
	memset(ioc->tm_cmds.reply, 0, sizeof(Mpi2SCSITaskManagementReply_t));
	mpi_request->Function = MPI2_FUNCTION_SCSI_TASK_MGMT;
	mpi_request->DevHandle = cpu_to_le16(handle);
	mpi_request->TaskType = type;
	mpi_request->TaskMID = cpu_to_le16(smid_task);
	int_to_scsilun(lun, (struct scsi_lun *)mpi_request->LUN);
	mpt3sas_scsih_set_tm_flag(ioc, handle);
	init_completion(&ioc->tm_cmds.done);
	if ((type == MPI2_SCSITASKMGMT_TASKTYPE_ABORT_TASK) &&
			(scsi_lookup->msix_io < ioc->reply_queue_count))
		msix_task = scsi_lookup->msix_io;
	else
		msix_task = 0;
	ioc->put_smid_hi_priority(ioc, smid, msix_task);
	wait_for_completion_timeout(&ioc->tm_cmds.done, timeout*HZ);
	if (!(ioc->tm_cmds.status & MPT3_CMD_COMPLETE)) {
		pr_err(MPT3SAS_FMT "%s: timeout\n",
		    ioc->name, __func__);
		_debug_dump_mf(mpi_request,
		    sizeof(Mpi2SCSITaskManagementRequest_t)/4);
		if (!(ioc->tm_cmds.status & MPT3_CMD_RESET)) {
			rc = mpt3sas_base_hard_reset_handler(ioc,
					FORCE_BIG_HAMMER);
			rc = (!rc) ? SUCCESS : FAILED;
			goto out;
		}
	}

	/* sync IRQs in case those were busy during flush. */
	mpt3sas_base_sync_reply_irqs(ioc);

	if (ioc->tm_cmds.status & MPT3_CMD_REPLY_VALID) {
		mpt3sas_trigger_master(ioc, MASTER_TRIGGER_TASK_MANAGMENT);
		mpi_reply = ioc->tm_cmds.reply;
		dtmprintk(ioc, pr_info(MPT3SAS_FMT "complete tm: " \
		    "ioc_status(0x%04x), loginfo(0x%08x), term_count(0x%08x)\n",
		    ioc->name, le16_to_cpu(mpi_reply->IOCStatus),
		    le32_to_cpu(mpi_reply->IOCLogInfo),
		    le32_to_cpu(mpi_reply->TerminationCount)));
		if (ioc->logging_level & MPT_DEBUG_TM) {
			_scsih_response_code(ioc, mpi_reply->ResponseCode);
			if (mpi_reply->IOCStatus)
				_debug_dump_mf(mpi_request,
				    sizeof(Mpi2SCSITaskManagementRequest_t)/4);
		}
	}

	switch (type) {
	case MPI2_SCSITASKMGMT_TASKTYPE_ABORT_TASK:
		rc = SUCCESS;
		if (scsi_lookup->scmd == NULL)
			break;
		rc = FAILED;
		break;

	case MPI2_SCSITASKMGMT_TASKTYPE_TARGET_RESET:
		if (_scsih_scsi_lookup_find_by_target(ioc, id, channel))
			rc = FAILED;
		else
			rc = SUCCESS;
		break;
	case MPI2_SCSITASKMGMT_TASKTYPE_ABRT_TASK_SET:
	case MPI2_SCSITASKMGMT_TASKTYPE_LOGICAL_UNIT_RESET:
		if (_scsih_scsi_lookup_find_by_lun(ioc, id, lun, channel))
			rc = FAILED;
		else
			rc = SUCCESS;
		break;
	case MPI2_SCSITASKMGMT_TASKTYPE_QUERY_TASK:
		rc = SUCCESS;
		break;
	default:
		rc = FAILED;
		break;
	}

out:
	mpt3sas_scsih_clear_tm_flag(ioc, handle);
	ioc->tm_cmds.status = MPT3_CMD_NOT_USED;
	return rc;
}

int mpt3sas_scsih_issue_locked_tm(struct MPT3SAS_ADAPTER *ioc, u16 handle,
	uint channel, uint id, uint lun, u8 type, u16 smid_task, ulong timeout)
{
	int ret;

	mutex_lock(&ioc->tm_cmds.mutex);
	ret = mpt3sas_scsih_issue_tm(ioc, handle, channel, id, lun, type,
			smid_task, timeout);
	mutex_unlock(&ioc->tm_cmds.mutex);

	return ret;
}

/**
 * _scsih_tm_display_info - displays info about the device
 * @ioc: per adapter struct
 * @scmd: pointer to scsi command object
 *
 * Called by task management callback handlers.
 */
static void
_scsih_tm_display_info(struct MPT3SAS_ADAPTER *ioc, struct scsi_cmnd *scmd)
{
	struct scsi_target *starget = scmd->device->sdev_target;
	struct MPT3SAS_TARGET *priv_target = starget->hostdata;
	struct _sas_device *sas_device = NULL;
	unsigned long flags;
	char *device_str = NULL;

	if (!priv_target)
		return;
	if (ioc->hide_ir_msg)
		device_str = "WarpDrive";
	else
		device_str = "volume";

	scsi_print_command(scmd);
	if (priv_target->flags & MPT_TARGET_FLAGS_VOLUME) {
		starget_printk(KERN_INFO, starget,
			"%s handle(0x%04x), %s wwid(0x%016llx)\n",
			device_str, priv_target->handle,
		    device_str, (unsigned long long)priv_target->sas_address);
	} else {
		spin_lock_irqsave(&ioc->sas_device_lock, flags);
		sas_device = __mpt3sas_get_sdev_from_target(ioc, priv_target);
		if (sas_device) {
			if (priv_target->flags &
			    MPT_TARGET_FLAGS_RAID_COMPONENT) {
				starget_printk(KERN_INFO, starget,
				    "volume handle(0x%04x), "
				    "volume wwid(0x%016llx)\n",
				    sas_device->volume_handle,
				   (unsigned long long)sas_device->volume_wwid);
			}
			starget_printk(KERN_INFO, starget,
			    "handle(0x%04x), sas_address(0x%016llx), phy(%d)\n",
			    sas_device->handle,
			    (unsigned long long)sas_device->sas_address,
			    sas_device->phy);
			if (sas_device->enclosure_handle != 0)
				starget_printk(KERN_INFO, starget,
				 "enclosure_logical_id(0x%016llx), slot(%d)\n",
				 (unsigned long long)
				 sas_device->enclosure_logical_id,
				 sas_device->slot);
			if (sas_device->connector_name[0] != '\0')
				starget_printk(KERN_INFO, starget,
				"enclosure level(0x%04x),connector name(%s)\n",
				 sas_device->enclosure_level,
				 sas_device->connector_name);

			sas_device_put(sas_device);
		}
		spin_unlock_irqrestore(&ioc->sas_device_lock, flags);
	}
}

/**
 * scsih_abort - eh threads main abort routine
 * @scmd: pointer to scsi command object
 *
 * Returns SUCCESS if command aborted else FAILED
 */
static int
scsih_abort(struct scsi_cmnd *scmd)
{
	struct MPT3SAS_ADAPTER *ioc = shost_priv(scmd->device->host);
	struct MPT3SAS_DEVICE *sas_device_priv_data;
	u16 smid;
	u16 handle;
	int r;

	sdev_printk(KERN_INFO, scmd->device,
		"attempting task abort! scmd(%p)\n", scmd);
	_scsih_tm_display_info(ioc, scmd);

	sas_device_priv_data = scmd->device->hostdata;
	if (!sas_device_priv_data || !sas_device_priv_data->sas_target) {
		sdev_printk(KERN_INFO, scmd->device,
			"device been deleted! scmd(%p)\n", scmd);
		scmd->result = DID_NO_CONNECT << 16;
		scmd->scsi_done(scmd);
		r = SUCCESS;
		goto out;
	}

	/* search for the command */
	smid = _scsih_scsi_lookup_find_by_scmd(ioc, scmd);
	if (!smid) {
		scmd->result = DID_RESET << 16;
		r = SUCCESS;
		goto out;
	}

	/* for hidden raid components and volumes this is not supported */
	if (sas_device_priv_data->sas_target->flags &
	    MPT_TARGET_FLAGS_RAID_COMPONENT ||
	    sas_device_priv_data->sas_target->flags & MPT_TARGET_FLAGS_VOLUME) {
		scmd->result = DID_RESET << 16;
		r = FAILED;
		goto out;
	}

	mpt3sas_halt_firmware(ioc);

	handle = sas_device_priv_data->sas_target->handle;
	r = mpt3sas_scsih_issue_locked_tm(ioc, handle, scmd->device->channel,
	    scmd->device->id, scmd->device->lun,
	    MPI2_SCSITASKMGMT_TASKTYPE_ABORT_TASK, smid, 30);

 out:
	sdev_printk(KERN_INFO, scmd->device, "task abort: %s scmd(%p)\n",
	    ((r == SUCCESS) ? "SUCCESS" : "FAILED"), scmd);
	return r;
}

/**
 * scsih_dev_reset - eh threads main device reset routine
 * @scmd: pointer to scsi command object
 *
 * Returns SUCCESS if command aborted else FAILED
 */
static int
scsih_dev_reset(struct scsi_cmnd *scmd)
{
	struct MPT3SAS_ADAPTER *ioc = shost_priv(scmd->device->host);
	struct MPT3SAS_DEVICE *sas_device_priv_data;
	struct _sas_device *sas_device = NULL;
	u16	handle;
	int r;

	struct scsi_target *starget = scmd->device->sdev_target;
	struct MPT3SAS_TARGET *target_priv_data = starget->hostdata;

	sdev_printk(KERN_INFO, scmd->device,
		"attempting device reset! scmd(%p)\n", scmd);
	_scsih_tm_display_info(ioc, scmd);

	sas_device_priv_data = scmd->device->hostdata;
	if (!sas_device_priv_data || !sas_device_priv_data->sas_target) {
		sdev_printk(KERN_INFO, scmd->device,
			"device been deleted! scmd(%p)\n", scmd);
		scmd->result = DID_NO_CONNECT << 16;
		scmd->scsi_done(scmd);
		r = SUCCESS;
		goto out;
	}

	/* for hidden raid components obtain the volume_handle */
	handle = 0;
	if (sas_device_priv_data->sas_target->flags &
	    MPT_TARGET_FLAGS_RAID_COMPONENT) {
		sas_device = mpt3sas_get_sdev_from_target(ioc,
				target_priv_data);
		if (sas_device)
			handle = sas_device->volume_handle;
	} else
		handle = sas_device_priv_data->sas_target->handle;

	if (!handle) {
		scmd->result = DID_RESET << 16;
		r = FAILED;
		goto out;
	}

	r = mpt3sas_scsih_issue_locked_tm(ioc, handle, scmd->device->channel,
	    scmd->device->id, scmd->device->lun,
	    MPI2_SCSITASKMGMT_TASKTYPE_LOGICAL_UNIT_RESET, 0, 30);

 out:
	sdev_printk(KERN_INFO, scmd->device, "device reset: %s scmd(%p)\n",
	    ((r == SUCCESS) ? "SUCCESS" : "FAILED"), scmd);

	if (sas_device)
		sas_device_put(sas_device);

	return r;
}

/**
 * scsih_target_reset - eh threads main target reset routine
 * @scmd: pointer to scsi command object
 *
 * Returns SUCCESS if command aborted else FAILED
 */
static int
scsih_target_reset(struct scsi_cmnd *scmd)
{
	struct MPT3SAS_ADAPTER *ioc = shost_priv(scmd->device->host);
	struct MPT3SAS_DEVICE *sas_device_priv_data;
	struct _sas_device *sas_device = NULL;
	u16	handle;
	int r;
	struct scsi_target *starget = scmd->device->sdev_target;
	struct MPT3SAS_TARGET *target_priv_data = starget->hostdata;

	starget_printk(KERN_INFO, starget, "attempting target reset! scmd(%p)\n",
		scmd);
	_scsih_tm_display_info(ioc, scmd);

	sas_device_priv_data = scmd->device->hostdata;
	if (!sas_device_priv_data || !sas_device_priv_data->sas_target) {
		starget_printk(KERN_INFO, starget, "target been deleted! scmd(%p)\n",
			scmd);
		scmd->result = DID_NO_CONNECT << 16;
		scmd->scsi_done(scmd);
		r = SUCCESS;
		goto out;
	}

	/* for hidden raid components obtain the volume_handle */
	handle = 0;
	if (sas_device_priv_data->sas_target->flags &
	    MPT_TARGET_FLAGS_RAID_COMPONENT) {
		sas_device = mpt3sas_get_sdev_from_target(ioc,
				target_priv_data);
		if (sas_device)
			handle = sas_device->volume_handle;
	} else
		handle = sas_device_priv_data->sas_target->handle;

	if (!handle) {
		scmd->result = DID_RESET << 16;
		r = FAILED;
		goto out;
	}

	r = mpt3sas_scsih_issue_locked_tm(ioc, handle, scmd->device->channel,
	    scmd->device->id, 0, MPI2_SCSITASKMGMT_TASKTYPE_TARGET_RESET, 0,
	    30);

 out:
	starget_printk(KERN_INFO, starget, "target reset: %s scmd(%p)\n",
	    ((r == SUCCESS) ? "SUCCESS" : "FAILED"), scmd);

	if (sas_device)
		sas_device_put(sas_device);

	return r;
}


/**
 * scsih_host_reset - eh threads main host reset routine
 * @scmd: pointer to scsi command object
 *
 * Returns SUCCESS if command aborted else FAILED
 */
static int
scsih_host_reset(struct scsi_cmnd *scmd)
{
	struct MPT3SAS_ADAPTER *ioc = shost_priv(scmd->device->host);
	int r, retval;

	pr_info(MPT3SAS_FMT "attempting host reset! scmd(%p)\n",
	    ioc->name, scmd);
	scsi_print_command(scmd);

	if (ioc->is_driver_loading) {
		pr_info(MPT3SAS_FMT "Blocking the host reset\n",
		    ioc->name);
		r = FAILED;
		goto out;
	}

	retval = mpt3sas_base_hard_reset_handler(ioc, FORCE_BIG_HAMMER);
	r = (retval < 0) ? FAILED : SUCCESS;
out:
	pr_info(MPT3SAS_FMT "host reset: %s scmd(%p)\n",
	    ioc->name, ((r == SUCCESS) ? "SUCCESS" : "FAILED"), scmd);

	return r;
}

/**
 * _scsih_fw_event_add - insert and queue up fw_event
 * @ioc: per adapter object
 * @fw_event: object describing the event
 * Context: This function will acquire ioc->fw_event_lock.
 *
 * This adds the firmware event object into link list, then queues it up to
 * be processed from user context.
 *
 * Return nothing.
 */
static void
_scsih_fw_event_add(struct MPT3SAS_ADAPTER *ioc, struct fw_event_work *fw_event)
{
	unsigned long flags;

	if (ioc->firmware_event_thread == NULL)
		return;

	spin_lock_irqsave(&ioc->fw_event_lock, flags);
	fw_event_work_get(fw_event);
	INIT_LIST_HEAD(&fw_event->list);
	list_add_tail(&fw_event->list, &ioc->fw_event_list);
	INIT_WORK(&fw_event->work, _firmware_event_work);
	fw_event_work_get(fw_event);
	queue_work(ioc->firmware_event_thread, &fw_event->work);
	spin_unlock_irqrestore(&ioc->fw_event_lock, flags);
}

/**
 * _scsih_fw_event_del_from_list - delete fw_event from the list
 * @ioc: per adapter object
 * @fw_event: object describing the event
 * Context: This function will acquire ioc->fw_event_lock.
 *
 * If the fw_event is on the fw_event_list, remove it and do a put.
 *
 * Return nothing.
 */
static void
_scsih_fw_event_del_from_list(struct MPT3SAS_ADAPTER *ioc, struct fw_event_work
	*fw_event)
{
	unsigned long flags;

	spin_lock_irqsave(&ioc->fw_event_lock, flags);
	if (!list_empty(&fw_event->list)) {
		list_del_init(&fw_event->list);
		fw_event_work_put(fw_event);
	}
	spin_unlock_irqrestore(&ioc->fw_event_lock, flags);
}


 /**
 * mpt3sas_send_trigger_data_event - send event for processing trigger data
 * @ioc: per adapter object
 * @event_data: trigger event data
 *
 * Return nothing.
 */
void
mpt3sas_send_trigger_data_event(struct MPT3SAS_ADAPTER *ioc,
	struct SL_WH_TRIGGERS_EVENT_DATA_T *event_data)
{
	struct fw_event_work *fw_event;
	u16 sz;

	if (ioc->is_driver_loading)
		return;
	sz = sizeof(*event_data);
	fw_event = alloc_fw_event_work(sz);
	if (!fw_event)
		return;
	fw_event->event = MPT3SAS_PROCESS_TRIGGER_DIAG;
	fw_event->ioc = ioc;
	memcpy(fw_event->event_data, event_data, sizeof(*event_data));
	_scsih_fw_event_add(ioc, fw_event);
	fw_event_work_put(fw_event);
}

/**
 * _scsih_error_recovery_delete_devices - remove devices not responding
 * @ioc: per adapter object
 *
 * Return nothing.
 */
static void
_scsih_error_recovery_delete_devices(struct MPT3SAS_ADAPTER *ioc)
{
	struct fw_event_work *fw_event;

	if (ioc->is_driver_loading)
		return;
	fw_event = alloc_fw_event_work(0);
	if (!fw_event)
		return;
	fw_event->event = MPT3SAS_REMOVE_UNRESPONDING_DEVICES;
	fw_event->ioc = ioc;
	_scsih_fw_event_add(ioc, fw_event);
	fw_event_work_put(fw_event);
}

/**
 * mpt3sas_port_enable_complete - port enable completed (fake event)
 * @ioc: per adapter object
 *
 * Return nothing.
 */
void
mpt3sas_port_enable_complete(struct MPT3SAS_ADAPTER *ioc)
{
	struct fw_event_work *fw_event;

	fw_event = alloc_fw_event_work(0);
	if (!fw_event)
		return;
	fw_event->event = MPT3SAS_PORT_ENABLE_COMPLETE;
	fw_event->ioc = ioc;
	_scsih_fw_event_add(ioc, fw_event);
	fw_event_work_put(fw_event);
}

static struct fw_event_work *dequeue_next_fw_event(struct MPT3SAS_ADAPTER *ioc)
{
	unsigned long flags;
	struct fw_event_work *fw_event = NULL;

	spin_lock_irqsave(&ioc->fw_event_lock, flags);
	if (!list_empty(&ioc->fw_event_list)) {
		fw_event = list_first_entry(&ioc->fw_event_list,
				struct fw_event_work, list);
		list_del_init(&fw_event->list);
	}
	spin_unlock_irqrestore(&ioc->fw_event_lock, flags);

	return fw_event;
}

/**
 * _scsih_fw_event_cleanup_queue - cleanup event queue
 * @ioc: per adapter object
 *
 * Walk the firmware event queue, either killing timers, or waiting
 * for outstanding events to complete
 *
 * Return nothing.
 */
static void
_scsih_fw_event_cleanup_queue(struct MPT3SAS_ADAPTER *ioc)
{
	struct fw_event_work *fw_event;

	if (list_empty(&ioc->fw_event_list) ||
	     !ioc->firmware_event_thread || in_interrupt())
		return;

	while ((fw_event = dequeue_next_fw_event(ioc))) {
		/*
		 * Wait on the fw_event to complete. If this returns 1, then
		 * the event was never executed, and we need a put for the
		 * reference the work had on the fw_event.
		 *
		 * If it did execute, we wait for it to finish, and the put will
		 * happen from _firmware_event_work()
		 */
		if (cancel_work_sync(&fw_event->work))
			fw_event_work_put(fw_event);

		fw_event_work_put(fw_event);
	}
}

/**
 * _scsih_internal_device_block - block the sdev device
 * @sdev: per device object
 * @sas_device_priv_data : per device driver private data
 *
 * make sure device is blocked without error, if not
 * print an error
 */
static void
_scsih_internal_device_block(struct scsi_device *sdev,
			struct MPT3SAS_DEVICE *sas_device_priv_data)
{
	int r = 0;

	sdev_printk(KERN_INFO, sdev, "device_block, handle(0x%04x)\n",
	    sas_device_priv_data->sas_target->handle);
	sas_device_priv_data->block = 1;

	r = scsi_internal_device_block(sdev, false);
	if (r == -EINVAL)
		sdev_printk(KERN_WARNING, sdev,
		    "device_block failed with return(%d) for handle(0x%04x)\n",
		    r, sas_device_priv_data->sas_target->handle);
}

/**
 * _scsih_internal_device_unblock - unblock the sdev device
 * @sdev: per device object
 * @sas_device_priv_data : per device driver private data
 * make sure device is unblocked without error, if not retry
 * by blocking and then unblocking
 */

static void
_scsih_internal_device_unblock(struct scsi_device *sdev,
			struct MPT3SAS_DEVICE *sas_device_priv_data)
{
	int r = 0;

	sdev_printk(KERN_WARNING, sdev, "device_unblock and setting to running, "
	    "handle(0x%04x)\n", sas_device_priv_data->sas_target->handle);
	sas_device_priv_data->block = 0;
	r = scsi_internal_device_unblock(sdev, SDEV_RUNNING);
	if (r == -EINVAL) {
		/* The device has been set to SDEV_RUNNING by SD layer during
		 * device addition but the request queue is still stopped by
		 * our earlier block call. We need to perform a block again
		 * to get the device to SDEV_BLOCK and then to SDEV_RUNNING */

		sdev_printk(KERN_WARNING, sdev,
		    "device_unblock failed with return(%d) for handle(0x%04x) "
		    "performing a block followed by an unblock\n",
		    r, sas_device_priv_data->sas_target->handle);
		sas_device_priv_data->block = 1;
		r = scsi_internal_device_block(sdev, false);
		if (r)
			sdev_printk(KERN_WARNING, sdev, "retried device_block "
			    "failed with return(%d) for handle(0x%04x)\n",
			    r, sas_device_priv_data->sas_target->handle);

		sas_device_priv_data->block = 0;
		r = scsi_internal_device_unblock(sdev, SDEV_RUNNING);
		if (r)
			sdev_printk(KERN_WARNING, sdev, "retried device_unblock"
			    " failed with return(%d) for handle(0x%04x)\n",
			    r, sas_device_priv_data->sas_target->handle);
	}
}

/**
 * _scsih_ublock_io_all_device - unblock every device
 * @ioc: per adapter object
 *
 * change the device state from block to running
 */
static void
_scsih_ublock_io_all_device(struct MPT3SAS_ADAPTER *ioc)
{
	struct MPT3SAS_DEVICE *sas_device_priv_data;
	struct scsi_device *sdev;

	shost_for_each_device(sdev, ioc->shost) {
		sas_device_priv_data = sdev->hostdata;
		if (!sas_device_priv_data)
			continue;
		if (!sas_device_priv_data->block)
			continue;

		dewtprintk(ioc, sdev_printk(KERN_INFO, sdev,
			"device_running, handle(0x%04x)\n",
		    sas_device_priv_data->sas_target->handle));
		_scsih_internal_device_unblock(sdev, sas_device_priv_data);
	}
}


/**
 * _scsih_ublock_io_device - prepare device to be deleted
 * @ioc: per adapter object
 * @sas_addr: sas address
 *
 * unblock then put device in offline state
 */
static void
_scsih_ublock_io_device(struct MPT3SAS_ADAPTER *ioc, u64 sas_address)
{
	struct MPT3SAS_DEVICE *sas_device_priv_data;
	struct scsi_device *sdev;

	shost_for_each_device(sdev, ioc->shost) {
		sas_device_priv_data = sdev->hostdata;
		if (!sas_device_priv_data)
			continue;
		if (sas_device_priv_data->sas_target->sas_address
		    != sas_address)
			continue;
		if (sas_device_priv_data->block)
			_scsih_internal_device_unblock(sdev,
				sas_device_priv_data);
	}
}

/**
 * _scsih_block_io_all_device - set the device state to SDEV_BLOCK
 * @ioc: per adapter object
 * @handle: device handle
 *
 * During device pull we need to appropriately set the sdev state.
 */
static void
_scsih_block_io_all_device(struct MPT3SAS_ADAPTER *ioc)
{
	struct MPT3SAS_DEVICE *sas_device_priv_data;
	struct scsi_device *sdev;

	shost_for_each_device(sdev, ioc->shost) {
		sas_device_priv_data = sdev->hostdata;
		if (!sas_device_priv_data)
			continue;
		if (sas_device_priv_data->block)
			continue;
		if (sas_device_priv_data->ignore_delay_remove) {
			sdev_printk(KERN_INFO, sdev,
			"%s skip device_block for SES handle(0x%04x)\n",
			__func__, sas_device_priv_data->sas_target->handle);
			continue;
		}
		_scsih_internal_device_block(sdev, sas_device_priv_data);
	}
}

/**
 * _scsih_block_io_device - set the device state to SDEV_BLOCK
 * @ioc: per adapter object
 * @handle: device handle
 *
 * During device pull we need to appropriately set the sdev state.
 */
static void
_scsih_block_io_device(struct MPT3SAS_ADAPTER *ioc, u16 handle)
{
	struct MPT3SAS_DEVICE *sas_device_priv_data;
	struct scsi_device *sdev;
	struct _sas_device *sas_device;

	sas_device = mpt3sas_get_sdev_by_handle(ioc, handle);
	if (!sas_device)
		return;

	shost_for_each_device(sdev, ioc->shost) {
		sas_device_priv_data = sdev->hostdata;
		if (!sas_device_priv_data)
			continue;
		if (sas_device_priv_data->sas_target->handle != handle)
			continue;
		if (sas_device_priv_data->block)
			continue;
		if (sas_device->pend_sas_rphy_add)
			continue;
		if (sas_device_priv_data->ignore_delay_remove) {
			sdev_printk(KERN_INFO, sdev,
			"%s skip device_block for SES handle(0x%04x)\n",
			__func__, sas_device_priv_data->sas_target->handle);
			continue;
		}
		_scsih_internal_device_block(sdev, sas_device_priv_data);
	}

	sas_device_put(sas_device);
}

/**
 * _scsih_block_io_to_children_attached_to_ex
 * @ioc: per adapter object
 * @sas_expander: the sas_device object
 *
 * This routine set sdev state to SDEV_BLOCK for all devices
 * attached to this expander. This function called when expander is
 * pulled.
 */
static void
_scsih_block_io_to_children_attached_to_ex(struct MPT3SAS_ADAPTER *ioc,
	struct _sas_node *sas_expander)
{
	struct _sas_port *mpt3sas_port;
	struct _sas_device *sas_device;
	struct _sas_node *expander_sibling;
	unsigned long flags;

	if (!sas_expander)
		return;

	list_for_each_entry(mpt3sas_port,
	   &sas_expander->sas_port_list, port_list) {
		if (mpt3sas_port->remote_identify.device_type ==
		    SAS_END_DEVICE) {
			spin_lock_irqsave(&ioc->sas_device_lock, flags);
			sas_device = __mpt3sas_get_sdev_by_addr(ioc,
			    mpt3sas_port->remote_identify.sas_address);
			if (sas_device) {
				set_bit(sas_device->handle,
						ioc->blocking_handles);
				sas_device_put(sas_device);
			}
			spin_unlock_irqrestore(&ioc->sas_device_lock, flags);
		}
	}

	list_for_each_entry(mpt3sas_port,
	   &sas_expander->sas_port_list, port_list) {

		if (mpt3sas_port->remote_identify.device_type ==
		    SAS_EDGE_EXPANDER_DEVICE ||
		    mpt3sas_port->remote_identify.device_type ==
		    SAS_FANOUT_EXPANDER_DEVICE) {
			expander_sibling =
			    mpt3sas_scsih_expander_find_by_sas_address(
			    ioc, mpt3sas_port->remote_identify.sas_address);
			_scsih_block_io_to_children_attached_to_ex(ioc,
			    expander_sibling);
		}
	}
}

/**
 * _scsih_block_io_to_children_attached_directly
 * @ioc: per adapter object
 * @event_data: topology change event data
 *
 * This routine set sdev state to SDEV_BLOCK for all devices
 * direct attached during device pull.
 */
static void
_scsih_block_io_to_children_attached_directly(struct MPT3SAS_ADAPTER *ioc,
	Mpi2EventDataSasTopologyChangeList_t *event_data)
{
	int i;
	u16 handle;
	u16 reason_code;

	for (i = 0; i < event_data->NumEntries; i++) {
		handle = le16_to_cpu(event_data->PHY[i].AttachedDevHandle);
		if (!handle)
			continue;
		reason_code = event_data->PHY[i].PhyStatus &
		    MPI2_EVENT_SAS_TOPO_RC_MASK;
		if (reason_code == MPI2_EVENT_SAS_TOPO_RC_DELAY_NOT_RESPONDING)
			_scsih_block_io_device(ioc, handle);
	}
}

/**
 * _scsih_tm_tr_send - send task management request
 * @ioc: per adapter object
 * @handle: device handle
 * Context: interrupt time.
 *
 * This code is to initiate the device removal handshake protocol
 * with controller firmware.  This function will issue target reset
 * using high priority request queue.  It will send a sas iounit
 * control request (MPI2_SAS_OP_REMOVE_DEVICE) from this completion.
 *
 * This is designed to send muliple task management request at the same
 * time to the fifo. If the fifo is full, we will append the request,
 * and process it in a future completion.
 */
static void
_scsih_tm_tr_send(struct MPT3SAS_ADAPTER *ioc, u16 handle)
{
	Mpi2SCSITaskManagementRequest_t *mpi_request;
	u16 smid;
	struct _sas_device *sas_device = NULL;
	struct MPT3SAS_TARGET *sas_target_priv_data = NULL;
	u64 sas_address = 0;
	unsigned long flags;
	struct _tr_list *delayed_tr;
	u32 ioc_state;

	if (ioc->remove_host) {
		dewtprintk(ioc, pr_info(MPT3SAS_FMT
			"%s: host has been removed: handle(0x%04x)\n",
			__func__, ioc->name, handle));
		return;
	} else if (ioc->pci_error_recovery) {
		dewtprintk(ioc, pr_info(MPT3SAS_FMT
			"%s: host in pci error recovery: handle(0x%04x)\n",
			__func__, ioc->name,
		    handle));
		return;
	}
	ioc_state = mpt3sas_base_get_iocstate(ioc, 1);
	if (ioc_state != MPI2_IOC_STATE_OPERATIONAL) {
		dewtprintk(ioc, pr_info(MPT3SAS_FMT
			"%s: host is not operational: handle(0x%04x)\n",
			__func__, ioc->name,
		   handle));
		return;
	}

	/* if PD, then return */
	if (test_bit(handle, ioc->pd_handles))
		return;

	clear_bit(handle, ioc->pend_os_device_add);

	spin_lock_irqsave(&ioc->sas_device_lock, flags);
	sas_device = __mpt3sas_get_sdev_by_handle(ioc, handle);
	if (sas_device && sas_device->starget &&
	    sas_device->starget->hostdata) {
		sas_target_priv_data = sas_device->starget->hostdata;
		sas_target_priv_data->deleted = 1;
		sas_address = sas_device->sas_address;
	}
	spin_unlock_irqrestore(&ioc->sas_device_lock, flags);

	if (sas_target_priv_data) {
		dewtprintk(ioc, pr_info(MPT3SAS_FMT
			"setting delete flag: handle(0x%04x), sas_addr(0x%016llx)\n",
			ioc->name, handle,
		    (unsigned long long)sas_address));
		if (sas_device->enclosure_handle != 0)
			dewtprintk(ioc, pr_info(MPT3SAS_FMT
			 "setting delete flag:enclosure logical id(0x%016llx),"
			 " slot(%d)\n", ioc->name, (unsigned long long)
			  sas_device->enclosure_logical_id,
			  sas_device->slot));
		if (sas_device->connector_name[0] != '\0')
			dewtprintk(ioc, pr_info(MPT3SAS_FMT
			 "setting delete flag: enclosure level(0x%04x),"
			 " connector name( %s)\n", ioc->name,
			  sas_device->enclosure_level,
			  sas_device->connector_name));
		_scsih_ublock_io_device(ioc, sas_address);
		sas_target_priv_data->handle = MPT3SAS_INVALID_DEVICE_HANDLE;
	}

	smid = mpt3sas_base_get_smid_hpr(ioc, ioc->tm_tr_cb_idx);
	if (!smid) {
		delayed_tr = kzalloc(sizeof(*delayed_tr), GFP_ATOMIC);
		if (!delayed_tr)
			goto out;
		INIT_LIST_HEAD(&delayed_tr->list);
		delayed_tr->handle = handle;
		list_add_tail(&delayed_tr->list, &ioc->delayed_tr_list);
		dewtprintk(ioc, pr_info(MPT3SAS_FMT
		    "DELAYED:tr:handle(0x%04x), (open)\n",
		    ioc->name, handle));
		goto out;
	}

	dewtprintk(ioc, pr_info(MPT3SAS_FMT
		"tr_send:handle(0x%04x), (open), smid(%d), cb(%d)\n",
		ioc->name, handle, smid,
	    ioc->tm_tr_cb_idx));
	mpi_request = mpt3sas_base_get_msg_frame(ioc, smid);
	memset(mpi_request, 0, sizeof(Mpi2SCSITaskManagementRequest_t));
	mpi_request->Function = MPI2_FUNCTION_SCSI_TASK_MGMT;
	mpi_request->DevHandle = cpu_to_le16(handle);
	mpi_request->TaskType = MPI2_SCSITASKMGMT_TASKTYPE_TARGET_RESET;
	set_bit(handle, ioc->device_remove_in_progress);
	ioc->put_smid_hi_priority(ioc, smid, 0);
	mpt3sas_trigger_master(ioc, MASTER_TRIGGER_DEVICE_REMOVAL);

out:
	if (sas_device)
		sas_device_put(sas_device);
}

/**
 * _scsih_tm_tr_complete -
 * @ioc: per adapter object
 * @smid: system request message index
 * @msix_index: MSIX table index supplied by the OS
 * @reply: reply message frame(lower 32bit addr)
 * Context: interrupt time.
 *
 * This is the target reset completion routine.
 * This code is part of the code to initiate the device removal
 * handshake protocol with controller firmware.
 * It will send a sas iounit control request (MPI2_SAS_OP_REMOVE_DEVICE)
 *
 * Return 1 meaning mf should be freed from _base_interrupt
 *        0 means the mf is freed from this function.
 */
static u8
_scsih_tm_tr_complete(struct MPT3SAS_ADAPTER *ioc, u16 smid, u8 msix_index,
	u32 reply)
{
	u16 handle;
	Mpi2SCSITaskManagementRequest_t *mpi_request_tm;
	Mpi2SCSITaskManagementReply_t *mpi_reply =
	    mpt3sas_base_get_reply_virt_addr(ioc, reply);
	Mpi2SasIoUnitControlRequest_t *mpi_request;
	u16 smid_sas_ctrl;
	u32 ioc_state;
	struct _sc_list *delayed_sc;

	if (ioc->remove_host) {
		dewtprintk(ioc, pr_info(MPT3SAS_FMT
			"%s: host has been removed\n", __func__, ioc->name));
		return 1;
	} else if (ioc->pci_error_recovery) {
		dewtprintk(ioc, pr_info(MPT3SAS_FMT
			"%s: host in pci error recovery\n", __func__,
			ioc->name));
		return 1;
	}
	ioc_state = mpt3sas_base_get_iocstate(ioc, 1);
	if (ioc_state != MPI2_IOC_STATE_OPERATIONAL) {
		dewtprintk(ioc, pr_info(MPT3SAS_FMT
			"%s: host is not operational\n", __func__, ioc->name));
		return 1;
	}
	if (unlikely(!mpi_reply)) {
		pr_err(MPT3SAS_FMT "mpi_reply not valid at %s:%d/%s()!\n",
		    ioc->name, __FILE__, __LINE__, __func__);
		return 1;
	}
	mpi_request_tm = mpt3sas_base_get_msg_frame(ioc, smid);
	handle = le16_to_cpu(mpi_request_tm->DevHandle);
	if (handle != le16_to_cpu(mpi_reply->DevHandle)) {
		dewtprintk(ioc, pr_err(MPT3SAS_FMT
			"spurious interrupt: handle(0x%04x:0x%04x), smid(%d)!!!\n",
			ioc->name, handle,
		    le16_to_cpu(mpi_reply->DevHandle), smid));
		return 0;
	}

	mpt3sas_trigger_master(ioc, MASTER_TRIGGER_TASK_MANAGMENT);
	dewtprintk(ioc, pr_info(MPT3SAS_FMT
	    "tr_complete:handle(0x%04x), (open) smid(%d), ioc_status(0x%04x), "
	    "loginfo(0x%08x), completed(%d)\n", ioc->name,
	    handle, smid, le16_to_cpu(mpi_reply->IOCStatus),
	    le32_to_cpu(mpi_reply->IOCLogInfo),
	    le32_to_cpu(mpi_reply->TerminationCount)));

	smid_sas_ctrl = mpt3sas_base_get_smid(ioc, ioc->tm_sas_control_cb_idx);
	if (!smid_sas_ctrl) {
		delayed_sc = kzalloc(sizeof(*delayed_sc), GFP_ATOMIC);
		if (!delayed_sc)
			return _scsih_check_for_pending_tm(ioc, smid);
		INIT_LIST_HEAD(&delayed_sc->list);
		delayed_sc->handle = mpi_request_tm->DevHandle;
		list_add_tail(&delayed_sc->list, &ioc->delayed_sc_list);
		dewtprintk(ioc, pr_info(MPT3SAS_FMT
		    "DELAYED:sc:handle(0x%04x), (open)\n",
		    ioc->name, handle));
		return _scsih_check_for_pending_tm(ioc, smid);
	}

	dewtprintk(ioc, pr_info(MPT3SAS_FMT
		"sc_send:handle(0x%04x), (open), smid(%d), cb(%d)\n",
		ioc->name, handle, smid_sas_ctrl,
	    ioc->tm_sas_control_cb_idx));
	mpi_request = mpt3sas_base_get_msg_frame(ioc, smid_sas_ctrl);
	memset(mpi_request, 0, sizeof(Mpi2SasIoUnitControlRequest_t));
	mpi_request->Function = MPI2_FUNCTION_SAS_IO_UNIT_CONTROL;
	mpi_request->Operation = MPI2_SAS_OP_REMOVE_DEVICE;
	mpi_request->DevHandle = mpi_request_tm->DevHandle;
	ioc->put_smid_default(ioc, smid_sas_ctrl);

	return _scsih_check_for_pending_tm(ioc, smid);
}


/**
 * _scsih_sas_control_complete - completion routine
 * @ioc: per adapter object
 * @smid: system request message index
 * @msix_index: MSIX table index supplied by the OS
 * @reply: reply message frame(lower 32bit addr)
 * Context: interrupt time.
 *
 * This is the sas iounit control completion routine.
 * This code is part of the code to initiate the device removal
 * handshake protocol with controller firmware.
 *
 * Return 1 meaning mf should be freed from _base_interrupt
 *        0 means the mf is freed from this function.
 */
static u8
_scsih_sas_control_complete(struct MPT3SAS_ADAPTER *ioc, u16 smid,
	u8 msix_index, u32 reply)
{
	Mpi2SasIoUnitControlReply_t *mpi_reply =
	    mpt3sas_base_get_reply_virt_addr(ioc, reply);

	if (likely(mpi_reply)) {
		dewtprintk(ioc, pr_info(MPT3SAS_FMT
		"sc_complete:handle(0x%04x), (open) "
		"smid(%d), ioc_status(0x%04x), loginfo(0x%08x)\n",
		ioc->name, le16_to_cpu(mpi_reply->DevHandle), smid,
		le16_to_cpu(mpi_reply->IOCStatus),
		le32_to_cpu(mpi_reply->IOCLogInfo)));
		if (le16_to_cpu(mpi_reply->IOCStatus) ==
		     MPI2_IOCSTATUS_SUCCESS) {
			clear_bit(le16_to_cpu(mpi_reply->DevHandle),
			    ioc->device_remove_in_progress);
		}
	} else {
		pr_err(MPT3SAS_FMT "mpi_reply not valid at %s:%d/%s()!\n",
		    ioc->name, __FILE__, __LINE__, __func__);
	}
	return mpt3sas_check_for_pending_internal_cmds(ioc, smid);
}

/**
 * _scsih_tm_tr_volume_send - send target reset request for volumes
 * @ioc: per adapter object
 * @handle: device handle
 * Context: interrupt time.
 *
 * This is designed to send muliple task management request at the same
 * time to the fifo. If the fifo is full, we will append the request,
 * and process it in a future completion.
 */
static void
_scsih_tm_tr_volume_send(struct MPT3SAS_ADAPTER *ioc, u16 handle)
{
	Mpi2SCSITaskManagementRequest_t *mpi_request;
	u16 smid;
	struct _tr_list *delayed_tr;

	if (ioc->shost_recovery || ioc->remove_host ||
	    ioc->pci_error_recovery) {
		dewtprintk(ioc, pr_info(MPT3SAS_FMT
			"%s: host reset in progress!\n",
			__func__, ioc->name));
		return;
	}

	smid = mpt3sas_base_get_smid_hpr(ioc, ioc->tm_tr_volume_cb_idx);
	if (!smid) {
		delayed_tr = kzalloc(sizeof(*delayed_tr), GFP_ATOMIC);
		if (!delayed_tr)
			return;
		INIT_LIST_HEAD(&delayed_tr->list);
		delayed_tr->handle = handle;
		list_add_tail(&delayed_tr->list, &ioc->delayed_tr_volume_list);
		dewtprintk(ioc, pr_info(MPT3SAS_FMT
		    "DELAYED:tr:handle(0x%04x), (open)\n",
		    ioc->name, handle));
		return;
	}

	dewtprintk(ioc, pr_info(MPT3SAS_FMT
		"tr_send:handle(0x%04x), (open), smid(%d), cb(%d)\n",
		ioc->name, handle, smid,
	    ioc->tm_tr_volume_cb_idx));
	mpi_request = mpt3sas_base_get_msg_frame(ioc, smid);
	memset(mpi_request, 0, sizeof(Mpi2SCSITaskManagementRequest_t));
	mpi_request->Function = MPI2_FUNCTION_SCSI_TASK_MGMT;
	mpi_request->DevHandle = cpu_to_le16(handle);
	mpi_request->TaskType = MPI2_SCSITASKMGMT_TASKTYPE_TARGET_RESET;
	ioc->put_smid_hi_priority(ioc, smid, 0);
}

/**
 * _scsih_tm_volume_tr_complete - target reset completion
 * @ioc: per adapter object
 * @smid: system request message index
 * @msix_index: MSIX table index supplied by the OS
 * @reply: reply message frame(lower 32bit addr)
 * Context: interrupt time.
 *
 * Return 1 meaning mf should be freed from _base_interrupt
 *        0 means the mf is freed from this function.
 */
static u8
_scsih_tm_volume_tr_complete(struct MPT3SAS_ADAPTER *ioc, u16 smid,
	u8 msix_index, u32 reply)
{
	u16 handle;
	Mpi2SCSITaskManagementRequest_t *mpi_request_tm;
	Mpi2SCSITaskManagementReply_t *mpi_reply =
	    mpt3sas_base_get_reply_virt_addr(ioc, reply);

	if (ioc->shost_recovery || ioc->remove_host ||
	    ioc->pci_error_recovery) {
		dewtprintk(ioc, pr_info(MPT3SAS_FMT
			"%s: host reset in progress!\n",
			__func__, ioc->name));
		return 1;
	}
	if (unlikely(!mpi_reply)) {
		pr_err(MPT3SAS_FMT "mpi_reply not valid at %s:%d/%s()!\n",
		    ioc->name, __FILE__, __LINE__, __func__);
		return 1;
	}

	mpi_request_tm = mpt3sas_base_get_msg_frame(ioc, smid);
	handle = le16_to_cpu(mpi_request_tm->DevHandle);
	if (handle != le16_to_cpu(mpi_reply->DevHandle)) {
		dewtprintk(ioc, pr_err(MPT3SAS_FMT
			"spurious interrupt: handle(0x%04x:0x%04x), smid(%d)!!!\n",
			ioc->name, handle,
		    le16_to_cpu(mpi_reply->DevHandle), smid));
		return 0;
	}

	dewtprintk(ioc, pr_info(MPT3SAS_FMT
	    "tr_complete:handle(0x%04x), (open) smid(%d), ioc_status(0x%04x), "
	    "loginfo(0x%08x), completed(%d)\n", ioc->name,
	    handle, smid, le16_to_cpu(mpi_reply->IOCStatus),
	    le32_to_cpu(mpi_reply->IOCLogInfo),
	    le32_to_cpu(mpi_reply->TerminationCount)));

	return _scsih_check_for_pending_tm(ioc, smid);
}

/**
 * _scsih_issue_delayed_event_ack - issue delayed Event ACK messages
 * @ioc: per adapter object
 * @smid: system request message index
 * @event: Event ID
 * @event_context: used to track events uniquely
 *
 * Context - processed in interrupt context.
 */
static void
_scsih_issue_delayed_event_ack(struct MPT3SAS_ADAPTER *ioc, u16 smid, u16 event,
				u32 event_context)
{
	Mpi2EventAckRequest_t *ack_request;
	int i = smid - ioc->internal_smid;
	unsigned long flags;

	/* Without releasing the smid just update the
	 * call back index and reuse the same smid for
	 * processing this delayed request
	 */
	spin_lock_irqsave(&ioc->scsi_lookup_lock, flags);
	ioc->internal_lookup[i].cb_idx = ioc->base_cb_idx;
	spin_unlock_irqrestore(&ioc->scsi_lookup_lock, flags);

	dewtprintk(ioc, pr_info(MPT3SAS_FMT
		"EVENT ACK: event(0x%04x), smid(%d), cb(%d)\n",
		ioc->name, le16_to_cpu(event), smid,
		ioc->base_cb_idx));
	ack_request = mpt3sas_base_get_msg_frame(ioc, smid);
	memset(ack_request, 0, sizeof(Mpi2EventAckRequest_t));
	ack_request->Function = MPI2_FUNCTION_EVENT_ACK;
	ack_request->Event = event;
	ack_request->EventContext = event_context;
	ack_request->VF_ID = 0;  /* TODO */
	ack_request->VP_ID = 0;
	ioc->put_smid_default(ioc, smid);
}

/**
 * _scsih_issue_delayed_sas_io_unit_ctrl - issue delayed
 *				sas_io_unit_ctrl messages
 * @ioc: per adapter object
 * @smid: system request message index
 * @handle: device handle
 *
 * Context - processed in interrupt context.
 */
static void
_scsih_issue_delayed_sas_io_unit_ctrl(struct MPT3SAS_ADAPTER *ioc,
					u16 smid, u16 handle)
	{
		Mpi2SasIoUnitControlRequest_t *mpi_request;
		u32 ioc_state;
		int i = smid - ioc->internal_smid;
		unsigned long flags;

		if (ioc->remove_host) {
			dewtprintk(ioc, pr_info(MPT3SAS_FMT
			    "%s: host has been removed\n",
			     __func__, ioc->name));
			return;
		} else if (ioc->pci_error_recovery) {
			dewtprintk(ioc, pr_info(MPT3SAS_FMT
			    "%s: host in pci error recovery\n",
			    __func__, ioc->name));
		return;
	}
	ioc_state = mpt3sas_base_get_iocstate(ioc, 1);
	if (ioc_state != MPI2_IOC_STATE_OPERATIONAL) {
		dewtprintk(ioc, pr_info(MPT3SAS_FMT
		    "%s: host is not operational\n",
		    __func__, ioc->name));
		return;
	}

	/* Without releasing the smid just update the
	 * call back index and reuse the same smid for
	 * processing this delayed request
	 */
	spin_lock_irqsave(&ioc->scsi_lookup_lock, flags);
	ioc->internal_lookup[i].cb_idx = ioc->tm_sas_control_cb_idx;
	spin_unlock_irqrestore(&ioc->scsi_lookup_lock, flags);

	dewtprintk(ioc, pr_info(MPT3SAS_FMT
	    "sc_send:handle(0x%04x), (open), smid(%d), cb(%d)\n",
	    ioc->name, le16_to_cpu(handle), smid,
	    ioc->tm_sas_control_cb_idx));
	mpi_request = mpt3sas_base_get_msg_frame(ioc, smid);
	memset(mpi_request, 0, sizeof(Mpi2SasIoUnitControlRequest_t));
	mpi_request->Function = MPI2_FUNCTION_SAS_IO_UNIT_CONTROL;
	mpi_request->Operation = MPI2_SAS_OP_REMOVE_DEVICE;
	mpi_request->DevHandle = handle;
	ioc->put_smid_default(ioc, smid);
}

/**
 * _scsih_check_for_pending_internal_cmds - check for pending internal messages
 * @ioc: per adapter object
 * @smid: system request message index
 *
 * Context: Executed in interrupt context
 *
 * This will check delayed internal messages list, and process the
 * next request.
 *
 * Return 1 meaning mf should be freed from _base_interrupt
 *        0 means the mf is freed from this function.
 */
u8
mpt3sas_check_for_pending_internal_cmds(struct MPT3SAS_ADAPTER *ioc, u16 smid)
{
	struct _sc_list *delayed_sc;
	struct _event_ack_list *delayed_event_ack;

	if (!list_empty(&ioc->delayed_event_ack_list)) {
		delayed_event_ack = list_entry(ioc->delayed_event_ack_list.next,
						struct _event_ack_list, list);
		_scsih_issue_delayed_event_ack(ioc, smid,
		  delayed_event_ack->Event, delayed_event_ack->EventContext);
		list_del(&delayed_event_ack->list);
		kfree(delayed_event_ack);
		return 0;
	}

	if (!list_empty(&ioc->delayed_sc_list)) {
		delayed_sc = list_entry(ioc->delayed_sc_list.next,
						struct _sc_list, list);
		_scsih_issue_delayed_sas_io_unit_ctrl(ioc, smid,
						 delayed_sc->handle);
		list_del(&delayed_sc->list);
		kfree(delayed_sc);
		return 0;
	}
	return 1;
}

/**
 * _scsih_check_for_pending_tm - check for pending task management
 * @ioc: per adapter object
 * @smid: system request message index
 *
 * This will check delayed target reset list, and feed the
 * next reqeust.
 *
 * Return 1 meaning mf should be freed from _base_interrupt
 *        0 means the mf is freed from this function.
 */
static u8
_scsih_check_for_pending_tm(struct MPT3SAS_ADAPTER *ioc, u16 smid)
{
	struct _tr_list *delayed_tr;

	if (!list_empty(&ioc->delayed_tr_volume_list)) {
		delayed_tr = list_entry(ioc->delayed_tr_volume_list.next,
		    struct _tr_list, list);
		mpt3sas_base_free_smid(ioc, smid);
		_scsih_tm_tr_volume_send(ioc, delayed_tr->handle);
		list_del(&delayed_tr->list);
		kfree(delayed_tr);
		return 0;
	}

	if (!list_empty(&ioc->delayed_tr_list)) {
		delayed_tr = list_entry(ioc->delayed_tr_list.next,
		    struct _tr_list, list);
		mpt3sas_base_free_smid(ioc, smid);
		_scsih_tm_tr_send(ioc, delayed_tr->handle);
		list_del(&delayed_tr->list);
		kfree(delayed_tr);
		return 0;
	}

	return 1;
}

/**
 * _scsih_check_topo_delete_events - sanity check on topo events
 * @ioc: per adapter object
 * @event_data: the event data payload
 *
 * This routine added to better handle cable breaker.
 *
 * This handles the case where driver receives multiple expander
 * add and delete events in a single shot.  When there is a delete event
 * the routine will void any pending add events waiting in the event queue.
 *
 * Return nothing.
 */
static void
_scsih_check_topo_delete_events(struct MPT3SAS_ADAPTER *ioc,
	Mpi2EventDataSasTopologyChangeList_t *event_data)
{
	struct fw_event_work *fw_event;
	Mpi2EventDataSasTopologyChangeList_t *local_event_data;
	u16 expander_handle;
	struct _sas_node *sas_expander;
	unsigned long flags;
	int i, reason_code;
	u16 handle;

	for (i = 0 ; i < event_data->NumEntries; i++) {
		handle = le16_to_cpu(event_data->PHY[i].AttachedDevHandle);
		if (!handle)
			continue;
		reason_code = event_data->PHY[i].PhyStatus &
		    MPI2_EVENT_SAS_TOPO_RC_MASK;
		if (reason_code == MPI2_EVENT_SAS_TOPO_RC_TARG_NOT_RESPONDING)
			_scsih_tm_tr_send(ioc, handle);
	}

	expander_handle = le16_to_cpu(event_data->ExpanderDevHandle);
	if (expander_handle < ioc->sas_hba.num_phys) {
		_scsih_block_io_to_children_attached_directly(ioc, event_data);
		return;
	}
	if (event_data->ExpStatus ==
	    MPI2_EVENT_SAS_TOPO_ES_DELAY_NOT_RESPONDING) {
		/* put expander attached devices into blocking state */
		spin_lock_irqsave(&ioc->sas_node_lock, flags);
		sas_expander = mpt3sas_scsih_expander_find_by_handle(ioc,
		    expander_handle);
		_scsih_block_io_to_children_attached_to_ex(ioc, sas_expander);
		spin_unlock_irqrestore(&ioc->sas_node_lock, flags);
		do {
			handle = find_first_bit(ioc->blocking_handles,
			    ioc->facts.MaxDevHandle);
			if (handle < ioc->facts.MaxDevHandle)
				_scsih_block_io_device(ioc, handle);
		} while (test_and_clear_bit(handle, ioc->blocking_handles));
	} else if (event_data->ExpStatus == MPI2_EVENT_SAS_TOPO_ES_RESPONDING)
		_scsih_block_io_to_children_attached_directly(ioc, event_data);

	if (event_data->ExpStatus != MPI2_EVENT_SAS_TOPO_ES_NOT_RESPONDING)
		return;

	/* mark ignore flag for pending events */
	spin_lock_irqsave(&ioc->fw_event_lock, flags);
	list_for_each_entry(fw_event, &ioc->fw_event_list, list) {
		if (fw_event->event != MPI2_EVENT_SAS_TOPOLOGY_CHANGE_LIST ||
		    fw_event->ignore)
			continue;
		local_event_data = (Mpi2EventDataSasTopologyChangeList_t *)
				   fw_event->event_data;
		if (local_event_data->ExpStatus ==
		    MPI2_EVENT_SAS_TOPO_ES_ADDED ||
		    local_event_data->ExpStatus ==
		    MPI2_EVENT_SAS_TOPO_ES_RESPONDING) {
			if (le16_to_cpu(local_event_data->ExpanderDevHandle) ==
			    expander_handle) {
				dewtprintk(ioc, pr_info(MPT3SAS_FMT
				    "setting ignoring flag\n", ioc->name));
				fw_event->ignore = 1;
			}
		}
	}
	spin_unlock_irqrestore(&ioc->fw_event_lock, flags);
}

/**
 * _scsih_set_volume_delete_flag - setting volume delete flag
 * @ioc: per adapter object
 * @handle: device handle
 *
 * This returns nothing.
 */
static void
_scsih_set_volume_delete_flag(struct MPT3SAS_ADAPTER *ioc, u16 handle)
{
	struct _raid_device *raid_device;
	struct MPT3SAS_TARGET *sas_target_priv_data;
	unsigned long flags;

	spin_lock_irqsave(&ioc->raid_device_lock, flags);
	raid_device = mpt3sas_raid_device_find_by_handle(ioc, handle);
	if (raid_device && raid_device->starget &&
	    raid_device->starget->hostdata) {
		sas_target_priv_data =
		    raid_device->starget->hostdata;
		sas_target_priv_data->deleted = 1;
		dewtprintk(ioc, pr_info(MPT3SAS_FMT
		    "setting delete flag: handle(0x%04x), "
		    "wwid(0x%016llx)\n", ioc->name, handle,
		    (unsigned long long) raid_device->wwid));
	}
	spin_unlock_irqrestore(&ioc->raid_device_lock, flags);
}

/**
 * _scsih_set_volume_handle_for_tr - set handle for target reset to volume
 * @handle: input handle
 * @a: handle for volume a
 * @b: handle for volume b
 *
 * IR firmware only supports two raid volumes.  The purpose of this
 * routine is to set the volume handle in either a or b. When the given
 * input handle is non-zero, or when a and b have not been set before.
 */
static void
_scsih_set_volume_handle_for_tr(u16 handle, u16 *a, u16 *b)
{
	if (!handle || handle == *a || handle == *b)
		return;
	if (!*a)
		*a = handle;
	else if (!*b)
		*b = handle;
}

/**
 * _scsih_check_ir_config_unhide_events - check for UNHIDE events
 * @ioc: per adapter object
 * @event_data: the event data payload
 * Context: interrupt time.
 *
 * This routine will send target reset to volume, followed by target
 * resets to the PDs. This is called when a PD has been removed, or
 * volume has been deleted or removed. When the target reset is sent
 * to volume, the PD target resets need to be queued to start upon
 * completion of the volume target reset.
 *
 * Return nothing.
 */
static void
_scsih_check_ir_config_unhide_events(struct MPT3SAS_ADAPTER *ioc,
	Mpi2EventDataIrConfigChangeList_t *event_data)
{
	Mpi2EventIrConfigElement_t *element;
	int i;
	u16 handle, volume_handle, a, b;
	struct _tr_list *delayed_tr;

	a = 0;
	b = 0;

	if (ioc->is_warpdrive)
		return;

	/* Volume Resets for Deleted or Removed */
	element = (Mpi2EventIrConfigElement_t *)&event_data->ConfigElement[0];
	for (i = 0; i < event_data->NumElements; i++, element++) {
		if (le32_to_cpu(event_data->Flags) &
		    MPI2_EVENT_IR_CHANGE_FLAGS_FOREIGN_CONFIG)
			continue;
		if (element->ReasonCode ==
		    MPI2_EVENT_IR_CHANGE_RC_VOLUME_DELETED ||
		    element->ReasonCode ==
		    MPI2_EVENT_IR_CHANGE_RC_REMOVED) {
			volume_handle = le16_to_cpu(element->VolDevHandle);
			_scsih_set_volume_delete_flag(ioc, volume_handle);
			_scsih_set_volume_handle_for_tr(volume_handle, &a, &b);
		}
	}

	/* Volume Resets for UNHIDE events */
	element = (Mpi2EventIrConfigElement_t *)&event_data->ConfigElement[0];
	for (i = 0; i < event_data->NumElements; i++, element++) {
		if (le32_to_cpu(event_data->Flags) &
		    MPI2_EVENT_IR_CHANGE_FLAGS_FOREIGN_CONFIG)
			continue;
		if (element->ReasonCode == MPI2_EVENT_IR_CHANGE_RC_UNHIDE) {
			volume_handle = le16_to_cpu(element->VolDevHandle);
			_scsih_set_volume_handle_for_tr(volume_handle, &a, &b);
		}
	}

	if (a)
		_scsih_tm_tr_volume_send(ioc, a);
	if (b)
		_scsih_tm_tr_volume_send(ioc, b);

	/* PD target resets */
	element = (Mpi2EventIrConfigElement_t *)&event_data->ConfigElement[0];
	for (i = 0; i < event_data->NumElements; i++, element++) {
		if (element->ReasonCode != MPI2_EVENT_IR_CHANGE_RC_UNHIDE)
			continue;
		handle = le16_to_cpu(element->PhysDiskDevHandle);
		volume_handle = le16_to_cpu(element->VolDevHandle);
		clear_bit(handle, ioc->pd_handles);
		if (!volume_handle)
			_scsih_tm_tr_send(ioc, handle);
		else if (volume_handle == a || volume_handle == b) {
			delayed_tr = kzalloc(sizeof(*delayed_tr), GFP_ATOMIC);
			BUG_ON(!delayed_tr);
			INIT_LIST_HEAD(&delayed_tr->list);
			delayed_tr->handle = handle;
			list_add_tail(&delayed_tr->list, &ioc->delayed_tr_list);
			dewtprintk(ioc, pr_info(MPT3SAS_FMT
			    "DELAYED:tr:handle(0x%04x), (open)\n", ioc->name,
			    handle));
		} else
			_scsih_tm_tr_send(ioc, handle);
	}
}


/**
 * _scsih_check_volume_delete_events - set delete flag for volumes
 * @ioc: per adapter object
 * @event_data: the event data payload
 * Context: interrupt time.
 *
 * This will handle the case when the cable connected to entire volume is
 * pulled. We will take care of setting the deleted flag so normal IO will
 * not be sent.
 *
 * Return nothing.
 */
static void
_scsih_check_volume_delete_events(struct MPT3SAS_ADAPTER *ioc,
	Mpi2EventDataIrVolume_t *event_data)
{
	u32 state;

	if (event_data->ReasonCode != MPI2_EVENT_IR_VOLUME_RC_STATE_CHANGED)
		return;
	state = le32_to_cpu(event_data->NewValue);
	if (state == MPI2_RAID_VOL_STATE_MISSING || state ==
	    MPI2_RAID_VOL_STATE_FAILED)
		_scsih_set_volume_delete_flag(ioc,
		    le16_to_cpu(event_data->VolDevHandle));
}

/**
 * _scsih_temp_threshold_events - display temperature threshold exceeded events
 * @ioc: per adapter object
 * @event_data: the temp threshold event data
 * Context: interrupt time.
 *
 * Return nothing.
 */
static void
_scsih_temp_threshold_events(struct MPT3SAS_ADAPTER *ioc,
	Mpi2EventDataTemperature_t *event_data)
{
	if (ioc->temp_sensors_count >= event_data->SensorNum) {
		pr_err(MPT3SAS_FMT "Temperature Threshold flags %s%s%s%s"
		  " exceeded for Sensor: %d !!!\n", ioc->name,
		  ((le16_to_cpu(event_data->Status) & 0x1) == 1) ? "0 " : " ",
		  ((le16_to_cpu(event_data->Status) & 0x2) == 2) ? "1 " : " ",
		  ((le16_to_cpu(event_data->Status) & 0x4) == 4) ? "2 " : " ",
		  ((le16_to_cpu(event_data->Status) & 0x8) == 8) ? "3 " : " ",
		  event_data->SensorNum);
		pr_err(MPT3SAS_FMT "Current Temp In Celsius: %d\n",
			ioc->name, event_data->CurrentTemperature);
	}
}

static int _scsih_set_satl_pending(struct scsi_cmnd *scmd, bool pending)
{
	struct MPT3SAS_DEVICE *priv = scmd->device->hostdata;

	if (scmd->cmnd[0] != ATA_12 && scmd->cmnd[0] != ATA_16)
		return 0;

	if (pending)
		return test_and_set_bit(0, &priv->ata_command_pending);

	clear_bit(0, &priv->ata_command_pending);
	return 0;
}

/**
 * _scsih_flush_running_cmds - completing outstanding commands.
 * @ioc: per adapter object
 *
 * The flushing out of all pending scmd commands following host reset,
 * where all IO is dropped to the floor.
 *
 * Return nothing.
 */
static void
_scsih_flush_running_cmds(struct MPT3SAS_ADAPTER *ioc)
{
	struct scsi_cmnd *scmd;
	u16 smid;
	u16 count = 0;

	for (smid = 1; smid <= ioc->scsiio_depth; smid++) {
		scmd = _scsih_scsi_lookup_get_clear(ioc, smid);
		if (!scmd)
			continue;
		count++;
		_scsih_set_satl_pending(scmd, false);
		mpt3sas_base_free_smid(ioc, smid);
		scsi_dma_unmap(scmd);
		if (ioc->pci_error_recovery)
			scmd->result = DID_NO_CONNECT << 16;
		else
			scmd->result = DID_RESET << 16;
		scmd->scsi_done(scmd);
	}
	dtmprintk(ioc, pr_info(MPT3SAS_FMT "completing %d cmds\n",
	    ioc->name, count));
}

/**
 * _scsih_setup_eedp - setup MPI request for EEDP transfer
 * @ioc: per adapter object
 * @scmd: pointer to scsi command object
 * @mpi_request: pointer to the SCSI_IO request message frame
 *
 * Supporting protection 1 and 3.
 *
 * Returns nothing
 */
static void
_scsih_setup_eedp(struct MPT3SAS_ADAPTER *ioc, struct scsi_cmnd *scmd,
	Mpi2SCSIIORequest_t *mpi_request)
{
	u16 eedp_flags;
	unsigned char prot_op = scsi_get_prot_op(scmd);
	unsigned char prot_type = scsi_get_prot_type(scmd);
	Mpi25SCSIIORequest_t *mpi_request_3v =
	   (Mpi25SCSIIORequest_t *)mpi_request;

	if (prot_type == SCSI_PROT_DIF_TYPE0 || prot_op == SCSI_PROT_NORMAL)
		return;

	if (prot_op ==  SCSI_PROT_READ_STRIP)
		eedp_flags = MPI2_SCSIIO_EEDPFLAGS_CHECK_REMOVE_OP;
	else if (prot_op ==  SCSI_PROT_WRITE_INSERT)
		eedp_flags = MPI2_SCSIIO_EEDPFLAGS_INSERT_OP;
	else
		return;

	switch (prot_type) {
	case SCSI_PROT_DIF_TYPE1:
	case SCSI_PROT_DIF_TYPE2:

		/*
		* enable ref/guard checking
		* auto increment ref tag
		*/
		eedp_flags |= MPI2_SCSIIO_EEDPFLAGS_INC_PRI_REFTAG |
		    MPI2_SCSIIO_EEDPFLAGS_CHECK_REFTAG |
		    MPI2_SCSIIO_EEDPFLAGS_CHECK_GUARD;
		mpi_request->CDB.EEDP32.PrimaryReferenceTag =
		    cpu_to_be32(scsi_prot_ref_tag(scmd));
		break;

	case SCSI_PROT_DIF_TYPE3:

		/*
		* enable guard checking
		*/
		eedp_flags |= MPI2_SCSIIO_EEDPFLAGS_CHECK_GUARD;

		break;
	}

	mpi_request_3v->EEDPBlockSize =
	    cpu_to_le16(scmd->device->sector_size);

	if (ioc->is_gen35_ioc)
		eedp_flags |= MPI25_SCSIIO_EEDPFLAGS_APPTAG_DISABLE_MODE;
	mpi_request->EEDPFlags = cpu_to_le16(eedp_flags);
}

/**
 * _scsih_eedp_error_handling - return sense code for EEDP errors
 * @scmd: pointer to scsi command object
 * @ioc_status: ioc status
 *
 * Returns nothing
 */
static void
_scsih_eedp_error_handling(struct scsi_cmnd *scmd, u16 ioc_status)
{
	u8 ascq;

	switch (ioc_status) {
	case MPI2_IOCSTATUS_EEDP_GUARD_ERROR:
		ascq = 0x01;
		break;
	case MPI2_IOCSTATUS_EEDP_APP_TAG_ERROR:
		ascq = 0x02;
		break;
	case MPI2_IOCSTATUS_EEDP_REF_TAG_ERROR:
		ascq = 0x03;
		break;
	default:
		ascq = 0x00;
		break;
	}
	scsi_build_sense_buffer(0, scmd->sense_buffer, ILLEGAL_REQUEST, 0x10,
	    ascq);
	scmd->result = DRIVER_SENSE << 24 | (DID_ABORT << 16) |
	    SAM_STAT_CHECK_CONDITION;
}

/**
 * scsih_qcmd - main scsi request entry point
 * @scmd: pointer to scsi command object
 * @done: function pointer to be invoked on completion
 *
 * The callback index is set inside `ioc->scsi_io_cb_idx`.
 *
 * Returns 0 on success.  If there's a failure, return either:
 * SCSI_MLQUEUE_DEVICE_BUSY if the device queue is full, or
 * SCSI_MLQUEUE_HOST_BUSY if the entire host queue is full
 */
static int
scsih_qcmd(struct Scsi_Host *shost, struct scsi_cmnd *scmd)
{
	struct MPT3SAS_ADAPTER *ioc = shost_priv(shost);
	struct MPT3SAS_DEVICE *sas_device_priv_data;
	struct MPT3SAS_TARGET *sas_target_priv_data;
	struct _raid_device *raid_device;
	struct request *rq = scmd->request;
	int class;
	Mpi2SCSIIORequest_t *mpi_request;
	u32 mpi_control;
	u16 smid;
	u16 handle;

	if (ioc->logging_level & MPT_DEBUG_SCSI)
		scsi_print_command(scmd);

	sas_device_priv_data = scmd->device->hostdata;
	if (!sas_device_priv_data || !sas_device_priv_data->sas_target) {
		scmd->result = DID_NO_CONNECT << 16;
		scmd->scsi_done(scmd);
		return 0;
	}

	if (ioc->pci_error_recovery || ioc->remove_host) {
		scmd->result = DID_NO_CONNECT << 16;
		scmd->scsi_done(scmd);
		return 0;
	}

	/*
	 * Bug work around for firmware SATL handling.  The loop
	 * is based on atomic operations and ensures consistency
	 * since we're lockless at this point
	 */
	do {
		if (test_bit(0, &sas_device_priv_data->ata_command_pending)) {
			scmd->result = SAM_STAT_BUSY;
			scmd->scsi_done(scmd);
			return 0;
		}
	} while (_scsih_set_satl_pending(scmd, true));

	sas_target_priv_data = sas_device_priv_data->sas_target;

	/* invalid device handle */
	handle = sas_target_priv_data->handle;
	if (handle == MPT3SAS_INVALID_DEVICE_HANDLE) {
		scmd->result = DID_NO_CONNECT << 16;
		scmd->scsi_done(scmd);
		return 0;
	}


	/* host recovery or link resets sent via IOCTLs */
	if (ioc->shost_recovery || ioc->ioc_link_reset_in_progress)
		return SCSI_MLQUEUE_HOST_BUSY;

	/* device has been deleted */
	else if (sas_target_priv_data->deleted) {
		scmd->result = DID_NO_CONNECT << 16;
		scmd->scsi_done(scmd);
		return 0;
	/* device busy with task management */
	} else if (sas_target_priv_data->tm_busy ||
	    sas_device_priv_data->block)
		return SCSI_MLQUEUE_DEVICE_BUSY;

	if (scmd->sc_data_direction == DMA_FROM_DEVICE)
		mpi_control = MPI2_SCSIIO_CONTROL_READ;
	else if (scmd->sc_data_direction == DMA_TO_DEVICE)
		mpi_control = MPI2_SCSIIO_CONTROL_WRITE;
	else
		mpi_control = MPI2_SCSIIO_CONTROL_NODATATRANSFER;

	/* set tags */
	mpi_control |= MPI2_SCSIIO_CONTROL_SIMPLEQ;
	/* NCQ Prio supported, make sure control indicated high priority */
	if (sas_device_priv_data->ncq_prio_enable) {
		class = IOPRIO_PRIO_CLASS(req_get_ioprio(rq));
		if (class == IOPRIO_CLASS_RT)
			mpi_control |= 1 << MPI2_SCSIIO_CONTROL_CMDPRI_SHIFT;
	}
	/* Make sure Device is not raid volume.
	 * We do not expose raid functionality to upper layer for warpdrive.
	 */
	if (!ioc->is_warpdrive && !scsih_is_raid(&scmd->device->sdev_gendev)
	    && sas_is_tlr_enabled(scmd->device) && scmd->cmd_len != 32)
		mpi_control |= MPI2_SCSIIO_CONTROL_TLR_ON;

	smid = mpt3sas_base_get_smid_scsiio(ioc, ioc->scsi_io_cb_idx, scmd);
	if (!smid) {
		pr_err(MPT3SAS_FMT "%s: failed obtaining a smid\n",
		    ioc->name, __func__);
		goto out;
	}
	mpi_request = mpt3sas_base_get_msg_frame(ioc, smid);
	memset(mpi_request, 0, sizeof(Mpi2SCSIIORequest_t));
	_scsih_setup_eedp(ioc, scmd, mpi_request);

	if (scmd->cmd_len == 32)
		mpi_control |= 4 << MPI2_SCSIIO_CONTROL_ADDCDBLEN_SHIFT;
	mpi_request->Function = MPI2_FUNCTION_SCSI_IO_REQUEST;
	if (sas_device_priv_data->sas_target->flags &
	    MPT_TARGET_FLAGS_RAID_COMPONENT)
		mpi_request->Function = MPI2_FUNCTION_RAID_SCSI_IO_PASSTHROUGH;
	else
		mpi_request->Function = MPI2_FUNCTION_SCSI_IO_REQUEST;
	mpi_request->DevHandle = cpu_to_le16(handle);
	mpi_request->DataLength = cpu_to_le32(scsi_bufflen(scmd));
	mpi_request->Control = cpu_to_le32(mpi_control);
	mpi_request->IoFlags = cpu_to_le16(scmd->cmd_len);
	mpi_request->MsgFlags = MPI2_SCSIIO_MSGFLAGS_SYSTEM_SENSE_ADDR;
	mpi_request->SenseBufferLength = SCSI_SENSE_BUFFERSIZE;
	mpi_request->SenseBufferLowAddress =
	    mpt3sas_base_get_sense_buffer_dma(ioc, smid);
	mpi_request->SGLOffset0 = offsetof(Mpi2SCSIIORequest_t, SGL) / 4;
	int_to_scsilun(sas_device_priv_data->lun, (struct scsi_lun *)
	    mpi_request->LUN);
	memcpy(mpi_request->CDB.CDB32, scmd->cmnd, scmd->cmd_len);

	if (mpi_request->DataLength) {
		if (ioc->build_sg_scmd(ioc, scmd, smid)) {
			mpt3sas_base_free_smid(ioc, smid);
			goto out;
		}
	} else
		ioc->build_zero_len_sge(ioc, &mpi_request->SGL);

	raid_device = sas_target_priv_data->raid_device;
	if (raid_device && raid_device->direct_io_enabled)
		mpt3sas_setup_direct_io(ioc, scmd, raid_device, mpi_request,
		    smid);

	if (likely(mpi_request->Function == MPI2_FUNCTION_SCSI_IO_REQUEST)) {
		if (sas_target_priv_data->flags & MPT_TARGET_FASTPATH_IO) {
			mpi_request->IoFlags = cpu_to_le16(scmd->cmd_len |
			    MPI25_SCSIIO_IOFLAGS_FAST_PATH);
			ioc->put_smid_fast_path(ioc, smid, handle);
		} else
			ioc->put_smid_scsi_io(ioc, smid,
			    le16_to_cpu(mpi_request->DevHandle));
	} else
		ioc->put_smid_default(ioc, smid);
	return 0;

 out:
	return SCSI_MLQUEUE_HOST_BUSY;
}

/**
 * _scsih_normalize_sense - normalize descriptor and fixed format sense data
 * @sense_buffer: sense data returned by target
 * @data: normalized skey/asc/ascq
 *
 * Return nothing.
 */
static void
_scsih_normalize_sense(char *sense_buffer, struct sense_info *data)
{
	if ((sense_buffer[0] & 0x7F) >= 0x72) {
		/* descriptor format */
		data->skey = sense_buffer[1] & 0x0F;
		data->asc = sense_buffer[2];
		data->ascq = sense_buffer[3];
	} else {
		/* fixed format */
		data->skey = sense_buffer[2] & 0x0F;
		data->asc = sense_buffer[12];
		data->ascq = sense_buffer[13];
	}
}

/**
 * _scsih_scsi_ioc_info - translated non-succesfull SCSI_IO request
 * @ioc: per adapter object
 * @scmd: pointer to scsi command object
 * @mpi_reply: reply mf payload returned from firmware
 *
 * scsi_status - SCSI Status code returned from target device
 * scsi_state - state info associated with SCSI_IO determined by ioc
 * ioc_status - ioc supplied status info
 *
 * Return nothing.
 */
static void
_scsih_scsi_ioc_info(struct MPT3SAS_ADAPTER *ioc, struct scsi_cmnd *scmd,
	Mpi2SCSIIOReply_t *mpi_reply, u16 smid)
{
	u32 response_info;
	u8 *response_bytes;
	u16 ioc_status = le16_to_cpu(mpi_reply->IOCStatus) &
	    MPI2_IOCSTATUS_MASK;
	u8 scsi_state = mpi_reply->SCSIState;
	u8 scsi_status = mpi_reply->SCSIStatus;
	char *desc_ioc_state = NULL;
	char *desc_scsi_status = NULL;
	char *desc_scsi_state = ioc->tmp_string;
	u32 log_info = le32_to_cpu(mpi_reply->IOCLogInfo);
	struct _sas_device *sas_device = NULL;
	struct scsi_target *starget = scmd->device->sdev_target;
	struct MPT3SAS_TARGET *priv_target = starget->hostdata;
	char *device_str = NULL;

	if (!priv_target)
		return;
	if (ioc->hide_ir_msg)
		device_str = "WarpDrive";
	else
		device_str = "volume";

	if (log_info == 0x31170000)
		return;

	switch (ioc_status) {
	case MPI2_IOCSTATUS_SUCCESS:
		desc_ioc_state = "success";
		break;
	case MPI2_IOCSTATUS_INVALID_FUNCTION:
		desc_ioc_state = "invalid function";
		break;
	case MPI2_IOCSTATUS_SCSI_RECOVERED_ERROR:
		desc_ioc_state = "scsi recovered error";
		break;
	case MPI2_IOCSTATUS_SCSI_INVALID_DEVHANDLE:
		desc_ioc_state = "scsi invalid dev handle";
		break;
	case MPI2_IOCSTATUS_SCSI_DEVICE_NOT_THERE:
		desc_ioc_state = "scsi device not there";
		break;
	case MPI2_IOCSTATUS_SCSI_DATA_OVERRUN:
		desc_ioc_state = "scsi data overrun";
		break;
	case MPI2_IOCSTATUS_SCSI_DATA_UNDERRUN:
		desc_ioc_state = "scsi data underrun";
		break;
	case MPI2_IOCSTATUS_SCSI_IO_DATA_ERROR:
		desc_ioc_state = "scsi io data error";
		break;
	case MPI2_IOCSTATUS_SCSI_PROTOCOL_ERROR:
		desc_ioc_state = "scsi protocol error";
		break;
	case MPI2_IOCSTATUS_SCSI_TASK_TERMINATED:
		desc_ioc_state = "scsi task terminated";
		break;
	case MPI2_IOCSTATUS_SCSI_RESIDUAL_MISMATCH:
		desc_ioc_state = "scsi residual mismatch";
		break;
	case MPI2_IOCSTATUS_SCSI_TASK_MGMT_FAILED:
		desc_ioc_state = "scsi task mgmt failed";
		break;
	case MPI2_IOCSTATUS_SCSI_IOC_TERMINATED:
		desc_ioc_state = "scsi ioc terminated";
		break;
	case MPI2_IOCSTATUS_SCSI_EXT_TERMINATED:
		desc_ioc_state = "scsi ext terminated";
		break;
	case MPI2_IOCSTATUS_EEDP_GUARD_ERROR:
		desc_ioc_state = "eedp guard error";
		break;
	case MPI2_IOCSTATUS_EEDP_REF_TAG_ERROR:
		desc_ioc_state = "eedp ref tag error";
		break;
	case MPI2_IOCSTATUS_EEDP_APP_TAG_ERROR:
		desc_ioc_state = "eedp app tag error";
		break;
	case MPI2_IOCSTATUS_INSUFFICIENT_POWER:
		desc_ioc_state = "insufficient power";
		break;
	default:
		desc_ioc_state = "unknown";
		break;
	}

	switch (scsi_status) {
	case MPI2_SCSI_STATUS_GOOD:
		desc_scsi_status = "good";
		break;
	case MPI2_SCSI_STATUS_CHECK_CONDITION:
		desc_scsi_status = "check condition";
		break;
	case MPI2_SCSI_STATUS_CONDITION_MET:
		desc_scsi_status = "condition met";
		break;
	case MPI2_SCSI_STATUS_BUSY:
		desc_scsi_status = "busy";
		break;
	case MPI2_SCSI_STATUS_INTERMEDIATE:
		desc_scsi_status = "intermediate";
		break;
	case MPI2_SCSI_STATUS_INTERMEDIATE_CONDMET:
		desc_scsi_status = "intermediate condmet";
		break;
	case MPI2_SCSI_STATUS_RESERVATION_CONFLICT:
		desc_scsi_status = "reservation conflict";
		break;
	case MPI2_SCSI_STATUS_COMMAND_TERMINATED:
		desc_scsi_status = "command terminated";
		break;
	case MPI2_SCSI_STATUS_TASK_SET_FULL:
		desc_scsi_status = "task set full";
		break;
	case MPI2_SCSI_STATUS_ACA_ACTIVE:
		desc_scsi_status = "aca active";
		break;
	case MPI2_SCSI_STATUS_TASK_ABORTED:
		desc_scsi_status = "task aborted";
		break;
	default:
		desc_scsi_status = "unknown";
		break;
	}

	desc_scsi_state[0] = '\0';
	if (!scsi_state)
		desc_scsi_state = " ";
	if (scsi_state & MPI2_SCSI_STATE_RESPONSE_INFO_VALID)
		strcat(desc_scsi_state, "response info ");
	if (scsi_state & MPI2_SCSI_STATE_TERMINATED)
		strcat(desc_scsi_state, "state terminated ");
	if (scsi_state & MPI2_SCSI_STATE_NO_SCSI_STATUS)
		strcat(desc_scsi_state, "no status ");
	if (scsi_state & MPI2_SCSI_STATE_AUTOSENSE_FAILED)
		strcat(desc_scsi_state, "autosense failed ");
	if (scsi_state & MPI2_SCSI_STATE_AUTOSENSE_VALID)
		strcat(desc_scsi_state, "autosense valid ");

	scsi_print_command(scmd);

	if (priv_target->flags & MPT_TARGET_FLAGS_VOLUME) {
		pr_warn(MPT3SAS_FMT "\t%s wwid(0x%016llx)\n", ioc->name,
		    device_str, (unsigned long long)priv_target->sas_address);
	} else {
		sas_device = mpt3sas_get_sdev_from_target(ioc, priv_target);
		if (sas_device) {
			pr_warn(MPT3SAS_FMT
				"\tsas_address(0x%016llx), phy(%d)\n",
				ioc->name, (unsigned long long)
			    sas_device->sas_address, sas_device->phy);
			if (sas_device->enclosure_handle != 0)
				pr_warn(MPT3SAS_FMT
				  "\tenclosure_logical_id(0x%016llx),"
				  "slot(%d)\n", ioc->name,
				  (unsigned long long)
				  sas_device->enclosure_logical_id,
				  sas_device->slot);
			if (sas_device->connector_name[0])
				pr_warn(MPT3SAS_FMT
				  "\tenclosure level(0x%04x),"
				  " connector name( %s)\n", ioc->name,
				  sas_device->enclosure_level,
				  sas_device->connector_name);

			sas_device_put(sas_device);
		}
	}

	pr_warn(MPT3SAS_FMT
		"\thandle(0x%04x), ioc_status(%s)(0x%04x), smid(%d)\n",
		ioc->name, le16_to_cpu(mpi_reply->DevHandle),
	    desc_ioc_state, ioc_status, smid);
	pr_warn(MPT3SAS_FMT
		"\trequest_len(%d), underflow(%d), resid(%d)\n",
		ioc->name, scsi_bufflen(scmd), scmd->underflow,
	    scsi_get_resid(scmd));
	pr_warn(MPT3SAS_FMT
		"\ttag(%d), transfer_count(%d), sc->result(0x%08x)\n",
		ioc->name, le16_to_cpu(mpi_reply->TaskTag),
	    le32_to_cpu(mpi_reply->TransferCount), scmd->result);
	pr_warn(MPT3SAS_FMT
		"\tscsi_status(%s)(0x%02x), scsi_state(%s)(0x%02x)\n",
		ioc->name, desc_scsi_status,
	    scsi_status, desc_scsi_state, scsi_state);

	if (scsi_state & MPI2_SCSI_STATE_AUTOSENSE_VALID) {
		struct sense_info data;
		_scsih_normalize_sense(scmd->sense_buffer, &data);
		pr_warn(MPT3SAS_FMT
			"\t[sense_key,asc,ascq]: [0x%02x,0x%02x,0x%02x], count(%d)\n",
			ioc->name, data.skey,
		    data.asc, data.ascq, le32_to_cpu(mpi_reply->SenseCount));
	}

	if (scsi_state & MPI2_SCSI_STATE_RESPONSE_INFO_VALID) {
		response_info = le32_to_cpu(mpi_reply->ResponseInfo);
		response_bytes = (u8 *)&response_info;
		_scsih_response_code(ioc, response_bytes[0]);
	}
}

/**
 * _scsih_turn_on_pfa_led - illuminate PFA LED
 * @ioc: per adapter object
 * @handle: device handle
 * Context: process
 *
 * Return nothing.
 */
static void
_scsih_turn_on_pfa_led(struct MPT3SAS_ADAPTER *ioc, u16 handle)
{
	Mpi2SepReply_t mpi_reply;
	Mpi2SepRequest_t mpi_request;
	struct _sas_device *sas_device;

	sas_device = mpt3sas_get_sdev_by_handle(ioc, handle);
	if (!sas_device)
		return;

	memset(&mpi_request, 0, sizeof(Mpi2SepRequest_t));
	mpi_request.Function = MPI2_FUNCTION_SCSI_ENCLOSURE_PROCESSOR;
	mpi_request.Action = MPI2_SEP_REQ_ACTION_WRITE_STATUS;
	mpi_request.SlotStatus =
	    cpu_to_le32(MPI2_SEP_REQ_SLOTSTATUS_PREDICTED_FAULT);
	mpi_request.DevHandle = cpu_to_le16(handle);
	mpi_request.Flags = MPI2_SEP_REQ_FLAGS_DEVHANDLE_ADDRESS;
	if ((mpt3sas_base_scsi_enclosure_processor(ioc, &mpi_reply,
	    &mpi_request)) != 0) {
		pr_err(MPT3SAS_FMT "failure at %s:%d/%s()!\n", ioc->name,
		__FILE__, __LINE__, __func__);
		goto out;
	}
	sas_device->pfa_led_on = 1;

	if (mpi_reply.IOCStatus || mpi_reply.IOCLogInfo) {
		dewtprintk(ioc, pr_info(MPT3SAS_FMT
			"enclosure_processor: ioc_status (0x%04x), loginfo(0x%08x)\n",
			ioc->name, le16_to_cpu(mpi_reply.IOCStatus),
		    le32_to_cpu(mpi_reply.IOCLogInfo)));
		goto out;
	}
out:
	sas_device_put(sas_device);
}

/**
 * _scsih_turn_off_pfa_led - turn off Fault LED
 * @ioc: per adapter object
 * @sas_device: sas device whose PFA LED has to turned off
 * Context: process
 *
 * Return nothing.
 */
static void
_scsih_turn_off_pfa_led(struct MPT3SAS_ADAPTER *ioc,
	struct _sas_device *sas_device)
{
	Mpi2SepReply_t mpi_reply;
	Mpi2SepRequest_t mpi_request;

	memset(&mpi_request, 0, sizeof(Mpi2SepRequest_t));
	mpi_request.Function = MPI2_FUNCTION_SCSI_ENCLOSURE_PROCESSOR;
	mpi_request.Action = MPI2_SEP_REQ_ACTION_WRITE_STATUS;
	mpi_request.SlotStatus = 0;
	mpi_request.Slot = cpu_to_le16(sas_device->slot);
	mpi_request.DevHandle = 0;
	mpi_request.EnclosureHandle = cpu_to_le16(sas_device->enclosure_handle);
	mpi_request.Flags = MPI2_SEP_REQ_FLAGS_ENCLOSURE_SLOT_ADDRESS;
	if ((mpt3sas_base_scsi_enclosure_processor(ioc, &mpi_reply,
		&mpi_request)) != 0) {
		printk(MPT3SAS_FMT "failure at %s:%d/%s()!\n", ioc->name,
		__FILE__, __LINE__, __func__);
		return;
	}

	if (mpi_reply.IOCStatus || mpi_reply.IOCLogInfo) {
		dewtprintk(ioc, printk(MPT3SAS_FMT
		 "enclosure_processor: ioc_status (0x%04x), loginfo(0x%08x)\n",
		 ioc->name, le16_to_cpu(mpi_reply.IOCStatus),
		 le32_to_cpu(mpi_reply.IOCLogInfo)));
		return;
	}
}

/**
 * _scsih_send_event_to_turn_on_pfa_led - fire delayed event
 * @ioc: per adapter object
 * @handle: device handle
 * Context: interrupt.
 *
 * Return nothing.
 */
static void
_scsih_send_event_to_turn_on_pfa_led(struct MPT3SAS_ADAPTER *ioc, u16 handle)
{
	struct fw_event_work *fw_event;

	fw_event = alloc_fw_event_work(0);
	if (!fw_event)
		return;
	fw_event->event = MPT3SAS_TURN_ON_PFA_LED;
	fw_event->device_handle = handle;
	fw_event->ioc = ioc;
	_scsih_fw_event_add(ioc, fw_event);
	fw_event_work_put(fw_event);
}

/**
 * _scsih_smart_predicted_fault - process smart errors
 * @ioc: per adapter object
 * @handle: device handle
 * Context: interrupt.
 *
 * Return nothing.
 */
static void
_scsih_smart_predicted_fault(struct MPT3SAS_ADAPTER *ioc, u16 handle)
{
	struct scsi_target *starget;
	struct MPT3SAS_TARGET *sas_target_priv_data;
	Mpi2EventNotificationReply_t *event_reply;
	Mpi2EventDataSasDeviceStatusChange_t *event_data;
	struct _sas_device *sas_device;
	ssize_t sz;
	unsigned long flags;

	/* only handle non-raid devices */
	spin_lock_irqsave(&ioc->sas_device_lock, flags);
	sas_device = __mpt3sas_get_sdev_by_handle(ioc, handle);
	if (!sas_device)
		goto out_unlock;

	starget = sas_device->starget;
	sas_target_priv_data = starget->hostdata;

	if ((sas_target_priv_data->flags & MPT_TARGET_FLAGS_RAID_COMPONENT) ||
	   ((sas_target_priv_data->flags & MPT_TARGET_FLAGS_VOLUME)))
		goto out_unlock;

	if (sas_device->enclosure_handle != 0)
		starget_printk(KERN_INFO, starget, "predicted fault, "
			"enclosure logical id(0x%016llx), slot(%d)\n",
			(unsigned long long)sas_device->enclosure_logical_id,
			sas_device->slot);
	if (sas_device->connector_name[0] != '\0')
		starget_printk(KERN_WARNING, starget, "predicted fault, "
			"enclosure level(0x%04x), connector name( %s)\n",
			sas_device->enclosure_level,
			sas_device->connector_name);
	spin_unlock_irqrestore(&ioc->sas_device_lock, flags);

	if (ioc->pdev->subsystem_vendor == PCI_VENDOR_ID_IBM)
		_scsih_send_event_to_turn_on_pfa_led(ioc, handle);

	/* insert into event log */
	sz = offsetof(Mpi2EventNotificationReply_t, EventData) +
	     sizeof(Mpi2EventDataSasDeviceStatusChange_t);
	event_reply = kzalloc(sz, GFP_KERNEL);
	if (!event_reply) {
		pr_err(MPT3SAS_FMT "failure at %s:%d/%s()!\n",
		    ioc->name, __FILE__, __LINE__, __func__);
		goto out;
	}

	event_reply->Function = MPI2_FUNCTION_EVENT_NOTIFICATION;
	event_reply->Event =
	    cpu_to_le16(MPI2_EVENT_SAS_DEVICE_STATUS_CHANGE);
	event_reply->MsgLength = sz/4;
	event_reply->EventDataLength =
	    cpu_to_le16(sizeof(Mpi2EventDataSasDeviceStatusChange_t)/4);
	event_data = (Mpi2EventDataSasDeviceStatusChange_t *)
	    event_reply->EventData;
	event_data->ReasonCode = MPI2_EVENT_SAS_DEV_STAT_RC_SMART_DATA;
	event_data->ASC = 0x5D;
	event_data->DevHandle = cpu_to_le16(handle);
	event_data->SASAddress = cpu_to_le64(sas_target_priv_data->sas_address);
	mpt3sas_ctl_add_to_event_log(ioc, event_reply);
	kfree(event_reply);
out:
	if (sas_device)
		sas_device_put(sas_device);
	return;

out_unlock:
	spin_unlock_irqrestore(&ioc->sas_device_lock, flags);
	goto out;
}

/**
 * _scsih_io_done - scsi request callback
 * @ioc: per adapter object
 * @smid: system request message index
 * @msix_index: MSIX table index supplied by the OS
 * @reply: reply message frame(lower 32bit addr)
 *
 * Callback handler when using _scsih_qcmd.
 *
 * Return 1 meaning mf should be freed from _base_interrupt
 *        0 means the mf is freed from this function.
 */
static u8
_scsih_io_done(struct MPT3SAS_ADAPTER *ioc, u16 smid, u8 msix_index, u32 reply)
{
	Mpi2SCSIIORequest_t *mpi_request;
	Mpi2SCSIIOReply_t *mpi_reply;
	struct scsi_cmnd *scmd;
	u16 ioc_status;
	u32 xfer_cnt;
	u8 scsi_state;
	u8 scsi_status;
	u32 log_info;
	struct MPT3SAS_DEVICE *sas_device_priv_data;
	u32 response_code = 0;
	unsigned long flags;

	mpi_reply = mpt3sas_base_get_reply_virt_addr(ioc, reply);

	if (ioc->broadcast_aen_busy || ioc->pci_error_recovery ||
			ioc->got_task_abort_from_ioctl)
		scmd = _scsih_scsi_lookup_get_clear(ioc, smid);
	else
		scmd = __scsih_scsi_lookup_get_clear(ioc, smid);

	if (scmd == NULL)
		return 1;

	_scsih_set_satl_pending(scmd, false);

	mpi_request = mpt3sas_base_get_msg_frame(ioc, smid);

	if (mpi_reply == NULL) {
		scmd->result = DID_OK << 16;
		goto out;
	}

	sas_device_priv_data = scmd->device->hostdata;
	if (!sas_device_priv_data || !sas_device_priv_data->sas_target ||
	     sas_device_priv_data->sas_target->deleted) {
		scmd->result = DID_NO_CONNECT << 16;
		goto out;
	}
	ioc_status = le16_to_cpu(mpi_reply->IOCStatus);

	/*
	 * WARPDRIVE: If direct_io is set then it is directIO,
	 * the failed direct I/O should be redirected to volume
	 */
	if (mpt3sas_scsi_direct_io_get(ioc, smid) &&
	     ((ioc_status & MPI2_IOCSTATUS_MASK)
	      != MPI2_IOCSTATUS_SCSI_TASK_TERMINATED)) {
		spin_lock_irqsave(&ioc->scsi_lookup_lock, flags);
		ioc->scsi_lookup[smid - 1].scmd = scmd;
		spin_unlock_irqrestore(&ioc->scsi_lookup_lock, flags);
		mpt3sas_scsi_direct_io_set(ioc, smid, 0);
		memcpy(mpi_request->CDB.CDB32, scmd->cmnd, scmd->cmd_len);
		mpi_request->DevHandle =
		    cpu_to_le16(sas_device_priv_data->sas_target->handle);
		ioc->put_smid_scsi_io(ioc, smid,
		    sas_device_priv_data->sas_target->handle);
		return 0;
	}
	/* turning off TLR */
	scsi_state = mpi_reply->SCSIState;
	if (scsi_state & MPI2_SCSI_STATE_RESPONSE_INFO_VALID)
		response_code =
		    le32_to_cpu(mpi_reply->ResponseInfo) & 0xFF;
	if (!sas_device_priv_data->tlr_snoop_check) {
		sas_device_priv_data->tlr_snoop_check++;
		if (!ioc->is_warpdrive &&
		    !scsih_is_raid(&scmd->device->sdev_gendev) &&
		    sas_is_tlr_enabled(scmd->device) &&
		    response_code == MPI2_SCSITASKMGMT_RSP_INVALID_FRAME) {
			sas_disable_tlr(scmd->device);
			sdev_printk(KERN_INFO, scmd->device, "TLR disabled\n");
		}
	}

	xfer_cnt = le32_to_cpu(mpi_reply->TransferCount);
<<<<<<< HEAD

	/* In case of bogus fw or device, we could end up having
	 * unaligned partial completion. We can force alignment here,
	 * then scsi-ml does not need to handle this misbehavior.
	 */
	sector_sz = scmd->device->sector_size;
	if (unlikely(!blk_rq_is_passthrough(scmd->request) && sector_sz &&
		     xfer_cnt % sector_sz)) {
		sdev_printk(KERN_INFO, scmd->device,
		    "unaligned partial completion avoided (xfer_cnt=%u, sector_sz=%u)\n",
			    xfer_cnt, sector_sz);
		xfer_cnt = round_down(xfer_cnt, sector_sz);
	}

=======
>>>>>>> af22a610
	scsi_set_resid(scmd, scsi_bufflen(scmd) - xfer_cnt);
	if (ioc_status & MPI2_IOCSTATUS_FLAG_LOG_INFO_AVAILABLE)
		log_info =  le32_to_cpu(mpi_reply->IOCLogInfo);
	else
		log_info = 0;
	ioc_status &= MPI2_IOCSTATUS_MASK;
	scsi_status = mpi_reply->SCSIStatus;

	if (ioc_status == MPI2_IOCSTATUS_SCSI_DATA_UNDERRUN && xfer_cnt == 0 &&
	    (scsi_status == MPI2_SCSI_STATUS_BUSY ||
	     scsi_status == MPI2_SCSI_STATUS_RESERVATION_CONFLICT ||
	     scsi_status == MPI2_SCSI_STATUS_TASK_SET_FULL)) {
		ioc_status = MPI2_IOCSTATUS_SUCCESS;
	}

	if (scsi_state & MPI2_SCSI_STATE_AUTOSENSE_VALID) {
		struct sense_info data;
		const void *sense_data = mpt3sas_base_get_sense_buffer(ioc,
		    smid);
		u32 sz = min_t(u32, SCSI_SENSE_BUFFERSIZE,
		    le32_to_cpu(mpi_reply->SenseCount));
		memcpy(scmd->sense_buffer, sense_data, sz);
		_scsih_normalize_sense(scmd->sense_buffer, &data);
		/* failure prediction threshold exceeded */
		if (data.asc == 0x5D)
			_scsih_smart_predicted_fault(ioc,
			    le16_to_cpu(mpi_reply->DevHandle));
		mpt3sas_trigger_scsi(ioc, data.skey, data.asc, data.ascq);

		if ((ioc->logging_level & MPT_DEBUG_REPLY) &&
		     ((scmd->sense_buffer[2] == UNIT_ATTENTION) ||
		     (scmd->sense_buffer[2] == MEDIUM_ERROR) ||
		     (scmd->sense_buffer[2] == HARDWARE_ERROR)))
			_scsih_scsi_ioc_info(ioc, scmd, mpi_reply, smid);
	}
	switch (ioc_status) {
	case MPI2_IOCSTATUS_BUSY:
	case MPI2_IOCSTATUS_INSUFFICIENT_RESOURCES:
		scmd->result = SAM_STAT_BUSY;
		break;

	case MPI2_IOCSTATUS_SCSI_DEVICE_NOT_THERE:
		scmd->result = DID_NO_CONNECT << 16;
		break;

	case MPI2_IOCSTATUS_SCSI_IOC_TERMINATED:
		if (sas_device_priv_data->block) {
			scmd->result = DID_TRANSPORT_DISRUPTED << 16;
			goto out;
		}
		if (log_info == 0x31110630) {
			if (scmd->retries > 2) {
				scmd->result = DID_NO_CONNECT << 16;
				scsi_device_set_state(scmd->device,
				    SDEV_OFFLINE);
			} else {
				scmd->result = DID_SOFT_ERROR << 16;
				scmd->device->expecting_cc_ua = 1;
			}
			break;
		} else if (log_info == VIRTUAL_IO_FAILED_RETRY) {
			scmd->result = DID_RESET << 16;
			break;
		}
		scmd->result = DID_SOFT_ERROR << 16;
		break;
	case MPI2_IOCSTATUS_SCSI_TASK_TERMINATED:
	case MPI2_IOCSTATUS_SCSI_EXT_TERMINATED:
		scmd->result = DID_RESET << 16;
		break;

	case MPI2_IOCSTATUS_SCSI_RESIDUAL_MISMATCH:
		if ((xfer_cnt == 0) || (scmd->underflow > xfer_cnt))
			scmd->result = DID_SOFT_ERROR << 16;
		else
			scmd->result = (DID_OK << 16) | scsi_status;
		break;

	case MPI2_IOCSTATUS_SCSI_DATA_UNDERRUN:
		scmd->result = (DID_OK << 16) | scsi_status;

		if ((scsi_state & MPI2_SCSI_STATE_AUTOSENSE_VALID))
			break;

		if (xfer_cnt < scmd->underflow) {
			if (scsi_status == SAM_STAT_BUSY)
				scmd->result = SAM_STAT_BUSY;
			else
				scmd->result = DID_SOFT_ERROR << 16;
		} else if (scsi_state & (MPI2_SCSI_STATE_AUTOSENSE_FAILED |
		     MPI2_SCSI_STATE_NO_SCSI_STATUS))
			scmd->result = DID_SOFT_ERROR << 16;
		else if (scsi_state & MPI2_SCSI_STATE_TERMINATED)
			scmd->result = DID_RESET << 16;
		else if (!xfer_cnt && scmd->cmnd[0] == REPORT_LUNS) {
			mpi_reply->SCSIState = MPI2_SCSI_STATE_AUTOSENSE_VALID;
			mpi_reply->SCSIStatus = SAM_STAT_CHECK_CONDITION;
			scmd->result = (DRIVER_SENSE << 24) |
			    SAM_STAT_CHECK_CONDITION;
			scmd->sense_buffer[0] = 0x70;
			scmd->sense_buffer[2] = ILLEGAL_REQUEST;
			scmd->sense_buffer[12] = 0x20;
			scmd->sense_buffer[13] = 0;
		}
		break;

	case MPI2_IOCSTATUS_SCSI_DATA_OVERRUN:
		scsi_set_resid(scmd, 0);
	case MPI2_IOCSTATUS_SCSI_RECOVERED_ERROR:
	case MPI2_IOCSTATUS_SUCCESS:
		scmd->result = (DID_OK << 16) | scsi_status;
		if (response_code ==
		    MPI2_SCSITASKMGMT_RSP_INVALID_FRAME ||
		    (scsi_state & (MPI2_SCSI_STATE_AUTOSENSE_FAILED |
		     MPI2_SCSI_STATE_NO_SCSI_STATUS)))
			scmd->result = DID_SOFT_ERROR << 16;
		else if (scsi_state & MPI2_SCSI_STATE_TERMINATED)
			scmd->result = DID_RESET << 16;
		break;

	case MPI2_IOCSTATUS_EEDP_GUARD_ERROR:
	case MPI2_IOCSTATUS_EEDP_REF_TAG_ERROR:
	case MPI2_IOCSTATUS_EEDP_APP_TAG_ERROR:
		_scsih_eedp_error_handling(scmd, ioc_status);
		break;

	case MPI2_IOCSTATUS_SCSI_PROTOCOL_ERROR:
	case MPI2_IOCSTATUS_INVALID_FUNCTION:
	case MPI2_IOCSTATUS_INVALID_SGL:
	case MPI2_IOCSTATUS_INTERNAL_ERROR:
	case MPI2_IOCSTATUS_INVALID_FIELD:
	case MPI2_IOCSTATUS_INVALID_STATE:
	case MPI2_IOCSTATUS_SCSI_IO_DATA_ERROR:
	case MPI2_IOCSTATUS_SCSI_TASK_MGMT_FAILED:
	case MPI2_IOCSTATUS_INSUFFICIENT_POWER:
	default:
		scmd->result = DID_SOFT_ERROR << 16;
		break;

	}

	if (scmd->result && (ioc->logging_level & MPT_DEBUG_REPLY))
		_scsih_scsi_ioc_info(ioc , scmd, mpi_reply, smid);

 out:

	scsi_dma_unmap(scmd);

	scmd->scsi_done(scmd);
	return 1;
}

/**
 * _scsih_sas_host_refresh - refreshing sas host object contents
 * @ioc: per adapter object
 * Context: user
 *
 * During port enable, fw will send topology events for every device. Its
 * possible that the handles may change from the previous setting, so this
 * code keeping handles updating if changed.
 *
 * Return nothing.
 */
static void
_scsih_sas_host_refresh(struct MPT3SAS_ADAPTER *ioc)
{
	u16 sz;
	u16 ioc_status;
	int i;
	Mpi2ConfigReply_t mpi_reply;
	Mpi2SasIOUnitPage0_t *sas_iounit_pg0 = NULL;
	u16 attached_handle;
	u8 link_rate;

	dtmprintk(ioc, pr_info(MPT3SAS_FMT
	    "updating handles for sas_host(0x%016llx)\n",
	    ioc->name, (unsigned long long)ioc->sas_hba.sas_address));

	sz = offsetof(Mpi2SasIOUnitPage0_t, PhyData) + (ioc->sas_hba.num_phys
	    * sizeof(Mpi2SasIOUnit0PhyData_t));
	sas_iounit_pg0 = kzalloc(sz, GFP_KERNEL);
	if (!sas_iounit_pg0) {
		pr_err(MPT3SAS_FMT "failure at %s:%d/%s()!\n",
		    ioc->name, __FILE__, __LINE__, __func__);
		return;
	}

	if ((mpt3sas_config_get_sas_iounit_pg0(ioc, &mpi_reply,
	    sas_iounit_pg0, sz)) != 0)
		goto out;
	ioc_status = le16_to_cpu(mpi_reply.IOCStatus) & MPI2_IOCSTATUS_MASK;
	if (ioc_status != MPI2_IOCSTATUS_SUCCESS)
		goto out;
	for (i = 0; i < ioc->sas_hba.num_phys ; i++) {
		link_rate = sas_iounit_pg0->PhyData[i].NegotiatedLinkRate >> 4;
		if (i == 0)
			ioc->sas_hba.handle = le16_to_cpu(sas_iounit_pg0->
			    PhyData[0].ControllerDevHandle);
		ioc->sas_hba.phy[i].handle = ioc->sas_hba.handle;
		attached_handle = le16_to_cpu(sas_iounit_pg0->PhyData[i].
		    AttachedDevHandle);
		if (attached_handle && link_rate < MPI2_SAS_NEG_LINK_RATE_1_5)
			link_rate = MPI2_SAS_NEG_LINK_RATE_1_5;
		mpt3sas_transport_update_links(ioc, ioc->sas_hba.sas_address,
		    attached_handle, i, link_rate);
	}
 out:
	kfree(sas_iounit_pg0);
}

/**
 * _scsih_sas_host_add - create sas host object
 * @ioc: per adapter object
 *
 * Creating host side data object, stored in ioc->sas_hba
 *
 * Return nothing.
 */
static void
_scsih_sas_host_add(struct MPT3SAS_ADAPTER *ioc)
{
	int i;
	Mpi2ConfigReply_t mpi_reply;
	Mpi2SasIOUnitPage0_t *sas_iounit_pg0 = NULL;
	Mpi2SasIOUnitPage1_t *sas_iounit_pg1 = NULL;
	Mpi2SasPhyPage0_t phy_pg0;
	Mpi2SasDevicePage0_t sas_device_pg0;
	Mpi2SasEnclosurePage0_t enclosure_pg0;
	u16 ioc_status;
	u16 sz;
	u8 device_missing_delay;
	u8 num_phys;

	mpt3sas_config_get_number_hba_phys(ioc, &num_phys);
	if (!num_phys) {
		pr_err(MPT3SAS_FMT "failure at %s:%d/%s()!\n",
		    ioc->name, __FILE__, __LINE__, __func__);
		return;
	}
	ioc->sas_hba.phy = kcalloc(num_phys,
	    sizeof(struct _sas_phy), GFP_KERNEL);
	if (!ioc->sas_hba.phy) {
		pr_err(MPT3SAS_FMT "failure at %s:%d/%s()!\n",
		    ioc->name, __FILE__, __LINE__, __func__);
		goto out;
	}
	ioc->sas_hba.num_phys = num_phys;

	/* sas_iounit page 0 */
	sz = offsetof(Mpi2SasIOUnitPage0_t, PhyData) + (ioc->sas_hba.num_phys *
	    sizeof(Mpi2SasIOUnit0PhyData_t));
	sas_iounit_pg0 = kzalloc(sz, GFP_KERNEL);
	if (!sas_iounit_pg0) {
		pr_err(MPT3SAS_FMT "failure at %s:%d/%s()!\n",
		    ioc->name, __FILE__, __LINE__, __func__);
		return;
	}
	if ((mpt3sas_config_get_sas_iounit_pg0(ioc, &mpi_reply,
	    sas_iounit_pg0, sz))) {
		pr_err(MPT3SAS_FMT "failure at %s:%d/%s()!\n",
		    ioc->name, __FILE__, __LINE__, __func__);
		goto out;
	}
	ioc_status = le16_to_cpu(mpi_reply.IOCStatus) &
	    MPI2_IOCSTATUS_MASK;
	if (ioc_status != MPI2_IOCSTATUS_SUCCESS) {
		pr_err(MPT3SAS_FMT "failure at %s:%d/%s()!\n",
		    ioc->name, __FILE__, __LINE__, __func__);
		goto out;
	}

	/* sas_iounit page 1 */
	sz = offsetof(Mpi2SasIOUnitPage1_t, PhyData) + (ioc->sas_hba.num_phys *
	    sizeof(Mpi2SasIOUnit1PhyData_t));
	sas_iounit_pg1 = kzalloc(sz, GFP_KERNEL);
	if (!sas_iounit_pg1) {
		pr_err(MPT3SAS_FMT "failure at %s:%d/%s()!\n",
		    ioc->name, __FILE__, __LINE__, __func__);
		goto out;
	}
	if ((mpt3sas_config_get_sas_iounit_pg1(ioc, &mpi_reply,
	    sas_iounit_pg1, sz))) {
		pr_err(MPT3SAS_FMT "failure at %s:%d/%s()!\n",
		    ioc->name, __FILE__, __LINE__, __func__);
		goto out;
	}
	ioc_status = le16_to_cpu(mpi_reply.IOCStatus) &
	    MPI2_IOCSTATUS_MASK;
	if (ioc_status != MPI2_IOCSTATUS_SUCCESS) {
		pr_err(MPT3SAS_FMT "failure at %s:%d/%s()!\n",
		    ioc->name, __FILE__, __LINE__, __func__);
		goto out;
	}

	ioc->io_missing_delay =
	    sas_iounit_pg1->IODeviceMissingDelay;
	device_missing_delay =
	    sas_iounit_pg1->ReportDeviceMissingDelay;
	if (device_missing_delay & MPI2_SASIOUNIT1_REPORT_MISSING_UNIT_16)
		ioc->device_missing_delay = (device_missing_delay &
		    MPI2_SASIOUNIT1_REPORT_MISSING_TIMEOUT_MASK) * 16;
	else
		ioc->device_missing_delay = device_missing_delay &
		    MPI2_SASIOUNIT1_REPORT_MISSING_TIMEOUT_MASK;

	ioc->sas_hba.parent_dev = &ioc->shost->shost_gendev;
	for (i = 0; i < ioc->sas_hba.num_phys ; i++) {
		if ((mpt3sas_config_get_phy_pg0(ioc, &mpi_reply, &phy_pg0,
		    i))) {
			pr_err(MPT3SAS_FMT "failure at %s:%d/%s()!\n",
			    ioc->name, __FILE__, __LINE__, __func__);
			goto out;
		}
		ioc_status = le16_to_cpu(mpi_reply.IOCStatus) &
		    MPI2_IOCSTATUS_MASK;
		if (ioc_status != MPI2_IOCSTATUS_SUCCESS) {
			pr_err(MPT3SAS_FMT "failure at %s:%d/%s()!\n",
			    ioc->name, __FILE__, __LINE__, __func__);
			goto out;
		}

		if (i == 0)
			ioc->sas_hba.handle = le16_to_cpu(sas_iounit_pg0->
			    PhyData[0].ControllerDevHandle);
		ioc->sas_hba.phy[i].handle = ioc->sas_hba.handle;
		ioc->sas_hba.phy[i].phy_id = i;
		mpt3sas_transport_add_host_phy(ioc, &ioc->sas_hba.phy[i],
		    phy_pg0, ioc->sas_hba.parent_dev);
	}
	if ((mpt3sas_config_get_sas_device_pg0(ioc, &mpi_reply, &sas_device_pg0,
	    MPI2_SAS_DEVICE_PGAD_FORM_HANDLE, ioc->sas_hba.handle))) {
		pr_err(MPT3SAS_FMT "failure at %s:%d/%s()!\n",
		    ioc->name, __FILE__, __LINE__, __func__);
		goto out;
	}
	ioc->sas_hba.enclosure_handle =
	    le16_to_cpu(sas_device_pg0.EnclosureHandle);
	ioc->sas_hba.sas_address = le64_to_cpu(sas_device_pg0.SASAddress);
	pr_info(MPT3SAS_FMT
		"host_add: handle(0x%04x), sas_addr(0x%016llx), phys(%d)\n",
		ioc->name, ioc->sas_hba.handle,
	    (unsigned long long) ioc->sas_hba.sas_address,
	    ioc->sas_hba.num_phys) ;

	if (ioc->sas_hba.enclosure_handle) {
		if (!(mpt3sas_config_get_enclosure_pg0(ioc, &mpi_reply,
		    &enclosure_pg0, MPI2_SAS_ENCLOS_PGAD_FORM_HANDLE,
		   ioc->sas_hba.enclosure_handle)))
			ioc->sas_hba.enclosure_logical_id =
			    le64_to_cpu(enclosure_pg0.EnclosureLogicalID);
	}

 out:
	kfree(sas_iounit_pg1);
	kfree(sas_iounit_pg0);
}

/**
 * _scsih_expander_add -  creating expander object
 * @ioc: per adapter object
 * @handle: expander handle
 *
 * Creating expander object, stored in ioc->sas_expander_list.
 *
 * Return 0 for success, else error.
 */
static int
_scsih_expander_add(struct MPT3SAS_ADAPTER *ioc, u16 handle)
{
	struct _sas_node *sas_expander;
	Mpi2ConfigReply_t mpi_reply;
	Mpi2ExpanderPage0_t expander_pg0;
	Mpi2ExpanderPage1_t expander_pg1;
	Mpi2SasEnclosurePage0_t enclosure_pg0;
	u32 ioc_status;
	u16 parent_handle;
	u64 sas_address, sas_address_parent = 0;
	int i;
	unsigned long flags;
	struct _sas_port *mpt3sas_port = NULL;

	int rc = 0;

	if (!handle)
		return -1;

	if (ioc->shost_recovery || ioc->pci_error_recovery)
		return -1;

	if ((mpt3sas_config_get_expander_pg0(ioc, &mpi_reply, &expander_pg0,
	    MPI2_SAS_EXPAND_PGAD_FORM_HNDL, handle))) {
		pr_err(MPT3SAS_FMT "failure at %s:%d/%s()!\n",
		    ioc->name, __FILE__, __LINE__, __func__);
		return -1;
	}

	ioc_status = le16_to_cpu(mpi_reply.IOCStatus) &
	    MPI2_IOCSTATUS_MASK;
	if (ioc_status != MPI2_IOCSTATUS_SUCCESS) {
		pr_err(MPT3SAS_FMT "failure at %s:%d/%s()!\n",
		    ioc->name, __FILE__, __LINE__, __func__);
		return -1;
	}

	/* handle out of order topology events */
	parent_handle = le16_to_cpu(expander_pg0.ParentDevHandle);
	if (_scsih_get_sas_address(ioc, parent_handle, &sas_address_parent)
	    != 0) {
		pr_err(MPT3SAS_FMT "failure at %s:%d/%s()!\n",
		    ioc->name, __FILE__, __LINE__, __func__);
		return -1;
	}
	if (sas_address_parent != ioc->sas_hba.sas_address) {
		spin_lock_irqsave(&ioc->sas_node_lock, flags);
		sas_expander = mpt3sas_scsih_expander_find_by_sas_address(ioc,
		    sas_address_parent);
		spin_unlock_irqrestore(&ioc->sas_node_lock, flags);
		if (!sas_expander) {
			rc = _scsih_expander_add(ioc, parent_handle);
			if (rc != 0)
				return rc;
		}
	}

	spin_lock_irqsave(&ioc->sas_node_lock, flags);
	sas_address = le64_to_cpu(expander_pg0.SASAddress);
	sas_expander = mpt3sas_scsih_expander_find_by_sas_address(ioc,
	    sas_address);
	spin_unlock_irqrestore(&ioc->sas_node_lock, flags);

	if (sas_expander)
		return 0;

	sas_expander = kzalloc(sizeof(struct _sas_node),
	    GFP_KERNEL);
	if (!sas_expander) {
		pr_err(MPT3SAS_FMT "failure at %s:%d/%s()!\n",
		    ioc->name, __FILE__, __LINE__, __func__);
		return -1;
	}

	sas_expander->handle = handle;
	sas_expander->num_phys = expander_pg0.NumPhys;
	sas_expander->sas_address_parent = sas_address_parent;
	sas_expander->sas_address = sas_address;

	pr_info(MPT3SAS_FMT "expander_add: handle(0x%04x)," \
	    " parent(0x%04x), sas_addr(0x%016llx), phys(%d)\n", ioc->name,
	    handle, parent_handle, (unsigned long long)
	    sas_expander->sas_address, sas_expander->num_phys);

	if (!sas_expander->num_phys)
		goto out_fail;
	sas_expander->phy = kcalloc(sas_expander->num_phys,
	    sizeof(struct _sas_phy), GFP_KERNEL);
	if (!sas_expander->phy) {
		pr_err(MPT3SAS_FMT "failure at %s:%d/%s()!\n",
		    ioc->name, __FILE__, __LINE__, __func__);
		rc = -1;
		goto out_fail;
	}

	INIT_LIST_HEAD(&sas_expander->sas_port_list);
	mpt3sas_port = mpt3sas_transport_port_add(ioc, handle,
	    sas_address_parent);
	if (!mpt3sas_port) {
		pr_err(MPT3SAS_FMT "failure at %s:%d/%s()!\n",
		    ioc->name, __FILE__, __LINE__, __func__);
		rc = -1;
		goto out_fail;
	}
	sas_expander->parent_dev = &mpt3sas_port->rphy->dev;

	for (i = 0 ; i < sas_expander->num_phys ; i++) {
		if ((mpt3sas_config_get_expander_pg1(ioc, &mpi_reply,
		    &expander_pg1, i, handle))) {
			pr_err(MPT3SAS_FMT "failure at %s:%d/%s()!\n",
			    ioc->name, __FILE__, __LINE__, __func__);
			rc = -1;
			goto out_fail;
		}
		sas_expander->phy[i].handle = handle;
		sas_expander->phy[i].phy_id = i;

		if ((mpt3sas_transport_add_expander_phy(ioc,
		    &sas_expander->phy[i], expander_pg1,
		    sas_expander->parent_dev))) {
			pr_err(MPT3SAS_FMT "failure at %s:%d/%s()!\n",
			    ioc->name, __FILE__, __LINE__, __func__);
			rc = -1;
			goto out_fail;
		}
	}

	if (sas_expander->enclosure_handle) {
		if (!(mpt3sas_config_get_enclosure_pg0(ioc, &mpi_reply,
		    &enclosure_pg0, MPI2_SAS_ENCLOS_PGAD_FORM_HANDLE,
		   sas_expander->enclosure_handle)))
			sas_expander->enclosure_logical_id =
			    le64_to_cpu(enclosure_pg0.EnclosureLogicalID);
	}

	_scsih_expander_node_add(ioc, sas_expander);
	 return 0;

 out_fail:

	if (mpt3sas_port)
		mpt3sas_transport_port_remove(ioc, sas_expander->sas_address,
		    sas_address_parent);
	kfree(sas_expander);
	return rc;
}

/**
 * mpt3sas_expander_remove - removing expander object
 * @ioc: per adapter object
 * @sas_address: expander sas_address
 *
 * Return nothing.
 */
void
mpt3sas_expander_remove(struct MPT3SAS_ADAPTER *ioc, u64 sas_address)
{
	struct _sas_node *sas_expander;
	unsigned long flags;

	if (ioc->shost_recovery)
		return;

	spin_lock_irqsave(&ioc->sas_node_lock, flags);
	sas_expander = mpt3sas_scsih_expander_find_by_sas_address(ioc,
	    sas_address);
	if (sas_expander)
		list_del(&sas_expander->list);
	spin_unlock_irqrestore(&ioc->sas_node_lock, flags);
	if (sas_expander)
		_scsih_expander_node_remove(ioc, sas_expander);
}

/**
 * _scsih_done -  internal SCSI_IO callback handler.
 * @ioc: per adapter object
 * @smid: system request message index
 * @msix_index: MSIX table index supplied by the OS
 * @reply: reply message frame(lower 32bit addr)
 *
 * Callback handler when sending internal generated SCSI_IO.
 * The callback index passed is `ioc->scsih_cb_idx`
 *
 * Return 1 meaning mf should be freed from _base_interrupt
 *        0 means the mf is freed from this function.
 */
static u8
_scsih_done(struct MPT3SAS_ADAPTER *ioc, u16 smid, u8 msix_index, u32 reply)
{
	MPI2DefaultReply_t *mpi_reply;

	mpi_reply =  mpt3sas_base_get_reply_virt_addr(ioc, reply);
	if (ioc->scsih_cmds.status == MPT3_CMD_NOT_USED)
		return 1;
	if (ioc->scsih_cmds.smid != smid)
		return 1;
	ioc->scsih_cmds.status |= MPT3_CMD_COMPLETE;
	if (mpi_reply) {
		memcpy(ioc->scsih_cmds.reply, mpi_reply,
		    mpi_reply->MsgLength*4);
		ioc->scsih_cmds.status |= MPT3_CMD_REPLY_VALID;
	}
	ioc->scsih_cmds.status &= ~MPT3_CMD_PENDING;
	complete(&ioc->scsih_cmds.done);
	return 1;
}




#define MPT3_MAX_LUNS (255)


/**
 * _scsih_check_access_status - check access flags
 * @ioc: per adapter object
 * @sas_address: sas address
 * @handle: sas device handle
 * @access_flags: errors returned during discovery of the device
 *
 * Return 0 for success, else failure
 */
static u8
_scsih_check_access_status(struct MPT3SAS_ADAPTER *ioc, u64 sas_address,
	u16 handle, u8 access_status)
{
	u8 rc = 1;
	char *desc = NULL;

	switch (access_status) {
	case MPI2_SAS_DEVICE0_ASTATUS_NO_ERRORS:
	case MPI2_SAS_DEVICE0_ASTATUS_SATA_NEEDS_INITIALIZATION:
		rc = 0;
		break;
	case MPI2_SAS_DEVICE0_ASTATUS_SATA_CAPABILITY_FAILED:
		desc = "sata capability failed";
		break;
	case MPI2_SAS_DEVICE0_ASTATUS_SATA_AFFILIATION_CONFLICT:
		desc = "sata affiliation conflict";
		break;
	case MPI2_SAS_DEVICE0_ASTATUS_ROUTE_NOT_ADDRESSABLE:
		desc = "route not addressable";
		break;
	case MPI2_SAS_DEVICE0_ASTATUS_SMP_ERROR_NOT_ADDRESSABLE:
		desc = "smp error not addressable";
		break;
	case MPI2_SAS_DEVICE0_ASTATUS_DEVICE_BLOCKED:
		desc = "device blocked";
		break;
	case MPI2_SAS_DEVICE0_ASTATUS_SATA_INIT_FAILED:
	case MPI2_SAS_DEVICE0_ASTATUS_SIF_UNKNOWN:
	case MPI2_SAS_DEVICE0_ASTATUS_SIF_AFFILIATION_CONFLICT:
	case MPI2_SAS_DEVICE0_ASTATUS_SIF_DIAG:
	case MPI2_SAS_DEVICE0_ASTATUS_SIF_IDENTIFICATION:
	case MPI2_SAS_DEVICE0_ASTATUS_SIF_CHECK_POWER:
	case MPI2_SAS_DEVICE0_ASTATUS_SIF_PIO_SN:
	case MPI2_SAS_DEVICE0_ASTATUS_SIF_MDMA_SN:
	case MPI2_SAS_DEVICE0_ASTATUS_SIF_UDMA_SN:
	case MPI2_SAS_DEVICE0_ASTATUS_SIF_ZONING_VIOLATION:
	case MPI2_SAS_DEVICE0_ASTATUS_SIF_NOT_ADDRESSABLE:
	case MPI2_SAS_DEVICE0_ASTATUS_SIF_MAX:
		desc = "sata initialization failed";
		break;
	default:
		desc = "unknown";
		break;
	}

	if (!rc)
		return 0;

	pr_err(MPT3SAS_FMT
		"discovery errors(%s): sas_address(0x%016llx), handle(0x%04x)\n",
		ioc->name, desc, (unsigned long long)sas_address, handle);
	return rc;
}

/**
 * _scsih_check_device - checking device responsiveness
 * @ioc: per adapter object
 * @parent_sas_address: sas address of parent expander or sas host
 * @handle: attached device handle
 * @phy_numberv: phy number
 * @link_rate: new link rate
 *
 * Returns nothing.
 */
static void
_scsih_check_device(struct MPT3SAS_ADAPTER *ioc,
	u64 parent_sas_address, u16 handle, u8 phy_number, u8 link_rate)
{
	Mpi2ConfigReply_t mpi_reply;
	Mpi2SasDevicePage0_t sas_device_pg0;
	struct _sas_device *sas_device;
	u32 ioc_status;
	unsigned long flags;
	u64 sas_address;
	struct scsi_target *starget;
	struct MPT3SAS_TARGET *sas_target_priv_data;
	u32 device_info;


	if ((mpt3sas_config_get_sas_device_pg0(ioc, &mpi_reply, &sas_device_pg0,
	    MPI2_SAS_DEVICE_PGAD_FORM_HANDLE, handle)))
		return;

	ioc_status = le16_to_cpu(mpi_reply.IOCStatus) & MPI2_IOCSTATUS_MASK;
	if (ioc_status != MPI2_IOCSTATUS_SUCCESS)
		return;

	/* wide port handling ~ we need only handle device once for the phy that
	 * is matched in sas device page zero
	 */
	if (phy_number != sas_device_pg0.PhyNum)
		return;

	/* check if this is end device */
	device_info = le32_to_cpu(sas_device_pg0.DeviceInfo);
	if (!(_scsih_is_end_device(device_info)))
		return;

	spin_lock_irqsave(&ioc->sas_device_lock, flags);
	sas_address = le64_to_cpu(sas_device_pg0.SASAddress);
	sas_device = __mpt3sas_get_sdev_by_addr(ioc,
	    sas_address);

	if (!sas_device)
		goto out_unlock;

	if (unlikely(sas_device->handle != handle)) {
		starget = sas_device->starget;
		sas_target_priv_data = starget->hostdata;
		starget_printk(KERN_INFO, starget,
			"handle changed from(0x%04x) to (0x%04x)!!!\n",
			sas_device->handle, handle);
		sas_target_priv_data->handle = handle;
		sas_device->handle = handle;
		if (le16_to_cpu(sas_device_pg0.Flags) &
		     MPI2_SAS_DEVICE0_FLAGS_ENCL_LEVEL_VALID) {
			sas_device->enclosure_level =
				sas_device_pg0.EnclosureLevel;
			memcpy(sas_device->connector_name,
				sas_device_pg0.ConnectorName, 4);
			sas_device->connector_name[4] = '\0';
		} else {
			sas_device->enclosure_level = 0;
			sas_device->connector_name[0] = '\0';
		}
	}

	/* check if device is present */
	if (!(le16_to_cpu(sas_device_pg0.Flags) &
	    MPI2_SAS_DEVICE0_FLAGS_DEVICE_PRESENT)) {
		pr_err(MPT3SAS_FMT
			"device is not present handle(0x%04x), flags!!!\n",
			ioc->name, handle);
		goto out_unlock;
	}

	/* check if there were any issues with discovery */
	if (_scsih_check_access_status(ioc, sas_address, handle,
	    sas_device_pg0.AccessStatus))
		goto out_unlock;

	spin_unlock_irqrestore(&ioc->sas_device_lock, flags);
	_scsih_ublock_io_device(ioc, sas_address);

	if (sas_device)
		sas_device_put(sas_device);
	return;

out_unlock:
	spin_unlock_irqrestore(&ioc->sas_device_lock, flags);
	if (sas_device)
		sas_device_put(sas_device);
}

/**
 * _scsih_add_device -  creating sas device object
 * @ioc: per adapter object
 * @handle: sas device handle
 * @phy_num: phy number end device attached to
 * @is_pd: is this hidden raid component
 *
 * Creating end device object, stored in ioc->sas_device_list.
 *
 * Returns 0 for success, non-zero for failure.
 */
static int
_scsih_add_device(struct MPT3SAS_ADAPTER *ioc, u16 handle, u8 phy_num,
	u8 is_pd)
{
	Mpi2ConfigReply_t mpi_reply;
	Mpi2SasDevicePage0_t sas_device_pg0;
	Mpi2SasEnclosurePage0_t enclosure_pg0;
	struct _sas_device *sas_device;
	u32 ioc_status;
	u64 sas_address;
	u32 device_info;

	if ((mpt3sas_config_get_sas_device_pg0(ioc, &mpi_reply, &sas_device_pg0,
	    MPI2_SAS_DEVICE_PGAD_FORM_HANDLE, handle))) {
		pr_err(MPT3SAS_FMT "failure at %s:%d/%s()!\n",
		    ioc->name, __FILE__, __LINE__, __func__);
		return -1;
	}

	ioc_status = le16_to_cpu(mpi_reply.IOCStatus) &
	    MPI2_IOCSTATUS_MASK;
	if (ioc_status != MPI2_IOCSTATUS_SUCCESS) {
		pr_err(MPT3SAS_FMT "failure at %s:%d/%s()!\n",
		    ioc->name, __FILE__, __LINE__, __func__);
		return -1;
	}

	/* check if this is end device */
	device_info = le32_to_cpu(sas_device_pg0.DeviceInfo);
	if (!(_scsih_is_end_device(device_info)))
		return -1;
	set_bit(handle, ioc->pend_os_device_add);
	sas_address = le64_to_cpu(sas_device_pg0.SASAddress);

	/* check if device is present */
	if (!(le16_to_cpu(sas_device_pg0.Flags) &
	    MPI2_SAS_DEVICE0_FLAGS_DEVICE_PRESENT)) {
		pr_err(MPT3SAS_FMT "device is not present handle(0x04%x)!!!\n",
			ioc->name, handle);
		return -1;
	}

	/* check if there were any issues with discovery */
	if (_scsih_check_access_status(ioc, sas_address, handle,
	    sas_device_pg0.AccessStatus))
		return -1;

	sas_device = mpt3sas_get_sdev_by_addr(ioc,
					sas_address);
	if (sas_device) {
		clear_bit(handle, ioc->pend_os_device_add);
		sas_device_put(sas_device);
		return -1;
	}

	sas_device = kzalloc(sizeof(struct _sas_device),
	    GFP_KERNEL);
	if (!sas_device) {
		pr_err(MPT3SAS_FMT "failure at %s:%d/%s()!\n",
		    ioc->name, __FILE__, __LINE__, __func__);
		return 0;
	}

	kref_init(&sas_device->refcount);
	sas_device->handle = handle;
	if (_scsih_get_sas_address(ioc,
	    le16_to_cpu(sas_device_pg0.ParentDevHandle),
	    &sas_device->sas_address_parent) != 0)
		pr_err(MPT3SAS_FMT "failure at %s:%d/%s()!\n",
		    ioc->name, __FILE__, __LINE__, __func__);
	sas_device->enclosure_handle =
	    le16_to_cpu(sas_device_pg0.EnclosureHandle);
	if (sas_device->enclosure_handle != 0)
		sas_device->slot =
		    le16_to_cpu(sas_device_pg0.Slot);
	sas_device->device_info = device_info;
	sas_device->sas_address = sas_address;
	sas_device->phy = sas_device_pg0.PhyNum;
	sas_device->fast_path = (le16_to_cpu(sas_device_pg0.Flags) &
	    MPI25_SAS_DEVICE0_FLAGS_FAST_PATH_CAPABLE) ? 1 : 0;

	if (le16_to_cpu(sas_device_pg0.Flags)
		& MPI2_SAS_DEVICE0_FLAGS_ENCL_LEVEL_VALID) {
		sas_device->enclosure_level =
			sas_device_pg0.EnclosureLevel;
		memcpy(sas_device->connector_name,
			sas_device_pg0.ConnectorName, 4);
		sas_device->connector_name[4] = '\0';
	} else {
		sas_device->enclosure_level = 0;
		sas_device->connector_name[0] = '\0';
	}
	/* get enclosure_logical_id */
	if (sas_device->enclosure_handle && !(mpt3sas_config_get_enclosure_pg0(
	   ioc, &mpi_reply, &enclosure_pg0, MPI2_SAS_ENCLOS_PGAD_FORM_HANDLE,
	   sas_device->enclosure_handle)))
		sas_device->enclosure_logical_id =
		    le64_to_cpu(enclosure_pg0.EnclosureLogicalID);

	/* get device name */
	sas_device->device_name = le64_to_cpu(sas_device_pg0.DeviceName);

	if (ioc->wait_for_discovery_to_complete)
		_scsih_sas_device_init_add(ioc, sas_device);
	else
		_scsih_sas_device_add(ioc, sas_device);

	sas_device_put(sas_device);
	return 0;
}

/**
 * _scsih_remove_device -  removing sas device object
 * @ioc: per adapter object
 * @sas_device_delete: the sas_device object
 *
 * Return nothing.
 */
static void
_scsih_remove_device(struct MPT3SAS_ADAPTER *ioc,
	struct _sas_device *sas_device)
{
	struct MPT3SAS_TARGET *sas_target_priv_data;

	if ((ioc->pdev->subsystem_vendor == PCI_VENDOR_ID_IBM) &&
	     (sas_device->pfa_led_on)) {
		_scsih_turn_off_pfa_led(ioc, sas_device);
		sas_device->pfa_led_on = 0;
	}
	dewtprintk(ioc, pr_info(MPT3SAS_FMT
		"%s: enter: handle(0x%04x), sas_addr(0x%016llx)\n",
		ioc->name, __func__,
	    sas_device->handle, (unsigned long long)
	    sas_device->sas_address));
	if (sas_device->enclosure_handle != 0)
		dewtprintk(ioc, pr_info(MPT3SAS_FMT
		    "%s: enter: enclosure logical id(0x%016llx), slot(%d)\n",
		    ioc->name, __func__,
		    (unsigned long long)sas_device->enclosure_logical_id,
		    sas_device->slot));
	if (sas_device->connector_name[0] != '\0')
		dewtprintk(ioc, pr_info(MPT3SAS_FMT
		  "%s: enter: enclosure level(0x%04x), connector name( %s)\n",
		  ioc->name, __func__,
		  sas_device->enclosure_level,
		  sas_device->connector_name));

	if (sas_device->starget && sas_device->starget->hostdata) {
		sas_target_priv_data = sas_device->starget->hostdata;
		sas_target_priv_data->deleted = 1;
		_scsih_ublock_io_device(ioc, sas_device->sas_address);
		sas_target_priv_data->handle =
		     MPT3SAS_INVALID_DEVICE_HANDLE;
	}

	if (!ioc->hide_drives)
		mpt3sas_transport_port_remove(ioc,
		    sas_device->sas_address,
		    sas_device->sas_address_parent);

	pr_info(MPT3SAS_FMT
		"removing handle(0x%04x), sas_addr(0x%016llx)\n",
		ioc->name, sas_device->handle,
	    (unsigned long long) sas_device->sas_address);
	if (sas_device->enclosure_handle != 0)
		pr_info(MPT3SAS_FMT
		  "removing : enclosure logical id(0x%016llx), slot(%d)\n",
		  ioc->name,
		  (unsigned long long)sas_device->enclosure_logical_id,
		  sas_device->slot);
	if (sas_device->connector_name[0] != '\0')
		pr_info(MPT3SAS_FMT
		  "removing enclosure level(0x%04x), connector name( %s)\n",
		  ioc->name, sas_device->enclosure_level,
		  sas_device->connector_name);

	dewtprintk(ioc, pr_info(MPT3SAS_FMT
		"%s: exit: handle(0x%04x), sas_addr(0x%016llx)\n",
		ioc->name, __func__,
		sas_device->handle, (unsigned long long)
		sas_device->sas_address));
	if (sas_device->enclosure_handle != 0)
		dewtprintk(ioc, pr_info(MPT3SAS_FMT
		    "%s: exit: enclosure logical id(0x%016llx), slot(%d)\n",
		    ioc->name, __func__,
		    (unsigned long long)sas_device->enclosure_logical_id,
		    sas_device->slot));
	if (sas_device->connector_name[0] != '\0')
		dewtprintk(ioc, pr_info(MPT3SAS_FMT
		    "%s: exit: enclosure level(0x%04x), connector name(%s)\n",
		    ioc->name, __func__, sas_device->enclosure_level,
		    sas_device->connector_name));
}

/**
 * _scsih_sas_topology_change_event_debug - debug for topology event
 * @ioc: per adapter object
 * @event_data: event data payload
 * Context: user.
 */
static void
_scsih_sas_topology_change_event_debug(struct MPT3SAS_ADAPTER *ioc,
	Mpi2EventDataSasTopologyChangeList_t *event_data)
{
	int i;
	u16 handle;
	u16 reason_code;
	u8 phy_number;
	char *status_str = NULL;
	u8 link_rate, prev_link_rate;

	switch (event_data->ExpStatus) {
	case MPI2_EVENT_SAS_TOPO_ES_ADDED:
		status_str = "add";
		break;
	case MPI2_EVENT_SAS_TOPO_ES_NOT_RESPONDING:
		status_str = "remove";
		break;
	case MPI2_EVENT_SAS_TOPO_ES_RESPONDING:
	case 0:
		status_str =  "responding";
		break;
	case MPI2_EVENT_SAS_TOPO_ES_DELAY_NOT_RESPONDING:
		status_str = "remove delay";
		break;
	default:
		status_str = "unknown status";
		break;
	}
	pr_info(MPT3SAS_FMT "sas topology change: (%s)\n",
	    ioc->name, status_str);
	pr_info("\thandle(0x%04x), enclosure_handle(0x%04x) " \
	    "start_phy(%02d), count(%d)\n",
	    le16_to_cpu(event_data->ExpanderDevHandle),
	    le16_to_cpu(event_data->EnclosureHandle),
	    event_data->StartPhyNum, event_data->NumEntries);
	for (i = 0; i < event_data->NumEntries; i++) {
		handle = le16_to_cpu(event_data->PHY[i].AttachedDevHandle);
		if (!handle)
			continue;
		phy_number = event_data->StartPhyNum + i;
		reason_code = event_data->PHY[i].PhyStatus &
		    MPI2_EVENT_SAS_TOPO_RC_MASK;
		switch (reason_code) {
		case MPI2_EVENT_SAS_TOPO_RC_TARG_ADDED:
			status_str = "target add";
			break;
		case MPI2_EVENT_SAS_TOPO_RC_TARG_NOT_RESPONDING:
			status_str = "target remove";
			break;
		case MPI2_EVENT_SAS_TOPO_RC_DELAY_NOT_RESPONDING:
			status_str = "delay target remove";
			break;
		case MPI2_EVENT_SAS_TOPO_RC_PHY_CHANGED:
			status_str = "link rate change";
			break;
		case MPI2_EVENT_SAS_TOPO_RC_NO_CHANGE:
			status_str = "target responding";
			break;
		default:
			status_str = "unknown";
			break;
		}
		link_rate = event_data->PHY[i].LinkRate >> 4;
		prev_link_rate = event_data->PHY[i].LinkRate & 0xF;
		pr_info("\tphy(%02d), attached_handle(0x%04x): %s:" \
		    " link rate: new(0x%02x), old(0x%02x)\n", phy_number,
		    handle, status_str, link_rate, prev_link_rate);

	}
}

/**
 * _scsih_sas_topology_change_event - handle topology changes
 * @ioc: per adapter object
 * @fw_event: The fw_event_work object
 * Context: user.
 *
 */
static int
_scsih_sas_topology_change_event(struct MPT3SAS_ADAPTER *ioc,
	struct fw_event_work *fw_event)
{
	int i;
	u16 parent_handle, handle;
	u16 reason_code;
	u8 phy_number, max_phys;
	struct _sas_node *sas_expander;
	u64 sas_address;
	unsigned long flags;
	u8 link_rate, prev_link_rate;
	Mpi2EventDataSasTopologyChangeList_t *event_data =
		(Mpi2EventDataSasTopologyChangeList_t *)
		fw_event->event_data;

	if (ioc->logging_level & MPT_DEBUG_EVENT_WORK_TASK)
		_scsih_sas_topology_change_event_debug(ioc, event_data);

	if (ioc->shost_recovery || ioc->remove_host || ioc->pci_error_recovery)
		return 0;

	if (!ioc->sas_hba.num_phys)
		_scsih_sas_host_add(ioc);
	else
		_scsih_sas_host_refresh(ioc);

	if (fw_event->ignore) {
		dewtprintk(ioc, pr_info(MPT3SAS_FMT
			"ignoring expander event\n", ioc->name));
		return 0;
	}

	parent_handle = le16_to_cpu(event_data->ExpanderDevHandle);

	/* handle expander add */
	if (event_data->ExpStatus == MPI2_EVENT_SAS_TOPO_ES_ADDED)
		if (_scsih_expander_add(ioc, parent_handle) != 0)
			return 0;

	spin_lock_irqsave(&ioc->sas_node_lock, flags);
	sas_expander = mpt3sas_scsih_expander_find_by_handle(ioc,
	    parent_handle);
	if (sas_expander) {
		sas_address = sas_expander->sas_address;
		max_phys = sas_expander->num_phys;
	} else if (parent_handle < ioc->sas_hba.num_phys) {
		sas_address = ioc->sas_hba.sas_address;
		max_phys = ioc->sas_hba.num_phys;
	} else {
		spin_unlock_irqrestore(&ioc->sas_node_lock, flags);
		return 0;
	}
	spin_unlock_irqrestore(&ioc->sas_node_lock, flags);

	/* handle siblings events */
	for (i = 0; i < event_data->NumEntries; i++) {
		if (fw_event->ignore) {
			dewtprintk(ioc, pr_info(MPT3SAS_FMT
				"ignoring expander event\n", ioc->name));
			return 0;
		}
		if (ioc->remove_host || ioc->pci_error_recovery)
			return 0;
		phy_number = event_data->StartPhyNum + i;
		if (phy_number >= max_phys)
			continue;
		reason_code = event_data->PHY[i].PhyStatus &
		    MPI2_EVENT_SAS_TOPO_RC_MASK;
		if ((event_data->PHY[i].PhyStatus &
		    MPI2_EVENT_SAS_TOPO_PHYSTATUS_VACANT) && (reason_code !=
		    MPI2_EVENT_SAS_TOPO_RC_TARG_NOT_RESPONDING))
				continue;
		handle = le16_to_cpu(event_data->PHY[i].AttachedDevHandle);
		if (!handle)
			continue;
		link_rate = event_data->PHY[i].LinkRate >> 4;
		prev_link_rate = event_data->PHY[i].LinkRate & 0xF;
		switch (reason_code) {
		case MPI2_EVENT_SAS_TOPO_RC_PHY_CHANGED:

			if (ioc->shost_recovery)
				break;

			if (link_rate == prev_link_rate)
				break;

			mpt3sas_transport_update_links(ioc, sas_address,
			    handle, phy_number, link_rate);

			if (link_rate < MPI2_SAS_NEG_LINK_RATE_1_5)
				break;

			_scsih_check_device(ioc, sas_address, handle,
			    phy_number, link_rate);

			if (!test_bit(handle, ioc->pend_os_device_add))
				break;


		case MPI2_EVENT_SAS_TOPO_RC_TARG_ADDED:

			if (ioc->shost_recovery)
				break;

			mpt3sas_transport_update_links(ioc, sas_address,
			    handle, phy_number, link_rate);

			_scsih_add_device(ioc, handle, phy_number, 0);

			break;
		case MPI2_EVENT_SAS_TOPO_RC_TARG_NOT_RESPONDING:

			_scsih_device_remove_by_handle(ioc, handle);
			break;
		}
	}

	/* handle expander removal */
	if (event_data->ExpStatus == MPI2_EVENT_SAS_TOPO_ES_NOT_RESPONDING &&
	    sas_expander)
		mpt3sas_expander_remove(ioc, sas_address);

	return 0;
}

/**
 * _scsih_sas_device_status_change_event_debug - debug for device event
 * @event_data: event data payload
 * Context: user.
 *
 * Return nothing.
 */
static void
_scsih_sas_device_status_change_event_debug(struct MPT3SAS_ADAPTER *ioc,
	Mpi2EventDataSasDeviceStatusChange_t *event_data)
{
	char *reason_str = NULL;

	switch (event_data->ReasonCode) {
	case MPI2_EVENT_SAS_DEV_STAT_RC_SMART_DATA:
		reason_str = "smart data";
		break;
	case MPI2_EVENT_SAS_DEV_STAT_RC_UNSUPPORTED:
		reason_str = "unsupported device discovered";
		break;
	case MPI2_EVENT_SAS_DEV_STAT_RC_INTERNAL_DEVICE_RESET:
		reason_str = "internal device reset";
		break;
	case MPI2_EVENT_SAS_DEV_STAT_RC_TASK_ABORT_INTERNAL:
		reason_str = "internal task abort";
		break;
	case MPI2_EVENT_SAS_DEV_STAT_RC_ABORT_TASK_SET_INTERNAL:
		reason_str = "internal task abort set";
		break;
	case MPI2_EVENT_SAS_DEV_STAT_RC_CLEAR_TASK_SET_INTERNAL:
		reason_str = "internal clear task set";
		break;
	case MPI2_EVENT_SAS_DEV_STAT_RC_QUERY_TASK_INTERNAL:
		reason_str = "internal query task";
		break;
	case MPI2_EVENT_SAS_DEV_STAT_RC_SATA_INIT_FAILURE:
		reason_str = "sata init failure";
		break;
	case MPI2_EVENT_SAS_DEV_STAT_RC_CMP_INTERNAL_DEV_RESET:
		reason_str = "internal device reset complete";
		break;
	case MPI2_EVENT_SAS_DEV_STAT_RC_CMP_TASK_ABORT_INTERNAL:
		reason_str = "internal task abort complete";
		break;
	case MPI2_EVENT_SAS_DEV_STAT_RC_ASYNC_NOTIFICATION:
		reason_str = "internal async notification";
		break;
	case MPI2_EVENT_SAS_DEV_STAT_RC_EXPANDER_REDUCED_FUNCTIONALITY:
		reason_str = "expander reduced functionality";
		break;
	case MPI2_EVENT_SAS_DEV_STAT_RC_CMP_EXPANDER_REDUCED_FUNCTIONALITY:
		reason_str = "expander reduced functionality complete";
		break;
	default:
		reason_str = "unknown reason";
		break;
	}
	pr_info(MPT3SAS_FMT "device status change: (%s)\n"
	    "\thandle(0x%04x), sas address(0x%016llx), tag(%d)",
	    ioc->name, reason_str, le16_to_cpu(event_data->DevHandle),
	    (unsigned long long)le64_to_cpu(event_data->SASAddress),
	    le16_to_cpu(event_data->TaskTag));
	if (event_data->ReasonCode == MPI2_EVENT_SAS_DEV_STAT_RC_SMART_DATA)
		pr_info(MPT3SAS_FMT ", ASC(0x%x), ASCQ(0x%x)\n", ioc->name,
		    event_data->ASC, event_data->ASCQ);
	pr_info("\n");
}

/**
 * _scsih_sas_device_status_change_event - handle device status change
 * @ioc: per adapter object
 * @fw_event: The fw_event_work object
 * Context: user.
 *
 * Return nothing.
 */
static void
_scsih_sas_device_status_change_event(struct MPT3SAS_ADAPTER *ioc,
	struct fw_event_work *fw_event)
{
	struct MPT3SAS_TARGET *target_priv_data;
	struct _sas_device *sas_device;
	u64 sas_address;
	unsigned long flags;
	Mpi2EventDataSasDeviceStatusChange_t *event_data =
		(Mpi2EventDataSasDeviceStatusChange_t *)
		fw_event->event_data;

	if (ioc->logging_level & MPT_DEBUG_EVENT_WORK_TASK)
		_scsih_sas_device_status_change_event_debug(ioc,
		     event_data);

	/* In MPI Revision K (0xC), the internal device reset complete was
	 * implemented, so avoid setting tm_busy flag for older firmware.
	 */
	if ((ioc->facts.HeaderVersion >> 8) < 0xC)
		return;

	if (event_data->ReasonCode !=
	    MPI2_EVENT_SAS_DEV_STAT_RC_INTERNAL_DEVICE_RESET &&
	   event_data->ReasonCode !=
	    MPI2_EVENT_SAS_DEV_STAT_RC_CMP_INTERNAL_DEV_RESET)
		return;

	spin_lock_irqsave(&ioc->sas_device_lock, flags);
	sas_address = le64_to_cpu(event_data->SASAddress);
	sas_device = __mpt3sas_get_sdev_by_addr(ioc,
	    sas_address);

	if (!sas_device || !sas_device->starget)
		goto out;

	target_priv_data = sas_device->starget->hostdata;
	if (!target_priv_data)
		goto out;

	if (event_data->ReasonCode ==
	    MPI2_EVENT_SAS_DEV_STAT_RC_INTERNAL_DEVICE_RESET)
		target_priv_data->tm_busy = 1;
	else
		target_priv_data->tm_busy = 0;

out:
	if (sas_device)
		sas_device_put(sas_device);

	spin_unlock_irqrestore(&ioc->sas_device_lock, flags);

}

/**
 * _scsih_sas_enclosure_dev_status_change_event_debug - debug for enclosure
 * event
 * @ioc: per adapter object
 * @event_data: event data payload
 * Context: user.
 *
 * Return nothing.
 */
static void
_scsih_sas_enclosure_dev_status_change_event_debug(struct MPT3SAS_ADAPTER *ioc,
	Mpi2EventDataSasEnclDevStatusChange_t *event_data)
{
	char *reason_str = NULL;

	switch (event_data->ReasonCode) {
	case MPI2_EVENT_SAS_ENCL_RC_ADDED:
		reason_str = "enclosure add";
		break;
	case MPI2_EVENT_SAS_ENCL_RC_NOT_RESPONDING:
		reason_str = "enclosure remove";
		break;
	default:
		reason_str = "unknown reason";
		break;
	}

	pr_info(MPT3SAS_FMT "enclosure status change: (%s)\n"
	    "\thandle(0x%04x), enclosure logical id(0x%016llx)"
	    " number slots(%d)\n", ioc->name, reason_str,
	    le16_to_cpu(event_data->EnclosureHandle),
	    (unsigned long long)le64_to_cpu(event_data->EnclosureLogicalID),
	    le16_to_cpu(event_data->StartSlot));
}

/**
 * _scsih_sas_enclosure_dev_status_change_event - handle enclosure events
 * @ioc: per adapter object
 * @fw_event: The fw_event_work object
 * Context: user.
 *
 * Return nothing.
 */
static void
_scsih_sas_enclosure_dev_status_change_event(struct MPT3SAS_ADAPTER *ioc,
	struct fw_event_work *fw_event)
{
	if (ioc->logging_level & MPT_DEBUG_EVENT_WORK_TASK)
		_scsih_sas_enclosure_dev_status_change_event_debug(ioc,
		     (Mpi2EventDataSasEnclDevStatusChange_t *)
		     fw_event->event_data);
}

/**
 * _scsih_sas_broadcast_primitive_event - handle broadcast events
 * @ioc: per adapter object
 * @fw_event: The fw_event_work object
 * Context: user.
 *
 * Return nothing.
 */
static void
_scsih_sas_broadcast_primitive_event(struct MPT3SAS_ADAPTER *ioc,
	struct fw_event_work *fw_event)
{
	struct scsi_cmnd *scmd;
	struct scsi_device *sdev;
	u16 smid, handle;
	u32 lun;
	struct MPT3SAS_DEVICE *sas_device_priv_data;
	u32 termination_count;
	u32 query_count;
	Mpi2SCSITaskManagementReply_t *mpi_reply;
	Mpi2EventDataSasBroadcastPrimitive_t *event_data =
		(Mpi2EventDataSasBroadcastPrimitive_t *)
		fw_event->event_data;
	u16 ioc_status;
	unsigned long flags;
	int r;
	u8 max_retries = 0;
	u8 task_abort_retries;

	mutex_lock(&ioc->tm_cmds.mutex);
	pr_info(MPT3SAS_FMT
		"%s: enter: phy number(%d), width(%d)\n",
		ioc->name, __func__, event_data->PhyNum,
	     event_data->PortWidth);

	_scsih_block_io_all_device(ioc);

	spin_lock_irqsave(&ioc->scsi_lookup_lock, flags);
	mpi_reply = ioc->tm_cmds.reply;
 broadcast_aen_retry:

	/* sanity checks for retrying this loop */
	if (max_retries++ == 5) {
		dewtprintk(ioc, pr_info(MPT3SAS_FMT "%s: giving up\n",
		    ioc->name, __func__));
		goto out;
	} else if (max_retries > 1)
		dewtprintk(ioc, pr_info(MPT3SAS_FMT "%s: %d retry\n",
		    ioc->name, __func__, max_retries - 1));

	termination_count = 0;
	query_count = 0;
	for (smid = 1; smid <= ioc->scsiio_depth; smid++) {
		if (ioc->shost_recovery)
			goto out;
		scmd = _scsih_scsi_lookup_get(ioc, smid);
		if (!scmd)
			continue;
		sdev = scmd->device;
		sas_device_priv_data = sdev->hostdata;
		if (!sas_device_priv_data || !sas_device_priv_data->sas_target)
			continue;
		 /* skip hidden raid components */
		if (sas_device_priv_data->sas_target->flags &
		    MPT_TARGET_FLAGS_RAID_COMPONENT)
			continue;
		 /* skip volumes */
		if (sas_device_priv_data->sas_target->flags &
		    MPT_TARGET_FLAGS_VOLUME)
			continue;

		handle = sas_device_priv_data->sas_target->handle;
		lun = sas_device_priv_data->lun;
		query_count++;

		if (ioc->shost_recovery)
			goto out;

		spin_unlock_irqrestore(&ioc->scsi_lookup_lock, flags);
		r = mpt3sas_scsih_issue_tm(ioc, handle, 0, 0, lun,
		    MPI2_SCSITASKMGMT_TASKTYPE_QUERY_TASK, smid, 30);
		if (r == FAILED) {
			sdev_printk(KERN_WARNING, sdev,
			    "mpt3sas_scsih_issue_tm: FAILED when sending "
			    "QUERY_TASK: scmd(%p)\n", scmd);
			spin_lock_irqsave(&ioc->scsi_lookup_lock, flags);
			goto broadcast_aen_retry;
		}
		ioc_status = le16_to_cpu(mpi_reply->IOCStatus)
		    & MPI2_IOCSTATUS_MASK;
		if (ioc_status != MPI2_IOCSTATUS_SUCCESS) {
			sdev_printk(KERN_WARNING, sdev,
				"query task: FAILED with IOCSTATUS(0x%04x), scmd(%p)\n",
				ioc_status, scmd);
			spin_lock_irqsave(&ioc->scsi_lookup_lock, flags);
			goto broadcast_aen_retry;
		}

		/* see if IO is still owned by IOC and target */
		if (mpi_reply->ResponseCode ==
		     MPI2_SCSITASKMGMT_RSP_TM_SUCCEEDED ||
		     mpi_reply->ResponseCode ==
		     MPI2_SCSITASKMGMT_RSP_IO_QUEUED_ON_IOC) {
			spin_lock_irqsave(&ioc->scsi_lookup_lock, flags);
			continue;
		}
		task_abort_retries = 0;
 tm_retry:
		if (task_abort_retries++ == 60) {
			dewtprintk(ioc, pr_info(MPT3SAS_FMT
			    "%s: ABORT_TASK: giving up\n", ioc->name,
			    __func__));
			spin_lock_irqsave(&ioc->scsi_lookup_lock, flags);
			goto broadcast_aen_retry;
		}

		if (ioc->shost_recovery)
			goto out_no_lock;

		r = mpt3sas_scsih_issue_tm(ioc, handle, sdev->channel, sdev->id,
		    sdev->lun, MPI2_SCSITASKMGMT_TASKTYPE_ABORT_TASK, smid,
		    30);
		if (r == FAILED) {
			sdev_printk(KERN_WARNING, sdev,
			    "mpt3sas_scsih_issue_tm: ABORT_TASK: FAILED : "
			    "scmd(%p)\n", scmd);
			goto tm_retry;
		}

		if (task_abort_retries > 1)
			sdev_printk(KERN_WARNING, sdev,
			    "mpt3sas_scsih_issue_tm: ABORT_TASK: RETRIES (%d):"
			    " scmd(%p)\n",
			    task_abort_retries - 1, scmd);

		termination_count += le32_to_cpu(mpi_reply->TerminationCount);
		spin_lock_irqsave(&ioc->scsi_lookup_lock, flags);
	}

	if (ioc->broadcast_aen_pending) {
		dewtprintk(ioc, pr_info(MPT3SAS_FMT
			"%s: loop back due to pending AEN\n",
			ioc->name, __func__));
		 ioc->broadcast_aen_pending = 0;
		 goto broadcast_aen_retry;
	}

 out:
	spin_unlock_irqrestore(&ioc->scsi_lookup_lock, flags);
 out_no_lock:

	dewtprintk(ioc, pr_info(MPT3SAS_FMT
	    "%s - exit, query_count = %d termination_count = %d\n",
	    ioc->name, __func__, query_count, termination_count));

	ioc->broadcast_aen_busy = 0;
	if (!ioc->shost_recovery)
		_scsih_ublock_io_all_device(ioc);
	mutex_unlock(&ioc->tm_cmds.mutex);
}

/**
 * _scsih_sas_discovery_event - handle discovery events
 * @ioc: per adapter object
 * @fw_event: The fw_event_work object
 * Context: user.
 *
 * Return nothing.
 */
static void
_scsih_sas_discovery_event(struct MPT3SAS_ADAPTER *ioc,
	struct fw_event_work *fw_event)
{
	Mpi2EventDataSasDiscovery_t *event_data =
		(Mpi2EventDataSasDiscovery_t *) fw_event->event_data;

	if (ioc->logging_level & MPT_DEBUG_EVENT_WORK_TASK) {
		pr_info(MPT3SAS_FMT "discovery event: (%s)", ioc->name,
		    (event_data->ReasonCode == MPI2_EVENT_SAS_DISC_RC_STARTED) ?
		    "start" : "stop");
		if (event_data->DiscoveryStatus)
			pr_info("discovery_status(0x%08x)",
			    le32_to_cpu(event_data->DiscoveryStatus));
		pr_info("\n");
	}

	if (event_data->ReasonCode == MPI2_EVENT_SAS_DISC_RC_STARTED &&
	    !ioc->sas_hba.num_phys) {
		if (disable_discovery > 0 && ioc->shost_recovery) {
			/* Wait for the reset to complete */
			while (ioc->shost_recovery)
				ssleep(1);
		}
		_scsih_sas_host_add(ioc);
	}
}

/**
 * _scsih_ir_fastpath - turn on fastpath for IR physdisk
 * @ioc: per adapter object
 * @handle: device handle for physical disk
 * @phys_disk_num: physical disk number
 *
 * Return 0 for success, else failure.
 */
static int
_scsih_ir_fastpath(struct MPT3SAS_ADAPTER *ioc, u16 handle, u8 phys_disk_num)
{
	Mpi2RaidActionRequest_t *mpi_request;
	Mpi2RaidActionReply_t *mpi_reply;
	u16 smid;
	u8 issue_reset = 0;
	int rc = 0;
	u16 ioc_status;
	u32 log_info;

	if (ioc->hba_mpi_version_belonged == MPI2_VERSION)
		return rc;

	mutex_lock(&ioc->scsih_cmds.mutex);

	if (ioc->scsih_cmds.status != MPT3_CMD_NOT_USED) {
		pr_err(MPT3SAS_FMT "%s: scsih_cmd in use\n",
		    ioc->name, __func__);
		rc = -EAGAIN;
		goto out;
	}
	ioc->scsih_cmds.status = MPT3_CMD_PENDING;

	smid = mpt3sas_base_get_smid(ioc, ioc->scsih_cb_idx);
	if (!smid) {
		pr_err(MPT3SAS_FMT "%s: failed obtaining a smid\n",
		    ioc->name, __func__);
		ioc->scsih_cmds.status = MPT3_CMD_NOT_USED;
		rc = -EAGAIN;
		goto out;
	}

	mpi_request = mpt3sas_base_get_msg_frame(ioc, smid);
	ioc->scsih_cmds.smid = smid;
	memset(mpi_request, 0, sizeof(Mpi2RaidActionRequest_t));

	mpi_request->Function = MPI2_FUNCTION_RAID_ACTION;
	mpi_request->Action = MPI2_RAID_ACTION_PHYSDISK_HIDDEN;
	mpi_request->PhysDiskNum = phys_disk_num;

	dewtprintk(ioc, pr_info(MPT3SAS_FMT "IR RAID_ACTION: turning fast "\
	    "path on for handle(0x%04x), phys_disk_num (0x%02x)\n", ioc->name,
	    handle, phys_disk_num));

	init_completion(&ioc->scsih_cmds.done);
	ioc->put_smid_default(ioc, smid);
	wait_for_completion_timeout(&ioc->scsih_cmds.done, 10*HZ);

	if (!(ioc->scsih_cmds.status & MPT3_CMD_COMPLETE)) {
		pr_err(MPT3SAS_FMT "%s: timeout\n",
		    ioc->name, __func__);
		if (!(ioc->scsih_cmds.status & MPT3_CMD_RESET))
			issue_reset = 1;
		rc = -EFAULT;
		goto out;
	}

	if (ioc->scsih_cmds.status & MPT3_CMD_REPLY_VALID) {

		mpi_reply = ioc->scsih_cmds.reply;
		ioc_status = le16_to_cpu(mpi_reply->IOCStatus);
		if (ioc_status & MPI2_IOCSTATUS_FLAG_LOG_INFO_AVAILABLE)
			log_info =  le32_to_cpu(mpi_reply->IOCLogInfo);
		else
			log_info = 0;
		ioc_status &= MPI2_IOCSTATUS_MASK;
		if (ioc_status != MPI2_IOCSTATUS_SUCCESS) {
			dewtprintk(ioc, pr_info(MPT3SAS_FMT
			    "IR RAID_ACTION: failed: ioc_status(0x%04x), "
			    "loginfo(0x%08x)!!!\n", ioc->name, ioc_status,
			    log_info));
			rc = -EFAULT;
		} else
			dewtprintk(ioc, pr_info(MPT3SAS_FMT
			    "IR RAID_ACTION: completed successfully\n",
			    ioc->name));
	}

 out:
	ioc->scsih_cmds.status = MPT3_CMD_NOT_USED;
	mutex_unlock(&ioc->scsih_cmds.mutex);

	if (issue_reset)
		mpt3sas_base_hard_reset_handler(ioc, FORCE_BIG_HAMMER);
	return rc;
}

/**
 * _scsih_reprobe_lun - reprobing lun
 * @sdev: scsi device struct
 * @no_uld_attach: sdev->no_uld_attach flag setting
 *
 **/
static void
_scsih_reprobe_lun(struct scsi_device *sdev, void *no_uld_attach)
{
	sdev->no_uld_attach = no_uld_attach ? 1 : 0;
	sdev_printk(KERN_INFO, sdev, "%s raid component\n",
	    sdev->no_uld_attach ? "hiding" : "exposing");
	WARN_ON(scsi_device_reprobe(sdev));
}

/**
 * _scsih_sas_volume_add - add new volume
 * @ioc: per adapter object
 * @element: IR config element data
 * Context: user.
 *
 * Return nothing.
 */
static void
_scsih_sas_volume_add(struct MPT3SAS_ADAPTER *ioc,
	Mpi2EventIrConfigElement_t *element)
{
	struct _raid_device *raid_device;
	unsigned long flags;
	u64 wwid;
	u16 handle = le16_to_cpu(element->VolDevHandle);
	int rc;

	mpt3sas_config_get_volume_wwid(ioc, handle, &wwid);
	if (!wwid) {
		pr_err(MPT3SAS_FMT
		    "failure at %s:%d/%s()!\n", ioc->name,
		    __FILE__, __LINE__, __func__);
		return;
	}

	spin_lock_irqsave(&ioc->raid_device_lock, flags);
	raid_device = _scsih_raid_device_find_by_wwid(ioc, wwid);
	spin_unlock_irqrestore(&ioc->raid_device_lock, flags);

	if (raid_device)
		return;

	raid_device = kzalloc(sizeof(struct _raid_device), GFP_KERNEL);
	if (!raid_device) {
		pr_err(MPT3SAS_FMT
		    "failure at %s:%d/%s()!\n", ioc->name,
		    __FILE__, __LINE__, __func__);
		return;
	}

	raid_device->id = ioc->sas_id++;
	raid_device->channel = RAID_CHANNEL;
	raid_device->handle = handle;
	raid_device->wwid = wwid;
	_scsih_raid_device_add(ioc, raid_device);
	if (!ioc->wait_for_discovery_to_complete) {
		rc = scsi_add_device(ioc->shost, RAID_CHANNEL,
		    raid_device->id, 0);
		if (rc)
			_scsih_raid_device_remove(ioc, raid_device);
	} else {
		spin_lock_irqsave(&ioc->raid_device_lock, flags);
		_scsih_determine_boot_device(ioc, raid_device, 1);
		spin_unlock_irqrestore(&ioc->raid_device_lock, flags);
	}
}

/**
 * _scsih_sas_volume_delete - delete volume
 * @ioc: per adapter object
 * @handle: volume device handle
 * Context: user.
 *
 * Return nothing.
 */
static void
_scsih_sas_volume_delete(struct MPT3SAS_ADAPTER *ioc, u16 handle)
{
	struct _raid_device *raid_device;
	unsigned long flags;
	struct MPT3SAS_TARGET *sas_target_priv_data;
	struct scsi_target *starget = NULL;

	spin_lock_irqsave(&ioc->raid_device_lock, flags);
	raid_device = mpt3sas_raid_device_find_by_handle(ioc, handle);
	if (raid_device) {
		if (raid_device->starget) {
			starget = raid_device->starget;
			sas_target_priv_data = starget->hostdata;
			sas_target_priv_data->deleted = 1;
		}
		pr_info(MPT3SAS_FMT "removing handle(0x%04x), wwid(0x%016llx)\n",
			ioc->name,  raid_device->handle,
		    (unsigned long long) raid_device->wwid);
		list_del(&raid_device->list);
		kfree(raid_device);
	}
	spin_unlock_irqrestore(&ioc->raid_device_lock, flags);
	if (starget)
		scsi_remove_target(&starget->dev);
}

/**
 * _scsih_sas_pd_expose - expose pd component to /dev/sdX
 * @ioc: per adapter object
 * @element: IR config element data
 * Context: user.
 *
 * Return nothing.
 */
static void
_scsih_sas_pd_expose(struct MPT3SAS_ADAPTER *ioc,
	Mpi2EventIrConfigElement_t *element)
{
	struct _sas_device *sas_device;
	struct scsi_target *starget = NULL;
	struct MPT3SAS_TARGET *sas_target_priv_data;
	unsigned long flags;
	u16 handle = le16_to_cpu(element->PhysDiskDevHandle);

	spin_lock_irqsave(&ioc->sas_device_lock, flags);
	sas_device = __mpt3sas_get_sdev_by_handle(ioc, handle);
	if (sas_device) {
		sas_device->volume_handle = 0;
		sas_device->volume_wwid = 0;
		clear_bit(handle, ioc->pd_handles);
		if (sas_device->starget && sas_device->starget->hostdata) {
			starget = sas_device->starget;
			sas_target_priv_data = starget->hostdata;
			sas_target_priv_data->flags &=
			    ~MPT_TARGET_FLAGS_RAID_COMPONENT;
		}
	}
	spin_unlock_irqrestore(&ioc->sas_device_lock, flags);
	if (!sas_device)
		return;

	/* exposing raid component */
	if (starget)
		starget_for_each_device(starget, NULL, _scsih_reprobe_lun);

	sas_device_put(sas_device);
}

/**
 * _scsih_sas_pd_hide - hide pd component from /dev/sdX
 * @ioc: per adapter object
 * @element: IR config element data
 * Context: user.
 *
 * Return nothing.
 */
static void
_scsih_sas_pd_hide(struct MPT3SAS_ADAPTER *ioc,
	Mpi2EventIrConfigElement_t *element)
{
	struct _sas_device *sas_device;
	struct scsi_target *starget = NULL;
	struct MPT3SAS_TARGET *sas_target_priv_data;
	unsigned long flags;
	u16 handle = le16_to_cpu(element->PhysDiskDevHandle);
	u16 volume_handle = 0;
	u64 volume_wwid = 0;

	mpt3sas_config_get_volume_handle(ioc, handle, &volume_handle);
	if (volume_handle)
		mpt3sas_config_get_volume_wwid(ioc, volume_handle,
		    &volume_wwid);

	spin_lock_irqsave(&ioc->sas_device_lock, flags);
	sas_device = __mpt3sas_get_sdev_by_handle(ioc, handle);
	if (sas_device) {
		set_bit(handle, ioc->pd_handles);
		if (sas_device->starget && sas_device->starget->hostdata) {
			starget = sas_device->starget;
			sas_target_priv_data = starget->hostdata;
			sas_target_priv_data->flags |=
			    MPT_TARGET_FLAGS_RAID_COMPONENT;
			sas_device->volume_handle = volume_handle;
			sas_device->volume_wwid = volume_wwid;
		}
	}
	spin_unlock_irqrestore(&ioc->sas_device_lock, flags);
	if (!sas_device)
		return;

	/* hiding raid component */
	_scsih_ir_fastpath(ioc, handle, element->PhysDiskNum);

	if (starget)
		starget_for_each_device(starget, (void *)1, _scsih_reprobe_lun);

	sas_device_put(sas_device);
}

/**
 * _scsih_sas_pd_delete - delete pd component
 * @ioc: per adapter object
 * @element: IR config element data
 * Context: user.
 *
 * Return nothing.
 */
static void
_scsih_sas_pd_delete(struct MPT3SAS_ADAPTER *ioc,
	Mpi2EventIrConfigElement_t *element)
{
	u16 handle = le16_to_cpu(element->PhysDiskDevHandle);

	_scsih_device_remove_by_handle(ioc, handle);
}

/**
 * _scsih_sas_pd_add - remove pd component
 * @ioc: per adapter object
 * @element: IR config element data
 * Context: user.
 *
 * Return nothing.
 */
static void
_scsih_sas_pd_add(struct MPT3SAS_ADAPTER *ioc,
	Mpi2EventIrConfigElement_t *element)
{
	struct _sas_device *sas_device;
	u16 handle = le16_to_cpu(element->PhysDiskDevHandle);
	Mpi2ConfigReply_t mpi_reply;
	Mpi2SasDevicePage0_t sas_device_pg0;
	u32 ioc_status;
	u64 sas_address;
	u16 parent_handle;

	set_bit(handle, ioc->pd_handles);

	sas_device = mpt3sas_get_sdev_by_handle(ioc, handle);
	if (sas_device) {
		_scsih_ir_fastpath(ioc, handle, element->PhysDiskNum);
		sas_device_put(sas_device);
		return;
	}

	if ((mpt3sas_config_get_sas_device_pg0(ioc, &mpi_reply, &sas_device_pg0,
	    MPI2_SAS_DEVICE_PGAD_FORM_HANDLE, handle))) {
		pr_err(MPT3SAS_FMT "failure at %s:%d/%s()!\n",
		    ioc->name, __FILE__, __LINE__, __func__);
		return;
	}

	ioc_status = le16_to_cpu(mpi_reply.IOCStatus) &
	    MPI2_IOCSTATUS_MASK;
	if (ioc_status != MPI2_IOCSTATUS_SUCCESS) {
		pr_err(MPT3SAS_FMT "failure at %s:%d/%s()!\n",
		    ioc->name, __FILE__, __LINE__, __func__);
		return;
	}

	parent_handle = le16_to_cpu(sas_device_pg0.ParentDevHandle);
	if (!_scsih_get_sas_address(ioc, parent_handle, &sas_address))
		mpt3sas_transport_update_links(ioc, sas_address, handle,
		    sas_device_pg0.PhyNum, MPI2_SAS_NEG_LINK_RATE_1_5);

	_scsih_ir_fastpath(ioc, handle, element->PhysDiskNum);
	_scsih_add_device(ioc, handle, 0, 1);
}

/**
 * _scsih_sas_ir_config_change_event_debug - debug for IR Config Change events
 * @ioc: per adapter object
 * @event_data: event data payload
 * Context: user.
 *
 * Return nothing.
 */
static void
_scsih_sas_ir_config_change_event_debug(struct MPT3SAS_ADAPTER *ioc,
	Mpi2EventDataIrConfigChangeList_t *event_data)
{
	Mpi2EventIrConfigElement_t *element;
	u8 element_type;
	int i;
	char *reason_str = NULL, *element_str = NULL;

	element = (Mpi2EventIrConfigElement_t *)&event_data->ConfigElement[0];

	pr_info(MPT3SAS_FMT "raid config change: (%s), elements(%d)\n",
	    ioc->name, (le32_to_cpu(event_data->Flags) &
	    MPI2_EVENT_IR_CHANGE_FLAGS_FOREIGN_CONFIG) ?
	    "foreign" : "native", event_data->NumElements);
	for (i = 0; i < event_data->NumElements; i++, element++) {
		switch (element->ReasonCode) {
		case MPI2_EVENT_IR_CHANGE_RC_ADDED:
			reason_str = "add";
			break;
		case MPI2_EVENT_IR_CHANGE_RC_REMOVED:
			reason_str = "remove";
			break;
		case MPI2_EVENT_IR_CHANGE_RC_NO_CHANGE:
			reason_str = "no change";
			break;
		case MPI2_EVENT_IR_CHANGE_RC_HIDE:
			reason_str = "hide";
			break;
		case MPI2_EVENT_IR_CHANGE_RC_UNHIDE:
			reason_str = "unhide";
			break;
		case MPI2_EVENT_IR_CHANGE_RC_VOLUME_CREATED:
			reason_str = "volume_created";
			break;
		case MPI2_EVENT_IR_CHANGE_RC_VOLUME_DELETED:
			reason_str = "volume_deleted";
			break;
		case MPI2_EVENT_IR_CHANGE_RC_PD_CREATED:
			reason_str = "pd_created";
			break;
		case MPI2_EVENT_IR_CHANGE_RC_PD_DELETED:
			reason_str = "pd_deleted";
			break;
		default:
			reason_str = "unknown reason";
			break;
		}
		element_type = le16_to_cpu(element->ElementFlags) &
		    MPI2_EVENT_IR_CHANGE_EFLAGS_ELEMENT_TYPE_MASK;
		switch (element_type) {
		case MPI2_EVENT_IR_CHANGE_EFLAGS_VOLUME_ELEMENT:
			element_str = "volume";
			break;
		case MPI2_EVENT_IR_CHANGE_EFLAGS_VOLPHYSDISK_ELEMENT:
			element_str = "phys disk";
			break;
		case MPI2_EVENT_IR_CHANGE_EFLAGS_HOTSPARE_ELEMENT:
			element_str = "hot spare";
			break;
		default:
			element_str = "unknown element";
			break;
		}
		pr_info("\t(%s:%s), vol handle(0x%04x), " \
		    "pd handle(0x%04x), pd num(0x%02x)\n", element_str,
		    reason_str, le16_to_cpu(element->VolDevHandle),
		    le16_to_cpu(element->PhysDiskDevHandle),
		    element->PhysDiskNum);
	}
}

/**
 * _scsih_sas_ir_config_change_event - handle ir configuration change events
 * @ioc: per adapter object
 * @fw_event: The fw_event_work object
 * Context: user.
 *
 * Return nothing.
 */
static void
_scsih_sas_ir_config_change_event(struct MPT3SAS_ADAPTER *ioc,
	struct fw_event_work *fw_event)
{
	Mpi2EventIrConfigElement_t *element;
	int i;
	u8 foreign_config;
	Mpi2EventDataIrConfigChangeList_t *event_data =
		(Mpi2EventDataIrConfigChangeList_t *)
		fw_event->event_data;

	if ((ioc->logging_level & MPT_DEBUG_EVENT_WORK_TASK) &&
	     (!ioc->hide_ir_msg))
		_scsih_sas_ir_config_change_event_debug(ioc, event_data);

	foreign_config = (le32_to_cpu(event_data->Flags) &
	    MPI2_EVENT_IR_CHANGE_FLAGS_FOREIGN_CONFIG) ? 1 : 0;

	element = (Mpi2EventIrConfigElement_t *)&event_data->ConfigElement[0];
	if (ioc->shost_recovery &&
	    ioc->hba_mpi_version_belonged != MPI2_VERSION) {
		for (i = 0; i < event_data->NumElements; i++, element++) {
			if (element->ReasonCode == MPI2_EVENT_IR_CHANGE_RC_HIDE)
				_scsih_ir_fastpath(ioc,
					le16_to_cpu(element->PhysDiskDevHandle),
					element->PhysDiskNum);
		}
		return;
	}

	for (i = 0; i < event_data->NumElements; i++, element++) {

		switch (element->ReasonCode) {
		case MPI2_EVENT_IR_CHANGE_RC_VOLUME_CREATED:
		case MPI2_EVENT_IR_CHANGE_RC_ADDED:
			if (!foreign_config)
				_scsih_sas_volume_add(ioc, element);
			break;
		case MPI2_EVENT_IR_CHANGE_RC_VOLUME_DELETED:
		case MPI2_EVENT_IR_CHANGE_RC_REMOVED:
			if (!foreign_config)
				_scsih_sas_volume_delete(ioc,
				    le16_to_cpu(element->VolDevHandle));
			break;
		case MPI2_EVENT_IR_CHANGE_RC_PD_CREATED:
			if (!ioc->is_warpdrive)
				_scsih_sas_pd_hide(ioc, element);
			break;
		case MPI2_EVENT_IR_CHANGE_RC_PD_DELETED:
			if (!ioc->is_warpdrive)
				_scsih_sas_pd_expose(ioc, element);
			break;
		case MPI2_EVENT_IR_CHANGE_RC_HIDE:
			if (!ioc->is_warpdrive)
				_scsih_sas_pd_add(ioc, element);
			break;
		case MPI2_EVENT_IR_CHANGE_RC_UNHIDE:
			if (!ioc->is_warpdrive)
				_scsih_sas_pd_delete(ioc, element);
			break;
		}
	}
}

/**
 * _scsih_sas_ir_volume_event - IR volume event
 * @ioc: per adapter object
 * @fw_event: The fw_event_work object
 * Context: user.
 *
 * Return nothing.
 */
static void
_scsih_sas_ir_volume_event(struct MPT3SAS_ADAPTER *ioc,
	struct fw_event_work *fw_event)
{
	u64 wwid;
	unsigned long flags;
	struct _raid_device *raid_device;
	u16 handle;
	u32 state;
	int rc;
	Mpi2EventDataIrVolume_t *event_data =
		(Mpi2EventDataIrVolume_t *) fw_event->event_data;

	if (ioc->shost_recovery)
		return;

	if (event_data->ReasonCode != MPI2_EVENT_IR_VOLUME_RC_STATE_CHANGED)
		return;

	handle = le16_to_cpu(event_data->VolDevHandle);
	state = le32_to_cpu(event_data->NewValue);
	if (!ioc->hide_ir_msg)
		dewtprintk(ioc, pr_info(MPT3SAS_FMT
		    "%s: handle(0x%04x), old(0x%08x), new(0x%08x)\n",
		    ioc->name, __func__,  handle,
		    le32_to_cpu(event_data->PreviousValue), state));
	switch (state) {
	case MPI2_RAID_VOL_STATE_MISSING:
	case MPI2_RAID_VOL_STATE_FAILED:
		_scsih_sas_volume_delete(ioc, handle);
		break;

	case MPI2_RAID_VOL_STATE_ONLINE:
	case MPI2_RAID_VOL_STATE_DEGRADED:
	case MPI2_RAID_VOL_STATE_OPTIMAL:

		spin_lock_irqsave(&ioc->raid_device_lock, flags);
		raid_device = mpt3sas_raid_device_find_by_handle(ioc, handle);
		spin_unlock_irqrestore(&ioc->raid_device_lock, flags);

		if (raid_device)
			break;

		mpt3sas_config_get_volume_wwid(ioc, handle, &wwid);
		if (!wwid) {
			pr_err(MPT3SAS_FMT
			    "failure at %s:%d/%s()!\n", ioc->name,
			    __FILE__, __LINE__, __func__);
			break;
		}

		raid_device = kzalloc(sizeof(struct _raid_device), GFP_KERNEL);
		if (!raid_device) {
			pr_err(MPT3SAS_FMT
			    "failure at %s:%d/%s()!\n", ioc->name,
			    __FILE__, __LINE__, __func__);
			break;
		}

		raid_device->id = ioc->sas_id++;
		raid_device->channel = RAID_CHANNEL;
		raid_device->handle = handle;
		raid_device->wwid = wwid;
		_scsih_raid_device_add(ioc, raid_device);
		rc = scsi_add_device(ioc->shost, RAID_CHANNEL,
		    raid_device->id, 0);
		if (rc)
			_scsih_raid_device_remove(ioc, raid_device);
		break;

	case MPI2_RAID_VOL_STATE_INITIALIZING:
	default:
		break;
	}
}

/**
 * _scsih_sas_ir_physical_disk_event - PD event
 * @ioc: per adapter object
 * @fw_event: The fw_event_work object
 * Context: user.
 *
 * Return nothing.
 */
static void
_scsih_sas_ir_physical_disk_event(struct MPT3SAS_ADAPTER *ioc,
	struct fw_event_work *fw_event)
{
	u16 handle, parent_handle;
	u32 state;
	struct _sas_device *sas_device;
	Mpi2ConfigReply_t mpi_reply;
	Mpi2SasDevicePage0_t sas_device_pg0;
	u32 ioc_status;
	Mpi2EventDataIrPhysicalDisk_t *event_data =
		(Mpi2EventDataIrPhysicalDisk_t *) fw_event->event_data;
	u64 sas_address;

	if (ioc->shost_recovery)
		return;

	if (event_data->ReasonCode != MPI2_EVENT_IR_PHYSDISK_RC_STATE_CHANGED)
		return;

	handle = le16_to_cpu(event_data->PhysDiskDevHandle);
	state = le32_to_cpu(event_data->NewValue);

	if (!ioc->hide_ir_msg)
		dewtprintk(ioc, pr_info(MPT3SAS_FMT
		    "%s: handle(0x%04x), old(0x%08x), new(0x%08x)\n",
		    ioc->name, __func__,  handle,
		    le32_to_cpu(event_data->PreviousValue), state));

	switch (state) {
	case MPI2_RAID_PD_STATE_ONLINE:
	case MPI2_RAID_PD_STATE_DEGRADED:
	case MPI2_RAID_PD_STATE_REBUILDING:
	case MPI2_RAID_PD_STATE_OPTIMAL:
	case MPI2_RAID_PD_STATE_HOT_SPARE:

		if (!ioc->is_warpdrive)
			set_bit(handle, ioc->pd_handles);

		sas_device = mpt3sas_get_sdev_by_handle(ioc, handle);
		if (sas_device) {
			sas_device_put(sas_device);
			return;
		}

		if ((mpt3sas_config_get_sas_device_pg0(ioc, &mpi_reply,
		    &sas_device_pg0, MPI2_SAS_DEVICE_PGAD_FORM_HANDLE,
		    handle))) {
			pr_err(MPT3SAS_FMT "failure at %s:%d/%s()!\n",
			    ioc->name, __FILE__, __LINE__, __func__);
			return;
		}

		ioc_status = le16_to_cpu(mpi_reply.IOCStatus) &
		    MPI2_IOCSTATUS_MASK;
		if (ioc_status != MPI2_IOCSTATUS_SUCCESS) {
			pr_err(MPT3SAS_FMT "failure at %s:%d/%s()!\n",
			    ioc->name, __FILE__, __LINE__, __func__);
			return;
		}

		parent_handle = le16_to_cpu(sas_device_pg0.ParentDevHandle);
		if (!_scsih_get_sas_address(ioc, parent_handle, &sas_address))
			mpt3sas_transport_update_links(ioc, sas_address, handle,
			    sas_device_pg0.PhyNum, MPI2_SAS_NEG_LINK_RATE_1_5);

		_scsih_add_device(ioc, handle, 0, 1);

		break;

	case MPI2_RAID_PD_STATE_OFFLINE:
	case MPI2_RAID_PD_STATE_NOT_CONFIGURED:
	case MPI2_RAID_PD_STATE_NOT_COMPATIBLE:
	default:
		break;
	}
}

/**
 * _scsih_sas_ir_operation_status_event_debug - debug for IR op event
 * @ioc: per adapter object
 * @event_data: event data payload
 * Context: user.
 *
 * Return nothing.
 */
static void
_scsih_sas_ir_operation_status_event_debug(struct MPT3SAS_ADAPTER *ioc,
	Mpi2EventDataIrOperationStatus_t *event_data)
{
	char *reason_str = NULL;

	switch (event_data->RAIDOperation) {
	case MPI2_EVENT_IR_RAIDOP_RESYNC:
		reason_str = "resync";
		break;
	case MPI2_EVENT_IR_RAIDOP_ONLINE_CAP_EXPANSION:
		reason_str = "online capacity expansion";
		break;
	case MPI2_EVENT_IR_RAIDOP_CONSISTENCY_CHECK:
		reason_str = "consistency check";
		break;
	case MPI2_EVENT_IR_RAIDOP_BACKGROUND_INIT:
		reason_str = "background init";
		break;
	case MPI2_EVENT_IR_RAIDOP_MAKE_DATA_CONSISTENT:
		reason_str = "make data consistent";
		break;
	}

	if (!reason_str)
		return;

	pr_info(MPT3SAS_FMT "raid operational status: (%s)" \
	    "\thandle(0x%04x), percent complete(%d)\n",
	    ioc->name, reason_str,
	    le16_to_cpu(event_data->VolDevHandle),
	    event_data->PercentComplete);
}

/**
 * _scsih_sas_ir_operation_status_event - handle RAID operation events
 * @ioc: per adapter object
 * @fw_event: The fw_event_work object
 * Context: user.
 *
 * Return nothing.
 */
static void
_scsih_sas_ir_operation_status_event(struct MPT3SAS_ADAPTER *ioc,
	struct fw_event_work *fw_event)
{
	Mpi2EventDataIrOperationStatus_t *event_data =
		(Mpi2EventDataIrOperationStatus_t *)
		fw_event->event_data;
	static struct _raid_device *raid_device;
	unsigned long flags;
	u16 handle;

	if ((ioc->logging_level & MPT_DEBUG_EVENT_WORK_TASK) &&
	    (!ioc->hide_ir_msg))
		_scsih_sas_ir_operation_status_event_debug(ioc,
		     event_data);

	/* code added for raid transport support */
	if (event_data->RAIDOperation == MPI2_EVENT_IR_RAIDOP_RESYNC) {

		spin_lock_irqsave(&ioc->raid_device_lock, flags);
		handle = le16_to_cpu(event_data->VolDevHandle);
		raid_device = mpt3sas_raid_device_find_by_handle(ioc, handle);
		if (raid_device)
			raid_device->percent_complete =
			    event_data->PercentComplete;
		spin_unlock_irqrestore(&ioc->raid_device_lock, flags);
	}
}

/**
 * _scsih_prep_device_scan - initialize parameters prior to device scan
 * @ioc: per adapter object
 *
 * Set the deleted flag prior to device scan.  If the device is found during
 * the scan, then we clear the deleted flag.
 */
static void
_scsih_prep_device_scan(struct MPT3SAS_ADAPTER *ioc)
{
	struct MPT3SAS_DEVICE *sas_device_priv_data;
	struct scsi_device *sdev;

	shost_for_each_device(sdev, ioc->shost) {
		sas_device_priv_data = sdev->hostdata;
		if (sas_device_priv_data && sas_device_priv_data->sas_target)
			sas_device_priv_data->sas_target->deleted = 1;
	}
}

/**
 * _scsih_mark_responding_sas_device - mark a sas_devices as responding
 * @ioc: per adapter object
 * @sas_device_pg0: SAS Device page 0
 *
 * After host reset, find out whether devices are still responding.
 * Used in _scsih_remove_unresponsive_sas_devices.
 *
 * Return nothing.
 */
static void
_scsih_mark_responding_sas_device(struct MPT3SAS_ADAPTER *ioc,
Mpi2SasDevicePage0_t *sas_device_pg0)
{
	struct MPT3SAS_TARGET *sas_target_priv_data = NULL;
	struct scsi_target *starget;
	struct _sas_device *sas_device;
	unsigned long flags;

	spin_lock_irqsave(&ioc->sas_device_lock, flags);
	list_for_each_entry(sas_device, &ioc->sas_device_list, list) {
		if ((sas_device->sas_address == sas_device_pg0->SASAddress) &&
			(sas_device->slot == sas_device_pg0->Slot)) {
			sas_device->responding = 1;
			starget = sas_device->starget;
			if (starget && starget->hostdata) {
				sas_target_priv_data = starget->hostdata;
				sas_target_priv_data->tm_busy = 0;
				sas_target_priv_data->deleted = 0;
			} else
				sas_target_priv_data = NULL;
			if (starget) {
				starget_printk(KERN_INFO, starget,
				    "handle(0x%04x), sas_addr(0x%016llx)\n",
				    sas_device_pg0->DevHandle,
				    (unsigned long long)
				    sas_device->sas_address);

				if (sas_device->enclosure_handle != 0)
					starget_printk(KERN_INFO, starget,
					 "enclosure logical id(0x%016llx),"
					 " slot(%d)\n",
					 (unsigned long long)
					 sas_device->enclosure_logical_id,
					 sas_device->slot);
			}
			if (sas_device_pg0->Flags &
			      MPI2_SAS_DEVICE0_FLAGS_ENCL_LEVEL_VALID) {
				sas_device->enclosure_level =
				   sas_device_pg0->EnclosureLevel;
				memcpy(&sas_device->connector_name[0],
					&sas_device_pg0->ConnectorName[0], 4);
			} else {
				sas_device->enclosure_level = 0;
				sas_device->connector_name[0] = '\0';
			}

			if (sas_device->handle == sas_device_pg0->DevHandle)
				goto out;
			pr_info("\thandle changed from(0x%04x)!!!\n",
			    sas_device->handle);
			sas_device->handle = sas_device_pg0->DevHandle;
			if (sas_target_priv_data)
				sas_target_priv_data->handle =
					sas_device_pg0->DevHandle;
			goto out;
		}
	}
 out:
	spin_unlock_irqrestore(&ioc->sas_device_lock, flags);
}

/**
 * _scsih_search_responding_sas_devices -
 * @ioc: per adapter object
 *
 * After host reset, find out whether devices are still responding.
 * If not remove.
 *
 * Return nothing.
 */
static void
_scsih_search_responding_sas_devices(struct MPT3SAS_ADAPTER *ioc)
{
	Mpi2SasDevicePage0_t sas_device_pg0;
	Mpi2ConfigReply_t mpi_reply;
	u16 ioc_status;
	u16 handle;
	u32 device_info;

	pr_info(MPT3SAS_FMT "search for end-devices: start\n", ioc->name);

	if (list_empty(&ioc->sas_device_list))
		goto out;

	handle = 0xFFFF;
	while (!(mpt3sas_config_get_sas_device_pg0(ioc, &mpi_reply,
	    &sas_device_pg0, MPI2_SAS_DEVICE_PGAD_FORM_GET_NEXT_HANDLE,
	    handle))) {
		ioc_status = le16_to_cpu(mpi_reply.IOCStatus) &
		    MPI2_IOCSTATUS_MASK;
		if (ioc_status != MPI2_IOCSTATUS_SUCCESS)
			break;
		handle = sas_device_pg0.DevHandle =
				le16_to_cpu(sas_device_pg0.DevHandle);
		device_info = le32_to_cpu(sas_device_pg0.DeviceInfo);
		if (!(_scsih_is_end_device(device_info)))
			continue;
		sas_device_pg0.SASAddress =
				le64_to_cpu(sas_device_pg0.SASAddress);
		sas_device_pg0.Slot = le16_to_cpu(sas_device_pg0.Slot);
		sas_device_pg0.Flags = le16_to_cpu(sas_device_pg0.Flags);
		_scsih_mark_responding_sas_device(ioc, &sas_device_pg0);
	}

 out:
	pr_info(MPT3SAS_FMT "search for end-devices: complete\n",
	    ioc->name);
}

/**
 * _scsih_mark_responding_raid_device - mark a raid_device as responding
 * @ioc: per adapter object
 * @wwid: world wide identifier for raid volume
 * @handle: device handle
 *
 * After host reset, find out whether devices are still responding.
 * Used in _scsih_remove_unresponsive_raid_devices.
 *
 * Return nothing.
 */
static void
_scsih_mark_responding_raid_device(struct MPT3SAS_ADAPTER *ioc, u64 wwid,
	u16 handle)
{
	struct MPT3SAS_TARGET *sas_target_priv_data = NULL;
	struct scsi_target *starget;
	struct _raid_device *raid_device;
	unsigned long flags;

	spin_lock_irqsave(&ioc->raid_device_lock, flags);
	list_for_each_entry(raid_device, &ioc->raid_device_list, list) {
		if (raid_device->wwid == wwid && raid_device->starget) {
			starget = raid_device->starget;
			if (starget && starget->hostdata) {
				sas_target_priv_data = starget->hostdata;
				sas_target_priv_data->deleted = 0;
			} else
				sas_target_priv_data = NULL;
			raid_device->responding = 1;
			spin_unlock_irqrestore(&ioc->raid_device_lock, flags);
			starget_printk(KERN_INFO, raid_device->starget,
			    "handle(0x%04x), wwid(0x%016llx)\n", handle,
			    (unsigned long long)raid_device->wwid);

			/*
			 * WARPDRIVE: The handles of the PDs might have changed
			 * across the host reset so re-initialize the
			 * required data for Direct IO
			 */
			mpt3sas_init_warpdrive_properties(ioc, raid_device);
			spin_lock_irqsave(&ioc->raid_device_lock, flags);
			if (raid_device->handle == handle) {
				spin_unlock_irqrestore(&ioc->raid_device_lock,
				    flags);
				return;
			}
			pr_info("\thandle changed from(0x%04x)!!!\n",
			    raid_device->handle);
			raid_device->handle = handle;
			if (sas_target_priv_data)
				sas_target_priv_data->handle = handle;
			spin_unlock_irqrestore(&ioc->raid_device_lock, flags);
			return;
		}
	}
	spin_unlock_irqrestore(&ioc->raid_device_lock, flags);
}

/**
 * _scsih_search_responding_raid_devices -
 * @ioc: per adapter object
 *
 * After host reset, find out whether devices are still responding.
 * If not remove.
 *
 * Return nothing.
 */
static void
_scsih_search_responding_raid_devices(struct MPT3SAS_ADAPTER *ioc)
{
	Mpi2RaidVolPage1_t volume_pg1;
	Mpi2RaidVolPage0_t volume_pg0;
	Mpi2RaidPhysDiskPage0_t pd_pg0;
	Mpi2ConfigReply_t mpi_reply;
	u16 ioc_status;
	u16 handle;
	u8 phys_disk_num;

	if (!ioc->ir_firmware)
		return;

	pr_info(MPT3SAS_FMT "search for raid volumes: start\n",
	    ioc->name);

	if (list_empty(&ioc->raid_device_list))
		goto out;

	handle = 0xFFFF;
	while (!(mpt3sas_config_get_raid_volume_pg1(ioc, &mpi_reply,
	    &volume_pg1, MPI2_RAID_VOLUME_PGAD_FORM_GET_NEXT_HANDLE, handle))) {
		ioc_status = le16_to_cpu(mpi_reply.IOCStatus) &
		    MPI2_IOCSTATUS_MASK;
		if (ioc_status != MPI2_IOCSTATUS_SUCCESS)
			break;
		handle = le16_to_cpu(volume_pg1.DevHandle);

		if (mpt3sas_config_get_raid_volume_pg0(ioc, &mpi_reply,
		    &volume_pg0, MPI2_RAID_VOLUME_PGAD_FORM_HANDLE, handle,
		     sizeof(Mpi2RaidVolPage0_t)))
			continue;

		if (volume_pg0.VolumeState == MPI2_RAID_VOL_STATE_OPTIMAL ||
		    volume_pg0.VolumeState == MPI2_RAID_VOL_STATE_ONLINE ||
		    volume_pg0.VolumeState == MPI2_RAID_VOL_STATE_DEGRADED)
			_scsih_mark_responding_raid_device(ioc,
			    le64_to_cpu(volume_pg1.WWID), handle);
	}

	/* refresh the pd_handles */
	if (!ioc->is_warpdrive) {
		phys_disk_num = 0xFF;
		memset(ioc->pd_handles, 0, ioc->pd_handles_sz);
		while (!(mpt3sas_config_get_phys_disk_pg0(ioc, &mpi_reply,
		    &pd_pg0, MPI2_PHYSDISK_PGAD_FORM_GET_NEXT_PHYSDISKNUM,
		    phys_disk_num))) {
			ioc_status = le16_to_cpu(mpi_reply.IOCStatus) &
			    MPI2_IOCSTATUS_MASK;
			if (ioc_status != MPI2_IOCSTATUS_SUCCESS)
				break;
			phys_disk_num = pd_pg0.PhysDiskNum;
			handle = le16_to_cpu(pd_pg0.DevHandle);
			set_bit(handle, ioc->pd_handles);
		}
	}
 out:
	pr_info(MPT3SAS_FMT "search for responding raid volumes: complete\n",
		ioc->name);
}

/**
 * _scsih_mark_responding_expander - mark a expander as responding
 * @ioc: per adapter object
 * @sas_address: sas address
 * @handle:
 *
 * After host reset, find out whether devices are still responding.
 * Used in _scsih_remove_unresponsive_expanders.
 *
 * Return nothing.
 */
static void
_scsih_mark_responding_expander(struct MPT3SAS_ADAPTER *ioc, u64 sas_address,
	u16 handle)
{
	struct _sas_node *sas_expander;
	unsigned long flags;
	int i;

	spin_lock_irqsave(&ioc->sas_node_lock, flags);
	list_for_each_entry(sas_expander, &ioc->sas_expander_list, list) {
		if (sas_expander->sas_address != sas_address)
			continue;
		sas_expander->responding = 1;
		if (sas_expander->handle == handle)
			goto out;
		pr_info("\texpander(0x%016llx): handle changed" \
		    " from(0x%04x) to (0x%04x)!!!\n",
		    (unsigned long long)sas_expander->sas_address,
		    sas_expander->handle, handle);
		sas_expander->handle = handle;
		for (i = 0 ; i < sas_expander->num_phys ; i++)
			sas_expander->phy[i].handle = handle;
		goto out;
	}
 out:
	spin_unlock_irqrestore(&ioc->sas_node_lock, flags);
}

/**
 * _scsih_search_responding_expanders -
 * @ioc: per adapter object
 *
 * After host reset, find out whether devices are still responding.
 * If not remove.
 *
 * Return nothing.
 */
static void
_scsih_search_responding_expanders(struct MPT3SAS_ADAPTER *ioc)
{
	Mpi2ExpanderPage0_t expander_pg0;
	Mpi2ConfigReply_t mpi_reply;
	u16 ioc_status;
	u64 sas_address;
	u16 handle;

	pr_info(MPT3SAS_FMT "search for expanders: start\n", ioc->name);

	if (list_empty(&ioc->sas_expander_list))
		goto out;

	handle = 0xFFFF;
	while (!(mpt3sas_config_get_expander_pg0(ioc, &mpi_reply, &expander_pg0,
	    MPI2_SAS_EXPAND_PGAD_FORM_GET_NEXT_HNDL, handle))) {

		ioc_status = le16_to_cpu(mpi_reply.IOCStatus) &
		    MPI2_IOCSTATUS_MASK;
		if (ioc_status != MPI2_IOCSTATUS_SUCCESS)
			break;

		handle = le16_to_cpu(expander_pg0.DevHandle);
		sas_address = le64_to_cpu(expander_pg0.SASAddress);
		pr_info("\texpander present: handle(0x%04x), sas_addr(0x%016llx)\n",
			handle,
		    (unsigned long long)sas_address);
		_scsih_mark_responding_expander(ioc, sas_address, handle);
	}

 out:
	pr_info(MPT3SAS_FMT "search for expanders: complete\n", ioc->name);
}

/**
 * _scsih_remove_unresponding_sas_devices - removing unresponding devices
 * @ioc: per adapter object
 *
 * Return nothing.
 */
static void
_scsih_remove_unresponding_sas_devices(struct MPT3SAS_ADAPTER *ioc)
{
	struct _sas_device *sas_device, *sas_device_next;
	struct _sas_node *sas_expander, *sas_expander_next;
	struct _raid_device *raid_device, *raid_device_next;
	struct list_head tmp_list;
	unsigned long flags;
	LIST_HEAD(head);

	pr_info(MPT3SAS_FMT "removing unresponding devices: start\n",
	    ioc->name);

	/* removing unresponding end devices */
	pr_info(MPT3SAS_FMT "removing unresponding devices: end-devices\n",
	    ioc->name);
	/*
	 * Iterate, pulling off devices marked as non-responding. We become the
	 * owner for the reference the list had on any object we prune.
	 */
	spin_lock_irqsave(&ioc->sas_device_lock, flags);
	list_for_each_entry_safe(sas_device, sas_device_next,
	    &ioc->sas_device_list, list) {
		if (!sas_device->responding)
			list_move_tail(&sas_device->list, &head);
		else
			sas_device->responding = 0;
	}
	spin_unlock_irqrestore(&ioc->sas_device_lock, flags);

	/*
	 * Now, uninitialize and remove the unresponding devices we pruned.
	 */
	list_for_each_entry_safe(sas_device, sas_device_next, &head, list) {
		_scsih_remove_device(ioc, sas_device);
		list_del_init(&sas_device->list);
		sas_device_put(sas_device);
	}

	/* removing unresponding volumes */
	if (ioc->ir_firmware) {
		pr_info(MPT3SAS_FMT "removing unresponding devices: volumes\n",
			ioc->name);
		list_for_each_entry_safe(raid_device, raid_device_next,
		    &ioc->raid_device_list, list) {
			if (!raid_device->responding)
				_scsih_sas_volume_delete(ioc,
				    raid_device->handle);
			else
				raid_device->responding = 0;
		}
	}

	/* removing unresponding expanders */
	pr_info(MPT3SAS_FMT "removing unresponding devices: expanders\n",
	    ioc->name);
	spin_lock_irqsave(&ioc->sas_node_lock, flags);
	INIT_LIST_HEAD(&tmp_list);
	list_for_each_entry_safe(sas_expander, sas_expander_next,
	    &ioc->sas_expander_list, list) {
		if (!sas_expander->responding)
			list_move_tail(&sas_expander->list, &tmp_list);
		else
			sas_expander->responding = 0;
	}
	spin_unlock_irqrestore(&ioc->sas_node_lock, flags);
	list_for_each_entry_safe(sas_expander, sas_expander_next, &tmp_list,
	    list) {
		list_del(&sas_expander->list);
		_scsih_expander_node_remove(ioc, sas_expander);
	}

	pr_info(MPT3SAS_FMT "removing unresponding devices: complete\n",
	    ioc->name);

	/* unblock devices */
	_scsih_ublock_io_all_device(ioc);
}

static void
_scsih_refresh_expander_links(struct MPT3SAS_ADAPTER *ioc,
	struct _sas_node *sas_expander, u16 handle)
{
	Mpi2ExpanderPage1_t expander_pg1;
	Mpi2ConfigReply_t mpi_reply;
	int i;

	for (i = 0 ; i < sas_expander->num_phys ; i++) {
		if ((mpt3sas_config_get_expander_pg1(ioc, &mpi_reply,
		    &expander_pg1, i, handle))) {
			pr_err(MPT3SAS_FMT "failure at %s:%d/%s()!\n",
			    ioc->name, __FILE__, __LINE__, __func__);
			return;
		}

		mpt3sas_transport_update_links(ioc, sas_expander->sas_address,
		    le16_to_cpu(expander_pg1.AttachedDevHandle), i,
		    expander_pg1.NegotiatedLinkRate >> 4);
	}
}

/**
 * _scsih_scan_for_devices_after_reset - scan for devices after host reset
 * @ioc: per adapter object
 *
 * Return nothing.
 */
static void
_scsih_scan_for_devices_after_reset(struct MPT3SAS_ADAPTER *ioc)
{
	Mpi2ExpanderPage0_t expander_pg0;
	Mpi2SasDevicePage0_t sas_device_pg0;
	Mpi2RaidVolPage1_t volume_pg1;
	Mpi2RaidVolPage0_t volume_pg0;
	Mpi2RaidPhysDiskPage0_t pd_pg0;
	Mpi2EventIrConfigElement_t element;
	Mpi2ConfigReply_t mpi_reply;
	u8 phys_disk_num;
	u16 ioc_status;
	u16 handle, parent_handle;
	u64 sas_address;
	struct _sas_device *sas_device;
	struct _sas_node *expander_device;
	static struct _raid_device *raid_device;
	u8 retry_count;
	unsigned long flags;

	pr_info(MPT3SAS_FMT "scan devices: start\n", ioc->name);

	_scsih_sas_host_refresh(ioc);

	pr_info(MPT3SAS_FMT "\tscan devices: expanders start\n", ioc->name);

	/* expanders */
	handle = 0xFFFF;
	while (!(mpt3sas_config_get_expander_pg0(ioc, &mpi_reply, &expander_pg0,
	    MPI2_SAS_EXPAND_PGAD_FORM_GET_NEXT_HNDL, handle))) {
		ioc_status = le16_to_cpu(mpi_reply.IOCStatus) &
		    MPI2_IOCSTATUS_MASK;
		if (ioc_status != MPI2_IOCSTATUS_SUCCESS) {
			pr_info(MPT3SAS_FMT "\tbreak from expander scan: " \
			    "ioc_status(0x%04x), loginfo(0x%08x)\n",
			    ioc->name, ioc_status,
			    le32_to_cpu(mpi_reply.IOCLogInfo));
			break;
		}
		handle = le16_to_cpu(expander_pg0.DevHandle);
		spin_lock_irqsave(&ioc->sas_node_lock, flags);
		expander_device = mpt3sas_scsih_expander_find_by_sas_address(
		    ioc, le64_to_cpu(expander_pg0.SASAddress));
		spin_unlock_irqrestore(&ioc->sas_node_lock, flags);
		if (expander_device)
			_scsih_refresh_expander_links(ioc, expander_device,
			    handle);
		else {
			pr_info(MPT3SAS_FMT "\tBEFORE adding expander: " \
			    "handle (0x%04x), sas_addr(0x%016llx)\n", ioc->name,
			    handle, (unsigned long long)
			    le64_to_cpu(expander_pg0.SASAddress));
			_scsih_expander_add(ioc, handle);
			pr_info(MPT3SAS_FMT "\tAFTER adding expander: " \
			    "handle (0x%04x), sas_addr(0x%016llx)\n", ioc->name,
			    handle, (unsigned long long)
			    le64_to_cpu(expander_pg0.SASAddress));
		}
	}

	pr_info(MPT3SAS_FMT "\tscan devices: expanders complete\n",
	    ioc->name);

	if (!ioc->ir_firmware)
		goto skip_to_sas;

	pr_info(MPT3SAS_FMT "\tscan devices: phys disk start\n", ioc->name);

	/* phys disk */
	phys_disk_num = 0xFF;
	while (!(mpt3sas_config_get_phys_disk_pg0(ioc, &mpi_reply,
	    &pd_pg0, MPI2_PHYSDISK_PGAD_FORM_GET_NEXT_PHYSDISKNUM,
	    phys_disk_num))) {
		ioc_status = le16_to_cpu(mpi_reply.IOCStatus) &
		    MPI2_IOCSTATUS_MASK;
		if (ioc_status != MPI2_IOCSTATUS_SUCCESS) {
			pr_info(MPT3SAS_FMT "\tbreak from phys disk scan: "\
			    "ioc_status(0x%04x), loginfo(0x%08x)\n",
			    ioc->name, ioc_status,
			    le32_to_cpu(mpi_reply.IOCLogInfo));
			break;
		}
		phys_disk_num = pd_pg0.PhysDiskNum;
		handle = le16_to_cpu(pd_pg0.DevHandle);
		sas_device = mpt3sas_get_sdev_by_handle(ioc, handle);
		if (sas_device) {
			sas_device_put(sas_device);
			continue;
		}
		if (mpt3sas_config_get_sas_device_pg0(ioc, &mpi_reply,
		    &sas_device_pg0, MPI2_SAS_DEVICE_PGAD_FORM_HANDLE,
		    handle) != 0)
			continue;
		ioc_status = le16_to_cpu(mpi_reply.IOCStatus) &
		    MPI2_IOCSTATUS_MASK;
		if (ioc_status != MPI2_IOCSTATUS_SUCCESS) {
			pr_info(MPT3SAS_FMT "\tbreak from phys disk scan " \
			    "ioc_status(0x%04x), loginfo(0x%08x)\n",
			    ioc->name, ioc_status,
			    le32_to_cpu(mpi_reply.IOCLogInfo));
			break;
		}
		parent_handle = le16_to_cpu(sas_device_pg0.ParentDevHandle);
		if (!_scsih_get_sas_address(ioc, parent_handle,
		    &sas_address)) {
			pr_info(MPT3SAS_FMT "\tBEFORE adding phys disk: " \
			    " handle (0x%04x), sas_addr(0x%016llx)\n",
			    ioc->name, handle, (unsigned long long)
			    le64_to_cpu(sas_device_pg0.SASAddress));
			mpt3sas_transport_update_links(ioc, sas_address,
			    handle, sas_device_pg0.PhyNum,
			    MPI2_SAS_NEG_LINK_RATE_1_5);
			set_bit(handle, ioc->pd_handles);
			retry_count = 0;
			/* This will retry adding the end device.
			 * _scsih_add_device() will decide on retries and
			 * return "1" when it should be retried
			 */
			while (_scsih_add_device(ioc, handle, retry_count++,
			    1)) {
				ssleep(1);
			}
			pr_info(MPT3SAS_FMT "\tAFTER adding phys disk: " \
			    " handle (0x%04x), sas_addr(0x%016llx)\n",
			    ioc->name, handle, (unsigned long long)
			    le64_to_cpu(sas_device_pg0.SASAddress));
		}
	}

	pr_info(MPT3SAS_FMT "\tscan devices: phys disk complete\n",
	    ioc->name);

	pr_info(MPT3SAS_FMT "\tscan devices: volumes start\n", ioc->name);

	/* volumes */
	handle = 0xFFFF;
	while (!(mpt3sas_config_get_raid_volume_pg1(ioc, &mpi_reply,
	    &volume_pg1, MPI2_RAID_VOLUME_PGAD_FORM_GET_NEXT_HANDLE, handle))) {
		ioc_status = le16_to_cpu(mpi_reply.IOCStatus) &
		    MPI2_IOCSTATUS_MASK;
		if (ioc_status != MPI2_IOCSTATUS_SUCCESS) {
			pr_info(MPT3SAS_FMT "\tbreak from volume scan: " \
			    "ioc_status(0x%04x), loginfo(0x%08x)\n",
			    ioc->name, ioc_status,
			    le32_to_cpu(mpi_reply.IOCLogInfo));
			break;
		}
		handle = le16_to_cpu(volume_pg1.DevHandle);
		spin_lock_irqsave(&ioc->raid_device_lock, flags);
		raid_device = _scsih_raid_device_find_by_wwid(ioc,
		    le64_to_cpu(volume_pg1.WWID));
		spin_unlock_irqrestore(&ioc->raid_device_lock, flags);
		if (raid_device)
			continue;
		if (mpt3sas_config_get_raid_volume_pg0(ioc, &mpi_reply,
		    &volume_pg0, MPI2_RAID_VOLUME_PGAD_FORM_HANDLE, handle,
		     sizeof(Mpi2RaidVolPage0_t)))
			continue;
		ioc_status = le16_to_cpu(mpi_reply.IOCStatus) &
		    MPI2_IOCSTATUS_MASK;
		if (ioc_status != MPI2_IOCSTATUS_SUCCESS) {
			pr_info(MPT3SAS_FMT "\tbreak from volume scan: " \
			    "ioc_status(0x%04x), loginfo(0x%08x)\n",
			    ioc->name, ioc_status,
			    le32_to_cpu(mpi_reply.IOCLogInfo));
			break;
		}
		if (volume_pg0.VolumeState == MPI2_RAID_VOL_STATE_OPTIMAL ||
		    volume_pg0.VolumeState == MPI2_RAID_VOL_STATE_ONLINE ||
		    volume_pg0.VolumeState == MPI2_RAID_VOL_STATE_DEGRADED) {
			memset(&element, 0, sizeof(Mpi2EventIrConfigElement_t));
			element.ReasonCode = MPI2_EVENT_IR_CHANGE_RC_ADDED;
			element.VolDevHandle = volume_pg1.DevHandle;
			pr_info(MPT3SAS_FMT
				"\tBEFORE adding volume: handle (0x%04x)\n",
				ioc->name, volume_pg1.DevHandle);
			_scsih_sas_volume_add(ioc, &element);
			pr_info(MPT3SAS_FMT
				"\tAFTER adding volume: handle (0x%04x)\n",
				ioc->name, volume_pg1.DevHandle);
		}
	}

	pr_info(MPT3SAS_FMT "\tscan devices: volumes complete\n",
	    ioc->name);

 skip_to_sas:

	pr_info(MPT3SAS_FMT "\tscan devices: end devices start\n",
	    ioc->name);

	/* sas devices */
	handle = 0xFFFF;
	while (!(mpt3sas_config_get_sas_device_pg0(ioc, &mpi_reply,
	    &sas_device_pg0, MPI2_SAS_DEVICE_PGAD_FORM_GET_NEXT_HANDLE,
	    handle))) {
		ioc_status = le16_to_cpu(mpi_reply.IOCStatus) &
		    MPI2_IOCSTATUS_MASK;
		if (ioc_status != MPI2_IOCSTATUS_SUCCESS) {
			pr_info(MPT3SAS_FMT "\tbreak from end device scan:"\
			    " ioc_status(0x%04x), loginfo(0x%08x)\n",
			    ioc->name, ioc_status,
			    le32_to_cpu(mpi_reply.IOCLogInfo));
			break;
		}
		handle = le16_to_cpu(sas_device_pg0.DevHandle);
		if (!(_scsih_is_end_device(
		    le32_to_cpu(sas_device_pg0.DeviceInfo))))
			continue;
		sas_device = mpt3sas_get_sdev_by_addr(ioc,
		    le64_to_cpu(sas_device_pg0.SASAddress));
		if (sas_device) {
			sas_device_put(sas_device);
			continue;
		}
		parent_handle = le16_to_cpu(sas_device_pg0.ParentDevHandle);
		if (!_scsih_get_sas_address(ioc, parent_handle, &sas_address)) {
			pr_info(MPT3SAS_FMT "\tBEFORE adding end device: " \
			    "handle (0x%04x), sas_addr(0x%016llx)\n", ioc->name,
			    handle, (unsigned long long)
			    le64_to_cpu(sas_device_pg0.SASAddress));
			mpt3sas_transport_update_links(ioc, sas_address, handle,
			    sas_device_pg0.PhyNum, MPI2_SAS_NEG_LINK_RATE_1_5);
			retry_count = 0;
			/* This will retry adding the end device.
			 * _scsih_add_device() will decide on retries and
			 * return "1" when it should be retried
			 */
			while (_scsih_add_device(ioc, handle, retry_count++,
			    0)) {
				ssleep(1);
			}
			pr_info(MPT3SAS_FMT "\tAFTER adding end device: " \
			    "handle (0x%04x), sas_addr(0x%016llx)\n", ioc->name,
			    handle, (unsigned long long)
			    le64_to_cpu(sas_device_pg0.SASAddress));
		}
	}
	pr_info(MPT3SAS_FMT "\tscan devices: end devices complete\n",
	    ioc->name);

	pr_info(MPT3SAS_FMT "scan devices: complete\n", ioc->name);
}
/**
 * mpt3sas_scsih_reset_handler - reset callback handler (for scsih)
 * @ioc: per adapter object
 * @reset_phase: phase
 *
 * The handler for doing any required cleanup or initialization.
 *
 * The reset phase can be MPT3_IOC_PRE_RESET, MPT3_IOC_AFTER_RESET,
 * MPT3_IOC_DONE_RESET
 *
 * Return nothing.
 */
void
mpt3sas_scsih_reset_handler(struct MPT3SAS_ADAPTER *ioc, int reset_phase)
{
	switch (reset_phase) {
	case MPT3_IOC_PRE_RESET:
		dtmprintk(ioc, pr_info(MPT3SAS_FMT
			"%s: MPT3_IOC_PRE_RESET\n", ioc->name, __func__));
		break;
	case MPT3_IOC_AFTER_RESET:
		dtmprintk(ioc, pr_info(MPT3SAS_FMT
			"%s: MPT3_IOC_AFTER_RESET\n", ioc->name, __func__));
		if (ioc->scsih_cmds.status & MPT3_CMD_PENDING) {
			ioc->scsih_cmds.status |= MPT3_CMD_RESET;
			mpt3sas_base_free_smid(ioc, ioc->scsih_cmds.smid);
			complete(&ioc->scsih_cmds.done);
		}
		if (ioc->tm_cmds.status & MPT3_CMD_PENDING) {
			ioc->tm_cmds.status |= MPT3_CMD_RESET;
			mpt3sas_base_free_smid(ioc, ioc->tm_cmds.smid);
			complete(&ioc->tm_cmds.done);
		}

		memset(ioc->pend_os_device_add, 0, ioc->pend_os_device_add_sz);
		memset(ioc->device_remove_in_progress, 0,
		       ioc->device_remove_in_progress_sz);
		_scsih_fw_event_cleanup_queue(ioc);
		_scsih_flush_running_cmds(ioc);
		break;
	case MPT3_IOC_DONE_RESET:
		dtmprintk(ioc, pr_info(MPT3SAS_FMT
			"%s: MPT3_IOC_DONE_RESET\n", ioc->name, __func__));
		if ((!ioc->is_driver_loading) && !(disable_discovery > 0 &&
		    !ioc->sas_hba.num_phys)) {
			_scsih_prep_device_scan(ioc);
			_scsih_search_responding_sas_devices(ioc);
			_scsih_search_responding_raid_devices(ioc);
			_scsih_search_responding_expanders(ioc);
			_scsih_error_recovery_delete_devices(ioc);
		}
		break;
	}
}

/**
 * _mpt3sas_fw_work - delayed task for processing firmware events
 * @ioc: per adapter object
 * @fw_event: The fw_event_work object
 * Context: user.
 *
 * Return nothing.
 */
static void
_mpt3sas_fw_work(struct MPT3SAS_ADAPTER *ioc, struct fw_event_work *fw_event)
{
	_scsih_fw_event_del_from_list(ioc, fw_event);

	/* the queue is being flushed so ignore this event */
	if (ioc->remove_host || ioc->pci_error_recovery) {
		fw_event_work_put(fw_event);
		return;
	}

	switch (fw_event->event) {
	case MPT3SAS_PROCESS_TRIGGER_DIAG:
		mpt3sas_process_trigger_data(ioc,
			(struct SL_WH_TRIGGERS_EVENT_DATA_T *)
			fw_event->event_data);
		break;
	case MPT3SAS_REMOVE_UNRESPONDING_DEVICES:
		while (scsi_host_in_recovery(ioc->shost) ||
					 ioc->shost_recovery) {
			/*
			 * If we're unloading, bail. Otherwise, this can become
			 * an infinite loop.
			 */
			if (ioc->remove_host)
				goto out;
			ssleep(1);
		}
		_scsih_remove_unresponding_sas_devices(ioc);
		_scsih_scan_for_devices_after_reset(ioc);
		break;
	case MPT3SAS_PORT_ENABLE_COMPLETE:
		ioc->start_scan = 0;
	if (missing_delay[0] != -1 && missing_delay[1] != -1)
			mpt3sas_base_update_missing_delay(ioc, missing_delay[0],
			    missing_delay[1]);
		dewtprintk(ioc, pr_info(MPT3SAS_FMT
			"port enable: complete from worker thread\n",
			ioc->name));
		break;
	case MPT3SAS_TURN_ON_PFA_LED:
		_scsih_turn_on_pfa_led(ioc, fw_event->device_handle);
		break;
	case MPI2_EVENT_SAS_TOPOLOGY_CHANGE_LIST:
		_scsih_sas_topology_change_event(ioc, fw_event);
		break;
	case MPI2_EVENT_SAS_DEVICE_STATUS_CHANGE:
		_scsih_sas_device_status_change_event(ioc, fw_event);
		break;
	case MPI2_EVENT_SAS_DISCOVERY:
		_scsih_sas_discovery_event(ioc, fw_event);
		break;
	case MPI2_EVENT_SAS_BROADCAST_PRIMITIVE:
		_scsih_sas_broadcast_primitive_event(ioc, fw_event);
		break;
	case MPI2_EVENT_SAS_ENCL_DEVICE_STATUS_CHANGE:
		_scsih_sas_enclosure_dev_status_change_event(ioc,
		    fw_event);
		break;
	case MPI2_EVENT_IR_CONFIGURATION_CHANGE_LIST:
		_scsih_sas_ir_config_change_event(ioc, fw_event);
		break;
	case MPI2_EVENT_IR_VOLUME:
		_scsih_sas_ir_volume_event(ioc, fw_event);
		break;
	case MPI2_EVENT_IR_PHYSICAL_DISK:
		_scsih_sas_ir_physical_disk_event(ioc, fw_event);
		break;
	case MPI2_EVENT_IR_OPERATION_STATUS:
		_scsih_sas_ir_operation_status_event(ioc, fw_event);
		break;
	}
out:
	fw_event_work_put(fw_event);
}

/**
 * _firmware_event_work
 * @ioc: per adapter object
 * @work: The fw_event_work object
 * Context: user.
 *
 * wrappers for the work thread handling firmware events
 *
 * Return nothing.
 */

static void
_firmware_event_work(struct work_struct *work)
{
	struct fw_event_work *fw_event = container_of(work,
	    struct fw_event_work, work);

	_mpt3sas_fw_work(fw_event->ioc, fw_event);
}

/**
 * mpt3sas_scsih_event_callback - firmware event handler (called at ISR time)
 * @ioc: per adapter object
 * @msix_index: MSIX table index supplied by the OS
 * @reply: reply message frame(lower 32bit addr)
 * Context: interrupt.
 *
 * This function merely adds a new work task into ioc->firmware_event_thread.
 * The tasks are worked from _firmware_event_work in user context.
 *
 * Return 1 meaning mf should be freed from _base_interrupt
 *        0 means the mf is freed from this function.
 */
u8
mpt3sas_scsih_event_callback(struct MPT3SAS_ADAPTER *ioc, u8 msix_index,
	u32 reply)
{
	struct fw_event_work *fw_event;
	Mpi2EventNotificationReply_t *mpi_reply;
	u16 event;
	u16 sz;
	Mpi26EventDataActiveCableExcept_t *ActiveCableEventData;

	/* events turned off due to host reset or driver unloading */
	if (ioc->remove_host || ioc->pci_error_recovery)
		return 1;

	mpi_reply = mpt3sas_base_get_reply_virt_addr(ioc, reply);

	if (unlikely(!mpi_reply)) {
		pr_err(MPT3SAS_FMT "mpi_reply not valid at %s:%d/%s()!\n",
		    ioc->name, __FILE__, __LINE__, __func__);
		return 1;
	}

	event = le16_to_cpu(mpi_reply->Event);

	if (event != MPI2_EVENT_LOG_ENTRY_ADDED)
		mpt3sas_trigger_event(ioc, event, 0);

	switch (event) {
	/* handle these */
	case MPI2_EVENT_SAS_BROADCAST_PRIMITIVE:
	{
		Mpi2EventDataSasBroadcastPrimitive_t *baen_data =
		    (Mpi2EventDataSasBroadcastPrimitive_t *)
		    mpi_reply->EventData;

		if (baen_data->Primitive !=
		    MPI2_EVENT_PRIMITIVE_ASYNCHRONOUS_EVENT)
			return 1;

		if (ioc->broadcast_aen_busy) {
			ioc->broadcast_aen_pending++;
			return 1;
		} else
			ioc->broadcast_aen_busy = 1;
		break;
	}

	case MPI2_EVENT_SAS_TOPOLOGY_CHANGE_LIST:
		_scsih_check_topo_delete_events(ioc,
		    (Mpi2EventDataSasTopologyChangeList_t *)
		    mpi_reply->EventData);
		break;
	case MPI2_EVENT_IR_CONFIGURATION_CHANGE_LIST:
		_scsih_check_ir_config_unhide_events(ioc,
		    (Mpi2EventDataIrConfigChangeList_t *)
		    mpi_reply->EventData);
		break;
	case MPI2_EVENT_IR_VOLUME:
		_scsih_check_volume_delete_events(ioc,
		    (Mpi2EventDataIrVolume_t *)
		    mpi_reply->EventData);
		break;
	case MPI2_EVENT_LOG_ENTRY_ADDED:
	{
		Mpi2EventDataLogEntryAdded_t *log_entry;
		u32 *log_code;

		if (!ioc->is_warpdrive)
			break;

		log_entry = (Mpi2EventDataLogEntryAdded_t *)
		    mpi_reply->EventData;
		log_code = (u32 *)log_entry->LogData;

		if (le16_to_cpu(log_entry->LogEntryQualifier)
		    != MPT2_WARPDRIVE_LOGENTRY)
			break;

		switch (le32_to_cpu(*log_code)) {
		case MPT2_WARPDRIVE_LC_SSDT:
			pr_warn(MPT3SAS_FMT "WarpDrive Warning: "
			    "IO Throttling has occurred in the WarpDrive "
			    "subsystem. Check WarpDrive documentation for "
			    "additional details.\n", ioc->name);
			break;
		case MPT2_WARPDRIVE_LC_SSDLW:
			pr_warn(MPT3SAS_FMT "WarpDrive Warning: "
			    "Program/Erase Cycles for the WarpDrive subsystem "
			    "in degraded range. Check WarpDrive documentation "
			    "for additional details.\n", ioc->name);
			break;
		case MPT2_WARPDRIVE_LC_SSDLF:
			pr_err(MPT3SAS_FMT "WarpDrive Fatal Error: "
			    "There are no Program/Erase Cycles for the "
			    "WarpDrive subsystem. The storage device will be "
			    "in read-only mode. Check WarpDrive documentation "
			    "for additional details.\n", ioc->name);
			break;
		case MPT2_WARPDRIVE_LC_BRMF:
			pr_err(MPT3SAS_FMT "WarpDrive Fatal Error: "
			    "The Backup Rail Monitor has failed on the "
			    "WarpDrive subsystem. Check WarpDrive "
			    "documentation for additional details.\n",
			    ioc->name);
			break;
		}

		break;
	}
	case MPI2_EVENT_SAS_DEVICE_STATUS_CHANGE:
	case MPI2_EVENT_IR_OPERATION_STATUS:
	case MPI2_EVENT_SAS_DISCOVERY:
	case MPI2_EVENT_SAS_ENCL_DEVICE_STATUS_CHANGE:
	case MPI2_EVENT_IR_PHYSICAL_DISK:
		break;

	case MPI2_EVENT_TEMP_THRESHOLD:
		_scsih_temp_threshold_events(ioc,
			(Mpi2EventDataTemperature_t *)
			mpi_reply->EventData);
		break;
	case MPI2_EVENT_ACTIVE_CABLE_EXCEPTION:
		ActiveCableEventData =
		    (Mpi26EventDataActiveCableExcept_t *) mpi_reply->EventData;
		switch (ActiveCableEventData->ReasonCode) {
		case MPI26_EVENT_ACTIVE_CABLE_INSUFFICIENT_POWER:
			pr_notice(MPT3SAS_FMT "Receptacle ID %d: This active cable"
				  " requires %d mW of power\n", ioc->name,
			     ActiveCableEventData->ReceptacleID,
			     ActiveCableEventData->ActiveCablePowerRequirement);
			pr_notice(MPT3SAS_FMT "Receptacle ID %d: Devices connected"
				  " to this active cable will not be seen\n",
			     ioc->name, ActiveCableEventData->ReceptacleID);
			break;

		case MPI26_EVENT_ACTIVE_CABLE_DEGRADED:
			pr_notice(MPT3SAS_FMT "ReceptacleID %d: This cable",
				ioc->name, ActiveCableEventData->ReceptacleID);
			pr_notice(" is not running at an optimal speed(12 Gb/s)\n");
			break;
		}

		break;

	default: /* ignore the rest */
		return 1;
	}

	sz = le16_to_cpu(mpi_reply->EventDataLength) * 4;
	fw_event = alloc_fw_event_work(sz);
	if (!fw_event) {
		pr_err(MPT3SAS_FMT "failure at %s:%d/%s()!\n",
		    ioc->name, __FILE__, __LINE__, __func__);
		return 1;
	}

	memcpy(fw_event->event_data, mpi_reply->EventData, sz);
	fw_event->ioc = ioc;
	fw_event->VF_ID = mpi_reply->VF_ID;
	fw_event->VP_ID = mpi_reply->VP_ID;
	fw_event->event = event;
	_scsih_fw_event_add(ioc, fw_event);
	fw_event_work_put(fw_event);
	return 1;
}

/**
 * _scsih_expander_node_remove - removing expander device from list.
 * @ioc: per adapter object
 * @sas_expander: the sas_device object
 * Context: Calling function should acquire ioc->sas_node_lock.
 *
 * Removing object and freeing associated memory from the
 * ioc->sas_expander_list.
 *
 * Return nothing.
 */
static void
_scsih_expander_node_remove(struct MPT3SAS_ADAPTER *ioc,
	struct _sas_node *sas_expander)
{
	struct _sas_port *mpt3sas_port, *next;

	/* remove sibling ports attached to this expander */
	list_for_each_entry_safe(mpt3sas_port, next,
	   &sas_expander->sas_port_list, port_list) {
		if (ioc->shost_recovery)
			return;
		if (mpt3sas_port->remote_identify.device_type ==
		    SAS_END_DEVICE)
			mpt3sas_device_remove_by_sas_address(ioc,
			    mpt3sas_port->remote_identify.sas_address);
		else if (mpt3sas_port->remote_identify.device_type ==
		    SAS_EDGE_EXPANDER_DEVICE ||
		    mpt3sas_port->remote_identify.device_type ==
		    SAS_FANOUT_EXPANDER_DEVICE)
			mpt3sas_expander_remove(ioc,
			    mpt3sas_port->remote_identify.sas_address);
	}

	mpt3sas_transport_port_remove(ioc, sas_expander->sas_address,
	    sas_expander->sas_address_parent);

	pr_info(MPT3SAS_FMT
		"expander_remove: handle(0x%04x), sas_addr(0x%016llx)\n",
		ioc->name,
	    sas_expander->handle, (unsigned long long)
	    sas_expander->sas_address);

	kfree(sas_expander->phy);
	kfree(sas_expander);
}

/**
 * _scsih_ir_shutdown - IR shutdown notification
 * @ioc: per adapter object
 *
 * Sending RAID Action to alert the Integrated RAID subsystem of the IOC that
 * the host system is shutting down.
 *
 * Return nothing.
 */
static void
_scsih_ir_shutdown(struct MPT3SAS_ADAPTER *ioc)
{
	Mpi2RaidActionRequest_t *mpi_request;
	Mpi2RaidActionReply_t *mpi_reply;
	u16 smid;

	/* is IR firmware build loaded ? */
	if (!ioc->ir_firmware)
		return;

	/* are there any volumes ? */
	if (list_empty(&ioc->raid_device_list))
		return;

	mutex_lock(&ioc->scsih_cmds.mutex);

	if (ioc->scsih_cmds.status != MPT3_CMD_NOT_USED) {
		pr_err(MPT3SAS_FMT "%s: scsih_cmd in use\n",
		    ioc->name, __func__);
		goto out;
	}
	ioc->scsih_cmds.status = MPT3_CMD_PENDING;

	smid = mpt3sas_base_get_smid(ioc, ioc->scsih_cb_idx);
	if (!smid) {
		pr_err(MPT3SAS_FMT "%s: failed obtaining a smid\n",
		    ioc->name, __func__);
		ioc->scsih_cmds.status = MPT3_CMD_NOT_USED;
		goto out;
	}

	mpi_request = mpt3sas_base_get_msg_frame(ioc, smid);
	ioc->scsih_cmds.smid = smid;
	memset(mpi_request, 0, sizeof(Mpi2RaidActionRequest_t));

	mpi_request->Function = MPI2_FUNCTION_RAID_ACTION;
	mpi_request->Action = MPI2_RAID_ACTION_SYSTEM_SHUTDOWN_INITIATED;

	if (!ioc->hide_ir_msg)
		pr_info(MPT3SAS_FMT "IR shutdown (sending)\n", ioc->name);
	init_completion(&ioc->scsih_cmds.done);
	ioc->put_smid_default(ioc, smid);
	wait_for_completion_timeout(&ioc->scsih_cmds.done, 10*HZ);

	if (!(ioc->scsih_cmds.status & MPT3_CMD_COMPLETE)) {
		pr_err(MPT3SAS_FMT "%s: timeout\n",
		    ioc->name, __func__);
		goto out;
	}

	if (ioc->scsih_cmds.status & MPT3_CMD_REPLY_VALID) {
		mpi_reply = ioc->scsih_cmds.reply;
		if (!ioc->hide_ir_msg)
			pr_info(MPT3SAS_FMT "IR shutdown "
			   "(complete): ioc_status(0x%04x), loginfo(0x%08x)\n",
			    ioc->name, le16_to_cpu(mpi_reply->IOCStatus),
			    le32_to_cpu(mpi_reply->IOCLogInfo));
	}

 out:
	ioc->scsih_cmds.status = MPT3_CMD_NOT_USED;
	mutex_unlock(&ioc->scsih_cmds.mutex);
}

/**
 * scsih_remove - detach and remove add host
 * @pdev: PCI device struct
 *
 * Routine called when unloading the driver.
 * Return nothing.
 */
static void scsih_remove(struct pci_dev *pdev)
{
	struct Scsi_Host *shost = pci_get_drvdata(pdev);
	struct MPT3SAS_ADAPTER *ioc = shost_priv(shost);
	struct _sas_port *mpt3sas_port, *next_port;
	struct _raid_device *raid_device, *next;
	struct MPT3SAS_TARGET *sas_target_priv_data;
	struct workqueue_struct	*wq;
	unsigned long flags;

	ioc->remove_host = 1;
	_scsih_fw_event_cleanup_queue(ioc);

	spin_lock_irqsave(&ioc->fw_event_lock, flags);
	wq = ioc->firmware_event_thread;
	ioc->firmware_event_thread = NULL;
	spin_unlock_irqrestore(&ioc->fw_event_lock, flags);
	if (wq)
		destroy_workqueue(wq);

	/* release all the volumes */
	_scsih_ir_shutdown(ioc);
	list_for_each_entry_safe(raid_device, next, &ioc->raid_device_list,
	    list) {
		if (raid_device->starget) {
			sas_target_priv_data =
			    raid_device->starget->hostdata;
			sas_target_priv_data->deleted = 1;
			scsi_remove_target(&raid_device->starget->dev);
		}
		pr_info(MPT3SAS_FMT "removing handle(0x%04x), wwid(0x%016llx)\n",
			ioc->name,  raid_device->handle,
		    (unsigned long long) raid_device->wwid);
		_scsih_raid_device_remove(ioc, raid_device);
	}

	/* free ports attached to the sas_host */
	list_for_each_entry_safe(mpt3sas_port, next_port,
	   &ioc->sas_hba.sas_port_list, port_list) {
		if (mpt3sas_port->remote_identify.device_type ==
		    SAS_END_DEVICE)
			mpt3sas_device_remove_by_sas_address(ioc,
			    mpt3sas_port->remote_identify.sas_address);
		else if (mpt3sas_port->remote_identify.device_type ==
		    SAS_EDGE_EXPANDER_DEVICE ||
		    mpt3sas_port->remote_identify.device_type ==
		    SAS_FANOUT_EXPANDER_DEVICE)
			mpt3sas_expander_remove(ioc,
			    mpt3sas_port->remote_identify.sas_address);
	}

	/* free phys attached to the sas_host */
	if (ioc->sas_hba.num_phys) {
		kfree(ioc->sas_hba.phy);
		ioc->sas_hba.phy = NULL;
		ioc->sas_hba.num_phys = 0;
	}

	sas_remove_host(shost);
	scsi_remove_host(shost);
	mpt3sas_base_detach(ioc);
	spin_lock(&gioc_lock);
	list_del(&ioc->list);
	spin_unlock(&gioc_lock);
	scsi_host_put(shost);
}

/**
 * scsih_shutdown - routine call during system shutdown
 * @pdev: PCI device struct
 *
 * Return nothing.
 */
static void
scsih_shutdown(struct pci_dev *pdev)
{
	struct Scsi_Host *shost = pci_get_drvdata(pdev);
	struct MPT3SAS_ADAPTER *ioc = shost_priv(shost);
	struct workqueue_struct	*wq;
	unsigned long flags;

	ioc->remove_host = 1;
	_scsih_fw_event_cleanup_queue(ioc);

	spin_lock_irqsave(&ioc->fw_event_lock, flags);
	wq = ioc->firmware_event_thread;
	ioc->firmware_event_thread = NULL;
	spin_unlock_irqrestore(&ioc->fw_event_lock, flags);
	if (wq)
		destroy_workqueue(wq);

	_scsih_ir_shutdown(ioc);
	mpt3sas_base_detach(ioc);
}


/**
 * _scsih_probe_boot_devices - reports 1st device
 * @ioc: per adapter object
 *
 * If specified in bios page 2, this routine reports the 1st
 * device scsi-ml or sas transport for persistent boot device
 * purposes.  Please refer to function _scsih_determine_boot_device()
 */
static void
_scsih_probe_boot_devices(struct MPT3SAS_ADAPTER *ioc)
{
	u8 is_raid;
	void *device;
	struct _sas_device *sas_device;
	struct _raid_device *raid_device;
	u16 handle;
	u64 sas_address_parent;
	u64 sas_address;
	unsigned long flags;
	int rc;

	 /* no Bios, return immediately */
	if (!ioc->bios_pg3.BiosVersion)
		return;

	device = NULL;
	is_raid = 0;
	if (ioc->req_boot_device.device) {
		device =  ioc->req_boot_device.device;
		is_raid = ioc->req_boot_device.is_raid;
	} else if (ioc->req_alt_boot_device.device) {
		device =  ioc->req_alt_boot_device.device;
		is_raid = ioc->req_alt_boot_device.is_raid;
	} else if (ioc->current_boot_device.device) {
		device =  ioc->current_boot_device.device;
		is_raid = ioc->current_boot_device.is_raid;
	}

	if (!device)
		return;

	if (is_raid) {
		raid_device = device;
		rc = scsi_add_device(ioc->shost, RAID_CHANNEL,
		    raid_device->id, 0);
		if (rc)
			_scsih_raid_device_remove(ioc, raid_device);
	} else {
		spin_lock_irqsave(&ioc->sas_device_lock, flags);
		sas_device = device;
		handle = sas_device->handle;
		sas_address_parent = sas_device->sas_address_parent;
		sas_address = sas_device->sas_address;
		list_move_tail(&sas_device->list, &ioc->sas_device_list);
		spin_unlock_irqrestore(&ioc->sas_device_lock, flags);

		if (ioc->hide_drives)
			return;
		if (!mpt3sas_transport_port_add(ioc, handle,
		    sas_address_parent)) {
			_scsih_sas_device_remove(ioc, sas_device);
		} else if (!sas_device->starget) {
			if (!ioc->is_driver_loading) {
				mpt3sas_transport_port_remove(ioc,
				    sas_address,
				    sas_address_parent);
				_scsih_sas_device_remove(ioc, sas_device);
			}
		}
	}
}

/**
 * _scsih_probe_raid - reporting raid volumes to scsi-ml
 * @ioc: per adapter object
 *
 * Called during initial loading of the driver.
 */
static void
_scsih_probe_raid(struct MPT3SAS_ADAPTER *ioc)
{
	struct _raid_device *raid_device, *raid_next;
	int rc;

	list_for_each_entry_safe(raid_device, raid_next,
	    &ioc->raid_device_list, list) {
		if (raid_device->starget)
			continue;
		rc = scsi_add_device(ioc->shost, RAID_CHANNEL,
		    raid_device->id, 0);
		if (rc)
			_scsih_raid_device_remove(ioc, raid_device);
	}
}

static struct _sas_device *get_next_sas_device(struct MPT3SAS_ADAPTER *ioc)
{
	struct _sas_device *sas_device = NULL;
	unsigned long flags;

	spin_lock_irqsave(&ioc->sas_device_lock, flags);
	if (!list_empty(&ioc->sas_device_init_list)) {
		sas_device = list_first_entry(&ioc->sas_device_init_list,
				struct _sas_device, list);
		sas_device_get(sas_device);
	}
	spin_unlock_irqrestore(&ioc->sas_device_lock, flags);

	return sas_device;
}

static void sas_device_make_active(struct MPT3SAS_ADAPTER *ioc,
		struct _sas_device *sas_device)
{
	unsigned long flags;

	spin_lock_irqsave(&ioc->sas_device_lock, flags);

	/*
	 * Since we dropped the lock during the call to port_add(), we need to
	 * be careful here that somebody else didn't move or delete this item
	 * while we were busy with other things.
	 *
	 * If it was on the list, we need a put() for the reference the list
	 * had. Either way, we need a get() for the destination list.
	 */
	if (!list_empty(&sas_device->list)) {
		list_del_init(&sas_device->list);
		sas_device_put(sas_device);
	}

	sas_device_get(sas_device);
	list_add_tail(&sas_device->list, &ioc->sas_device_list);

	spin_unlock_irqrestore(&ioc->sas_device_lock, flags);
}

/**
 * _scsih_probe_sas - reporting sas devices to sas transport
 * @ioc: per adapter object
 *
 * Called during initial loading of the driver.
 */
static void
_scsih_probe_sas(struct MPT3SAS_ADAPTER *ioc)
{
	struct _sas_device *sas_device;

	if (ioc->hide_drives)
		return;

	while ((sas_device = get_next_sas_device(ioc))) {
		if (!mpt3sas_transport_port_add(ioc, sas_device->handle,
		    sas_device->sas_address_parent)) {
			_scsih_sas_device_remove(ioc, sas_device);
			sas_device_put(sas_device);
			continue;
		} else if (!sas_device->starget) {
			/*
			 * When asyn scanning is enabled, its not possible to
			 * remove devices while scanning is turned on due to an
			 * oops in scsi_sysfs_add_sdev()->add_device()->
			 * sysfs_addrm_start()
			 */
			if (!ioc->is_driver_loading) {
				mpt3sas_transport_port_remove(ioc,
				    sas_device->sas_address,
				    sas_device->sas_address_parent);
				_scsih_sas_device_remove(ioc, sas_device);
				sas_device_put(sas_device);
				continue;
			}
		}
		sas_device_make_active(ioc, sas_device);
		sas_device_put(sas_device);
	}
}

/**
 * _scsih_probe_devices - probing for devices
 * @ioc: per adapter object
 *
 * Called during initial loading of the driver.
 */
static void
_scsih_probe_devices(struct MPT3SAS_ADAPTER *ioc)
{
	u16 volume_mapping_flags;

	if (!(ioc->facts.ProtocolFlags & MPI2_IOCFACTS_PROTOCOL_SCSI_INITIATOR))
		return;  /* return when IOC doesn't support initiator mode */

	_scsih_probe_boot_devices(ioc);

	if (ioc->ir_firmware) {
		volume_mapping_flags =
		    le16_to_cpu(ioc->ioc_pg8.IRVolumeMappingFlags) &
		    MPI2_IOCPAGE8_IRFLAGS_MASK_VOLUME_MAPPING_MODE;
		if (volume_mapping_flags ==
		    MPI2_IOCPAGE8_IRFLAGS_LOW_VOLUME_MAPPING) {
			_scsih_probe_raid(ioc);
			_scsih_probe_sas(ioc);
		} else {
			_scsih_probe_sas(ioc);
			_scsih_probe_raid(ioc);
		}
	} else
		_scsih_probe_sas(ioc);
}

/**
 * scsih_scan_start - scsi lld callback for .scan_start
 * @shost: SCSI host pointer
 *
 * The shost has the ability to discover targets on its own instead
 * of scanning the entire bus.  In our implemention, we will kick off
 * firmware discovery.
 */
static void
scsih_scan_start(struct Scsi_Host *shost)
{
	struct MPT3SAS_ADAPTER *ioc = shost_priv(shost);
	int rc;
	if (diag_buffer_enable != -1 && diag_buffer_enable != 0)
		mpt3sas_enable_diag_buffer(ioc, diag_buffer_enable);

	if (disable_discovery > 0)
		return;

	ioc->start_scan = 1;
	rc = mpt3sas_port_enable(ioc);

	if (rc != 0)
		pr_info(MPT3SAS_FMT "port enable: FAILED\n", ioc->name);
}

/**
 * scsih_scan_finished - scsi lld callback for .scan_finished
 * @shost: SCSI host pointer
 * @time: elapsed time of the scan in jiffies
 *
 * This function will be called periodicallyn until it returns 1 with the
 * scsi_host and the elapsed time of the scan in jiffies. In our implemention,
 * we wait for firmware discovery to complete, then return 1.
 */
static int
scsih_scan_finished(struct Scsi_Host *shost, unsigned long time)
{
	struct MPT3SAS_ADAPTER *ioc = shost_priv(shost);

	if (disable_discovery > 0) {
		ioc->is_driver_loading = 0;
		ioc->wait_for_discovery_to_complete = 0;
		return 1;
	}

	if (time >= (300 * HZ)) {
		ioc->base_cmds.status = MPT3_CMD_NOT_USED;
		pr_info(MPT3SAS_FMT
			"port enable: FAILED with timeout (timeout=300s)\n",
			ioc->name);
		ioc->is_driver_loading = 0;
		return 1;
	}

	if (ioc->start_scan)
		return 0;

	if (ioc->start_scan_failed) {
		pr_info(MPT3SAS_FMT
			"port enable: FAILED with (ioc_status=0x%08x)\n",
			ioc->name, ioc->start_scan_failed);
		ioc->is_driver_loading = 0;
		ioc->wait_for_discovery_to_complete = 0;
		ioc->remove_host = 1;
		return 1;
	}

	pr_info(MPT3SAS_FMT "port enable: SUCCESS\n", ioc->name);
	ioc->base_cmds.status = MPT3_CMD_NOT_USED;

	if (ioc->wait_for_discovery_to_complete) {
		ioc->wait_for_discovery_to_complete = 0;
		_scsih_probe_devices(ioc);
	}
	mpt3sas_base_start_watchdog(ioc);
	ioc->is_driver_loading = 0;
	return 1;
}

/* shost template for SAS 2.0 HBA devices */
static struct scsi_host_template mpt2sas_driver_template = {
	.module				= THIS_MODULE,
	.name				= "Fusion MPT SAS Host",
	.proc_name			= MPT2SAS_DRIVER_NAME,
	.queuecommand			= scsih_qcmd,
	.target_alloc			= scsih_target_alloc,
	.slave_alloc			= scsih_slave_alloc,
	.slave_configure		= scsih_slave_configure,
	.target_destroy			= scsih_target_destroy,
	.slave_destroy			= scsih_slave_destroy,
	.scan_finished			= scsih_scan_finished,
	.scan_start			= scsih_scan_start,
	.change_queue_depth		= scsih_change_queue_depth,
	.eh_abort_handler		= scsih_abort,
	.eh_device_reset_handler	= scsih_dev_reset,
	.eh_target_reset_handler	= scsih_target_reset,
	.eh_host_reset_handler		= scsih_host_reset,
	.bios_param			= scsih_bios_param,
	.can_queue			= 1,
	.this_id			= -1,
	.sg_tablesize			= MPT2SAS_SG_DEPTH,
	.max_sectors			= 32767,
	.cmd_per_lun			= 7,
	.use_clustering			= ENABLE_CLUSTERING,
	.shost_attrs			= mpt3sas_host_attrs,
	.sdev_attrs			= mpt3sas_dev_attrs,
	.track_queue_depth		= 1,
};

/* raid transport support for SAS 2.0 HBA devices */
static struct raid_function_template mpt2sas_raid_functions = {
	.cookie		= &mpt2sas_driver_template,
	.is_raid	= scsih_is_raid,
	.get_resync	= scsih_get_resync,
	.get_state	= scsih_get_state,
};

/* shost template for SAS 3.0 HBA devices */
static struct scsi_host_template mpt3sas_driver_template = {
	.module				= THIS_MODULE,
	.name				= "Fusion MPT SAS Host",
	.proc_name			= MPT3SAS_DRIVER_NAME,
	.queuecommand			= scsih_qcmd,
	.target_alloc			= scsih_target_alloc,
	.slave_alloc			= scsih_slave_alloc,
	.slave_configure		= scsih_slave_configure,
	.target_destroy			= scsih_target_destroy,
	.slave_destroy			= scsih_slave_destroy,
	.scan_finished			= scsih_scan_finished,
	.scan_start			= scsih_scan_start,
	.change_queue_depth		= scsih_change_queue_depth,
	.eh_abort_handler		= scsih_abort,
	.eh_device_reset_handler	= scsih_dev_reset,
	.eh_target_reset_handler	= scsih_target_reset,
	.eh_host_reset_handler		= scsih_host_reset,
	.bios_param			= scsih_bios_param,
	.can_queue			= 1,
	.this_id			= -1,
	.sg_tablesize			= MPT3SAS_SG_DEPTH,
	.max_sectors			= 32767,
	.cmd_per_lun			= 7,
	.use_clustering			= ENABLE_CLUSTERING,
	.shost_attrs			= mpt3sas_host_attrs,
	.sdev_attrs			= mpt3sas_dev_attrs,
	.track_queue_depth		= 1,
};

/* raid transport support for SAS 3.0 HBA devices */
static struct raid_function_template mpt3sas_raid_functions = {
	.cookie		= &mpt3sas_driver_template,
	.is_raid	= scsih_is_raid,
	.get_resync	= scsih_get_resync,
	.get_state	= scsih_get_state,
};

/**
 * _scsih_determine_hba_mpi_version - determine in which MPI version class
 *					this device belongs to.
 * @pdev: PCI device struct
 *
 * return MPI2_VERSION for SAS 2.0 HBA devices,
 *	MPI25_VERSION for SAS 3.0 HBA devices, and
 *	MPI26 VERSION for Cutlass & Invader SAS 3.0 HBA devices
 */
static u16
_scsih_determine_hba_mpi_version(struct pci_dev *pdev)
{

	switch (pdev->device) {
	case MPI2_MFGPAGE_DEVID_SSS6200:
	case MPI2_MFGPAGE_DEVID_SAS2004:
	case MPI2_MFGPAGE_DEVID_SAS2008:
	case MPI2_MFGPAGE_DEVID_SAS2108_1:
	case MPI2_MFGPAGE_DEVID_SAS2108_2:
	case MPI2_MFGPAGE_DEVID_SAS2108_3:
	case MPI2_MFGPAGE_DEVID_SAS2116_1:
	case MPI2_MFGPAGE_DEVID_SAS2116_2:
	case MPI2_MFGPAGE_DEVID_SAS2208_1:
	case MPI2_MFGPAGE_DEVID_SAS2208_2:
	case MPI2_MFGPAGE_DEVID_SAS2208_3:
	case MPI2_MFGPAGE_DEVID_SAS2208_4:
	case MPI2_MFGPAGE_DEVID_SAS2208_5:
	case MPI2_MFGPAGE_DEVID_SAS2208_6:
	case MPI2_MFGPAGE_DEVID_SAS2308_1:
	case MPI2_MFGPAGE_DEVID_SAS2308_2:
	case MPI2_MFGPAGE_DEVID_SAS2308_3:
		return MPI2_VERSION;
	case MPI25_MFGPAGE_DEVID_SAS3004:
	case MPI25_MFGPAGE_DEVID_SAS3008:
	case MPI25_MFGPAGE_DEVID_SAS3108_1:
	case MPI25_MFGPAGE_DEVID_SAS3108_2:
	case MPI25_MFGPAGE_DEVID_SAS3108_5:
	case MPI25_MFGPAGE_DEVID_SAS3108_6:
		return MPI25_VERSION;
	case MPI26_MFGPAGE_DEVID_SAS3216:
	case MPI26_MFGPAGE_DEVID_SAS3224:
	case MPI26_MFGPAGE_DEVID_SAS3316_1:
	case MPI26_MFGPAGE_DEVID_SAS3316_2:
	case MPI26_MFGPAGE_DEVID_SAS3316_3:
	case MPI26_MFGPAGE_DEVID_SAS3316_4:
	case MPI26_MFGPAGE_DEVID_SAS3324_1:
	case MPI26_MFGPAGE_DEVID_SAS3324_2:
	case MPI26_MFGPAGE_DEVID_SAS3324_3:
	case MPI26_MFGPAGE_DEVID_SAS3324_4:
	case MPI26_MFGPAGE_DEVID_SAS3508:
	case MPI26_MFGPAGE_DEVID_SAS3508_1:
	case MPI26_MFGPAGE_DEVID_SAS3408:
	case MPI26_MFGPAGE_DEVID_SAS3516:
	case MPI26_MFGPAGE_DEVID_SAS3516_1:
	case MPI26_MFGPAGE_DEVID_SAS3416:
		return MPI26_VERSION;
	}
	return 0;
}

/**
 * _scsih_probe - attach and add scsi host
 * @pdev: PCI device struct
 * @id: pci device id
 *
 * Returns 0 success, anything else error.
 */
static int
_scsih_probe(struct pci_dev *pdev, const struct pci_device_id *id)
{
	struct MPT3SAS_ADAPTER *ioc;
	struct Scsi_Host *shost = NULL;
	int rv;
	u16 hba_mpi_version;

	/* Determine in which MPI version class this pci device belongs */
	hba_mpi_version = _scsih_determine_hba_mpi_version(pdev);
	if (hba_mpi_version == 0)
		return -ENODEV;

	/* Enumerate only SAS 2.0 HBA's if hbas_to_enumerate is one,
	 * for other generation HBA's return with -ENODEV
	 */
	if ((hbas_to_enumerate == 1) && (hba_mpi_version !=  MPI2_VERSION))
		return -ENODEV;

	/* Enumerate only SAS 3.0 HBA's if hbas_to_enumerate is two,
	 * for other generation HBA's return with -ENODEV
	 */
	if ((hbas_to_enumerate == 2) && (!(hba_mpi_version ==  MPI25_VERSION
		|| hba_mpi_version ==  MPI26_VERSION)))
		return -ENODEV;

	switch (hba_mpi_version) {
	case MPI2_VERSION:
		pci_disable_link_state(pdev, PCIE_LINK_STATE_L0S |
			PCIE_LINK_STATE_L1 | PCIE_LINK_STATE_CLKPM);
		/* Use mpt2sas driver host template for SAS 2.0 HBA's */
		shost = scsi_host_alloc(&mpt2sas_driver_template,
		  sizeof(struct MPT3SAS_ADAPTER));
		if (!shost)
			return -ENODEV;
		ioc = shost_priv(shost);
		memset(ioc, 0, sizeof(struct MPT3SAS_ADAPTER));
		ioc->hba_mpi_version_belonged = hba_mpi_version;
		ioc->id = mpt2_ids++;
		sprintf(ioc->driver_name, "%s", MPT2SAS_DRIVER_NAME);
		if (pdev->device == MPI2_MFGPAGE_DEVID_SSS6200) {
			ioc->is_warpdrive = 1;
			ioc->hide_ir_msg = 1;
		} else
			ioc->mfg_pg10_hide_flag = MFG_PAGE10_EXPOSE_ALL_DISKS;
		break;
	case MPI25_VERSION:
	case MPI26_VERSION:
		/* Use mpt3sas driver host template for SAS 3.0 HBA's */
		shost = scsi_host_alloc(&mpt3sas_driver_template,
		  sizeof(struct MPT3SAS_ADAPTER));
		if (!shost)
			return -ENODEV;
		ioc = shost_priv(shost);
		memset(ioc, 0, sizeof(struct MPT3SAS_ADAPTER));
		ioc->hba_mpi_version_belonged = hba_mpi_version;
		ioc->id = mpt3_ids++;
		sprintf(ioc->driver_name, "%s", MPT3SAS_DRIVER_NAME);
		switch (pdev->device) {
		case MPI26_MFGPAGE_DEVID_SAS3508:
		case MPI26_MFGPAGE_DEVID_SAS3508_1:
		case MPI26_MFGPAGE_DEVID_SAS3408:
		case MPI26_MFGPAGE_DEVID_SAS3516:
		case MPI26_MFGPAGE_DEVID_SAS3516_1:
		case MPI26_MFGPAGE_DEVID_SAS3416:
			ioc->is_gen35_ioc = 1;
			break;
		default:
			ioc->is_gen35_ioc = 0;
		}
		if ((ioc->hba_mpi_version_belonged == MPI25_VERSION &&
			pdev->revision >= SAS3_PCI_DEVICE_C0_REVISION) ||
			(ioc->hba_mpi_version_belonged == MPI26_VERSION)) {
			ioc->combined_reply_queue = 1;
			if (ioc->is_gen35_ioc)
				ioc->combined_reply_index_count =
				 MPT3_SUP_REPLY_POST_HOST_INDEX_REG_COUNT_G35;
			else
				ioc->combined_reply_index_count =
				 MPT3_SUP_REPLY_POST_HOST_INDEX_REG_COUNT_G3;
		}
		break;
	default:
		return -ENODEV;
	}

	INIT_LIST_HEAD(&ioc->list);
	spin_lock(&gioc_lock);
	list_add_tail(&ioc->list, &mpt3sas_ioc_list);
	spin_unlock(&gioc_lock);
	ioc->shost = shost;
	ioc->pdev = pdev;
	ioc->scsi_io_cb_idx = scsi_io_cb_idx;
	ioc->tm_cb_idx = tm_cb_idx;
	ioc->ctl_cb_idx = ctl_cb_idx;
	ioc->base_cb_idx = base_cb_idx;
	ioc->port_enable_cb_idx = port_enable_cb_idx;
	ioc->transport_cb_idx = transport_cb_idx;
	ioc->scsih_cb_idx = scsih_cb_idx;
	ioc->config_cb_idx = config_cb_idx;
	ioc->tm_tr_cb_idx = tm_tr_cb_idx;
	ioc->tm_tr_volume_cb_idx = tm_tr_volume_cb_idx;
	ioc->tm_sas_control_cb_idx = tm_sas_control_cb_idx;
	ioc->logging_level = logging_level;
	ioc->schedule_dead_ioc_flush_running_cmds = &_scsih_flush_running_cmds;
	/* misc semaphores and spin locks */
	mutex_init(&ioc->reset_in_progress_mutex);
	/* initializing pci_access_mutex lock */
	mutex_init(&ioc->pci_access_mutex);
	spin_lock_init(&ioc->ioc_reset_in_progress_lock);
	spin_lock_init(&ioc->scsi_lookup_lock);
	spin_lock_init(&ioc->sas_device_lock);
	spin_lock_init(&ioc->sas_node_lock);
	spin_lock_init(&ioc->fw_event_lock);
	spin_lock_init(&ioc->raid_device_lock);
	spin_lock_init(&ioc->diag_trigger_lock);

	INIT_LIST_HEAD(&ioc->sas_device_list);
	INIT_LIST_HEAD(&ioc->sas_device_init_list);
	INIT_LIST_HEAD(&ioc->sas_expander_list);
	INIT_LIST_HEAD(&ioc->fw_event_list);
	INIT_LIST_HEAD(&ioc->raid_device_list);
	INIT_LIST_HEAD(&ioc->sas_hba.sas_port_list);
	INIT_LIST_HEAD(&ioc->delayed_tr_list);
	INIT_LIST_HEAD(&ioc->delayed_sc_list);
	INIT_LIST_HEAD(&ioc->delayed_event_ack_list);
	INIT_LIST_HEAD(&ioc->delayed_tr_volume_list);
	INIT_LIST_HEAD(&ioc->reply_queue_list);

	sprintf(ioc->name, "%s_cm%d", ioc->driver_name, ioc->id);

	/* init shost parameters */
	shost->max_cmd_len = 32;
	shost->max_lun = max_lun;
	shost->transportt = mpt3sas_transport_template;
	shost->unique_id = ioc->id;

	if (max_sectors != 0xFFFF) {
		if (max_sectors < 64) {
			shost->max_sectors = 64;
			pr_warn(MPT3SAS_FMT "Invalid value %d passed " \
			    "for max_sectors, range is 64 to 32767. Assigning "
			    "value of 64.\n", ioc->name, max_sectors);
		} else if (max_sectors > 32767) {
			shost->max_sectors = 32767;
			pr_warn(MPT3SAS_FMT "Invalid value %d passed " \
			    "for max_sectors, range is 64 to 32767. Assigning "
			    "default value of 32767.\n", ioc->name,
			    max_sectors);
		} else {
			shost->max_sectors = max_sectors & 0xFFFE;
			pr_info(MPT3SAS_FMT
				"The max_sectors value is set to %d\n",
				ioc->name, shost->max_sectors);
		}
	}

	/* register EEDP capabilities with SCSI layer */
	if (prot_mask > 0)
		scsi_host_set_prot(shost, prot_mask);
	else
		scsi_host_set_prot(shost, SHOST_DIF_TYPE1_PROTECTION
				   | SHOST_DIF_TYPE2_PROTECTION
				   | SHOST_DIF_TYPE3_PROTECTION);

	scsi_host_set_guard(shost, SHOST_DIX_GUARD_CRC);

	/* event thread */
	snprintf(ioc->firmware_event_name, sizeof(ioc->firmware_event_name),
	    "fw_event_%s%d", ioc->driver_name, ioc->id);
	ioc->firmware_event_thread = alloc_ordered_workqueue(
	    ioc->firmware_event_name, WQ_MEM_RECLAIM);
	if (!ioc->firmware_event_thread) {
		pr_err(MPT3SAS_FMT "failure at %s:%d/%s()!\n",
		    ioc->name, __FILE__, __LINE__, __func__);
		rv = -ENODEV;
		goto out_thread_fail;
	}

	ioc->is_driver_loading = 1;
	if ((mpt3sas_base_attach(ioc))) {
		pr_err(MPT3SAS_FMT "failure at %s:%d/%s()!\n",
		    ioc->name, __FILE__, __LINE__, __func__);
		rv = -ENODEV;
		goto out_attach_fail;
	}

	if (ioc->is_warpdrive) {
		if (ioc->mfg_pg10_hide_flag ==  MFG_PAGE10_EXPOSE_ALL_DISKS)
			ioc->hide_drives = 0;
		else if (ioc->mfg_pg10_hide_flag ==  MFG_PAGE10_HIDE_ALL_DISKS)
			ioc->hide_drives = 1;
		else {
			if (mpt3sas_get_num_volumes(ioc))
				ioc->hide_drives = 1;
			else
				ioc->hide_drives = 0;
		}
	} else
		ioc->hide_drives = 0;

	rv = scsi_add_host(shost, &pdev->dev);
	if (rv) {
		pr_err(MPT3SAS_FMT "failure at %s:%d/%s()!\n",
		    ioc->name, __FILE__, __LINE__, __func__);
		goto out_add_shost_fail;
	}

	scsi_scan_host(shost);
	return 0;
out_add_shost_fail:
	mpt3sas_base_detach(ioc);
 out_attach_fail:
	destroy_workqueue(ioc->firmware_event_thread);
 out_thread_fail:
	spin_lock(&gioc_lock);
	list_del(&ioc->list);
	spin_unlock(&gioc_lock);
	scsi_host_put(shost);
	return rv;
}

#ifdef CONFIG_PM
/**
 * scsih_suspend - power management suspend main entry point
 * @pdev: PCI device struct
 * @state: PM state change to (usually PCI_D3)
 *
 * Returns 0 success, anything else error.
 */
static int
scsih_suspend(struct pci_dev *pdev, pm_message_t state)
{
	struct Scsi_Host *shost = pci_get_drvdata(pdev);
	struct MPT3SAS_ADAPTER *ioc = shost_priv(shost);
	pci_power_t device_state;

	mpt3sas_base_stop_watchdog(ioc);
	flush_scheduled_work();
	scsi_block_requests(shost);
	device_state = pci_choose_state(pdev, state);
	pr_info(MPT3SAS_FMT
		"pdev=0x%p, slot=%s, entering operating state [D%d]\n",
		ioc->name, pdev, pci_name(pdev), device_state);

	pci_save_state(pdev);
	mpt3sas_base_free_resources(ioc);
	pci_set_power_state(pdev, device_state);
	return 0;
}

/**
 * scsih_resume - power management resume main entry point
 * @pdev: PCI device struct
 *
 * Returns 0 success, anything else error.
 */
static int
scsih_resume(struct pci_dev *pdev)
{
	struct Scsi_Host *shost = pci_get_drvdata(pdev);
	struct MPT3SAS_ADAPTER *ioc = shost_priv(shost);
	pci_power_t device_state = pdev->current_state;
	int r;

	pr_info(MPT3SAS_FMT
		"pdev=0x%p, slot=%s, previous operating state [D%d]\n",
		ioc->name, pdev, pci_name(pdev), device_state);

	pci_set_power_state(pdev, PCI_D0);
	pci_enable_wake(pdev, PCI_D0, 0);
	pci_restore_state(pdev);
	ioc->pdev = pdev;
	r = mpt3sas_base_map_resources(ioc);
	if (r)
		return r;

	mpt3sas_base_hard_reset_handler(ioc, SOFT_RESET);
	scsi_unblock_requests(shost);
	mpt3sas_base_start_watchdog(ioc);
	return 0;
}
#endif /* CONFIG_PM */

/**
 * scsih_pci_error_detected - Called when a PCI error is detected.
 * @pdev: PCI device struct
 * @state: PCI channel state
 *
 * Description: Called when a PCI error is detected.
 *
 * Return value:
 *      PCI_ERS_RESULT_NEED_RESET or PCI_ERS_RESULT_DISCONNECT
 */
static pci_ers_result_t
scsih_pci_error_detected(struct pci_dev *pdev, pci_channel_state_t state)
{
	struct Scsi_Host *shost = pci_get_drvdata(pdev);
	struct MPT3SAS_ADAPTER *ioc = shost_priv(shost);

	pr_info(MPT3SAS_FMT "PCI error: detected callback, state(%d)!!\n",
	    ioc->name, state);

	switch (state) {
	case pci_channel_io_normal:
		return PCI_ERS_RESULT_CAN_RECOVER;
	case pci_channel_io_frozen:
		/* Fatal error, prepare for slot reset */
		ioc->pci_error_recovery = 1;
		scsi_block_requests(ioc->shost);
		mpt3sas_base_stop_watchdog(ioc);
		mpt3sas_base_free_resources(ioc);
		return PCI_ERS_RESULT_NEED_RESET;
	case pci_channel_io_perm_failure:
		/* Permanent error, prepare for device removal */
		ioc->pci_error_recovery = 1;
		mpt3sas_base_stop_watchdog(ioc);
		_scsih_flush_running_cmds(ioc);
		return PCI_ERS_RESULT_DISCONNECT;
	}
	return PCI_ERS_RESULT_NEED_RESET;
}

/**
 * scsih_pci_slot_reset - Called when PCI slot has been reset.
 * @pdev: PCI device struct
 *
 * Description: This routine is called by the pci error recovery
 * code after the PCI slot has been reset, just before we
 * should resume normal operations.
 */
static pci_ers_result_t
scsih_pci_slot_reset(struct pci_dev *pdev)
{
	struct Scsi_Host *shost = pci_get_drvdata(pdev);
	struct MPT3SAS_ADAPTER *ioc = shost_priv(shost);
	int rc;

	pr_info(MPT3SAS_FMT "PCI error: slot reset callback!!\n",
	     ioc->name);

	ioc->pci_error_recovery = 0;
	ioc->pdev = pdev;
	pci_restore_state(pdev);
	rc = mpt3sas_base_map_resources(ioc);
	if (rc)
		return PCI_ERS_RESULT_DISCONNECT;

	rc = mpt3sas_base_hard_reset_handler(ioc, FORCE_BIG_HAMMER);

	pr_warn(MPT3SAS_FMT "hard reset: %s\n", ioc->name,
	    (rc == 0) ? "success" : "failed");

	if (!rc)
		return PCI_ERS_RESULT_RECOVERED;
	else
		return PCI_ERS_RESULT_DISCONNECT;
}

/**
 * scsih_pci_resume() - resume normal ops after PCI reset
 * @pdev: pointer to PCI device
 *
 * Called when the error recovery driver tells us that its
 * OK to resume normal operation. Use completion to allow
 * halted scsi ops to resume.
 */
static void
scsih_pci_resume(struct pci_dev *pdev)
{
	struct Scsi_Host *shost = pci_get_drvdata(pdev);
	struct MPT3SAS_ADAPTER *ioc = shost_priv(shost);

	pr_info(MPT3SAS_FMT "PCI error: resume callback!!\n", ioc->name);

	pci_cleanup_aer_uncorrect_error_status(pdev);
	mpt3sas_base_start_watchdog(ioc);
	scsi_unblock_requests(ioc->shost);
}

/**
 * scsih_pci_mmio_enabled - Enable MMIO and dump debug registers
 * @pdev: pointer to PCI device
 */
static pci_ers_result_t
scsih_pci_mmio_enabled(struct pci_dev *pdev)
{
	struct Scsi_Host *shost = pci_get_drvdata(pdev);
	struct MPT3SAS_ADAPTER *ioc = shost_priv(shost);

	pr_info(MPT3SAS_FMT "PCI error: mmio enabled callback!!\n",
	    ioc->name);

	/* TODO - dump whatever for debugging purposes */

	/* This called only if scsih_pci_error_detected returns
	 * PCI_ERS_RESULT_CAN_RECOVER. Read/write to the device still
	 * works, no need to reset slot.
	 */
	return PCI_ERS_RESULT_RECOVERED;
}

/**
 * scsih__ncq_prio_supp - Check for NCQ command priority support
 * @sdev: scsi device struct
 *
 * This is called when a user indicates they would like to enable
 * ncq command priorities. This works only on SATA devices.
 */
bool scsih_ncq_prio_supp(struct scsi_device *sdev)
{
	unsigned char *buf;
	bool ncq_prio_supp = false;

	if (!scsi_device_supports_vpd(sdev))
		return ncq_prio_supp;

	buf = kmalloc(SCSI_VPD_PG_LEN, GFP_KERNEL);
	if (!buf)
		return ncq_prio_supp;

	if (!scsi_get_vpd_page(sdev, 0x89, buf, SCSI_VPD_PG_LEN))
		ncq_prio_supp = (buf[213] >> 4) & 1;

	kfree(buf);
	return ncq_prio_supp;
}
/*
 * The pci device ids are defined in mpi/mpi2_cnfg.h.
 */
static const struct pci_device_id mpt3sas_pci_table[] = {
	/* Spitfire ~ 2004 */
	{ MPI2_MFGPAGE_VENDORID_LSI, MPI2_MFGPAGE_DEVID_SAS2004,
		PCI_ANY_ID, PCI_ANY_ID },
	/* Falcon ~ 2008 */
	{ MPI2_MFGPAGE_VENDORID_LSI, MPI2_MFGPAGE_DEVID_SAS2008,
		PCI_ANY_ID, PCI_ANY_ID },
	/* Liberator ~ 2108 */
	{ MPI2_MFGPAGE_VENDORID_LSI, MPI2_MFGPAGE_DEVID_SAS2108_1,
		PCI_ANY_ID, PCI_ANY_ID },
	{ MPI2_MFGPAGE_VENDORID_LSI, MPI2_MFGPAGE_DEVID_SAS2108_2,
		PCI_ANY_ID, PCI_ANY_ID },
	{ MPI2_MFGPAGE_VENDORID_LSI, MPI2_MFGPAGE_DEVID_SAS2108_3,
		PCI_ANY_ID, PCI_ANY_ID },
	/* Meteor ~ 2116 */
	{ MPI2_MFGPAGE_VENDORID_LSI, MPI2_MFGPAGE_DEVID_SAS2116_1,
		PCI_ANY_ID, PCI_ANY_ID },
	{ MPI2_MFGPAGE_VENDORID_LSI, MPI2_MFGPAGE_DEVID_SAS2116_2,
		PCI_ANY_ID, PCI_ANY_ID },
	/* Thunderbolt ~ 2208 */
	{ MPI2_MFGPAGE_VENDORID_LSI, MPI2_MFGPAGE_DEVID_SAS2208_1,
		PCI_ANY_ID, PCI_ANY_ID },
	{ MPI2_MFGPAGE_VENDORID_LSI, MPI2_MFGPAGE_DEVID_SAS2208_2,
		PCI_ANY_ID, PCI_ANY_ID },
	{ MPI2_MFGPAGE_VENDORID_LSI, MPI2_MFGPAGE_DEVID_SAS2208_3,
		PCI_ANY_ID, PCI_ANY_ID },
	{ MPI2_MFGPAGE_VENDORID_LSI, MPI2_MFGPAGE_DEVID_SAS2208_4,
		PCI_ANY_ID, PCI_ANY_ID },
	{ MPI2_MFGPAGE_VENDORID_LSI, MPI2_MFGPAGE_DEVID_SAS2208_5,
		PCI_ANY_ID, PCI_ANY_ID },
	{ MPI2_MFGPAGE_VENDORID_LSI, MPI2_MFGPAGE_DEVID_SAS2208_6,
		PCI_ANY_ID, PCI_ANY_ID },
	/* Mustang ~ 2308 */
	{ MPI2_MFGPAGE_VENDORID_LSI, MPI2_MFGPAGE_DEVID_SAS2308_1,
		PCI_ANY_ID, PCI_ANY_ID },
	{ MPI2_MFGPAGE_VENDORID_LSI, MPI2_MFGPAGE_DEVID_SAS2308_2,
		PCI_ANY_ID, PCI_ANY_ID },
	{ MPI2_MFGPAGE_VENDORID_LSI, MPI2_MFGPAGE_DEVID_SAS2308_3,
		PCI_ANY_ID, PCI_ANY_ID },
	/* SSS6200 */
	{ MPI2_MFGPAGE_VENDORID_LSI, MPI2_MFGPAGE_DEVID_SSS6200,
		PCI_ANY_ID, PCI_ANY_ID },
	/* Fury ~ 3004 and 3008 */
	{ MPI2_MFGPAGE_VENDORID_LSI, MPI25_MFGPAGE_DEVID_SAS3004,
		PCI_ANY_ID, PCI_ANY_ID },
	{ MPI2_MFGPAGE_VENDORID_LSI, MPI25_MFGPAGE_DEVID_SAS3008,
		PCI_ANY_ID, PCI_ANY_ID },
	/* Invader ~ 3108 */
	{ MPI2_MFGPAGE_VENDORID_LSI, MPI25_MFGPAGE_DEVID_SAS3108_1,
		PCI_ANY_ID, PCI_ANY_ID },
	{ MPI2_MFGPAGE_VENDORID_LSI, MPI25_MFGPAGE_DEVID_SAS3108_2,
		PCI_ANY_ID, PCI_ANY_ID },
	{ MPI2_MFGPAGE_VENDORID_LSI, MPI25_MFGPAGE_DEVID_SAS3108_5,
		PCI_ANY_ID, PCI_ANY_ID },
	{ MPI2_MFGPAGE_VENDORID_LSI, MPI25_MFGPAGE_DEVID_SAS3108_6,
		PCI_ANY_ID, PCI_ANY_ID },
	/* Cutlass ~ 3216 and 3224 */
	{ MPI2_MFGPAGE_VENDORID_LSI, MPI26_MFGPAGE_DEVID_SAS3216,
		PCI_ANY_ID, PCI_ANY_ID },
	{ MPI2_MFGPAGE_VENDORID_LSI, MPI26_MFGPAGE_DEVID_SAS3224,
		PCI_ANY_ID, PCI_ANY_ID },
	/* Intruder ~ 3316 and 3324 */
	{ MPI2_MFGPAGE_VENDORID_LSI, MPI26_MFGPAGE_DEVID_SAS3316_1,
		PCI_ANY_ID, PCI_ANY_ID },
	{ MPI2_MFGPAGE_VENDORID_LSI, MPI26_MFGPAGE_DEVID_SAS3316_2,
		PCI_ANY_ID, PCI_ANY_ID },
	{ MPI2_MFGPAGE_VENDORID_LSI, MPI26_MFGPAGE_DEVID_SAS3316_3,
		PCI_ANY_ID, PCI_ANY_ID },
	{ MPI2_MFGPAGE_VENDORID_LSI, MPI26_MFGPAGE_DEVID_SAS3316_4,
		PCI_ANY_ID, PCI_ANY_ID },
	{ MPI2_MFGPAGE_VENDORID_LSI, MPI26_MFGPAGE_DEVID_SAS3324_1,
		PCI_ANY_ID, PCI_ANY_ID },
	{ MPI2_MFGPAGE_VENDORID_LSI, MPI26_MFGPAGE_DEVID_SAS3324_2,
		PCI_ANY_ID, PCI_ANY_ID },
	{ MPI2_MFGPAGE_VENDORID_LSI, MPI26_MFGPAGE_DEVID_SAS3324_3,
		PCI_ANY_ID, PCI_ANY_ID },
	{ MPI2_MFGPAGE_VENDORID_LSI, MPI26_MFGPAGE_DEVID_SAS3324_4,
		PCI_ANY_ID, PCI_ANY_ID },
	/* Ventura, Crusader, Harpoon & Tomcat ~ 3516, 3416, 3508 & 3408*/
	{ MPI2_MFGPAGE_VENDORID_LSI, MPI26_MFGPAGE_DEVID_SAS3508,
		PCI_ANY_ID, PCI_ANY_ID },
	{ MPI2_MFGPAGE_VENDORID_LSI, MPI26_MFGPAGE_DEVID_SAS3508_1,
		PCI_ANY_ID, PCI_ANY_ID },
	{ MPI2_MFGPAGE_VENDORID_LSI, MPI26_MFGPAGE_DEVID_SAS3408,
		PCI_ANY_ID, PCI_ANY_ID },
	{ MPI2_MFGPAGE_VENDORID_LSI, MPI26_MFGPAGE_DEVID_SAS3516,
		PCI_ANY_ID, PCI_ANY_ID },
	{ MPI2_MFGPAGE_VENDORID_LSI, MPI26_MFGPAGE_DEVID_SAS3516_1,
		PCI_ANY_ID, PCI_ANY_ID },
	{ MPI2_MFGPAGE_VENDORID_LSI, MPI26_MFGPAGE_DEVID_SAS3416,
		PCI_ANY_ID, PCI_ANY_ID },
	{0}     /* Terminating entry */
};
MODULE_DEVICE_TABLE(pci, mpt3sas_pci_table);

static struct pci_error_handlers _mpt3sas_err_handler = {
	.error_detected	= scsih_pci_error_detected,
	.mmio_enabled	= scsih_pci_mmio_enabled,
	.slot_reset	= scsih_pci_slot_reset,
	.resume		= scsih_pci_resume,
};

static struct pci_driver mpt3sas_driver = {
	.name		= MPT3SAS_DRIVER_NAME,
	.id_table	= mpt3sas_pci_table,
	.probe		= _scsih_probe,
	.remove		= scsih_remove,
	.shutdown	= scsih_shutdown,
	.err_handler	= &_mpt3sas_err_handler,
#ifdef CONFIG_PM
	.suspend	= scsih_suspend,
	.resume		= scsih_resume,
#endif
};

/**
 * scsih_init - main entry point for this driver.
 *
 * Returns 0 success, anything else error.
 */
static int
scsih_init(void)
{
	mpt2_ids = 0;
	mpt3_ids = 0;

	mpt3sas_base_initialize_callback_handler();

	 /* queuecommand callback hander */
	scsi_io_cb_idx = mpt3sas_base_register_callback_handler(_scsih_io_done);

	/* task management callback handler */
	tm_cb_idx = mpt3sas_base_register_callback_handler(_scsih_tm_done);

	/* base internal commands callback handler */
	base_cb_idx = mpt3sas_base_register_callback_handler(mpt3sas_base_done);
	port_enable_cb_idx = mpt3sas_base_register_callback_handler(
	    mpt3sas_port_enable_done);

	/* transport internal commands callback handler */
	transport_cb_idx = mpt3sas_base_register_callback_handler(
	    mpt3sas_transport_done);

	/* scsih internal commands callback handler */
	scsih_cb_idx = mpt3sas_base_register_callback_handler(_scsih_done);

	/* configuration page API internal commands callback handler */
	config_cb_idx = mpt3sas_base_register_callback_handler(
	    mpt3sas_config_done);

	/* ctl module callback handler */
	ctl_cb_idx = mpt3sas_base_register_callback_handler(mpt3sas_ctl_done);

	tm_tr_cb_idx = mpt3sas_base_register_callback_handler(
	    _scsih_tm_tr_complete);

	tm_tr_volume_cb_idx = mpt3sas_base_register_callback_handler(
	    _scsih_tm_volume_tr_complete);

	tm_sas_control_cb_idx = mpt3sas_base_register_callback_handler(
	    _scsih_sas_control_complete);

	return 0;
}

/**
 * scsih_exit - exit point for this driver (when it is a module).
 *
 * Returns 0 success, anything else error.
 */
static void
scsih_exit(void)
{

	mpt3sas_base_release_callback_handler(scsi_io_cb_idx);
	mpt3sas_base_release_callback_handler(tm_cb_idx);
	mpt3sas_base_release_callback_handler(base_cb_idx);
	mpt3sas_base_release_callback_handler(port_enable_cb_idx);
	mpt3sas_base_release_callback_handler(transport_cb_idx);
	mpt3sas_base_release_callback_handler(scsih_cb_idx);
	mpt3sas_base_release_callback_handler(config_cb_idx);
	mpt3sas_base_release_callback_handler(ctl_cb_idx);

	mpt3sas_base_release_callback_handler(tm_tr_cb_idx);
	mpt3sas_base_release_callback_handler(tm_tr_volume_cb_idx);
	mpt3sas_base_release_callback_handler(tm_sas_control_cb_idx);

/* raid transport support */
	if (hbas_to_enumerate != 1)
		raid_class_release(mpt3sas_raid_template);
	if (hbas_to_enumerate != 2)
		raid_class_release(mpt2sas_raid_template);
	sas_release_transport(mpt3sas_transport_template);
}

/**
 * _mpt3sas_init - main entry point for this driver.
 *
 * Returns 0 success, anything else error.
 */
static int __init
_mpt3sas_init(void)
{
	int error;

	pr_info("%s version %s loaded\n", MPT3SAS_DRIVER_NAME,
					MPT3SAS_DRIVER_VERSION);

	mpt3sas_transport_template =
	    sas_attach_transport(&mpt3sas_transport_functions);
	if (!mpt3sas_transport_template)
		return -ENODEV;

	/* No need attach mpt3sas raid functions template
	 * if hbas_to_enumarate value is one.
	 */
	if (hbas_to_enumerate != 1) {
		mpt3sas_raid_template =
				raid_class_attach(&mpt3sas_raid_functions);
		if (!mpt3sas_raid_template) {
			sas_release_transport(mpt3sas_transport_template);
			return -ENODEV;
		}
	}

	/* No need to attach mpt2sas raid functions template
	 * if hbas_to_enumarate value is two
	 */
	if (hbas_to_enumerate != 2) {
		mpt2sas_raid_template =
				raid_class_attach(&mpt2sas_raid_functions);
		if (!mpt2sas_raid_template) {
			sas_release_transport(mpt3sas_transport_template);
			return -ENODEV;
		}
	}

	error = scsih_init();
	if (error) {
		scsih_exit();
		return error;
	}

	mpt3sas_ctl_init(hbas_to_enumerate);

	error = pci_register_driver(&mpt3sas_driver);
	if (error)
		scsih_exit();

	return error;
}

/**
 * _mpt3sas_exit - exit point for this driver (when it is a module).
 *
 */
static void __exit
_mpt3sas_exit(void)
{
	pr_info("mpt3sas version %s unloading\n",
				MPT3SAS_DRIVER_VERSION);

	pci_unregister_driver(&mpt3sas_driver);

	mpt3sas_ctl_exit(hbas_to_enumerate);

	scsih_exit();
}

module_init(_mpt3sas_init);
module_exit(_mpt3sas_exit);<|MERGE_RESOLUTION|>--- conflicted
+++ resolved
@@ -4741,23 +4741,6 @@
 	}
 
 	xfer_cnt = le32_to_cpu(mpi_reply->TransferCount);
-<<<<<<< HEAD
-
-	/* In case of bogus fw or device, we could end up having
-	 * unaligned partial completion. We can force alignment here,
-	 * then scsi-ml does not need to handle this misbehavior.
-	 */
-	sector_sz = scmd->device->sector_size;
-	if (unlikely(!blk_rq_is_passthrough(scmd->request) && sector_sz &&
-		     xfer_cnt % sector_sz)) {
-		sdev_printk(KERN_INFO, scmd->device,
-		    "unaligned partial completion avoided (xfer_cnt=%u, sector_sz=%u)\n",
-			    xfer_cnt, sector_sz);
-		xfer_cnt = round_down(xfer_cnt, sector_sz);
-	}
-
-=======
->>>>>>> af22a610
 	scsi_set_resid(scmd, scsi_bufflen(scmd) - xfer_cnt);
 	if (ioc_status & MPI2_IOCSTATUS_FLAG_LOG_INFO_AVAILABLE)
 		log_info =  le32_to_cpu(mpi_reply->IOCLogInfo);
