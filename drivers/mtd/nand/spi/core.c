--- conflicted
+++ resolved
@@ -1341,10 +1341,7 @@
 	struct nand_page_io_req page_req;
 	struct spi_mem_op read_page_op;
 	int ret, pageoffs;
-<<<<<<< HEAD
-=======
 	u8 status;
->>>>>>> b418ab72
 
 	spinand = devm_kzalloc(&mem->spi->dev, sizeof(*spinand),
 			       GFP_KERNEL);
@@ -1384,8 +1381,6 @@
 			if (ret)
 				goto err_spinand_cleanup;
 
-<<<<<<< HEAD
-=======
 			ret = spinand_wait(spinand,
 					SPINAND_READ_INITIAL_DELAY_US,
 					SPINAND_READ_POLL_DELAY_US,
@@ -1394,7 +1389,6 @@
 				goto err_spinand_cleanup;
 
 			spinand_ondie_ecc_save_status(nand, status);
->>>>>>> b418ab72
 			spi_mem_do_calibration(spinand->spimem, &read_page_op);
 		}
 	}
