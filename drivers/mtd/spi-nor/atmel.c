--- conflicted
+++ resolved
@@ -8,11 +8,8 @@
 
 #include "core.h"
 
-<<<<<<< HEAD
-=======
 #define ATMEL_SR_GLOBAL_PROTECT_MASK GENMASK(5, 2)
 
->>>>>>> e0733463
 /*
  * The Atmel AT25FS010/AT25FS040 parts have some weird configuration for the
  * block protection bits. We don't support them. But legacy behavior in linux
@@ -60,8 +57,6 @@
 	.default_init = atmel_at25fs_default_init,
 };
 
-<<<<<<< HEAD
-=======
 /**
  * atmel_set_global_protection - Do a Global Protect or Unprotect command
  * @nor:	pointer to 'struct spi_nor'
@@ -160,7 +155,6 @@
 	.default_init = atmel_global_protection_default_init,
 };
 
->>>>>>> e0733463
 static const struct flash_info atmel_parts[] = {
 	/* Atmel -- some are (confusingly) marketed as "DataFlash" */
 	{ "at25fs010",  INFO(0x1f6601, 0, 32 * 1024,   4, SECT_4K | SPI_NOR_HAS_LOCK)
@@ -168,12 +162,6 @@
 	{ "at25fs040",  INFO(0x1f6604, 0, 64 * 1024,   8, SECT_4K | SPI_NOR_HAS_LOCK)
 		.fixups = &atmel_at25fs_fixups },
 
-<<<<<<< HEAD
-	{ "at25df041a", INFO(0x1f4401, 0, 64 * 1024,   8, SECT_4K | SPI_NOR_HAS_LOCK) },
-	{ "at25df321",  INFO(0x1f4700, 0, 64 * 1024,  64, SECT_4K | SPI_NOR_HAS_LOCK) },
-	{ "at25df321a", INFO(0x1f4701, 0, 64 * 1024,  64, SECT_4K | SPI_NOR_HAS_LOCK) },
-	{ "at25df641",  INFO(0x1f4800, 0, 64 * 1024, 128, SECT_4K | SPI_NOR_HAS_LOCK) },
-=======
 	{ "at25df041a", INFO(0x1f4401, 0, 64 * 1024,   8,
 			     SECT_4K | SPI_NOR_HAS_LOCK | SPI_NOR_SWP_IS_VOLATILE)
 			.fixups = &atmel_global_protection_fixups },
@@ -186,17 +174,11 @@
 	{ "at25df641",  INFO(0x1f4800, 0, 64 * 1024, 128,
 			     SECT_4K | SPI_NOR_HAS_LOCK | SPI_NOR_SWP_IS_VOLATILE)
 			.fixups = &atmel_global_protection_fixups },
->>>>>>> e0733463
 
 	{ "at25sl321",	INFO(0x1f4216, 0, 64 * 1024, 64,
 			     SECT_4K | SPI_NOR_DUAL_READ | SPI_NOR_QUAD_READ) },
 
 	{ "at26f004",   INFO(0x1f0400, 0, 64 * 1024,  8, SECT_4K) },
-<<<<<<< HEAD
-	{ "at26df081a", INFO(0x1f4501, 0, 64 * 1024, 16, SECT_4K | SPI_NOR_HAS_LOCK) },
-	{ "at26df161a", INFO(0x1f4601, 0, 64 * 1024, 32, SECT_4K | SPI_NOR_HAS_LOCK) },
-	{ "at26df321",  INFO(0x1f4700, 0, 64 * 1024, 64, SECT_4K | SPI_NOR_HAS_LOCK) },
-=======
 	{ "at26df081a", INFO(0x1f4501, 0, 64 * 1024, 16,
 			     SECT_4K | SPI_NOR_HAS_LOCK | SPI_NOR_SWP_IS_VOLATILE)
 			.fixups = &atmel_global_protection_fixups },
@@ -206,7 +188,6 @@
 	{ "at26df321",  INFO(0x1f4700, 0, 64 * 1024, 64,
 			     SECT_4K | SPI_NOR_HAS_LOCK | SPI_NOR_SWP_IS_VOLATILE)
 			.fixups = &atmel_global_protection_fixups },
->>>>>>> e0733463
 
 	{ "at45db081d", INFO(0x1f2500, 0, 64 * 1024, 16, SECT_4K) },
 };
