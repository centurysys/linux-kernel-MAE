// SPDX-License-Identifier: GPL-2.0
/*
 * Copyright (c) 2014, The Linux Foundation. All rights reserved.
 */

#include <linux/bitops.h>
#include <linux/kernel.h>
#include <linux/moduleparam.h>
#include <linux/init.h>
#include <linux/types.h>
#include <linux/device.h>
#include <linux/io.h>
#include <linux/err.h>
#include <linux/fs.h>
#include <linux/slab.h>
#include <linux/delay.h>
#include <linux/smp.h>
#include <linux/sysfs.h>
#include <linux/stat.h>
#include <linux/clk.h>
#include <linux/cpu.h>
#include <linux/cpu_pm.h>
#include <linux/coresight.h>
#include <linux/coresight-pmu.h>
#include <linux/pm_wakeup.h>
#include <linux/amba/bus.h>
#include <linux/seq_file.h>
#include <linux/uaccess.h>
#include <linux/perf_event.h>
#include <linux/platform_device.h>
#include <linux/pm_runtime.h>
#include <linux/property.h>

#include <asm/sections.h>
#include <asm/sysreg.h>
#include <asm/local.h>
#include <asm/virt.h>

#include "coresight-etm4x.h"
#include "coresight-etm-perf.h"

static int boot_enable;
module_param(boot_enable, int, 0444);
MODULE_PARM_DESC(boot_enable, "Enable tracing on boot");

#define PARAM_PM_SAVE_FIRMWARE	  0 /* save self-hosted state as per firmware */
#define PARAM_PM_SAVE_NEVER	  1 /* never save any state */
#define PARAM_PM_SAVE_SELF_HOSTED 2 /* save self-hosted state only */

static int pm_save_enable = PARAM_PM_SAVE_FIRMWARE;
module_param(pm_save_enable, int, 0444);
MODULE_PARM_DESC(pm_save_enable,
	"Save/restore state on power down: 1 = never, 2 = self-hosted");

static struct etmv4_drvdata *etmdrvdata[NR_CPUS];
static void etm4_set_default_config(struct etmv4_config *config);
static int etm4_set_event_filters(struct etmv4_drvdata *drvdata,
				  struct perf_event *event);
static u64 etm4_get_access_type(struct etmv4_config *config);

static enum cpuhp_state hp_online;

struct etm4_init_arg {
	unsigned int		pid;
	struct etmv4_drvdata	*drvdata;
	struct csdev_access	*csa;
};

/*
 * Check if TRCSSPCICRn(i) is implemented for a given instance.
 *
 * TRCSSPCICRn is implemented only if :
 *	TRCSSPCICR<n> is present only if all of the following are true:
 *		TRCIDR4.NUMSSCC > n.
 *		TRCIDR4.NUMPC > 0b0000 .
 *		TRCSSCSR<n>.PC == 0b1
 */
static inline bool etm4x_sspcicrn_present(struct etmv4_drvdata *drvdata, int n)
{
	return (n < drvdata->nr_ss_cmp) &&
	       drvdata->nr_pe &&
	       (drvdata->config.ss_status[n] & TRCSSCSRn_PC);
}

u64 etm4x_sysreg_read(u32 offset, bool _relaxed, bool _64bit)
{
	u64 res = 0;

	switch (offset) {
	ETM4x_READ_SYSREG_CASES(res)
	default :
		pr_warn_ratelimited("etm4x: trying to read unsupported register @%x\n",
			 offset);
	}

	if (!_relaxed)
		__iormb(res);	/* Imitate the !relaxed I/O helpers */

	return res;
}

void etm4x_sysreg_write(u64 val, u32 offset, bool _relaxed, bool _64bit)
{
	if (!_relaxed)
		__iowmb();	/* Imitate the !relaxed I/O helpers */
	if (!_64bit)
		val &= GENMASK(31, 0);

	switch (offset) {
	ETM4x_WRITE_SYSREG_CASES(val)
	default :
		pr_warn_ratelimited("etm4x: trying to write to unsupported register @%x\n",
			offset);
	}
}

static void etm4_os_unlock_csa(struct etmv4_drvdata *drvdata, struct csdev_access *csa)
{
	/* Writing 0 to TRCOSLAR unlocks the trace registers */
	etm4x_relaxed_write32(csa, 0x0, TRCOSLAR);
	drvdata->os_unlock = true;
	isb();
}

static void etm4_os_unlock(struct etmv4_drvdata *drvdata)
{
	if (!WARN_ON(!drvdata->csdev))
		etm4_os_unlock_csa(drvdata, &drvdata->csdev->access);

}

static void etm4_os_lock(struct etmv4_drvdata *drvdata)
{
	if (WARN_ON(!drvdata->csdev))
		return;

	/* Writing 0x1 to TRCOSLAR locks the trace registers */
	etm4x_relaxed_write32(&drvdata->csdev->access, 0x1, TRCOSLAR);
	drvdata->os_unlock = false;
	isb();
}

static void etm4_cs_lock(struct etmv4_drvdata *drvdata,
			 struct csdev_access *csa)
{
	/* Software Lock is only accessible via memory mapped interface */
	if (csa->io_mem)
		CS_LOCK(csa->base);
}

static void etm4_cs_unlock(struct etmv4_drvdata *drvdata,
			   struct csdev_access *csa)
{
	if (csa->io_mem)
		CS_UNLOCK(csa->base);
}

static int etm4_cpu_id(struct coresight_device *csdev)
{
	struct etmv4_drvdata *drvdata = dev_get_drvdata(csdev->dev.parent);

	return drvdata->cpu;
}

static int etm4_trace_id(struct coresight_device *csdev)
{
	struct etmv4_drvdata *drvdata = dev_get_drvdata(csdev->dev.parent);

	return drvdata->trcid;
}

struct etm4_enable_arg {
	struct etmv4_drvdata *drvdata;
	int rc;
};

#ifdef CONFIG_ETM4X_IMPDEF_FEATURE

#define HISI_HIP08_AMBA_ID		0x000b6d01
#define ETM4_AMBA_MASK			0xfffff
#define HISI_HIP08_CORE_COMMIT_MASK	0x3000
#define HISI_HIP08_CORE_COMMIT_SHIFT	12
#define HISI_HIP08_CORE_COMMIT_FULL	0b00
#define HISI_HIP08_CORE_COMMIT_LVL_1	0b01
#define HISI_HIP08_CORE_COMMIT_REG	sys_reg(3, 1, 15, 2, 5)

struct etm4_arch_features {
	void (*arch_callback)(bool enable);
};

static bool etm4_hisi_match_pid(unsigned int id)
{
	return (id & ETM4_AMBA_MASK) == HISI_HIP08_AMBA_ID;
}

static void etm4_hisi_config_core_commit(bool enable)
{
	u8 commit = enable ? HISI_HIP08_CORE_COMMIT_LVL_1 :
		    HISI_HIP08_CORE_COMMIT_FULL;
	u64 val;

	/*
	 * bit 12 and 13 of HISI_HIP08_CORE_COMMIT_REG are used together
	 * to set core-commit, 2'b00 means cpu is at full speed, 2'b01,
	 * 2'b10, 2'b11 mean reduce pipeline speed, and 2'b01 means level-1
	 * speed(minimun value). So bit 12 and 13 should be cleared together.
	 */
	val = read_sysreg_s(HISI_HIP08_CORE_COMMIT_REG);
	val &= ~HISI_HIP08_CORE_COMMIT_MASK;
	val |= commit << HISI_HIP08_CORE_COMMIT_SHIFT;
	write_sysreg_s(val, HISI_HIP08_CORE_COMMIT_REG);
}

static struct etm4_arch_features etm4_features[] = {
	[ETM4_IMPDEF_HISI_CORE_COMMIT] = {
		.arch_callback = etm4_hisi_config_core_commit,
	},
	{},
};

static void etm4_enable_arch_specific(struct etmv4_drvdata *drvdata)
{
	struct etm4_arch_features *ftr;
	int bit;

	for_each_set_bit(bit, drvdata->arch_features, ETM4_IMPDEF_FEATURE_MAX) {
		ftr = &etm4_features[bit];

		if (ftr->arch_callback)
			ftr->arch_callback(true);
	}
}

static void etm4_disable_arch_specific(struct etmv4_drvdata *drvdata)
{
	struct etm4_arch_features *ftr;
	int bit;

	for_each_set_bit(bit, drvdata->arch_features, ETM4_IMPDEF_FEATURE_MAX) {
		ftr = &etm4_features[bit];

		if (ftr->arch_callback)
			ftr->arch_callback(false);
	}
}

static void etm4_check_arch_features(struct etmv4_drvdata *drvdata,
				      unsigned int id)
{
	if (etm4_hisi_match_pid(id))
		set_bit(ETM4_IMPDEF_HISI_CORE_COMMIT, drvdata->arch_features);
}
#else
static void etm4_enable_arch_specific(struct etmv4_drvdata *drvdata)
{
}

static void etm4_disable_arch_specific(struct etmv4_drvdata *drvdata)
{
}

static void etm4_check_arch_features(struct etmv4_drvdata *drvdata,
				     unsigned int id)
{
}
#endif /* CONFIG_ETM4X_IMPDEF_FEATURE */

static int etm4_enable_hw(struct etmv4_drvdata *drvdata)
{
	int i, rc;
	struct etmv4_config *config = &drvdata->config;
	struct coresight_device *csdev = drvdata->csdev;
	struct device *etm_dev = &csdev->dev;
	struct csdev_access *csa = &csdev->access;


	etm4_cs_unlock(drvdata, csa);
	etm4_enable_arch_specific(drvdata);

	etm4_os_unlock(drvdata);

	rc = coresight_claim_device_unlocked(csdev);
	if (rc)
		goto done;

	/* Disable the trace unit before programming trace registers */
	etm4x_relaxed_write32(csa, 0, TRCPRGCTLR);

	/*
	 * If we use system instructions, we need to synchronize the
	 * write to the TRCPRGCTLR, before accessing the TRCSTATR.
	 * See ARM IHI0064F, section
	 * "4.3.7 Synchronization of register updates"
	 */
	if (!csa->io_mem)
		isb();

	/* wait for TRCSTATR.IDLE to go up */
	if (coresight_timeout(csa, TRCSTATR, TRCSTATR_IDLE_BIT, 1))
		dev_err(etm_dev,
			"timeout while waiting for Idle Trace Status\n");
	if (drvdata->nr_pe)
		etm4x_relaxed_write32(csa, config->pe_sel, TRCPROCSELR);
	etm4x_relaxed_write32(csa, config->cfg, TRCCONFIGR);
	/* nothing specific implemented */
<<<<<<< HEAD
	writel_relaxed(0x0, drvdata->base + TRCAUXCTLR);
	writel_relaxed(config->eventctrl0, drvdata->base + TRCEVENTCTL0R);
	writel_relaxed(config->eventctrl1, drvdata->base + TRCEVENTCTL1R);
	if (drvdata->stallctl)
		writel_relaxed(config->stall_ctrl, drvdata->base + TRCSTALLCTLR);
	writel_relaxed(config->ts_ctrl, drvdata->base + TRCTSCTLR);
	writel_relaxed(config->syncfreq, drvdata->base + TRCSYNCPR);
	writel_relaxed(config->ccctlr, drvdata->base + TRCCCCTLR);
	writel_relaxed(config->bb_ctrl, drvdata->base + TRCBBCTLR);
	writel_relaxed(drvdata->trcid, drvdata->base + TRCTRACEIDR);
	writel_relaxed(config->vinst_ctrl, drvdata->base + TRCVICTLR);
	writel_relaxed(config->viiectlr, drvdata->base + TRCVIIECTLR);
	writel_relaxed(config->vissctlr,
		       drvdata->base + TRCVISSCTLR);
=======
	etm4x_relaxed_write32(csa, 0x0, TRCAUXCTLR);
	etm4x_relaxed_write32(csa, config->eventctrl0, TRCEVENTCTL0R);
	etm4x_relaxed_write32(csa, config->eventctrl1, TRCEVENTCTL1R);
	if (drvdata->stallctl)
		etm4x_relaxed_write32(csa, config->stall_ctrl, TRCSTALLCTLR);
	etm4x_relaxed_write32(csa, config->ts_ctrl, TRCTSCTLR);
	etm4x_relaxed_write32(csa, config->syncfreq, TRCSYNCPR);
	etm4x_relaxed_write32(csa, config->ccctlr, TRCCCCTLR);
	etm4x_relaxed_write32(csa, config->bb_ctrl, TRCBBCTLR);
	etm4x_relaxed_write32(csa, drvdata->trcid, TRCTRACEIDR);
	etm4x_relaxed_write32(csa, config->vinst_ctrl, TRCVICTLR);
	etm4x_relaxed_write32(csa, config->viiectlr, TRCVIIECTLR);
	etm4x_relaxed_write32(csa, config->vissctlr, TRCVISSCTLR);
>>>>>>> 4bcf3b75
	if (drvdata->nr_pe_cmp)
		etm4x_relaxed_write32(csa, config->vipcssctlr, TRCVIPCSSCTLR);
	for (i = 0; i < drvdata->nrseqstate - 1; i++)
		etm4x_relaxed_write32(csa, config->seq_ctrl[i], TRCSEQEVRn(i));
	etm4x_relaxed_write32(csa, config->seq_rst, TRCSEQRSTEVR);
	etm4x_relaxed_write32(csa, config->seq_state, TRCSEQSTR);
	etm4x_relaxed_write32(csa, config->ext_inp, TRCEXTINSELR);
	for (i = 0; i < drvdata->nr_cntr; i++) {
		etm4x_relaxed_write32(csa, config->cntrldvr[i], TRCCNTRLDVRn(i));
		etm4x_relaxed_write32(csa, config->cntr_ctrl[i], TRCCNTCTLRn(i));
		etm4x_relaxed_write32(csa, config->cntr_val[i], TRCCNTVRn(i));
	}

	/*
	 * Resource selector pair 0 is always implemented and reserved.  As
	 * such start at 2.
	 */
	for (i = 2; i < drvdata->nr_resource * 2; i++)
		etm4x_relaxed_write32(csa, config->res_ctrl[i], TRCRSCTLRn(i));

	for (i = 0; i < drvdata->nr_ss_cmp; i++) {
		/* always clear status bit on restart if using single-shot */
		if (config->ss_ctrl[i] || config->ss_pe_cmp[i])
			config->ss_status[i] &= ~BIT(31);
		etm4x_relaxed_write32(csa, config->ss_ctrl[i], TRCSSCCRn(i));
		etm4x_relaxed_write32(csa, config->ss_status[i], TRCSSCSRn(i));
		if (etm4x_sspcicrn_present(drvdata, i))
			etm4x_relaxed_write32(csa, config->ss_pe_cmp[i], TRCSSPCICRn(i));
	}
	for (i = 0; i < drvdata->nr_addr_cmp; i++) {
		etm4x_relaxed_write64(csa, config->addr_val[i], TRCACVRn(i));
		etm4x_relaxed_write64(csa, config->addr_acc[i], TRCACATRn(i));
	}
	for (i = 0; i < drvdata->numcidc; i++)
		etm4x_relaxed_write64(csa, config->ctxid_pid[i], TRCCIDCVRn(i));
	etm4x_relaxed_write32(csa, config->ctxid_mask0, TRCCIDCCTLR0);
	if (drvdata->numcidc > 4)
		etm4x_relaxed_write32(csa, config->ctxid_mask1, TRCCIDCCTLR1);

	for (i = 0; i < drvdata->numvmidc; i++)
		etm4x_relaxed_write64(csa, config->vmid_val[i], TRCVMIDCVRn(i));
	etm4x_relaxed_write32(csa, config->vmid_mask0, TRCVMIDCCTLR0);
	if (drvdata->numvmidc > 4)
		etm4x_relaxed_write32(csa, config->vmid_mask1, TRCVMIDCCTLR1);

	if (!drvdata->skip_power_up) {
		u32 trcpdcr = etm4x_relaxed_read32(csa, TRCPDCR);

		/*
		 * Request to keep the trace unit powered and also
		 * emulation of powerdown
		 */
		etm4x_relaxed_write32(csa, trcpdcr | TRCPDCR_PU, TRCPDCR);
	}

	/* Enable the trace unit */
	etm4x_relaxed_write32(csa, 1, TRCPRGCTLR);

	/* Synchronize the register updates for sysreg access */
	if (!csa->io_mem)
		isb();

	/* wait for TRCSTATR.IDLE to go back down to '0' */
	if (coresight_timeout(csa, TRCSTATR, TRCSTATR_IDLE_BIT, 0))
		dev_err(etm_dev,
			"timeout while waiting for Idle Trace Status\n");

	/*
	 * As recommended by section 4.3.7 ("Synchronization when using the
	 * memory-mapped interface") of ARM IHI 0064D
	 */
	dsb(sy);
	isb();

done:
	etm4_cs_lock(drvdata, csa);

	dev_dbg(etm_dev, "cpu: %d enable smp call done: %d\n",
		drvdata->cpu, rc);
	return rc;
}

static void etm4_enable_hw_smp_call(void *info)
{
	struct etm4_enable_arg *arg = info;

	if (WARN_ON(!arg))
		return;
	arg->rc = etm4_enable_hw(arg->drvdata);
}

/*
 * The goal of function etm4_config_timestamp_event() is to configure a
 * counter that will tell the tracer to emit a timestamp packet when it
 * reaches zero.  This is done in order to get a more fine grained idea
 * of when instructions are executed so that they can be correlated
 * with execution on other CPUs.
 *
 * To do this the counter itself is configured to self reload and
 * TRCRSCTLR1 (always true) used to get the counter to decrement.  From
 * there a resource selector is configured with the counter and the
 * timestamp control register to use the resource selector to trigger the
 * event that will insert a timestamp packet in the stream.
 */
static int etm4_config_timestamp_event(struct etmv4_drvdata *drvdata)
{
	int ctridx, ret = -EINVAL;
	int counter, rselector;
	u32 val = 0;
	struct etmv4_config *config = &drvdata->config;

	/* No point in trying if we don't have at least one counter */
	if (!drvdata->nr_cntr)
		goto out;

	/* Find a counter that hasn't been initialised */
	for (ctridx = 0; ctridx < drvdata->nr_cntr; ctridx++)
		if (config->cntr_val[ctridx] == 0)
			break;

	/* All the counters have been configured already, bail out */
	if (ctridx == drvdata->nr_cntr) {
		pr_debug("%s: no available counter found\n", __func__);
		ret = -ENOSPC;
		goto out;
	}

	/*
	 * Searching for an available resource selector to use, starting at
	 * '2' since every implementation has at least 2 resource selector.
	 * ETMIDR4 gives the number of resource selector _pairs_,
	 * hence multiply by 2.
	 */
	for (rselector = 2; rselector < drvdata->nr_resource * 2; rselector++)
		if (!config->res_ctrl[rselector])
			break;

	if (rselector == drvdata->nr_resource * 2) {
		pr_debug("%s: no available resource selector found\n",
			 __func__);
		ret = -ENOSPC;
		goto out;
	}

	/* Remember what counter we used */
	counter = 1 << ctridx;

	/*
	 * Initialise original and reload counter value to the smallest
	 * possible value in order to get as much precision as we can.
	 */
	config->cntr_val[ctridx] = 1;
	config->cntrldvr[ctridx] = 1;

	/* Set the trace counter control register */
	val =  0x1 << 16	|  /* Bit 16, reload counter automatically */
	       0x0 << 7		|  /* Select single resource selector */
	       0x1;		   /* Resource selector 1, i.e always true */

	config->cntr_ctrl[ctridx] = val;

	val = 0x2 << 16		| /* Group 0b0010 - Counter and sequencers */
	      counter << 0;	  /* Counter to use */

	config->res_ctrl[rselector] = val;

	val = 0x0 << 7		| /* Select single resource selector */
	      rselector;	  /* Resource selector */

	config->ts_ctrl = val;

	ret = 0;
out:
	return ret;
}

static int etm4_parse_event_config(struct etmv4_drvdata *drvdata,
				   struct perf_event *event)
{
	int ret = 0;
	struct etmv4_config *config = &drvdata->config;
	struct perf_event_attr *attr = &event->attr;

	if (!attr) {
		ret = -EINVAL;
		goto out;
	}

	/* Clear configuration from previous run */
	memset(config, 0, sizeof(struct etmv4_config));

	if (attr->exclude_kernel)
		config->mode = ETM_MODE_EXCL_KERN;

	if (attr->exclude_user)
		config->mode = ETM_MODE_EXCL_USER;

	/* Always start from the default config */
	etm4_set_default_config(config);

	/* Configure filters specified on the perf cmd line, if any. */
	ret = etm4_set_event_filters(drvdata, event);
	if (ret)
		goto out;

	/* Go from generic option to ETMv4 specifics */
	if (attr->config & BIT(ETM_OPT_CYCACC)) {
		config->cfg |= BIT(4);
		/* TRM: Must program this for cycacc to work */
		config->ccctlr = ETM_CYC_THRESHOLD_DEFAULT;
	}
	if (attr->config & BIT(ETM_OPT_TS)) {
		/*
		 * Configure timestamps to be emitted at regular intervals in
		 * order to correlate instructions executed on different CPUs
		 * (CPU-wide trace scenarios).
		 */
		ret = etm4_config_timestamp_event(drvdata);

		/*
		 * No need to go further if timestamp intervals can't
		 * be configured.
		 */
		if (ret)
			goto out;

		/* bit[11], Global timestamp tracing bit */
		config->cfg |= BIT(11);
	}

	if (attr->config & BIT(ETM_OPT_CTXTID))
		/* bit[6], Context ID tracing bit */
		config->cfg |= BIT(ETM4_CFG_BIT_CTXTID);

	/*
	 * If set bit ETM_OPT_CTXTID2 in perf config, this asks to trace VMID
	 * for recording CONTEXTIDR_EL2.  Do not enable VMID tracing if the
	 * kernel is not running in EL2.
	 */
	if (attr->config & BIT(ETM_OPT_CTXTID2)) {
		if (!is_kernel_in_hyp_mode()) {
			ret = -EINVAL;
			goto out;
		}
		config->cfg |= BIT(ETM4_CFG_BIT_VMID) | BIT(ETM4_CFG_BIT_VMID_OPT);
	}

	/* return stack - enable if selected and supported */
	if ((attr->config & BIT(ETM_OPT_RETSTK)) && drvdata->retstack)
		/* bit[12], Return stack enable bit */
		config->cfg |= BIT(12);

out:
	return ret;
}

static int etm4_enable_perf(struct coresight_device *csdev,
			    struct perf_event *event)
{
	int ret = 0;
	struct etmv4_drvdata *drvdata = dev_get_drvdata(csdev->dev.parent);

	if (WARN_ON_ONCE(drvdata->cpu != smp_processor_id())) {
		ret = -EINVAL;
		goto out;
	}

	/* Configure the tracer based on the session's specifics */
	ret = etm4_parse_event_config(drvdata, event);
	if (ret)
		goto out;
	/* And enable it */
	ret = etm4_enable_hw(drvdata);

out:
	return ret;
}

static int etm4_enable_sysfs(struct coresight_device *csdev)
{
	struct etmv4_drvdata *drvdata = dev_get_drvdata(csdev->dev.parent);
	struct etm4_enable_arg arg = { };
	int ret;

	spin_lock(&drvdata->spinlock);

	/*
	 * Executing etm4_enable_hw on the cpu whose ETM is being enabled
	 * ensures that register writes occur when cpu is powered.
	 */
	arg.drvdata = drvdata;
	ret = smp_call_function_single(drvdata->cpu,
				       etm4_enable_hw_smp_call, &arg, 1);
	if (!ret)
		ret = arg.rc;
	if (!ret)
		drvdata->sticky_enable = true;
	spin_unlock(&drvdata->spinlock);

	if (!ret)
		dev_dbg(&csdev->dev, "ETM tracing enabled\n");
	return ret;
}

static int etm4_enable(struct coresight_device *csdev,
		       struct perf_event *event, u32 mode)
{
	int ret;
	u32 val;
	struct etmv4_drvdata *drvdata = dev_get_drvdata(csdev->dev.parent);

	val = local_cmpxchg(&drvdata->mode, CS_MODE_DISABLED, mode);

	/* Someone is already using the tracer */
	if (val)
		return -EBUSY;

	switch (mode) {
	case CS_MODE_SYSFS:
		ret = etm4_enable_sysfs(csdev);
		break;
	case CS_MODE_PERF:
		ret = etm4_enable_perf(csdev, event);
		break;
	default:
		ret = -EINVAL;
	}

	/* The tracer didn't start */
	if (ret)
		local_set(&drvdata->mode, CS_MODE_DISABLED);

	return ret;
}

static void etm4_disable_hw(void *info)
{
	u32 control;
	struct etmv4_drvdata *drvdata = info;
	struct etmv4_config *config = &drvdata->config;
	struct coresight_device *csdev = drvdata->csdev;
	struct device *etm_dev = &csdev->dev;
	struct csdev_access *csa = &csdev->access;
	int i;

	etm4_cs_unlock(drvdata, csa);
	etm4_disable_arch_specific(drvdata);

	if (!drvdata->skip_power_up) {
		/* power can be removed from the trace unit now */
		control = etm4x_relaxed_read32(csa, TRCPDCR);
		control &= ~TRCPDCR_PU;
		etm4x_relaxed_write32(csa, control, TRCPDCR);
	}

	control = etm4x_relaxed_read32(csa, TRCPRGCTLR);

	/* EN, bit[0] Trace unit enable bit */
	control &= ~0x1;

	/*
	 * Make sure everything completes before disabling, as recommended
	 * by section 7.3.77 ("TRCVICTLR, ViewInst Main Control Register,
	 * SSTATUS") of ARM IHI 0064D
	 */
	dsb(sy);
	isb();
	etm4x_relaxed_write32(csa, control, TRCPRGCTLR);

	/* wait for TRCSTATR.PMSTABLE to go to '1' */
	if (coresight_timeout(csa, TRCSTATR, TRCSTATR_PMSTABLE_BIT, 1))
		dev_err(etm_dev,
			"timeout while waiting for PM stable Trace Status\n");

	/* read the status of the single shot comparators */
	for (i = 0; i < drvdata->nr_ss_cmp; i++) {
		config->ss_status[i] =
			etm4x_relaxed_read32(csa, TRCSSCSRn(i));
	}

	/* read back the current counter values */
	for (i = 0; i < drvdata->nr_cntr; i++) {
		config->cntr_val[i] =
			etm4x_relaxed_read32(csa, TRCCNTVRn(i));
	}

	coresight_disclaim_device_unlocked(csdev);
	etm4_cs_lock(drvdata, csa);

	dev_dbg(&drvdata->csdev->dev,
		"cpu: %d disable smp call done\n", drvdata->cpu);
}

static int etm4_disable_perf(struct coresight_device *csdev,
			     struct perf_event *event)
{
	u32 control;
	struct etm_filters *filters = event->hw.addr_filters;
	struct etmv4_drvdata *drvdata = dev_get_drvdata(csdev->dev.parent);

	if (WARN_ON_ONCE(drvdata->cpu != smp_processor_id()))
		return -EINVAL;

	etm4_disable_hw(drvdata);

	/*
	 * Check if the start/stop logic was active when the unit was stopped.
	 * That way we can re-enable the start/stop logic when the process is
	 * scheduled again.  Configuration of the start/stop logic happens in
	 * function etm4_set_event_filters().
	 */
	control = etm4x_relaxed_read32(&csdev->access, TRCVICTLR);
	/* TRCVICTLR::SSSTATUS, bit[9] */
	filters->ssstatus = (control & BIT(9));

	return 0;
}

static void etm4_disable_sysfs(struct coresight_device *csdev)
{
	struct etmv4_drvdata *drvdata = dev_get_drvdata(csdev->dev.parent);

	/*
	 * Taking hotplug lock here protects from clocks getting disabled
	 * with tracing being left on (crash scenario) if user disable occurs
	 * after cpu online mask indicates the cpu is offline but before the
	 * DYING hotplug callback is serviced by the ETM driver.
	 */
	cpus_read_lock();
	spin_lock(&drvdata->spinlock);

	/*
	 * Executing etm4_disable_hw on the cpu whose ETM is being disabled
	 * ensures that register writes occur when cpu is powered.
	 */
	smp_call_function_single(drvdata->cpu, etm4_disable_hw, drvdata, 1);

	spin_unlock(&drvdata->spinlock);
	cpus_read_unlock();

	dev_dbg(&csdev->dev, "ETM tracing disabled\n");
}

static void etm4_disable(struct coresight_device *csdev,
			 struct perf_event *event)
{
	u32 mode;
	struct etmv4_drvdata *drvdata = dev_get_drvdata(csdev->dev.parent);

	/*
	 * For as long as the tracer isn't disabled another entity can't
	 * change its status.  As such we can read the status here without
	 * fearing it will change under us.
	 */
	mode = local_read(&drvdata->mode);

	switch (mode) {
	case CS_MODE_DISABLED:
		break;
	case CS_MODE_SYSFS:
		etm4_disable_sysfs(csdev);
		break;
	case CS_MODE_PERF:
		etm4_disable_perf(csdev, event);
		break;
	}

	if (mode)
		local_set(&drvdata->mode, CS_MODE_DISABLED);
}

static const struct coresight_ops_source etm4_source_ops = {
	.cpu_id		= etm4_cpu_id,
	.trace_id	= etm4_trace_id,
	.enable		= etm4_enable,
	.disable	= etm4_disable,
};

static const struct coresight_ops etm4_cs_ops = {
	.source_ops	= &etm4_source_ops,
};

static inline bool cpu_supports_sysreg_trace(void)
{
	u64 dfr0 = read_sysreg_s(SYS_ID_AA64DFR0_EL1);

	return ((dfr0 >> ID_AA64DFR0_TRACEVER_SHIFT) & 0xfUL) > 0;
}

static bool etm4_init_sysreg_access(struct etmv4_drvdata *drvdata,
				    struct csdev_access *csa)
{
	u32 devarch;

	if (!cpu_supports_sysreg_trace())
		return false;

	/*
	 * ETMs implementing sysreg access must implement TRCDEVARCH.
	 */
	devarch = read_etm4x_sysreg_const_offset(TRCDEVARCH);
	if ((devarch & ETM_DEVARCH_ID_MASK) != ETM_DEVARCH_ETMv4x_ARCH)
		return false;
	*csa = (struct csdev_access) {
		.io_mem	= false,
		.read	= etm4x_sysreg_read,
		.write	= etm4x_sysreg_write,
	};

	drvdata->arch = etm_devarch_to_arch(devarch);
	return true;
}

static bool etm4_init_iomem_access(struct etmv4_drvdata *drvdata,
				   struct csdev_access *csa)
{
	u32 devarch = readl_relaxed(drvdata->base + TRCDEVARCH);
	u32 idr1 = readl_relaxed(drvdata->base + TRCIDR1);

	/*
	 * All ETMs must implement TRCDEVARCH to indicate that
	 * the component is an ETMv4. To support any broken
	 * implementations we fall back to TRCIDR1 check, which
	 * is not really reliable.
	 */
	if ((devarch & ETM_DEVARCH_ID_MASK) == ETM_DEVARCH_ETMv4x_ARCH) {
		drvdata->arch = etm_devarch_to_arch(devarch);
	} else {
		pr_warn("CPU%d: ETM4x incompatible TRCDEVARCH: %x, falling back to TRCIDR1\n",
			smp_processor_id(), devarch);

		if (ETM_TRCIDR1_ARCH_MAJOR(idr1) != ETM_TRCIDR1_ARCH_ETMv4)
			return false;
		drvdata->arch = etm_trcidr_to_arch(idr1);
	}

	*csa = CSDEV_ACCESS_IOMEM(drvdata->base);
	return true;
}

static bool etm4_init_csdev_access(struct etmv4_drvdata *drvdata,
				   struct csdev_access *csa)
{
	/*
	 * Always choose the memory mapped io, if there is
	 * a memory map to prevent sysreg access on broken
	 * systems.
	 */
	if (drvdata->base)
		return etm4_init_iomem_access(drvdata, csa);

	if (etm4_init_sysreg_access(drvdata, csa))
		return true;

	return false;
}

static void cpu_enable_tracing(void)
{
	u64 dfr0 = read_sysreg(id_aa64dfr0_el1);
	u64 trfcr;

	if (!cpuid_feature_extract_unsigned_field(dfr0, ID_AA64DFR0_TRACE_FILT_SHIFT))
		return;

	/*
	 * If the CPU supports v8.4 SelfHosted Tracing, enable
	 * tracing at the kernel EL and EL0, forcing to use the
	 * virtual time as the timestamp.
	 */
	trfcr = (TRFCR_ELx_TS_VIRTUAL |
		 TRFCR_ELx_ExTRE |
		 TRFCR_ELx_E0TRE);

	/* If we are running at EL2, allow tracing the CONTEXTIDR_EL2. */
	if (is_kernel_in_hyp_mode())
		trfcr |= TRFCR_EL2_CX;

	write_sysreg_s(trfcr, SYS_TRFCR_EL1);
}

static void etm4_init_arch_data(void *info)
{
	u32 etmidr0;
	u32 etmidr2;
	u32 etmidr3;
	u32 etmidr4;
	u32 etmidr5;
	struct etm4_init_arg *init_arg = info;
	struct etmv4_drvdata *drvdata;
	struct csdev_access *csa;
	int i;

	drvdata = init_arg->drvdata;
	csa = init_arg->csa;

	/*
	 * If we are unable to detect the access mechanism,
	 * or unable to detect the trace unit type, fail
	 * early.
	 */
	if (!etm4_init_csdev_access(drvdata, csa))
		return;

	/* Make sure all registers are accessible */
	etm4_os_unlock_csa(drvdata, csa);
	etm4_cs_unlock(drvdata, csa);

	etm4_check_arch_features(drvdata, init_arg->pid);

	/* find all capabilities of the tracing unit */
	etmidr0 = etm4x_relaxed_read32(csa, TRCIDR0);

	/* INSTP0, bits[2:1] P0 tracing support field */
	if (BMVAL(etmidr0, 1, 1) && BMVAL(etmidr0, 2, 2))
		drvdata->instrp0 = true;
	else
		drvdata->instrp0 = false;

	/* TRCBB, bit[5] Branch broadcast tracing support bit */
	if (BMVAL(etmidr0, 5, 5))
		drvdata->trcbb = true;
	else
		drvdata->trcbb = false;

	/* TRCCOND, bit[6] Conditional instruction tracing support bit */
	if (BMVAL(etmidr0, 6, 6))
		drvdata->trccond = true;
	else
		drvdata->trccond = false;

	/* TRCCCI, bit[7] Cycle counting instruction bit */
	if (BMVAL(etmidr0, 7, 7))
		drvdata->trccci = true;
	else
		drvdata->trccci = false;

	/* RETSTACK, bit[9] Return stack bit */
	if (BMVAL(etmidr0, 9, 9))
		drvdata->retstack = true;
	else
		drvdata->retstack = false;

	/* NUMEVENT, bits[11:10] Number of events field */
	drvdata->nr_event = BMVAL(etmidr0, 10, 11);
	/* QSUPP, bits[16:15] Q element support field */
	drvdata->q_support = BMVAL(etmidr0, 15, 16);
	/* TSSIZE, bits[28:24] Global timestamp size field */
	drvdata->ts_size = BMVAL(etmidr0, 24, 28);

	/* maximum size of resources */
	etmidr2 = etm4x_relaxed_read32(csa, TRCIDR2);
	/* CIDSIZE, bits[9:5] Indicates the Context ID size */
	drvdata->ctxid_size = BMVAL(etmidr2, 5, 9);
	/* VMIDSIZE, bits[14:10] Indicates the VMID size */
	drvdata->vmid_size = BMVAL(etmidr2, 10, 14);
	/* CCSIZE, bits[28:25] size of the cycle counter in bits minus 12 */
	drvdata->ccsize = BMVAL(etmidr2, 25, 28);

	etmidr3 = etm4x_relaxed_read32(csa, TRCIDR3);
	/* CCITMIN, bits[11:0] minimum threshold value that can be programmed */
	drvdata->ccitmin = BMVAL(etmidr3, 0, 11);
	/* EXLEVEL_S, bits[19:16] Secure state instruction tracing */
	drvdata->s_ex_level = BMVAL(etmidr3, 16, 19);
	drvdata->config.s_ex_level = drvdata->s_ex_level;
	/* EXLEVEL_NS, bits[23:20] Non-secure state instruction tracing */
	drvdata->ns_ex_level = BMVAL(etmidr3, 20, 23);

	/*
	 * TRCERR, bit[24] whether a trace unit can trace a
	 * system error exception.
	 */
	if (BMVAL(etmidr3, 24, 24))
		drvdata->trc_error = true;
	else
		drvdata->trc_error = false;

	/* SYNCPR, bit[25] implementation has a fixed synchronization period? */
	if (BMVAL(etmidr3, 25, 25))
		drvdata->syncpr = true;
	else
		drvdata->syncpr = false;

	/* STALLCTL, bit[26] is stall control implemented? */
	if (BMVAL(etmidr3, 26, 26))
		drvdata->stallctl = true;
	else
		drvdata->stallctl = false;

	/* SYSSTALL, bit[27] implementation can support stall control? */
	if (BMVAL(etmidr3, 27, 27))
		drvdata->sysstall = true;
	else
		drvdata->sysstall = false;

	/*
	 * NUMPROC - the number of PEs available for tracing, 5bits
	 *         = TRCIDR3.bits[13:12]bits[30:28]
	 *  bits[4:3] = TRCIDR3.bits[13:12] (since etm-v4.2, otherwise RES0)
	 *  bits[3:0] = TRCIDR3.bits[30:28]
	 */
	drvdata->nr_pe = (BMVAL(etmidr3, 12, 13) << 3) | BMVAL(etmidr3, 28, 30);

	/* NOOVERFLOW, bit[31] is trace overflow prevention supported */
	if (BMVAL(etmidr3, 31, 31))
		drvdata->nooverflow = true;
	else
		drvdata->nooverflow = false;

	/* number of resources trace unit supports */
	etmidr4 = etm4x_relaxed_read32(csa, TRCIDR4);
	/* NUMACPAIRS, bits[0:3] number of addr comparator pairs for tracing */
	drvdata->nr_addr_cmp = BMVAL(etmidr4, 0, 3);
	/* NUMPC, bits[15:12] number of PE comparator inputs for tracing */
	drvdata->nr_pe_cmp = BMVAL(etmidr4, 12, 15);
	/*
	 * NUMRSPAIR, bits[19:16]
	 * The number of resource pairs conveyed by the HW starts at 0, i.e a
	 * value of 0x0 indicate 1 resource pair, 0x1 indicate two and so on.
	 * As such add 1 to the value of NUMRSPAIR for a better representation.
	 *
	 * For ETM v4.3 and later, 0x0 means 0, and no pairs are available -
	 * the default TRUE and FALSE resource selectors are omitted.
	 * Otherwise for values 0x1 and above the number is N + 1 as per v4.2.
	 */
	drvdata->nr_resource = BMVAL(etmidr4, 16, 19);
	if ((drvdata->arch < ETM_ARCH_V4_3) || (drvdata->nr_resource > 0))
		drvdata->nr_resource += 1;
	/*
	 * NUMSSCC, bits[23:20] the number of single-shot
	 * comparator control for tracing. Read any status regs as these
	 * also contain RO capability data.
	 */
	drvdata->nr_ss_cmp = BMVAL(etmidr4, 20, 23);
	for (i = 0; i < drvdata->nr_ss_cmp; i++) {
		drvdata->config.ss_status[i] =
			etm4x_relaxed_read32(csa, TRCSSCSRn(i));
	}
	/* NUMCIDC, bits[27:24] number of Context ID comparators for tracing */
	drvdata->numcidc = BMVAL(etmidr4, 24, 27);
	/* NUMVMIDC, bits[31:28] number of VMID comparators for tracing */
	drvdata->numvmidc = BMVAL(etmidr4, 28, 31);

	etmidr5 = etm4x_relaxed_read32(csa, TRCIDR5);
	/* NUMEXTIN, bits[8:0] number of external inputs implemented */
	drvdata->nr_ext_inp = BMVAL(etmidr5, 0, 8);
	/* TRACEIDSIZE, bits[21:16] indicates the trace ID width */
	drvdata->trcid_size = BMVAL(etmidr5, 16, 21);
	/* ATBTRIG, bit[22] implementation can support ATB triggers? */
	if (BMVAL(etmidr5, 22, 22))
		drvdata->atbtrig = true;
	else
		drvdata->atbtrig = false;
	/*
	 * LPOVERRIDE, bit[23] implementation supports
	 * low-power state override
	 */
	if (BMVAL(etmidr5, 23, 23) && (!drvdata->skip_power_up))
		drvdata->lpoverride = true;
	else
		drvdata->lpoverride = false;
	/* NUMSEQSTATE, bits[27:25] number of sequencer states implemented */
	drvdata->nrseqstate = BMVAL(etmidr5, 25, 27);
	/* NUMCNTR, bits[30:28] number of counters available for tracing */
	drvdata->nr_cntr = BMVAL(etmidr5, 28, 30);
	etm4_cs_lock(drvdata, csa);
	cpu_enable_tracing();
}

static inline u32 etm4_get_victlr_access_type(struct etmv4_config *config)
{
	return etm4_get_access_type(config) << TRCVICTLR_EXLEVEL_SHIFT;
}

/* Set ELx trace filter access in the TRCVICTLR register */
static void etm4_set_victlr_access(struct etmv4_config *config)
{
	config->vinst_ctrl &= ~TRCVICTLR_EXLEVEL_MASK;
	config->vinst_ctrl |= etm4_get_victlr_access_type(config);
}

static void etm4_set_default_config(struct etmv4_config *config)
{
	/* disable all events tracing */
	config->eventctrl0 = 0x0;
	config->eventctrl1 = 0x0;

	/* disable stalling */
	config->stall_ctrl = 0x0;

	/* enable trace synchronization every 4096 bytes, if available */
	config->syncfreq = 0xC;

	/* disable timestamp event */
	config->ts_ctrl = 0x0;

	/* TRCVICTLR::EVENT = 0x01, select the always on logic */
	config->vinst_ctrl = BIT(0);

	/* TRCVICTLR::EXLEVEL_NS:EXLEVELS: Set kernel / user filtering */
	etm4_set_victlr_access(config);
}

static u64 etm4_get_ns_access_type(struct etmv4_config *config)
{
	u64 access_type = 0;

	/*
	 * EXLEVEL_NS, for NonSecure Exception levels.
	 * The mask here is a generic value and must be
	 * shifted to the corresponding field for the registers
	 */
	if (!is_kernel_in_hyp_mode()) {
		/* Stay away from hypervisor mode for non-VHE */
		access_type =  ETM_EXLEVEL_NS_HYP;
		if (config->mode & ETM_MODE_EXCL_KERN)
			access_type |= ETM_EXLEVEL_NS_OS;
	} else if (config->mode & ETM_MODE_EXCL_KERN) {
		access_type = ETM_EXLEVEL_NS_HYP;
	}

	if (config->mode & ETM_MODE_EXCL_USER)
		access_type |= ETM_EXLEVEL_NS_APP;

	return access_type;
}

/*
 * Construct the exception level masks for a given config.
 * This must be shifted to the corresponding register field
 * for usage.
 */
static u64 etm4_get_access_type(struct etmv4_config *config)
{
	/* All Secure exception levels are excluded from the trace */
	return etm4_get_ns_access_type(config) | (u64)config->s_ex_level;
}

static u64 etm4_get_comparator_access_type(struct etmv4_config *config)
{
	return etm4_get_access_type(config) << TRCACATR_EXLEVEL_SHIFT;
}

static void etm4_set_comparator_filter(struct etmv4_config *config,
				       u64 start, u64 stop, int comparator)
{
	u64 access_type = etm4_get_comparator_access_type(config);

	/* First half of default address comparator */
	config->addr_val[comparator] = start;
	config->addr_acc[comparator] = access_type;
	config->addr_type[comparator] = ETM_ADDR_TYPE_RANGE;

	/* Second half of default address comparator */
	config->addr_val[comparator + 1] = stop;
	config->addr_acc[comparator + 1] = access_type;
	config->addr_type[comparator + 1] = ETM_ADDR_TYPE_RANGE;

	/*
	 * Configure the ViewInst function to include this address range
	 * comparator.
	 *
	 * @comparator is divided by two since it is the index in the
	 * etmv4_config::addr_val array but register TRCVIIECTLR deals with
	 * address range comparator _pairs_.
	 *
	 * Therefore:
	 *	index 0 -> compatator pair 0
	 *	index 2 -> comparator pair 1
	 *	index 4 -> comparator pair 2
	 *	...
	 *	index 14 -> comparator pair 7
	 */
	config->viiectlr |= BIT(comparator / 2);
}

static void etm4_set_start_stop_filter(struct etmv4_config *config,
				       u64 address, int comparator,
				       enum etm_addr_type type)
{
	int shift;
	u64 access_type = etm4_get_comparator_access_type(config);

	/* Configure the comparator */
	config->addr_val[comparator] = address;
	config->addr_acc[comparator] = access_type;
	config->addr_type[comparator] = type;

	/*
	 * Configure ViewInst Start-Stop control register.
	 * Addresses configured to start tracing go from bit 0 to n-1,
	 * while those configured to stop tracing from 16 to 16 + n-1.
	 */
	shift = (type == ETM_ADDR_TYPE_START ? 0 : 16);
	config->vissctlr |= BIT(shift + comparator);
}

static void etm4_set_default_filter(struct etmv4_config *config)
{
	/* Trace everything 'default' filter achieved by no filtering */
	config->viiectlr = 0x0;

	/*
	 * TRCVICTLR::SSSTATUS == 1, the start-stop logic is
	 * in the started state
	 */
	config->vinst_ctrl |= BIT(9);
	config->mode |= ETM_MODE_VIEWINST_STARTSTOP;

	/* No start-stop filtering for ViewInst */
	config->vissctlr = 0x0;
}

static void etm4_set_default(struct etmv4_config *config)
{
	if (WARN_ON_ONCE(!config))
		return;

	/*
	 * Make default initialisation trace everything
	 *
	 * This is done by a minimum default config sufficient to enable
	 * full instruction trace - with a default filter for trace all
	 * achieved by having no filtering.
	 */
	etm4_set_default_config(config);
	etm4_set_default_filter(config);
}

static int etm4_get_next_comparator(struct etmv4_drvdata *drvdata, u32 type)
{
	int nr_comparator, index = 0;
	struct etmv4_config *config = &drvdata->config;

	/*
	 * nr_addr_cmp holds the number of comparator _pair_, so time 2
	 * for the total number of comparators.
	 */
	nr_comparator = drvdata->nr_addr_cmp * 2;

	/* Go through the tally of comparators looking for a free one. */
	while (index < nr_comparator) {
		switch (type) {
		case ETM_ADDR_TYPE_RANGE:
			if (config->addr_type[index] == ETM_ADDR_TYPE_NONE &&
			    config->addr_type[index + 1] == ETM_ADDR_TYPE_NONE)
				return index;

			/* Address range comparators go in pairs */
			index += 2;
			break;
		case ETM_ADDR_TYPE_START:
		case ETM_ADDR_TYPE_STOP:
			if (config->addr_type[index] == ETM_ADDR_TYPE_NONE)
				return index;

			/* Start/stop address can have odd indexes */
			index += 1;
			break;
		default:
			return -EINVAL;
		}
	}

	/* If we are here all the comparators have been used. */
	return -ENOSPC;
}

static int etm4_set_event_filters(struct etmv4_drvdata *drvdata,
				  struct perf_event *event)
{
	int i, comparator, ret = 0;
	u64 address;
	struct etmv4_config *config = &drvdata->config;
	struct etm_filters *filters = event->hw.addr_filters;

	if (!filters)
		goto default_filter;

	/* Sync events with what Perf got */
	perf_event_addr_filters_sync(event);

	/*
	 * If there are no filters to deal with simply go ahead with
	 * the default filter, i.e the entire address range.
	 */
	if (!filters->nr_filters)
		goto default_filter;

	for (i = 0; i < filters->nr_filters; i++) {
		struct etm_filter *filter = &filters->etm_filter[i];
		enum etm_addr_type type = filter->type;

		/* See if a comparator is free. */
		comparator = etm4_get_next_comparator(drvdata, type);
		if (comparator < 0) {
			ret = comparator;
			goto out;
		}

		switch (type) {
		case ETM_ADDR_TYPE_RANGE:
			etm4_set_comparator_filter(config,
						   filter->start_addr,
						   filter->stop_addr,
						   comparator);
			/*
			 * TRCVICTLR::SSSTATUS == 1, the start-stop logic is
			 * in the started state
			 */
			config->vinst_ctrl |= BIT(9);

			/* No start-stop filtering for ViewInst */
			config->vissctlr = 0x0;
			break;
		case ETM_ADDR_TYPE_START:
		case ETM_ADDR_TYPE_STOP:
			/* Get the right start or stop address */
			address = (type == ETM_ADDR_TYPE_START ?
				   filter->start_addr :
				   filter->stop_addr);

			/* Configure comparator */
			etm4_set_start_stop_filter(config, address,
						   comparator, type);

			/*
			 * If filters::ssstatus == 1, trace acquisition was
			 * started but the process was yanked away before the
			 * the stop address was hit.  As such the start/stop
			 * logic needs to be re-started so that tracing can
			 * resume where it left.
			 *
			 * The start/stop logic status when a process is
			 * scheduled out is checked in function
			 * etm4_disable_perf().
			 */
			if (filters->ssstatus)
				config->vinst_ctrl |= BIT(9);

			/* No include/exclude filtering for ViewInst */
			config->viiectlr = 0x0;
			break;
		default:
			ret = -EINVAL;
			goto out;
		}
	}

	goto out;


default_filter:
	etm4_set_default_filter(config);

out:
	return ret;
}

void etm4_config_trace_mode(struct etmv4_config *config)
{
	u32 mode;

	mode = config->mode;
	mode &= (ETM_MODE_EXCL_KERN | ETM_MODE_EXCL_USER);

	/* excluding kernel AND user space doesn't make sense */
	WARN_ON_ONCE(mode == (ETM_MODE_EXCL_KERN | ETM_MODE_EXCL_USER));

	/* nothing to do if neither flags are set */
	if (!(mode & ETM_MODE_EXCL_KERN) && !(mode & ETM_MODE_EXCL_USER))
		return;

	etm4_set_victlr_access(config);
}

static int etm4_online_cpu(unsigned int cpu)
{
	if (!etmdrvdata[cpu])
		return 0;

	if (etmdrvdata[cpu]->boot_enable && !etmdrvdata[cpu]->sticky_enable)
		coresight_enable(etmdrvdata[cpu]->csdev);
	return 0;
}

static int etm4_starting_cpu(unsigned int cpu)
{
	if (!etmdrvdata[cpu])
		return 0;

	spin_lock(&etmdrvdata[cpu]->spinlock);
	if (!etmdrvdata[cpu]->os_unlock)
		etm4_os_unlock(etmdrvdata[cpu]);

	if (local_read(&etmdrvdata[cpu]->mode))
		etm4_enable_hw(etmdrvdata[cpu]);
	spin_unlock(&etmdrvdata[cpu]->spinlock);
	return 0;
}

static int etm4_dying_cpu(unsigned int cpu)
{
	if (!etmdrvdata[cpu])
		return 0;

	spin_lock(&etmdrvdata[cpu]->spinlock);
	if (local_read(&etmdrvdata[cpu]->mode))
		etm4_disable_hw(etmdrvdata[cpu]);
	spin_unlock(&etmdrvdata[cpu]->spinlock);
	return 0;
}

static void etm4_init_trace_id(struct etmv4_drvdata *drvdata)
{
	drvdata->trcid = coresight_get_trace_id(drvdata->cpu);
}

static int etm4_cpu_save(struct etmv4_drvdata *drvdata)
{
	int i, ret = 0;
	struct etmv4_save_state *state;
	struct coresight_device *csdev = drvdata->csdev;
	struct csdev_access *csa;
	struct device *etm_dev;

	if (WARN_ON(!csdev))
		return -ENODEV;

	etm_dev = &csdev->dev;
	csa = &csdev->access;

	/*
	 * As recommended by 3.4.1 ("The procedure when powering down the PE")
	 * of ARM IHI 0064D
	 */
	dsb(sy);
	isb();

	etm4_cs_unlock(drvdata, csa);
	/* Lock the OS lock to disable trace and external debugger access */
	etm4_os_lock(drvdata);

	/* wait for TRCSTATR.PMSTABLE to go up */
	if (coresight_timeout(csa, TRCSTATR, TRCSTATR_PMSTABLE_BIT, 1)) {
		dev_err(etm_dev,
			"timeout while waiting for PM Stable Status\n");
		etm4_os_unlock(drvdata);
		ret = -EBUSY;
		goto out;
	}

	state = drvdata->save_state;

	state->trcprgctlr = etm4x_read32(csa, TRCPRGCTLR);
	if (drvdata->nr_pe)
<<<<<<< HEAD
		state->trcprocselr = readl(drvdata->base + TRCPROCSELR);
	state->trcconfigr = readl(drvdata->base + TRCCONFIGR);
	state->trcauxctlr = readl(drvdata->base + TRCAUXCTLR);
	state->trceventctl0r = readl(drvdata->base + TRCEVENTCTL0R);
	state->trceventctl1r = readl(drvdata->base + TRCEVENTCTL1R);
	if (drvdata->stallctl)
		state->trcstallctlr = readl(drvdata->base + TRCSTALLCTLR);
	state->trctsctlr = readl(drvdata->base + TRCTSCTLR);
	state->trcsyncpr = readl(drvdata->base + TRCSYNCPR);
	state->trcccctlr = readl(drvdata->base + TRCCCCTLR);
	state->trcbbctlr = readl(drvdata->base + TRCBBCTLR);
	state->trctraceidr = readl(drvdata->base + TRCTRACEIDR);
	state->trcqctlr = readl(drvdata->base + TRCQCTLR);

	state->trcvictlr = readl(drvdata->base + TRCVICTLR);
	state->trcviiectlr = readl(drvdata->base + TRCVIIECTLR);
	state->trcvissctlr = readl(drvdata->base + TRCVISSCTLR);
=======
		state->trcprocselr = etm4x_read32(csa, TRCPROCSELR);
	state->trcconfigr = etm4x_read32(csa, TRCCONFIGR);
	state->trcauxctlr = etm4x_read32(csa, TRCAUXCTLR);
	state->trceventctl0r = etm4x_read32(csa, TRCEVENTCTL0R);
	state->trceventctl1r = etm4x_read32(csa, TRCEVENTCTL1R);
	if (drvdata->stallctl)
		state->trcstallctlr = etm4x_read32(csa, TRCSTALLCTLR);
	state->trctsctlr = etm4x_read32(csa, TRCTSCTLR);
	state->trcsyncpr = etm4x_read32(csa, TRCSYNCPR);
	state->trcccctlr = etm4x_read32(csa, TRCCCCTLR);
	state->trcbbctlr = etm4x_read32(csa, TRCBBCTLR);
	state->trctraceidr = etm4x_read32(csa, TRCTRACEIDR);
	state->trcqctlr = etm4x_read32(csa, TRCQCTLR);

	state->trcvictlr = etm4x_read32(csa, TRCVICTLR);
	state->trcviiectlr = etm4x_read32(csa, TRCVIIECTLR);
	state->trcvissctlr = etm4x_read32(csa, TRCVISSCTLR);
>>>>>>> 4bcf3b75
	if (drvdata->nr_pe_cmp)
		state->trcvipcssctlr = etm4x_read32(csa, TRCVIPCSSCTLR);
	state->trcvdctlr = etm4x_read32(csa, TRCVDCTLR);
	state->trcvdsacctlr = etm4x_read32(csa, TRCVDSACCTLR);
	state->trcvdarcctlr = etm4x_read32(csa, TRCVDARCCTLR);

	for (i = 0; i < drvdata->nrseqstate - 1; i++)
		state->trcseqevr[i] = etm4x_read32(csa, TRCSEQEVRn(i));

	state->trcseqrstevr = etm4x_read32(csa, TRCSEQRSTEVR);
	state->trcseqstr = etm4x_read32(csa, TRCSEQSTR);
	state->trcextinselr = etm4x_read32(csa, TRCEXTINSELR);

	for (i = 0; i < drvdata->nr_cntr; i++) {
		state->trccntrldvr[i] = etm4x_read32(csa, TRCCNTRLDVRn(i));
		state->trccntctlr[i] = etm4x_read32(csa, TRCCNTCTLRn(i));
		state->trccntvr[i] = etm4x_read32(csa, TRCCNTVRn(i));
	}

	for (i = 0; i < drvdata->nr_resource * 2; i++)
		state->trcrsctlr[i] = etm4x_read32(csa, TRCRSCTLRn(i));

	for (i = 0; i < drvdata->nr_ss_cmp; i++) {
		state->trcssccr[i] = etm4x_read32(csa, TRCSSCCRn(i));
		state->trcsscsr[i] = etm4x_read32(csa, TRCSSCSRn(i));
		if (etm4x_sspcicrn_present(drvdata, i))
			state->trcsspcicr[i] = etm4x_read32(csa, TRCSSPCICRn(i));
	}

	for (i = 0; i < drvdata->nr_addr_cmp * 2; i++) {
		state->trcacvr[i] = etm4x_read64(csa, TRCACVRn(i));
		state->trcacatr[i] = etm4x_read64(csa, TRCACATRn(i));
	}

	/*
	 * Data trace stream is architecturally prohibited for A profile cores
	 * so we don't save (or later restore) trcdvcvr and trcdvcmr - As per
	 * section 1.3.4 ("Possible functional configurations of an ETMv4 trace
	 * unit") of ARM IHI 0064D.
	 */

	for (i = 0; i < drvdata->numcidc; i++)
		state->trccidcvr[i] = etm4x_read64(csa, TRCCIDCVRn(i));

	for (i = 0; i < drvdata->numvmidc; i++)
		state->trcvmidcvr[i] = etm4x_read64(csa, TRCVMIDCVRn(i));

	state->trccidcctlr0 = etm4x_read32(csa, TRCCIDCCTLR0);
	if (drvdata->numcidc > 4)
		state->trccidcctlr1 = etm4x_read32(csa, TRCCIDCCTLR1);

	state->trcvmidcctlr0 = etm4x_read32(csa, TRCVMIDCCTLR0);
	if (drvdata->numvmidc > 4)
		state->trcvmidcctlr0 = etm4x_read32(csa, TRCVMIDCCTLR1);

	state->trcclaimset = etm4x_read32(csa, TRCCLAIMCLR);

	if (!drvdata->skip_power_up)
<<<<<<< HEAD
		state->trcpdcr = readl(drvdata->base + TRCPDCR);
=======
		state->trcpdcr = etm4x_read32(csa, TRCPDCR);
>>>>>>> 4bcf3b75

	/* wait for TRCSTATR.IDLE to go up */
	if (coresight_timeout(csa, TRCSTATR, TRCSTATR_IDLE_BIT, 1)) {
		dev_err(etm_dev,
			"timeout while waiting for Idle Trace Status\n");
		etm4_os_unlock(drvdata);
		ret = -EBUSY;
		goto out;
	}

	drvdata->state_needs_restore = true;

	/*
	 * Power can be removed from the trace unit now. We do this to
	 * potentially save power on systems that respect the TRCPDCR_PU
	 * despite requesting software to save/restore state.
	 */
	if (!drvdata->skip_power_up)
<<<<<<< HEAD
		writel_relaxed((state->trcpdcr & ~TRCPDCR_PU),
				drvdata->base + TRCPDCR);
=======
		etm4x_relaxed_write32(csa, (state->trcpdcr & ~TRCPDCR_PU),
				      TRCPDCR);
>>>>>>> 4bcf3b75
out:
	etm4_cs_lock(drvdata, csa);
	return ret;
}

static void etm4_cpu_restore(struct etmv4_drvdata *drvdata)
{
	int i;
	struct etmv4_save_state *state = drvdata->save_state;
	struct csdev_access tmp_csa = CSDEV_ACCESS_IOMEM(drvdata->base);
	struct csdev_access *csa = &tmp_csa;

	etm4_cs_unlock(drvdata, csa);
	etm4x_relaxed_write32(csa, state->trcclaimset, TRCCLAIMSET);

	etm4x_relaxed_write32(csa, state->trcprgctlr, TRCPRGCTLR);
	if (drvdata->nr_pe)
<<<<<<< HEAD
		writel_relaxed(state->trcprocselr, drvdata->base + TRCPROCSELR);
	writel_relaxed(state->trcconfigr, drvdata->base + TRCCONFIGR);
	writel_relaxed(state->trcauxctlr, drvdata->base + TRCAUXCTLR);
	writel_relaxed(state->trceventctl0r, drvdata->base + TRCEVENTCTL0R);
	writel_relaxed(state->trceventctl1r, drvdata->base + TRCEVENTCTL1R);
	if (drvdata->stallctl)
		writel_relaxed(state->trcstallctlr, drvdata->base + TRCSTALLCTLR);
	writel_relaxed(state->trctsctlr, drvdata->base + TRCTSCTLR);
	writel_relaxed(state->trcsyncpr, drvdata->base + TRCSYNCPR);
	writel_relaxed(state->trcccctlr, drvdata->base + TRCCCCTLR);
	writel_relaxed(state->trcbbctlr, drvdata->base + TRCBBCTLR);
	writel_relaxed(state->trctraceidr, drvdata->base + TRCTRACEIDR);
	writel_relaxed(state->trcqctlr, drvdata->base + TRCQCTLR);

	writel_relaxed(state->trcvictlr, drvdata->base + TRCVICTLR);
	writel_relaxed(state->trcviiectlr, drvdata->base + TRCVIIECTLR);
	writel_relaxed(state->trcvissctlr, drvdata->base + TRCVISSCTLR);
=======
		etm4x_relaxed_write32(csa, state->trcprocselr, TRCPROCSELR);
	etm4x_relaxed_write32(csa, state->trcconfigr, TRCCONFIGR);
	etm4x_relaxed_write32(csa, state->trcauxctlr, TRCAUXCTLR);
	etm4x_relaxed_write32(csa, state->trceventctl0r, TRCEVENTCTL0R);
	etm4x_relaxed_write32(csa, state->trceventctl1r, TRCEVENTCTL1R);
	if (drvdata->stallctl)
		etm4x_relaxed_write32(csa, state->trcstallctlr, TRCSTALLCTLR);
	etm4x_relaxed_write32(csa, state->trctsctlr, TRCTSCTLR);
	etm4x_relaxed_write32(csa, state->trcsyncpr, TRCSYNCPR);
	etm4x_relaxed_write32(csa, state->trcccctlr, TRCCCCTLR);
	etm4x_relaxed_write32(csa, state->trcbbctlr, TRCBBCTLR);
	etm4x_relaxed_write32(csa, state->trctraceidr, TRCTRACEIDR);
	etm4x_relaxed_write32(csa, state->trcqctlr, TRCQCTLR);

	etm4x_relaxed_write32(csa, state->trcvictlr, TRCVICTLR);
	etm4x_relaxed_write32(csa, state->trcviiectlr, TRCVIIECTLR);
	etm4x_relaxed_write32(csa, state->trcvissctlr, TRCVISSCTLR);
>>>>>>> 4bcf3b75
	if (drvdata->nr_pe_cmp)
		etm4x_relaxed_write32(csa, state->trcvipcssctlr, TRCVIPCSSCTLR);
	etm4x_relaxed_write32(csa, state->trcvdctlr, TRCVDCTLR);
	etm4x_relaxed_write32(csa, state->trcvdsacctlr, TRCVDSACCTLR);
	etm4x_relaxed_write32(csa, state->trcvdarcctlr, TRCVDARCCTLR);

	for (i = 0; i < drvdata->nrseqstate - 1; i++)
		etm4x_relaxed_write32(csa, state->trcseqevr[i], TRCSEQEVRn(i));

	etm4x_relaxed_write32(csa, state->trcseqrstevr, TRCSEQRSTEVR);
	etm4x_relaxed_write32(csa, state->trcseqstr, TRCSEQSTR);
	etm4x_relaxed_write32(csa, state->trcextinselr, TRCEXTINSELR);

	for (i = 0; i < drvdata->nr_cntr; i++) {
		etm4x_relaxed_write32(csa, state->trccntrldvr[i], TRCCNTRLDVRn(i));
		etm4x_relaxed_write32(csa, state->trccntctlr[i], TRCCNTCTLRn(i));
		etm4x_relaxed_write32(csa, state->trccntvr[i], TRCCNTVRn(i));
	}

	for (i = 0; i < drvdata->nr_resource * 2; i++)
		etm4x_relaxed_write32(csa, state->trcrsctlr[i], TRCRSCTLRn(i));

	for (i = 0; i < drvdata->nr_ss_cmp; i++) {
		etm4x_relaxed_write32(csa, state->trcssccr[i], TRCSSCCRn(i));
		etm4x_relaxed_write32(csa, state->trcsscsr[i], TRCSSCSRn(i));
		if (etm4x_sspcicrn_present(drvdata, i))
			etm4x_relaxed_write32(csa, state->trcsspcicr[i], TRCSSPCICRn(i));
	}

	for (i = 0; i < drvdata->nr_addr_cmp * 2; i++) {
		etm4x_relaxed_write64(csa, state->trcacvr[i], TRCACVRn(i));
		etm4x_relaxed_write64(csa, state->trcacatr[i], TRCACATRn(i));
	}

	for (i = 0; i < drvdata->numcidc; i++)
		etm4x_relaxed_write64(csa, state->trccidcvr[i], TRCCIDCVRn(i));

	for (i = 0; i < drvdata->numvmidc; i++)
		etm4x_relaxed_write64(csa, state->trcvmidcvr[i], TRCVMIDCVRn(i));

	etm4x_relaxed_write32(csa, state->trccidcctlr0, TRCCIDCCTLR0);
	if (drvdata->numcidc > 4)
		etm4x_relaxed_write32(csa, state->trccidcctlr1, TRCCIDCCTLR1);

	etm4x_relaxed_write32(csa, state->trcvmidcctlr0, TRCVMIDCCTLR0);
	if (drvdata->numvmidc > 4)
		etm4x_relaxed_write32(csa, state->trcvmidcctlr0, TRCVMIDCCTLR1);

	etm4x_relaxed_write32(csa, state->trcclaimset, TRCCLAIMSET);

	if (!drvdata->skip_power_up)
<<<<<<< HEAD
		writel_relaxed(state->trcpdcr, drvdata->base + TRCPDCR);
=======
		etm4x_relaxed_write32(csa, state->trcpdcr, TRCPDCR);
>>>>>>> 4bcf3b75

	drvdata->state_needs_restore = false;

	/*
	 * As recommended by section 4.3.7 ("Synchronization when using the
	 * memory-mapped interface") of ARM IHI 0064D
	 */
	dsb(sy);
	isb();

	/* Unlock the OS lock to re-enable trace and external debug access */
	etm4_os_unlock(drvdata);
	etm4_cs_lock(drvdata, csa);
}

static int etm4_cpu_pm_notify(struct notifier_block *nb, unsigned long cmd,
			      void *v)
{
	struct etmv4_drvdata *drvdata;
	unsigned int cpu = smp_processor_id();

	if (!etmdrvdata[cpu])
		return NOTIFY_OK;

	drvdata = etmdrvdata[cpu];

	if (!drvdata->save_state)
		return NOTIFY_OK;

	if (WARN_ON_ONCE(drvdata->cpu != cpu))
		return NOTIFY_BAD;

	switch (cmd) {
	case CPU_PM_ENTER:
		/* save the state if self-hosted coresight is in use */
		if (local_read(&drvdata->mode))
			if (etm4_cpu_save(drvdata))
				return NOTIFY_BAD;
		break;
	case CPU_PM_EXIT:
	case CPU_PM_ENTER_FAILED:
		if (drvdata->state_needs_restore)
			etm4_cpu_restore(drvdata);
		break;
	default:
		return NOTIFY_DONE;
	}

	return NOTIFY_OK;
}

static struct notifier_block etm4_cpu_pm_nb = {
	.notifier_call = etm4_cpu_pm_notify,
};

/* Setup PM. Deals with error conditions and counts */
static int __init etm4_pm_setup(void)
{
	int ret;

	ret = cpu_pm_register_notifier(&etm4_cpu_pm_nb);
	if (ret)
		return ret;

	ret = cpuhp_setup_state_nocalls(CPUHP_AP_ARM_CORESIGHT_STARTING,
					"arm/coresight4:starting",
					etm4_starting_cpu, etm4_dying_cpu);

	if (ret)
		goto unregister_notifier;

	ret = cpuhp_setup_state_nocalls(CPUHP_AP_ONLINE_DYN,
					"arm/coresight4:online",
					etm4_online_cpu, NULL);

	/* HP dyn state ID returned in ret on success */
	if (ret > 0) {
		hp_online = ret;
		return 0;
	}

	/* failed dyn state - remove others */
	cpuhp_remove_state_nocalls(CPUHP_AP_ARM_CORESIGHT_STARTING);

unregister_notifier:
	cpu_pm_unregister_notifier(&etm4_cpu_pm_nb);
	return ret;
}

static void etm4_pm_clear(void)
{
	cpu_pm_unregister_notifier(&etm4_cpu_pm_nb);
	cpuhp_remove_state_nocalls(CPUHP_AP_ARM_CORESIGHT_STARTING);
	if (hp_online) {
		cpuhp_remove_state_nocalls(hp_online);
		hp_online = 0;
	}
}

static int etm4_probe(struct device *dev, void __iomem *base, u32 etm_pid)
{
	int ret;
	struct coresight_platform_data *pdata = NULL;
	struct etmv4_drvdata *drvdata;
	struct coresight_desc desc = { 0 };
	struct etm4_init_arg init_arg = { 0 };

	drvdata = devm_kzalloc(dev, sizeof(*drvdata), GFP_KERNEL);
	if (!drvdata)
		return -ENOMEM;

	dev_set_drvdata(dev, drvdata);

	if (pm_save_enable == PARAM_PM_SAVE_FIRMWARE)
		pm_save_enable = coresight_loses_context_with_cpu(dev) ?
			       PARAM_PM_SAVE_SELF_HOSTED : PARAM_PM_SAVE_NEVER;

	if (pm_save_enable != PARAM_PM_SAVE_NEVER) {
		drvdata->save_state = devm_kmalloc(dev,
				sizeof(struct etmv4_save_state), GFP_KERNEL);
		if (!drvdata->save_state)
			return -ENOMEM;
	}

	drvdata->base = base;

	spin_lock_init(&drvdata->spinlock);

	drvdata->cpu = coresight_get_cpu(dev);
	if (drvdata->cpu < 0)
		return drvdata->cpu;

	desc.name = devm_kasprintf(dev, GFP_KERNEL, "etm%d", drvdata->cpu);
	if (!desc.name)
		return -ENOMEM;

	init_arg.drvdata = drvdata;
	init_arg.csa = &desc.access;
	init_arg.pid = etm_pid;

	if (smp_call_function_single(drvdata->cpu,
				etm4_init_arch_data,  &init_arg, 1))
		dev_err(dev, "ETM arch init failed\n");

	if (!drvdata->arch)
		return -EINVAL;

	/* TRCPDCR is not accessible with system instructions. */
	if (!desc.access.io_mem ||
	    fwnode_property_present(dev_fwnode(dev), "qcom,skip-power-up"))
		drvdata->skip_power_up = true;

	etm4_init_trace_id(drvdata);
	etm4_set_default(&drvdata->config);

	pdata = coresight_get_platform_data(dev);
	if (IS_ERR(pdata))
		return PTR_ERR(pdata);

	dev->platform_data = pdata;

	desc.type = CORESIGHT_DEV_TYPE_SOURCE;
	desc.subtype.source_subtype = CORESIGHT_DEV_SUBTYPE_SOURCE_PROC;
	desc.ops = &etm4_cs_ops;
	desc.pdata = pdata;
	desc.dev = dev;
	desc.groups = coresight_etmv4_groups;
	drvdata->csdev = coresight_register(&desc);
	if (IS_ERR(drvdata->csdev))
		return PTR_ERR(drvdata->csdev);

	ret = etm_perf_symlink(drvdata->csdev, true);
	if (ret) {
		coresight_unregister(drvdata->csdev);
		return ret;
	}

	etmdrvdata[drvdata->cpu] = drvdata;

	dev_info(&drvdata->csdev->dev, "CPU%d: ETM v%d.%d initialized\n",
		 drvdata->cpu, ETM_ARCH_MAJOR_VERSION(drvdata->arch),
		 ETM_ARCH_MINOR_VERSION(drvdata->arch));

	if (boot_enable) {
		coresight_enable(drvdata->csdev);
		drvdata->boot_enable = true;
	}

	return 0;
}

static int etm4_probe_amba(struct amba_device *adev, const struct amba_id *id)
{
	void __iomem *base;
	struct device *dev = &adev->dev;
	struct resource *res = &adev->res;
	int ret;

	/* Validity for the resource is already checked by the AMBA core */
	base = devm_ioremap_resource(dev, res);
	if (IS_ERR(base))
		return PTR_ERR(base);

	ret = etm4_probe(dev, base, id->id);
	if (!ret)
		pm_runtime_put(&adev->dev);

	return ret;
}

static int etm4_probe_platform_dev(struct platform_device *pdev)
{
	int ret;

	pm_runtime_get_noresume(&pdev->dev);
	pm_runtime_set_active(&pdev->dev);
	pm_runtime_enable(&pdev->dev);

	/*
	 * System register based devices could match the
	 * HW by reading appropriate registers on the HW
	 * and thus we could skip the PID.
	 */
	ret = etm4_probe(&pdev->dev, NULL, 0);

	pm_runtime_put(&pdev->dev);
	return ret;
}

static struct amba_cs_uci_id uci_id_etm4[] = {
	{
		/*  ETMv4 UCI data */
		.devarch	= ETM_DEVARCH_ETMv4x_ARCH,
		.devarch_mask	= ETM_DEVARCH_ID_MASK,
		.devtype	= 0x00000013,
	}
};

static void clear_etmdrvdata(void *info)
{
	int cpu = *(int *)info;

	etmdrvdata[cpu] = NULL;
}

static int __exit etm4_remove_dev(struct etmv4_drvdata *drvdata)
{
	etm_perf_symlink(drvdata->csdev, false);
	/*
	 * Taking hotplug lock here to avoid racing between etm4_remove_dev()
	 * and CPU hotplug call backs.
	 */
	cpus_read_lock();
	/*
	 * The readers for etmdrvdata[] are CPU hotplug call backs
	 * and PM notification call backs. Change etmdrvdata[i] on
	 * CPU i ensures these call backs has consistent view
	 * inside one call back function.
	 */
	if (smp_call_function_single(drvdata->cpu, clear_etmdrvdata, &drvdata->cpu, 1))
		etmdrvdata[drvdata->cpu] = NULL;

	cpus_read_unlock();

	coresight_unregister(drvdata->csdev);

	return 0;
}

static void __exit etm4_remove_amba(struct amba_device *adev)
{
	struct etmv4_drvdata *drvdata = dev_get_drvdata(&adev->dev);

	if (drvdata)
		etm4_remove_dev(drvdata);
}

static int __exit etm4_remove_platform_dev(struct platform_device *pdev)
{
	int ret = 0;
	struct etmv4_drvdata *drvdata = dev_get_drvdata(&pdev->dev);

	if (drvdata)
		ret = etm4_remove_dev(drvdata);
	pm_runtime_disable(&pdev->dev);
	return ret;
}

static const struct amba_id etm4_ids[] = {
	CS_AMBA_ID(0x000bb95d),			/* Cortex-A53 */
	CS_AMBA_ID(0x000bb95e),			/* Cortex-A57 */
	CS_AMBA_ID(0x000bb95a),			/* Cortex-A72 */
	CS_AMBA_ID(0x000bb959),			/* Cortex-A73 */
	CS_AMBA_UCI_ID(0x000bb9da, uci_id_etm4),/* Cortex-A35 */
	CS_AMBA_UCI_ID(0x000bbd05, uci_id_etm4),/* Cortex-A55 */
	CS_AMBA_UCI_ID(0x000bbd0a, uci_id_etm4),/* Cortex-A75 */
	CS_AMBA_UCI_ID(0x000bbd0c, uci_id_etm4),/* Neoverse N1 */
	CS_AMBA_UCI_ID(0x000f0205, uci_id_etm4),/* Qualcomm Kryo */
	CS_AMBA_UCI_ID(0x000f0211, uci_id_etm4),/* Qualcomm Kryo */
	CS_AMBA_UCI_ID(0x000bb802, uci_id_etm4),/* Qualcomm Kryo 385 Cortex-A55 */
	CS_AMBA_UCI_ID(0x000bb803, uci_id_etm4),/* Qualcomm Kryo 385 Cortex-A75 */
	CS_AMBA_UCI_ID(0x000bb805, uci_id_etm4),/* Qualcomm Kryo 4XX Cortex-A55 */
	CS_AMBA_UCI_ID(0x000bb804, uci_id_etm4),/* Qualcomm Kryo 4XX Cortex-A76 */
	CS_AMBA_UCI_ID(0x000cc0af, uci_id_etm4),/* Marvell ThunderX2 */
	CS_AMBA_UCI_ID(0x000b6d01, uci_id_etm4),/* HiSilicon-Hip08 */
	CS_AMBA_UCI_ID(0x000b6d02, uci_id_etm4),/* HiSilicon-Hip09 */
	{},
};

MODULE_DEVICE_TABLE(amba, etm4_ids);

static struct amba_driver etm4x_amba_driver = {
	.drv = {
		.name   = "coresight-etm4x",
		.owner  = THIS_MODULE,
		.suppress_bind_attrs = true,
	},
	.probe		= etm4_probe_amba,
	.remove         = etm4_remove_amba,
	.id_table	= etm4_ids,
};

static const struct of_device_id etm4_sysreg_match[] = {
	{ .compatible	= "arm,coresight-etm4x-sysreg" },
	{}
};

static struct platform_driver etm4_platform_driver = {
	.probe		= etm4_probe_platform_dev,
	.remove		= etm4_remove_platform_dev,
	.driver			= {
		.name			= "coresight-etm4x",
		.of_match_table		= etm4_sysreg_match,
		.suppress_bind_attrs	= true,
	},
};

static int __init etm4x_init(void)
{
	int ret;

	ret = etm4_pm_setup();

	/* etm4_pm_setup() does its own cleanup - exit on error */
	if (ret)
		return ret;

	ret = amba_driver_register(&etm4x_amba_driver);
	if (ret) {
		pr_err("Error registering etm4x AMBA driver\n");
		goto clear_pm;
	}

	ret = platform_driver_register(&etm4_platform_driver);
	if (!ret)
		return 0;

	pr_err("Error registering etm4x platform driver\n");
	amba_driver_unregister(&etm4x_amba_driver);

clear_pm:
	etm4_pm_clear();
	return ret;
}

static void __exit etm4x_exit(void)
{
	amba_driver_unregister(&etm4x_amba_driver);
	platform_driver_unregister(&etm4_platform_driver);
	etm4_pm_clear();
}

module_init(etm4x_init);
module_exit(etm4x_exit);

MODULE_AUTHOR("Pratik Patel <pratikp@codeaurora.org>");
MODULE_AUTHOR("Mathieu Poirier <mathieu.poirier@linaro.org>");
MODULE_DESCRIPTION("Arm CoreSight Program Flow Trace v4.x driver");
MODULE_LICENSE("GPL v2");<|MERGE_RESOLUTION|>--- conflicted
+++ resolved
@@ -303,22 +303,6 @@
 		etm4x_relaxed_write32(csa, config->pe_sel, TRCPROCSELR);
 	etm4x_relaxed_write32(csa, config->cfg, TRCCONFIGR);
 	/* nothing specific implemented */
-<<<<<<< HEAD
-	writel_relaxed(0x0, drvdata->base + TRCAUXCTLR);
-	writel_relaxed(config->eventctrl0, drvdata->base + TRCEVENTCTL0R);
-	writel_relaxed(config->eventctrl1, drvdata->base + TRCEVENTCTL1R);
-	if (drvdata->stallctl)
-		writel_relaxed(config->stall_ctrl, drvdata->base + TRCSTALLCTLR);
-	writel_relaxed(config->ts_ctrl, drvdata->base + TRCTSCTLR);
-	writel_relaxed(config->syncfreq, drvdata->base + TRCSYNCPR);
-	writel_relaxed(config->ccctlr, drvdata->base + TRCCCCTLR);
-	writel_relaxed(config->bb_ctrl, drvdata->base + TRCBBCTLR);
-	writel_relaxed(drvdata->trcid, drvdata->base + TRCTRACEIDR);
-	writel_relaxed(config->vinst_ctrl, drvdata->base + TRCVICTLR);
-	writel_relaxed(config->viiectlr, drvdata->base + TRCVIIECTLR);
-	writel_relaxed(config->vissctlr,
-		       drvdata->base + TRCVISSCTLR);
-=======
 	etm4x_relaxed_write32(csa, 0x0, TRCAUXCTLR);
 	etm4x_relaxed_write32(csa, config->eventctrl0, TRCEVENTCTL0R);
 	etm4x_relaxed_write32(csa, config->eventctrl1, TRCEVENTCTL1R);
@@ -332,7 +316,6 @@
 	etm4x_relaxed_write32(csa, config->vinst_ctrl, TRCVICTLR);
 	etm4x_relaxed_write32(csa, config->viiectlr, TRCVIIECTLR);
 	etm4x_relaxed_write32(csa, config->vissctlr, TRCVISSCTLR);
->>>>>>> 4bcf3b75
 	if (drvdata->nr_pe_cmp)
 		etm4x_relaxed_write32(csa, config->vipcssctlr, TRCVIPCSSCTLR);
 	for (i = 0; i < drvdata->nrseqstate - 1; i++)
@@ -1489,25 +1472,6 @@
 
 	state->trcprgctlr = etm4x_read32(csa, TRCPRGCTLR);
 	if (drvdata->nr_pe)
-<<<<<<< HEAD
-		state->trcprocselr = readl(drvdata->base + TRCPROCSELR);
-	state->trcconfigr = readl(drvdata->base + TRCCONFIGR);
-	state->trcauxctlr = readl(drvdata->base + TRCAUXCTLR);
-	state->trceventctl0r = readl(drvdata->base + TRCEVENTCTL0R);
-	state->trceventctl1r = readl(drvdata->base + TRCEVENTCTL1R);
-	if (drvdata->stallctl)
-		state->trcstallctlr = readl(drvdata->base + TRCSTALLCTLR);
-	state->trctsctlr = readl(drvdata->base + TRCTSCTLR);
-	state->trcsyncpr = readl(drvdata->base + TRCSYNCPR);
-	state->trcccctlr = readl(drvdata->base + TRCCCCTLR);
-	state->trcbbctlr = readl(drvdata->base + TRCBBCTLR);
-	state->trctraceidr = readl(drvdata->base + TRCTRACEIDR);
-	state->trcqctlr = readl(drvdata->base + TRCQCTLR);
-
-	state->trcvictlr = readl(drvdata->base + TRCVICTLR);
-	state->trcviiectlr = readl(drvdata->base + TRCVIIECTLR);
-	state->trcvissctlr = readl(drvdata->base + TRCVISSCTLR);
-=======
 		state->trcprocselr = etm4x_read32(csa, TRCPROCSELR);
 	state->trcconfigr = etm4x_read32(csa, TRCCONFIGR);
 	state->trcauxctlr = etm4x_read32(csa, TRCAUXCTLR);
@@ -1525,7 +1489,6 @@
 	state->trcvictlr = etm4x_read32(csa, TRCVICTLR);
 	state->trcviiectlr = etm4x_read32(csa, TRCVIIECTLR);
 	state->trcvissctlr = etm4x_read32(csa, TRCVISSCTLR);
->>>>>>> 4bcf3b75
 	if (drvdata->nr_pe_cmp)
 		state->trcvipcssctlr = etm4x_read32(csa, TRCVIPCSSCTLR);
 	state->trcvdctlr = etm4x_read32(csa, TRCVDCTLR);
@@ -1584,11 +1547,7 @@
 	state->trcclaimset = etm4x_read32(csa, TRCCLAIMCLR);
 
 	if (!drvdata->skip_power_up)
-<<<<<<< HEAD
-		state->trcpdcr = readl(drvdata->base + TRCPDCR);
-=======
 		state->trcpdcr = etm4x_read32(csa, TRCPDCR);
->>>>>>> 4bcf3b75
 
 	/* wait for TRCSTATR.IDLE to go up */
 	if (coresight_timeout(csa, TRCSTATR, TRCSTATR_IDLE_BIT, 1)) {
@@ -1607,13 +1566,8 @@
 	 * despite requesting software to save/restore state.
 	 */
 	if (!drvdata->skip_power_up)
-<<<<<<< HEAD
-		writel_relaxed((state->trcpdcr & ~TRCPDCR_PU),
-				drvdata->base + TRCPDCR);
-=======
 		etm4x_relaxed_write32(csa, (state->trcpdcr & ~TRCPDCR_PU),
 				      TRCPDCR);
->>>>>>> 4bcf3b75
 out:
 	etm4_cs_lock(drvdata, csa);
 	return ret;
@@ -1631,25 +1585,6 @@
 
 	etm4x_relaxed_write32(csa, state->trcprgctlr, TRCPRGCTLR);
 	if (drvdata->nr_pe)
-<<<<<<< HEAD
-		writel_relaxed(state->trcprocselr, drvdata->base + TRCPROCSELR);
-	writel_relaxed(state->trcconfigr, drvdata->base + TRCCONFIGR);
-	writel_relaxed(state->trcauxctlr, drvdata->base + TRCAUXCTLR);
-	writel_relaxed(state->trceventctl0r, drvdata->base + TRCEVENTCTL0R);
-	writel_relaxed(state->trceventctl1r, drvdata->base + TRCEVENTCTL1R);
-	if (drvdata->stallctl)
-		writel_relaxed(state->trcstallctlr, drvdata->base + TRCSTALLCTLR);
-	writel_relaxed(state->trctsctlr, drvdata->base + TRCTSCTLR);
-	writel_relaxed(state->trcsyncpr, drvdata->base + TRCSYNCPR);
-	writel_relaxed(state->trcccctlr, drvdata->base + TRCCCCTLR);
-	writel_relaxed(state->trcbbctlr, drvdata->base + TRCBBCTLR);
-	writel_relaxed(state->trctraceidr, drvdata->base + TRCTRACEIDR);
-	writel_relaxed(state->trcqctlr, drvdata->base + TRCQCTLR);
-
-	writel_relaxed(state->trcvictlr, drvdata->base + TRCVICTLR);
-	writel_relaxed(state->trcviiectlr, drvdata->base + TRCVIIECTLR);
-	writel_relaxed(state->trcvissctlr, drvdata->base + TRCVISSCTLR);
-=======
 		etm4x_relaxed_write32(csa, state->trcprocselr, TRCPROCSELR);
 	etm4x_relaxed_write32(csa, state->trcconfigr, TRCCONFIGR);
 	etm4x_relaxed_write32(csa, state->trcauxctlr, TRCAUXCTLR);
@@ -1667,7 +1602,6 @@
 	etm4x_relaxed_write32(csa, state->trcvictlr, TRCVICTLR);
 	etm4x_relaxed_write32(csa, state->trcviiectlr, TRCVIIECTLR);
 	etm4x_relaxed_write32(csa, state->trcvissctlr, TRCVISSCTLR);
->>>>>>> 4bcf3b75
 	if (drvdata->nr_pe_cmp)
 		etm4x_relaxed_write32(csa, state->trcvipcssctlr, TRCVIPCSSCTLR);
 	etm4x_relaxed_write32(csa, state->trcvdctlr, TRCVDCTLR);
@@ -1719,11 +1653,7 @@
 	etm4x_relaxed_write32(csa, state->trcclaimset, TRCCLAIMSET);
 
 	if (!drvdata->skip_power_up)
-<<<<<<< HEAD
-		writel_relaxed(state->trcpdcr, drvdata->base + TRCPDCR);
-=======
 		etm4x_relaxed_write32(csa, state->trcpdcr, TRCPDCR);
->>>>>>> 4bcf3b75
 
 	drvdata->state_needs_restore = false;
 
