--- conflicted
+++ resolved
@@ -332,21 +332,13 @@
 	qat_req->in.dh.in_tab[n_input_params] = 0;
 	qat_req->out.dh.out_tab[1] = 0;
 	/* Mapping in.in.b or in.in_g2.xa is the same */
-<<<<<<< HEAD
-	qat_req->phy_in = dma_map_single(dev, &qat_req->in.dh.in.b,
-=======
 	qat_req->phy_in = dma_map_single(dev, &qat_req->in.dh,
->>>>>>> 2cb8e624
 					 sizeof(struct qat_dh_input_params),
 					 DMA_TO_DEVICE);
 	if (unlikely(dma_mapping_error(dev, qat_req->phy_in)))
 		goto unmap_dst;
 
-<<<<<<< HEAD
-	qat_req->phy_out = dma_map_single(dev, &qat_req->out.dh.r,
-=======
 	qat_req->phy_out = dma_map_single(dev, &qat_req->out.dh,
->>>>>>> 2cb8e624
 					  sizeof(struct qat_dh_output_params),
 					  DMA_TO_DEVICE);
 	if (unlikely(dma_mapping_error(dev, qat_req->phy_out)))
@@ -737,21 +729,13 @@
 
 	qat_req->in.rsa.in_tab[3] = 0;
 	qat_req->out.rsa.out_tab[1] = 0;
-<<<<<<< HEAD
-	qat_req->phy_in = dma_map_single(dev, &qat_req->in.rsa.enc.m,
-=======
 	qat_req->phy_in = dma_map_single(dev, &qat_req->in.rsa,
->>>>>>> 2cb8e624
 					 sizeof(struct qat_rsa_input_params),
 					 DMA_TO_DEVICE);
 	if (unlikely(dma_mapping_error(dev, qat_req->phy_in)))
 		goto unmap_dst;
 
-<<<<<<< HEAD
-	qat_req->phy_out = dma_map_single(dev, &qat_req->out.rsa.enc.c,
-=======
 	qat_req->phy_out = dma_map_single(dev, &qat_req->out.rsa,
->>>>>>> 2cb8e624
 					  sizeof(struct qat_rsa_output_params),
 					  DMA_TO_DEVICE);
 	if (unlikely(dma_mapping_error(dev, qat_req->phy_out)))
@@ -891,21 +875,13 @@
 	else
 		qat_req->in.rsa.in_tab[3] = 0;
 	qat_req->out.rsa.out_tab[1] = 0;
-<<<<<<< HEAD
-	qat_req->phy_in = dma_map_single(dev, &qat_req->in.rsa.dec.c,
-=======
 	qat_req->phy_in = dma_map_single(dev, &qat_req->in.rsa,
->>>>>>> 2cb8e624
 					 sizeof(struct qat_rsa_input_params),
 					 DMA_TO_DEVICE);
 	if (unlikely(dma_mapping_error(dev, qat_req->phy_in)))
 		goto unmap_dst;
 
-<<<<<<< HEAD
-	qat_req->phy_out = dma_map_single(dev, &qat_req->out.rsa.dec.m,
-=======
 	qat_req->phy_out = dma_map_single(dev, &qat_req->out.rsa,
->>>>>>> 2cb8e624
 					  sizeof(struct qat_rsa_output_params),
 					  DMA_TO_DEVICE);
 	if (unlikely(dma_mapping_error(dev, qat_req->phy_out)))
