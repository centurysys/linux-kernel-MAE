// SPDX-License-Identifier: GPL-2.0-only
/*
 * Copyright (C) STMicroelectronics SA 2017
 * Author: Fabien Dessenne <fabien.dessenne@st.com>
 */

#include <linux/clk.h>
#include <linux/delay.h>
#include <linux/interrupt.h>
#include <linux/iopoll.h>
#include <linux/module.h>
#include <linux/of_device.h>
#include <linux/platform_device.h>
#include <linux/pm_runtime.h>
#include <linux/reset.h>

#include <crypto/aes.h>
#include <crypto/internal/des.h>
#include <crypto/engine.h>
#include <crypto/scatterwalk.h>
#include <crypto/internal/aead.h>
#include <crypto/internal/skcipher.h>

#define DRIVER_NAME             "stm32-cryp"

/* Bit [0] encrypt / decrypt */
#define FLG_ENCRYPT             BIT(0)
/* Bit [8..1] algo & operation mode */
#define FLG_AES                 BIT(1)
#define FLG_DES                 BIT(2)
#define FLG_TDES                BIT(3)
#define FLG_ECB                 BIT(4)
#define FLG_CBC                 BIT(5)
#define FLG_CTR                 BIT(6)
#define FLG_GCM                 BIT(7)
#define FLG_CCM                 BIT(8)
/* Mode mask = bits [15..0] */
#define FLG_MODE_MASK           GENMASK(15, 0)
/* Bit [31..16] status  */

/* Registers */
#define CRYP_CR                 0x00000000
#define CRYP_SR                 0x00000004
#define CRYP_DIN                0x00000008
#define CRYP_DOUT               0x0000000C
#define CRYP_DMACR              0x00000010
#define CRYP_IMSCR              0x00000014
#define CRYP_RISR               0x00000018
#define CRYP_MISR               0x0000001C
#define CRYP_K0LR               0x00000020
#define CRYP_K0RR               0x00000024
#define CRYP_K1LR               0x00000028
#define CRYP_K1RR               0x0000002C
#define CRYP_K2LR               0x00000030
#define CRYP_K2RR               0x00000034
#define CRYP_K3LR               0x00000038
#define CRYP_K3RR               0x0000003C
#define CRYP_IV0LR              0x00000040
#define CRYP_IV0RR              0x00000044
#define CRYP_IV1LR              0x00000048
#define CRYP_IV1RR              0x0000004C
#define CRYP_CSGCMCCM0R         0x00000050
#define CRYP_CSGCM0R            0x00000070

/* Registers values */
#define CR_DEC_NOT_ENC          0x00000004
#define CR_TDES_ECB             0x00000000
#define CR_TDES_CBC             0x00000008
#define CR_DES_ECB              0x00000010
#define CR_DES_CBC              0x00000018
#define CR_AES_ECB              0x00000020
#define CR_AES_CBC              0x00000028
#define CR_AES_CTR              0x00000030
#define CR_AES_KP               0x00000038
#define CR_AES_GCM              0x00080000
#define CR_AES_CCM              0x00080008
#define CR_AES_UNKNOWN          0xFFFFFFFF
#define CR_ALGO_MASK            0x00080038
#define CR_DATA32               0x00000000
#define CR_DATA16               0x00000040
#define CR_DATA8                0x00000080
#define CR_DATA1                0x000000C0
#define CR_KEY128               0x00000000
#define CR_KEY192               0x00000100
#define CR_KEY256               0x00000200
#define CR_FFLUSH               0x00004000
#define CR_CRYPEN               0x00008000
#define CR_PH_INIT              0x00000000
#define CR_PH_HEADER            0x00010000
#define CR_PH_PAYLOAD           0x00020000
#define CR_PH_FINAL             0x00030000
#define CR_PH_MASK              0x00030000
#define CR_NBPBL_SHIFT          20

#define SR_BUSY                 0x00000010
#define SR_OFNE                 0x00000004

#define IMSCR_IN                BIT(0)
#define IMSCR_OUT               BIT(1)

#define MISR_IN                 BIT(0)
#define MISR_OUT                BIT(1)

/* Misc */
#define AES_BLOCK_32            (AES_BLOCK_SIZE / sizeof(u32))
#define GCM_CTR_INIT            2
#define CRYP_AUTOSUSPEND_DELAY	50

struct stm32_cryp_caps {
	bool                    swap_final;
	bool                    padding_wa;
};

struct stm32_cryp_ctx {
	struct crypto_engine_ctx enginectx;
	struct stm32_cryp       *cryp;
	int                     keylen;
	__be32                  key[AES_KEYSIZE_256 / sizeof(u32)];
	unsigned long           flags;
};

struct stm32_cryp_reqctx {
	unsigned long mode;
};

struct stm32_cryp {
	struct list_head        list;
	struct device           *dev;
	void __iomem            *regs;
	struct clk              *clk;
	unsigned long           flags;
	u32                     irq_status;
	const struct stm32_cryp_caps *caps;
	struct stm32_cryp_ctx   *ctx;

	struct crypto_engine    *engine;

	struct skcipher_request *req;
	struct aead_request     *areq;

	size_t                  authsize;
	size_t                  hw_blocksize;

	size_t                  payload_in;
	size_t                  header_in;
	size_t                  payload_out;

	struct scatterlist      *out_sg;

	struct scatter_walk     in_walk;
	struct scatter_walk     out_walk;

	__be32                  last_ctr[4];
	u32                     gcm_ctr;
};

struct stm32_cryp_list {
	struct list_head        dev_list;
	spinlock_t              lock; /* protect dev_list */
};

static struct stm32_cryp_list cryp_list = {
	.dev_list = LIST_HEAD_INIT(cryp_list.dev_list),
	.lock     = __SPIN_LOCK_UNLOCKED(cryp_list.lock),
};

static inline bool is_aes(struct stm32_cryp *cryp)
{
	return cryp->flags & FLG_AES;
}

static inline bool is_des(struct stm32_cryp *cryp)
{
	return cryp->flags & FLG_DES;
}

static inline bool is_tdes(struct stm32_cryp *cryp)
{
	return cryp->flags & FLG_TDES;
}

static inline bool is_ecb(struct stm32_cryp *cryp)
{
	return cryp->flags & FLG_ECB;
}

static inline bool is_cbc(struct stm32_cryp *cryp)
{
	return cryp->flags & FLG_CBC;
}

static inline bool is_ctr(struct stm32_cryp *cryp)
{
	return cryp->flags & FLG_CTR;
}

static inline bool is_gcm(struct stm32_cryp *cryp)
{
	return cryp->flags & FLG_GCM;
}

static inline bool is_ccm(struct stm32_cryp *cryp)
{
	return cryp->flags & FLG_CCM;
}

static inline bool is_encrypt(struct stm32_cryp *cryp)
{
	return cryp->flags & FLG_ENCRYPT;
}

static inline bool is_decrypt(struct stm32_cryp *cryp)
{
	return !is_encrypt(cryp);
}

static inline u32 stm32_cryp_read(struct stm32_cryp *cryp, u32 ofst)
{
	return readl_relaxed(cryp->regs + ofst);
}

static inline void stm32_cryp_write(struct stm32_cryp *cryp, u32 ofst, u32 val)
{
	writel_relaxed(val, cryp->regs + ofst);
}

static inline int stm32_cryp_wait_busy(struct stm32_cryp *cryp)
{
	u32 status;

	return readl_relaxed_poll_timeout(cryp->regs + CRYP_SR, status,
			!(status & SR_BUSY), 10, 100000);
}

static inline void stm32_cryp_enable(struct stm32_cryp *cryp)
{
	writel_relaxed(readl_relaxed(cryp->regs + CRYP_CR) | CR_CRYPEN, cryp->regs + CRYP_CR);
}

static inline int stm32_cryp_wait_enable(struct stm32_cryp *cryp)
{
	u32 status;

	return readl_relaxed_poll_timeout(cryp->regs + CRYP_CR, status,
			!(status & CR_CRYPEN), 10, 100000);
}

static inline int stm32_cryp_wait_output(struct stm32_cryp *cryp)
{
	u32 status;

	return readl_relaxed_poll_timeout(cryp->regs + CRYP_SR, status,
			status & SR_OFNE, 10, 100000);
}

static int stm32_cryp_read_auth_tag(struct stm32_cryp *cryp);
static void stm32_cryp_finish_req(struct stm32_cryp *cryp, int err);

static struct stm32_cryp *stm32_cryp_find_dev(struct stm32_cryp_ctx *ctx)
{
	struct stm32_cryp *tmp, *cryp = NULL;

	spin_lock_bh(&cryp_list.lock);
	if (!ctx->cryp) {
		list_for_each_entry(tmp, &cryp_list.dev_list, list) {
			cryp = tmp;
			break;
		}
		ctx->cryp = cryp;
	} else {
		cryp = ctx->cryp;
	}

	spin_unlock_bh(&cryp_list.lock);

	return cryp;
}

static void stm32_cryp_hw_write_iv(struct stm32_cryp *cryp, __be32 *iv)
{
	if (!iv)
		return;

	stm32_cryp_write(cryp, CRYP_IV0LR, be32_to_cpu(*iv++));
	stm32_cryp_write(cryp, CRYP_IV0RR, be32_to_cpu(*iv++));

	if (is_aes(cryp)) {
		stm32_cryp_write(cryp, CRYP_IV1LR, be32_to_cpu(*iv++));
		stm32_cryp_write(cryp, CRYP_IV1RR, be32_to_cpu(*iv++));
	}
}

static void stm32_cryp_get_iv(struct stm32_cryp *cryp)
{
	struct skcipher_request *req = cryp->req;
	__be32 *tmp = (void *)req->iv;

	if (!tmp)
		return;

	*tmp++ = cpu_to_be32(stm32_cryp_read(cryp, CRYP_IV0LR));
	*tmp++ = cpu_to_be32(stm32_cryp_read(cryp, CRYP_IV0RR));

	if (is_aes(cryp)) {
		*tmp++ = cpu_to_be32(stm32_cryp_read(cryp, CRYP_IV1LR));
		*tmp++ = cpu_to_be32(stm32_cryp_read(cryp, CRYP_IV1RR));
	}
}

static void stm32_cryp_hw_write_key(struct stm32_cryp *c)
{
	unsigned int i;
	int r_id;

	if (is_des(c)) {
		stm32_cryp_write(c, CRYP_K1LR, be32_to_cpu(c->ctx->key[0]));
		stm32_cryp_write(c, CRYP_K1RR, be32_to_cpu(c->ctx->key[1]));
	} else {
		r_id = CRYP_K3RR;
		for (i = c->ctx->keylen / sizeof(u32); i > 0; i--, r_id -= 4)
			stm32_cryp_write(c, r_id,
					 be32_to_cpu(c->ctx->key[i - 1]));
	}
}

static u32 stm32_cryp_get_hw_mode(struct stm32_cryp *cryp)
{
	if (is_aes(cryp) && is_ecb(cryp))
		return CR_AES_ECB;

	if (is_aes(cryp) && is_cbc(cryp))
		return CR_AES_CBC;

	if (is_aes(cryp) && is_ctr(cryp))
		return CR_AES_CTR;

	if (is_aes(cryp) && is_gcm(cryp))
		return CR_AES_GCM;

	if (is_aes(cryp) && is_ccm(cryp))
		return CR_AES_CCM;

	if (is_des(cryp) && is_ecb(cryp))
		return CR_DES_ECB;

	if (is_des(cryp) && is_cbc(cryp))
		return CR_DES_CBC;

	if (is_tdes(cryp) && is_ecb(cryp))
		return CR_TDES_ECB;

	if (is_tdes(cryp) && is_cbc(cryp))
		return CR_TDES_CBC;

	dev_err(cryp->dev, "Unknown mode\n");
	return CR_AES_UNKNOWN;
}

static unsigned int stm32_cryp_get_input_text_len(struct stm32_cryp *cryp)
{
	return is_encrypt(cryp) ? cryp->areq->cryptlen :
				  cryp->areq->cryptlen - cryp->authsize;
}

static int stm32_cryp_gcm_init(struct stm32_cryp *cryp, u32 cfg)
{
	int ret;
	__be32 iv[4];

	/* Phase 1 : init */
	memcpy(iv, cryp->areq->iv, 12);
	iv[3] = cpu_to_be32(GCM_CTR_INIT);
	cryp->gcm_ctr = GCM_CTR_INIT;
	stm32_cryp_hw_write_iv(cryp, iv);

	stm32_cryp_write(cryp, CRYP_CR, cfg | CR_PH_INIT | CR_CRYPEN);

	/* Wait for end of processing */
	ret = stm32_cryp_wait_enable(cryp);
	if (ret) {
		dev_err(cryp->dev, "Timeout (gcm init)\n");
		return ret;
	}

	/* Prepare next phase */
	if (cryp->areq->assoclen) {
		cfg |= CR_PH_HEADER;
		stm32_cryp_write(cryp, CRYP_CR, cfg);
	} else if (stm32_cryp_get_input_text_len(cryp)) {
		cfg |= CR_PH_PAYLOAD;
		stm32_cryp_write(cryp, CRYP_CR, cfg);
	}

	return 0;
}

static void stm32_crypt_gcmccm_end_header(struct stm32_cryp *cryp)
{
	u32 cfg;
	int err;

	/* Check if whole header written */
	if (!cryp->header_in) {
		/* Wait for completion */
		err = stm32_cryp_wait_busy(cryp);
		if (err) {
			dev_err(cryp->dev, "Timeout (gcm/ccm header)\n");
			stm32_cryp_write(cryp, CRYP_IMSCR, 0);
			stm32_cryp_finish_req(cryp, err);
			return;
		}

		if (stm32_cryp_get_input_text_len(cryp)) {
			/* Phase 3 : payload */
			cfg = stm32_cryp_read(cryp, CRYP_CR);
			cfg &= ~CR_CRYPEN;
			stm32_cryp_write(cryp, CRYP_CR, cfg);

			cfg &= ~CR_PH_MASK;
			cfg |= CR_PH_PAYLOAD | CR_CRYPEN;
			stm32_cryp_write(cryp, CRYP_CR, cfg);
		} else {
			/*
			 * Phase 4 : tag.
			 * Nothing to read, nothing to write, caller have to
			 * end request
			 */
		}
	}
}

static void stm32_cryp_write_ccm_first_header(struct stm32_cryp *cryp)
{
	unsigned int i;
	size_t written;
	size_t len;
	u32 alen = cryp->areq->assoclen;
	u32 block[AES_BLOCK_32] = {0};
	u8 *b8 = (u8 *)block;

	if (alen <= 65280) {
		/* Write first u32 of B1 */
		b8[0] = (alen >> 8) & 0xFF;
		b8[1] = alen & 0xFF;
		len = 2;
	} else {
		/* Build the two first u32 of B1 */
		b8[0] = 0xFF;
		b8[1] = 0xFE;
		b8[2] = (alen & 0xFF000000) >> 24;
		b8[3] = (alen & 0x00FF0000) >> 16;
		b8[4] = (alen & 0x0000FF00) >> 8;
		b8[5] = alen & 0x000000FF;
		len = 6;
	}

	written = min_t(size_t, AES_BLOCK_SIZE - len, alen);

	scatterwalk_copychunks((char *)block + len, &cryp->in_walk, written, 0);
	for (i = 0; i < AES_BLOCK_32; i++)
		stm32_cryp_write(cryp, CRYP_DIN, block[i]);

	cryp->header_in -= written;

	stm32_crypt_gcmccm_end_header(cryp);
}

static int stm32_cryp_ccm_init(struct stm32_cryp *cryp, u32 cfg)
{
	int ret;
	u32 iv_32[AES_BLOCK_32], b0_32[AES_BLOCK_32];
	u8 *iv = (u8 *)iv_32, *b0 = (u8 *)b0_32;
	__be32 *bd;
	u32 *d;
	unsigned int i, textlen;

	/* Phase 1 : init. Firstly set the CTR value to 1 (not 0) */
	memcpy(iv, cryp->areq->iv, AES_BLOCK_SIZE);
	memset(iv + AES_BLOCK_SIZE - 1 - iv[0], 0, iv[0] + 1);
	iv[AES_BLOCK_SIZE - 1] = 1;
	stm32_cryp_hw_write_iv(cryp, (__be32 *)iv);

	/* Build B0 */
	memcpy(b0, iv, AES_BLOCK_SIZE);

	b0[0] |= (8 * ((cryp->authsize - 2) / 2));

	if (cryp->areq->assoclen)
		b0[0] |= 0x40;

	textlen = stm32_cryp_get_input_text_len(cryp);

	b0[AES_BLOCK_SIZE - 2] = textlen >> 8;
	b0[AES_BLOCK_SIZE - 1] = textlen & 0xFF;

	/* Enable HW */
	stm32_cryp_write(cryp, CRYP_CR, cfg | CR_PH_INIT | CR_CRYPEN);

	/* Write B0 */
	d = (u32 *)b0;
	bd = (__be32 *)b0;

	for (i = 0; i < AES_BLOCK_32; i++) {
		u32 xd = d[i];

		if (!cryp->caps->padding_wa)
			xd = be32_to_cpu(bd[i]);
		stm32_cryp_write(cryp, CRYP_DIN, xd);
	}

	/* Wait for end of processing */
	ret = stm32_cryp_wait_enable(cryp);
	if (ret) {
		dev_err(cryp->dev, "Timeout (ccm init)\n");
		return ret;
	}

	/* Prepare next phase */
	if (cryp->areq->assoclen) {
		cfg |= CR_PH_HEADER | CR_CRYPEN;
		stm32_cryp_write(cryp, CRYP_CR, cfg);

		/* Write first (special) block (may move to next phase [payload]) */
		stm32_cryp_write_ccm_first_header(cryp);
	} else if (stm32_cryp_get_input_text_len(cryp)) {
		cfg |= CR_PH_PAYLOAD;
		stm32_cryp_write(cryp, CRYP_CR, cfg);
	}

	return 0;
}

static int stm32_cryp_hw_init(struct stm32_cryp *cryp)
{
	int ret;
	u32 cfg, hw_mode;

	pm_runtime_get_sync(cryp->dev);

	/* Disable interrupt */
	stm32_cryp_write(cryp, CRYP_IMSCR, 0);

	/* Set configuration */
	cfg = CR_DATA8 | CR_FFLUSH;

	switch (cryp->ctx->keylen) {
	case AES_KEYSIZE_128:
		cfg |= CR_KEY128;
		break;

	case AES_KEYSIZE_192:
		cfg |= CR_KEY192;
		break;

	default:
	case AES_KEYSIZE_256:
		cfg |= CR_KEY256;
		break;
	}

	hw_mode = stm32_cryp_get_hw_mode(cryp);
	if (hw_mode == CR_AES_UNKNOWN)
		return -EINVAL;

	/* AES ECB/CBC decrypt: run key preparation first */
	if (is_decrypt(cryp) &&
	    ((hw_mode == CR_AES_ECB) || (hw_mode == CR_AES_CBC))) {
		/* Configure in key preparation mode */
		stm32_cryp_write(cryp, CRYP_CR, cfg | CR_AES_KP);

		/* Set key only after full configuration done */
		stm32_cryp_hw_write_key(cryp);

		/* Start prepare key */
		stm32_cryp_enable(cryp);
		/* Wait for end of processing */
		ret = stm32_cryp_wait_busy(cryp);
		if (ret) {
			dev_err(cryp->dev, "Timeout (key preparation)\n");
			return ret;
		}

		cfg |= hw_mode | CR_DEC_NOT_ENC;

		/* Apply updated config (Decrypt + algo) and flush */
		stm32_cryp_write(cryp, CRYP_CR, cfg);
	} else {
		cfg |= hw_mode;
		if (is_decrypt(cryp))
			cfg |= CR_DEC_NOT_ENC;

		/* Apply config and flush */
		stm32_cryp_write(cryp, CRYP_CR, cfg);

		/* Set key only after configuration done */
		stm32_cryp_hw_write_key(cryp);
	}

	switch (hw_mode) {
	case CR_AES_GCM:
	case CR_AES_CCM:
		/* Phase 1 : init */
		if (hw_mode == CR_AES_CCM)
			ret = stm32_cryp_ccm_init(cryp, cfg);
		else
			ret = stm32_cryp_gcm_init(cryp, cfg);

		if (ret)
			return ret;

		break;

	case CR_DES_CBC:
	case CR_TDES_CBC:
	case CR_AES_CBC:
	case CR_AES_CTR:
		stm32_cryp_hw_write_iv(cryp, (__be32 *)cryp->req->iv);
		break;

	default:
		break;
	}

	/* Enable now */
<<<<<<< HEAD
	cfg |= CR_CRYPEN;

	stm32_cryp_write(cryp, CRYP_CR, cfg);
=======
	stm32_cryp_enable(cryp);
>>>>>>> 77b5472d

	return 0;
}

static void stm32_cryp_finish_req(struct stm32_cryp *cryp, int err)
{
	if (!err && (is_gcm(cryp) || is_ccm(cryp)))
		/* Phase 4 : output tag */
		err = stm32_cryp_read_auth_tag(cryp);

	if (!err && (!(is_gcm(cryp) || is_ccm(cryp) || is_ecb(cryp))))
		stm32_cryp_get_iv(cryp);

	pm_runtime_mark_last_busy(cryp->dev);
	pm_runtime_put_autosuspend(cryp->dev);

	if (is_gcm(cryp) || is_ccm(cryp))
		crypto_finalize_aead_request(cryp->engine, cryp->areq, err);
	else
		crypto_finalize_skcipher_request(cryp->engine, cryp->req,
						   err);
}

static int stm32_cryp_cpu_start(struct stm32_cryp *cryp)
{
	/* Enable interrupt and let the IRQ handler do everything */
	stm32_cryp_write(cryp, CRYP_IMSCR, IMSCR_IN | IMSCR_OUT);

	return 0;
}

static int stm32_cryp_cipher_one_req(struct crypto_engine *engine, void *areq);
static int stm32_cryp_prepare_cipher_req(struct crypto_engine *engine,
					 void *areq);

static int stm32_cryp_init_tfm(struct crypto_skcipher *tfm)
{
	struct stm32_cryp_ctx *ctx = crypto_skcipher_ctx(tfm);

	crypto_skcipher_set_reqsize(tfm, sizeof(struct stm32_cryp_reqctx));

	ctx->enginectx.op.do_one_request = stm32_cryp_cipher_one_req;
	ctx->enginectx.op.prepare_request = stm32_cryp_prepare_cipher_req;
	ctx->enginectx.op.unprepare_request = NULL;
	return 0;
}

static int stm32_cryp_aead_one_req(struct crypto_engine *engine, void *areq);
static int stm32_cryp_prepare_aead_req(struct crypto_engine *engine,
				       void *areq);

static int stm32_cryp_aes_aead_init(struct crypto_aead *tfm)
{
	struct stm32_cryp_ctx *ctx = crypto_aead_ctx(tfm);

	tfm->reqsize = sizeof(struct stm32_cryp_reqctx);

	ctx->enginectx.op.do_one_request = stm32_cryp_aead_one_req;
	ctx->enginectx.op.prepare_request = stm32_cryp_prepare_aead_req;
	ctx->enginectx.op.unprepare_request = NULL;

	return 0;
}

static int stm32_cryp_crypt(struct skcipher_request *req, unsigned long mode)
{
	struct stm32_cryp_ctx *ctx = crypto_skcipher_ctx(
			crypto_skcipher_reqtfm(req));
	struct stm32_cryp_reqctx *rctx = skcipher_request_ctx(req);
	struct stm32_cryp *cryp = stm32_cryp_find_dev(ctx);

	if (!cryp)
		return -ENODEV;

	rctx->mode = mode;

	return crypto_transfer_skcipher_request_to_engine(cryp->engine, req);
}

static int stm32_cryp_aead_crypt(struct aead_request *req, unsigned long mode)
{
	struct stm32_cryp_ctx *ctx = crypto_aead_ctx(crypto_aead_reqtfm(req));
	struct stm32_cryp_reqctx *rctx = aead_request_ctx(req);
	struct stm32_cryp *cryp = stm32_cryp_find_dev(ctx);

	if (!cryp)
		return -ENODEV;

	rctx->mode = mode;

	return crypto_transfer_aead_request_to_engine(cryp->engine, req);
}

static int stm32_cryp_setkey(struct crypto_skcipher *tfm, const u8 *key,
			     unsigned int keylen)
{
	struct stm32_cryp_ctx *ctx = crypto_skcipher_ctx(tfm);

	memcpy(ctx->key, key, keylen);
	ctx->keylen = keylen;

	return 0;
}

static int stm32_cryp_aes_setkey(struct crypto_skcipher *tfm, const u8 *key,
				 unsigned int keylen)
{
	if (keylen != AES_KEYSIZE_128 && keylen != AES_KEYSIZE_192 &&
	    keylen != AES_KEYSIZE_256)
		return -EINVAL;
	else
		return stm32_cryp_setkey(tfm, key, keylen);
}

static int stm32_cryp_des_setkey(struct crypto_skcipher *tfm, const u8 *key,
				 unsigned int keylen)
{
	return verify_skcipher_des_key(tfm, key) ?:
	       stm32_cryp_setkey(tfm, key, keylen);
}

static int stm32_cryp_tdes_setkey(struct crypto_skcipher *tfm, const u8 *key,
				  unsigned int keylen)
{
	return verify_skcipher_des3_key(tfm, key) ?:
	       stm32_cryp_setkey(tfm, key, keylen);
}

static int stm32_cryp_aes_aead_setkey(struct crypto_aead *tfm, const u8 *key,
				      unsigned int keylen)
{
	struct stm32_cryp_ctx *ctx = crypto_aead_ctx(tfm);

	if (keylen != AES_KEYSIZE_128 && keylen != AES_KEYSIZE_192 &&
	    keylen != AES_KEYSIZE_256)
		return -EINVAL;

	memcpy(ctx->key, key, keylen);
	ctx->keylen = keylen;

	return 0;
}

static int stm32_cryp_aes_gcm_setauthsize(struct crypto_aead *tfm,
					  unsigned int authsize)
{
	switch (authsize) {
	case 4:
	case 8:
	case 12:
	case 13:
	case 14:
	case 15:
	case 16:
		break;
	default:
		return -EINVAL;
	}

	return 0;
}

static int stm32_cryp_aes_ccm_setauthsize(struct crypto_aead *tfm,
					  unsigned int authsize)
{
	switch (authsize) {
	case 4:
	case 6:
	case 8:
	case 10:
	case 12:
	case 14:
	case 16:
		break;
	default:
		return -EINVAL;
	}

	return 0;
}

static int stm32_cryp_aes_ecb_encrypt(struct skcipher_request *req)
{
	if (req->cryptlen % AES_BLOCK_SIZE)
		return -EINVAL;

	if (req->cryptlen == 0)
		return 0;

	return stm32_cryp_crypt(req, FLG_AES | FLG_ECB | FLG_ENCRYPT);
}

static int stm32_cryp_aes_ecb_decrypt(struct skcipher_request *req)
{
	if (req->cryptlen % AES_BLOCK_SIZE)
		return -EINVAL;

	if (req->cryptlen == 0)
		return 0;

	return stm32_cryp_crypt(req, FLG_AES | FLG_ECB);
}

static int stm32_cryp_aes_cbc_encrypt(struct skcipher_request *req)
{
	if (req->cryptlen % AES_BLOCK_SIZE)
		return -EINVAL;

	if (req->cryptlen == 0)
		return 0;

	return stm32_cryp_crypt(req, FLG_AES | FLG_CBC | FLG_ENCRYPT);
}

static int stm32_cryp_aes_cbc_decrypt(struct skcipher_request *req)
{
	if (req->cryptlen % AES_BLOCK_SIZE)
		return -EINVAL;

	if (req->cryptlen == 0)
		return 0;

	return stm32_cryp_crypt(req, FLG_AES | FLG_CBC);
}

static int stm32_cryp_aes_ctr_encrypt(struct skcipher_request *req)
{
	if (req->cryptlen == 0)
		return 0;

	return stm32_cryp_crypt(req, FLG_AES | FLG_CTR | FLG_ENCRYPT);
}

static int stm32_cryp_aes_ctr_decrypt(struct skcipher_request *req)
{
	if (req->cryptlen == 0)
		return 0;

	return stm32_cryp_crypt(req, FLG_AES | FLG_CTR);
}

static int stm32_cryp_aes_gcm_encrypt(struct aead_request *req)
{
	return stm32_cryp_aead_crypt(req, FLG_AES | FLG_GCM | FLG_ENCRYPT);
}

static int stm32_cryp_aes_gcm_decrypt(struct aead_request *req)
{
	return stm32_cryp_aead_crypt(req, FLG_AES | FLG_GCM);
}

static inline int crypto_ccm_check_iv(const u8 *iv)
{
	/* 2 <= L <= 8, so 1 <= L' <= 7. */
	if (iv[0] < 1 || iv[0] > 7)
		return -EINVAL;

	return 0;
}

static int stm32_cryp_aes_ccm_encrypt(struct aead_request *req)
{
	int err;

	err = crypto_ccm_check_iv(req->iv);
	if (err)
		return err;

	return stm32_cryp_aead_crypt(req, FLG_AES | FLG_CCM | FLG_ENCRYPT);
}

static int stm32_cryp_aes_ccm_decrypt(struct aead_request *req)
{
	int err;

	err = crypto_ccm_check_iv(req->iv);
	if (err)
		return err;

	return stm32_cryp_aead_crypt(req, FLG_AES | FLG_CCM);
}

static int stm32_cryp_des_ecb_encrypt(struct skcipher_request *req)
{
	if (req->cryptlen % DES_BLOCK_SIZE)
		return -EINVAL;

	if (req->cryptlen == 0)
		return 0;

	return stm32_cryp_crypt(req, FLG_DES | FLG_ECB | FLG_ENCRYPT);
}

static int stm32_cryp_des_ecb_decrypt(struct skcipher_request *req)
{
	if (req->cryptlen % DES_BLOCK_SIZE)
		return -EINVAL;

	if (req->cryptlen == 0)
		return 0;

	return stm32_cryp_crypt(req, FLG_DES | FLG_ECB);
}

static int stm32_cryp_des_cbc_encrypt(struct skcipher_request *req)
{
	if (req->cryptlen % DES_BLOCK_SIZE)
		return -EINVAL;

	if (req->cryptlen == 0)
		return 0;

	return stm32_cryp_crypt(req, FLG_DES | FLG_CBC | FLG_ENCRYPT);
}

static int stm32_cryp_des_cbc_decrypt(struct skcipher_request *req)
{
	if (req->cryptlen % DES_BLOCK_SIZE)
		return -EINVAL;

	if (req->cryptlen == 0)
		return 0;

	return stm32_cryp_crypt(req, FLG_DES | FLG_CBC);
}

static int stm32_cryp_tdes_ecb_encrypt(struct skcipher_request *req)
{
	if (req->cryptlen % DES_BLOCK_SIZE)
		return -EINVAL;

	if (req->cryptlen == 0)
		return 0;

	return stm32_cryp_crypt(req, FLG_TDES | FLG_ECB | FLG_ENCRYPT);
}

static int stm32_cryp_tdes_ecb_decrypt(struct skcipher_request *req)
{
	if (req->cryptlen % DES_BLOCK_SIZE)
		return -EINVAL;

	if (req->cryptlen == 0)
		return 0;

	return stm32_cryp_crypt(req, FLG_TDES | FLG_ECB);
}

static int stm32_cryp_tdes_cbc_encrypt(struct skcipher_request *req)
{
	if (req->cryptlen % DES_BLOCK_SIZE)
		return -EINVAL;

	if (req->cryptlen == 0)
		return 0;

	return stm32_cryp_crypt(req, FLG_TDES | FLG_CBC | FLG_ENCRYPT);
}

static int stm32_cryp_tdes_cbc_decrypt(struct skcipher_request *req)
{
	if (req->cryptlen % DES_BLOCK_SIZE)
		return -EINVAL;

	if (req->cryptlen == 0)
		return 0;

	return stm32_cryp_crypt(req, FLG_TDES | FLG_CBC);
}

static int stm32_cryp_prepare_req(struct skcipher_request *req,
				  struct aead_request *areq)
{
	struct stm32_cryp_ctx *ctx;
	struct stm32_cryp *cryp;
	struct stm32_cryp_reqctx *rctx;
	struct scatterlist *in_sg;
	int ret;

	if (!req && !areq)
		return -EINVAL;

	ctx = req ? crypto_skcipher_ctx(crypto_skcipher_reqtfm(req)) :
		    crypto_aead_ctx(crypto_aead_reqtfm(areq));

	cryp = ctx->cryp;

	if (!cryp)
		return -ENODEV;

	rctx = req ? skcipher_request_ctx(req) : aead_request_ctx(areq);
	rctx->mode &= FLG_MODE_MASK;

	ctx->cryp = cryp;

	cryp->flags = (cryp->flags & ~FLG_MODE_MASK) | rctx->mode;
	cryp->hw_blocksize = is_aes(cryp) ? AES_BLOCK_SIZE : DES_BLOCK_SIZE;
	cryp->ctx = ctx;

	if (req) {
		cryp->req = req;
		cryp->areq = NULL;
		cryp->header_in = 0;
		cryp->payload_in = req->cryptlen;
		cryp->payload_out = req->cryptlen;
		cryp->authsize = 0;
	} else {
		/*
		 * Length of input and output data:
		 * Encryption case:
		 *  INPUT  = AssocData   ||     PlainText
		 *          <- assoclen ->  <- cryptlen ->
		 *
		 *  OUTPUT = AssocData    ||   CipherText   ||      AuthTag
		 *          <- assoclen ->  <-- cryptlen -->  <- authsize ->
		 *
		 * Decryption case:
		 *  INPUT  =  AssocData     ||    CipherTex   ||       AuthTag
		 *          <- assoclen --->  <---------- cryptlen ---------->
		 *
		 *  OUTPUT = AssocData    ||               PlainText
		 *          <- assoclen ->  <- cryptlen - authsize ->
		 */
		cryp->areq = areq;
		cryp->req = NULL;
		cryp->authsize = crypto_aead_authsize(crypto_aead_reqtfm(areq));
		if (is_encrypt(cryp)) {
			cryp->payload_in = areq->cryptlen;
			cryp->header_in = areq->assoclen;
			cryp->payload_out = areq->cryptlen;
		} else {
			cryp->payload_in = areq->cryptlen - cryp->authsize;
			cryp->header_in = areq->assoclen;
			cryp->payload_out = cryp->payload_in;
		}
	}

	in_sg = req ? req->src : areq->src;
	scatterwalk_start(&cryp->in_walk, in_sg);

	cryp->out_sg = req ? req->dst : areq->dst;
	scatterwalk_start(&cryp->out_walk, cryp->out_sg);

	if (is_gcm(cryp) || is_ccm(cryp)) {
		/* In output, jump after assoc data */
		scatterwalk_copychunks(NULL, &cryp->out_walk, cryp->areq->assoclen, 2);
	}

	if (is_ctr(cryp))
		memset(cryp->last_ctr, 0, sizeof(cryp->last_ctr));

	ret = stm32_cryp_hw_init(cryp);
	return ret;
}

static int stm32_cryp_prepare_cipher_req(struct crypto_engine *engine,
					 void *areq)
{
	struct skcipher_request *req = container_of(areq,
						      struct skcipher_request,
						      base);

	return stm32_cryp_prepare_req(req, NULL);
}

static int stm32_cryp_cipher_one_req(struct crypto_engine *engine, void *areq)
{
	struct skcipher_request *req = container_of(areq,
						      struct skcipher_request,
						      base);
	struct stm32_cryp_ctx *ctx = crypto_skcipher_ctx(
			crypto_skcipher_reqtfm(req));
	struct stm32_cryp *cryp = ctx->cryp;

	if (!cryp)
		return -ENODEV;

	return stm32_cryp_cpu_start(cryp);
}

static int stm32_cryp_prepare_aead_req(struct crypto_engine *engine, void *areq)
{
	struct aead_request *req = container_of(areq, struct aead_request,
						base);

	return stm32_cryp_prepare_req(NULL, req);
}

static int stm32_cryp_aead_one_req(struct crypto_engine *engine, void *areq)
{
	struct aead_request *req = container_of(areq, struct aead_request,
						base);
	struct stm32_cryp_ctx *ctx = crypto_aead_ctx(crypto_aead_reqtfm(req));
	struct stm32_cryp *cryp = ctx->cryp;

	if (!cryp)
		return -ENODEV;

	if (unlikely(!cryp->payload_in && !cryp->header_in)) {
		/* No input data to process: get tag and finish */
		stm32_cryp_finish_req(cryp, 0);
		return 0;
	}

	return stm32_cryp_cpu_start(cryp);
}

static int stm32_cryp_read_auth_tag(struct stm32_cryp *cryp)
{
	u32 cfg, size_bit;
	unsigned int i;
	int ret = 0;

	/* Update Config */
	cfg = stm32_cryp_read(cryp, CRYP_CR);

	cfg &= ~CR_PH_MASK;
	cfg |= CR_PH_FINAL;
	cfg &= ~CR_DEC_NOT_ENC;
	cfg |= CR_CRYPEN;

	stm32_cryp_write(cryp, CRYP_CR, cfg);

	if (is_gcm(cryp)) {
		/* GCM: write aad and payload size (in bits) */
		size_bit = cryp->areq->assoclen * 8;
		if (cryp->caps->swap_final)
			size_bit = (__force u32)cpu_to_be32(size_bit);

		stm32_cryp_write(cryp, CRYP_DIN, 0);
		stm32_cryp_write(cryp, CRYP_DIN, size_bit);

		size_bit = is_encrypt(cryp) ? cryp->areq->cryptlen :
				cryp->areq->cryptlen - cryp->authsize;
		size_bit *= 8;
		if (cryp->caps->swap_final)
			size_bit = (__force u32)cpu_to_be32(size_bit);

		stm32_cryp_write(cryp, CRYP_DIN, 0);
		stm32_cryp_write(cryp, CRYP_DIN, size_bit);
	} else {
		/* CCM: write CTR0 */
		u32 iv32[AES_BLOCK_32];
		u8 *iv = (u8 *)iv32;
		__be32 *biv = (__be32 *)iv32;

		memcpy(iv, cryp->areq->iv, AES_BLOCK_SIZE);
		memset(iv + AES_BLOCK_SIZE - 1 - iv[0], 0, iv[0] + 1);

		for (i = 0; i < AES_BLOCK_32; i++) {
			u32 xiv = iv32[i];

			if (!cryp->caps->padding_wa)
				xiv = be32_to_cpu(biv[i]);
			stm32_cryp_write(cryp, CRYP_DIN, xiv);
		}
	}

	/* Wait for output data */
	ret = stm32_cryp_wait_output(cryp);
	if (ret) {
		dev_err(cryp->dev, "Timeout (read tag)\n");
		return ret;
	}

	if (is_encrypt(cryp)) {
		u32 out_tag[AES_BLOCK_32];

		/* Get and write tag */
		for (i = 0; i < AES_BLOCK_32; i++)
			out_tag[i] = stm32_cryp_read(cryp, CRYP_DOUT);

		scatterwalk_copychunks(out_tag, &cryp->out_walk, cryp->authsize, 1);
	} else {
		/* Get and check tag */
		u32 in_tag[AES_BLOCK_32], out_tag[AES_BLOCK_32];

		scatterwalk_copychunks(in_tag, &cryp->in_walk, cryp->authsize, 0);

		for (i = 0; i < AES_BLOCK_32; i++)
			out_tag[i] = stm32_cryp_read(cryp, CRYP_DOUT);

		if (crypto_memneq(in_tag, out_tag, cryp->authsize))
			ret = -EBADMSG;
	}

	/* Disable cryp */
	cfg &= ~CR_CRYPEN;
	stm32_cryp_write(cryp, CRYP_CR, cfg);

	return ret;
}

static void stm32_cryp_check_ctr_counter(struct stm32_cryp *cryp)
{
	u32 cr;

	if (unlikely(cryp->last_ctr[3] == cpu_to_be32(0xFFFFFFFF))) {
		/*
		 * In this case, we need to increment manually the ctr counter,
		 * as HW doesn't handle the U32 carry.
		 */
		crypto_inc((u8 *)cryp->last_ctr, sizeof(cryp->last_ctr));

		cr = stm32_cryp_read(cryp, CRYP_CR);
		stm32_cryp_write(cryp, CRYP_CR, cr & ~CR_CRYPEN);

		stm32_cryp_hw_write_iv(cryp, cryp->last_ctr);

		stm32_cryp_write(cryp, CRYP_CR, cr);
	}

	/* The IV registers are BE  */
	cryp->last_ctr[0] = cpu_to_be32(stm32_cryp_read(cryp, CRYP_IV0LR));
	cryp->last_ctr[1] = cpu_to_be32(stm32_cryp_read(cryp, CRYP_IV0RR));
	cryp->last_ctr[2] = cpu_to_be32(stm32_cryp_read(cryp, CRYP_IV1LR));
	cryp->last_ctr[3] = cpu_to_be32(stm32_cryp_read(cryp, CRYP_IV1RR));
}

static void stm32_cryp_irq_read_data(struct stm32_cryp *cryp)
{
	unsigned int i;
	u32 block[AES_BLOCK_32];

	for (i = 0; i < cryp->hw_blocksize / sizeof(u32); i++)
		block[i] = stm32_cryp_read(cryp, CRYP_DOUT);

	scatterwalk_copychunks(block, &cryp->out_walk, min_t(size_t, cryp->hw_blocksize,
							     cryp->payload_out), 1);
	cryp->payload_out -= min_t(size_t, cryp->hw_blocksize,
				   cryp->payload_out);
}

static void stm32_cryp_irq_write_block(struct stm32_cryp *cryp)
{
	unsigned int i;
	u32 block[AES_BLOCK_32] = {0};

	scatterwalk_copychunks(block, &cryp->in_walk, min_t(size_t, cryp->hw_blocksize,
							    cryp->payload_in), 0);
	for (i = 0; i < cryp->hw_blocksize / sizeof(u32); i++)
		stm32_cryp_write(cryp, CRYP_DIN, block[i]);

	cryp->payload_in -= min_t(size_t, cryp->hw_blocksize, cryp->payload_in);
}

static void stm32_cryp_irq_write_gcm_padded_data(struct stm32_cryp *cryp)
{
	int err;
	u32 cfg, block[AES_BLOCK_32] = {0};
	unsigned int i;

	/* 'Special workaround' procedure described in the datasheet */

	/* a) disable ip */
	stm32_cryp_write(cryp, CRYP_IMSCR, 0);
	cfg = stm32_cryp_read(cryp, CRYP_CR);
	cfg &= ~CR_CRYPEN;
	stm32_cryp_write(cryp, CRYP_CR, cfg);

	/* b) Update IV1R */
	stm32_cryp_write(cryp, CRYP_IV1RR, cryp->gcm_ctr - 2);

	/* c) change mode to CTR */
	cfg &= ~CR_ALGO_MASK;
	cfg |= CR_AES_CTR;
	stm32_cryp_write(cryp, CRYP_CR, cfg);

	/* a) enable IP */
	cfg |= CR_CRYPEN;
	stm32_cryp_write(cryp, CRYP_CR, cfg);

	/* b) pad and write the last block */
	stm32_cryp_irq_write_block(cryp);
	/* wait end of process */
	err = stm32_cryp_wait_output(cryp);
	if (err) {
		dev_err(cryp->dev, "Timeout (write gcm last data)\n");
		return stm32_cryp_finish_req(cryp, err);
	}

	/* c) get and store encrypted data */
	/*
	 * Same code as stm32_cryp_irq_read_data(), but we want to store
	 * block value
	 */
	for (i = 0; i < cryp->hw_blocksize / sizeof(u32); i++)
		block[i] = stm32_cryp_read(cryp, CRYP_DOUT);

	scatterwalk_copychunks(block, &cryp->out_walk, min_t(size_t, cryp->hw_blocksize,
							     cryp->payload_out), 1);
	cryp->payload_out -= min_t(size_t, cryp->hw_blocksize,
				   cryp->payload_out);

	/* d) change mode back to AES GCM */
	cfg &= ~CR_ALGO_MASK;
	cfg |= CR_AES_GCM;
	stm32_cryp_write(cryp, CRYP_CR, cfg);

	/* e) change phase to Final */
	cfg &= ~CR_PH_MASK;
	cfg |= CR_PH_FINAL;
	stm32_cryp_write(cryp, CRYP_CR, cfg);

	/* f) write padded data */
	for (i = 0; i < AES_BLOCK_32; i++)
		stm32_cryp_write(cryp, CRYP_DIN, block[i]);

	/* g) Empty fifo out */
	err = stm32_cryp_wait_output(cryp);
	if (err) {
		dev_err(cryp->dev, "Timeout (write gcm padded data)\n");
		return stm32_cryp_finish_req(cryp, err);
	}

	for (i = 0; i < AES_BLOCK_32; i++)
		stm32_cryp_read(cryp, CRYP_DOUT);

	/* h) run the he normal Final phase */
	stm32_cryp_finish_req(cryp, 0);
}

static void stm32_cryp_irq_set_npblb(struct stm32_cryp *cryp)
{
	u32 cfg;

	/* disable ip, set NPBLB and reneable ip */
	cfg = stm32_cryp_read(cryp, CRYP_CR);
	cfg &= ~CR_CRYPEN;
	stm32_cryp_write(cryp, CRYP_CR, cfg);

	cfg |= (cryp->hw_blocksize - cryp->payload_in) << CR_NBPBL_SHIFT;
	cfg |= CR_CRYPEN;
	stm32_cryp_write(cryp, CRYP_CR, cfg);
}

static void stm32_cryp_irq_write_ccm_padded_data(struct stm32_cryp *cryp)
{
	int err = 0;
	u32 cfg, iv1tmp;
	u32 cstmp1[AES_BLOCK_32], cstmp2[AES_BLOCK_32];
	u32 block[AES_BLOCK_32] = {0};
	unsigned int i;

	/* 'Special workaround' procedure described in the datasheet */

	/* a) disable ip */
	stm32_cryp_write(cryp, CRYP_IMSCR, 0);

	cfg = stm32_cryp_read(cryp, CRYP_CR);
	cfg &= ~CR_CRYPEN;
	stm32_cryp_write(cryp, CRYP_CR, cfg);

	/* b) get IV1 from CRYP_CSGCMCCM7 */
	iv1tmp = stm32_cryp_read(cryp, CRYP_CSGCMCCM0R + 7 * 4);

	/* c) Load CRYP_CSGCMCCMxR */
	for (i = 0; i < ARRAY_SIZE(cstmp1); i++)
		cstmp1[i] = stm32_cryp_read(cryp, CRYP_CSGCMCCM0R + i * 4);

	/* d) Write IV1R */
	stm32_cryp_write(cryp, CRYP_IV1RR, iv1tmp);

	/* e) change mode to CTR */
	cfg &= ~CR_ALGO_MASK;
	cfg |= CR_AES_CTR;
	stm32_cryp_write(cryp, CRYP_CR, cfg);

	/* a) enable IP */
	cfg |= CR_CRYPEN;
	stm32_cryp_write(cryp, CRYP_CR, cfg);

	/* b) pad and write the last block */
	stm32_cryp_irq_write_block(cryp);
	/* wait end of process */
	err = stm32_cryp_wait_output(cryp);
	if (err) {
		dev_err(cryp->dev, "Timeout (wite ccm padded data)\n");
		return stm32_cryp_finish_req(cryp, err);
	}

	/* c) get and store decrypted data */
	/*
	 * Same code as stm32_cryp_irq_read_data(), but we want to store
	 * block value
	 */
	for (i = 0; i < cryp->hw_blocksize / sizeof(u32); i++)
		block[i] = stm32_cryp_read(cryp, CRYP_DOUT);

	scatterwalk_copychunks(block, &cryp->out_walk, min_t(size_t, cryp->hw_blocksize,
							     cryp->payload_out), 1);
	cryp->payload_out -= min_t(size_t, cryp->hw_blocksize, cryp->payload_out);

	/* d) Load again CRYP_CSGCMCCMxR */
	for (i = 0; i < ARRAY_SIZE(cstmp2); i++)
		cstmp2[i] = stm32_cryp_read(cryp, CRYP_CSGCMCCM0R + i * 4);

	/* e) change mode back to AES CCM */
	cfg &= ~CR_ALGO_MASK;
	cfg |= CR_AES_CCM;
	stm32_cryp_write(cryp, CRYP_CR, cfg);

	/* f) change phase to header */
	cfg &= ~CR_PH_MASK;
	cfg |= CR_PH_HEADER;
	stm32_cryp_write(cryp, CRYP_CR, cfg);

	/* g) XOR and write padded data */
	for (i = 0; i < ARRAY_SIZE(block); i++) {
		block[i] ^= cstmp1[i];
		block[i] ^= cstmp2[i];
		stm32_cryp_write(cryp, CRYP_DIN, block[i]);
	}

	/* h) wait for completion */
	err = stm32_cryp_wait_busy(cryp);
	if (err)
		dev_err(cryp->dev, "Timeout (wite ccm padded data)\n");

	/* i) run the he normal Final phase */
	stm32_cryp_finish_req(cryp, err);
}

static void stm32_cryp_irq_write_data(struct stm32_cryp *cryp)
{
	if (unlikely(!cryp->payload_in)) {
		dev_warn(cryp->dev, "No more data to process\n");
		return;
	}

	if (unlikely(cryp->payload_in < AES_BLOCK_SIZE &&
		     (stm32_cryp_get_hw_mode(cryp) == CR_AES_GCM) &&
		     is_encrypt(cryp))) {
		/* Padding for AES GCM encryption */
		if (cryp->caps->padding_wa) {
			/* Special case 1 */
			stm32_cryp_irq_write_gcm_padded_data(cryp);
			return;
		}

		/* Setting padding bytes (NBBLB) */
		stm32_cryp_irq_set_npblb(cryp);
	}

	if (unlikely((cryp->payload_in < AES_BLOCK_SIZE) &&
		     (stm32_cryp_get_hw_mode(cryp) == CR_AES_CCM) &&
		     is_decrypt(cryp))) {
		/* Padding for AES CCM decryption */
		if (cryp->caps->padding_wa) {
			/* Special case 2 */
			stm32_cryp_irq_write_ccm_padded_data(cryp);
			return;
		}

		/* Setting padding bytes (NBBLB) */
		stm32_cryp_irq_set_npblb(cryp);
	}

	if (is_aes(cryp) && is_ctr(cryp))
		stm32_cryp_check_ctr_counter(cryp);

	stm32_cryp_irq_write_block(cryp);
}

static void stm32_cryp_irq_write_gcmccm_header(struct stm32_cryp *cryp)
{
	unsigned int i;
	u32 block[AES_BLOCK_32] = {0};
	size_t written;

	written = min_t(size_t, AES_BLOCK_SIZE, cryp->header_in);

	scatterwalk_copychunks(block, &cryp->in_walk, written, 0);
	for (i = 0; i < AES_BLOCK_32; i++)
		stm32_cryp_write(cryp, CRYP_DIN, block[i]);

	cryp->header_in -= written;

	stm32_crypt_gcmccm_end_header(cryp);
}

static irqreturn_t stm32_cryp_irq_thread(int irq, void *arg)
{
	struct stm32_cryp *cryp = arg;
	u32 ph;
	u32 it_mask = stm32_cryp_read(cryp, CRYP_IMSCR);

	if (cryp->irq_status & MISR_OUT)
		/* Output FIFO IRQ: read data */
		stm32_cryp_irq_read_data(cryp);

	if (cryp->irq_status & MISR_IN) {
		if (is_gcm(cryp) || is_ccm(cryp)) {
			ph = stm32_cryp_read(cryp, CRYP_CR) & CR_PH_MASK;
			if (unlikely(ph == CR_PH_HEADER))
				/* Write Header */
				stm32_cryp_irq_write_gcmccm_header(cryp);
			else
				/* Input FIFO IRQ: write data */
				stm32_cryp_irq_write_data(cryp);
			if (is_gcm(cryp))
				cryp->gcm_ctr++;
		} else {
			/* Input FIFO IRQ: write data */
			stm32_cryp_irq_write_data(cryp);
		}
	}

	/* Mask useless interrupts */
	if (!cryp->payload_in && !cryp->header_in)
		it_mask &= ~IMSCR_IN;
	if (!cryp->payload_out)
		it_mask &= ~IMSCR_OUT;
	stm32_cryp_write(cryp, CRYP_IMSCR, it_mask);

	if (!cryp->payload_in && !cryp->header_in && !cryp->payload_out)
		stm32_cryp_finish_req(cryp, 0);

	return IRQ_HANDLED;
}

static irqreturn_t stm32_cryp_irq(int irq, void *arg)
{
	struct stm32_cryp *cryp = arg;

	cryp->irq_status = stm32_cryp_read(cryp, CRYP_MISR);

	return IRQ_WAKE_THREAD;
}

static struct skcipher_alg crypto_algs[] = {
{
	.base.cra_name		= "ecb(aes)",
	.base.cra_driver_name	= "stm32-ecb-aes",
	.base.cra_priority	= 200,
	.base.cra_flags		= CRYPTO_ALG_ASYNC,
	.base.cra_blocksize	= AES_BLOCK_SIZE,
	.base.cra_ctxsize	= sizeof(struct stm32_cryp_ctx),
	.base.cra_alignmask	= 0,
	.base.cra_module	= THIS_MODULE,

	.init			= stm32_cryp_init_tfm,
	.min_keysize		= AES_MIN_KEY_SIZE,
	.max_keysize		= AES_MAX_KEY_SIZE,
	.setkey			= stm32_cryp_aes_setkey,
	.encrypt		= stm32_cryp_aes_ecb_encrypt,
	.decrypt		= stm32_cryp_aes_ecb_decrypt,
},
{
	.base.cra_name		= "cbc(aes)",
	.base.cra_driver_name	= "stm32-cbc-aes",
	.base.cra_priority	= 200,
	.base.cra_flags		= CRYPTO_ALG_ASYNC,
	.base.cra_blocksize	= AES_BLOCK_SIZE,
	.base.cra_ctxsize	= sizeof(struct stm32_cryp_ctx),
	.base.cra_alignmask	= 0,
	.base.cra_module	= THIS_MODULE,

	.init			= stm32_cryp_init_tfm,
	.min_keysize		= AES_MIN_KEY_SIZE,
	.max_keysize		= AES_MAX_KEY_SIZE,
	.ivsize			= AES_BLOCK_SIZE,
	.setkey			= stm32_cryp_aes_setkey,
	.encrypt		= stm32_cryp_aes_cbc_encrypt,
	.decrypt		= stm32_cryp_aes_cbc_decrypt,
},
{
	.base.cra_name		= "ctr(aes)",
	.base.cra_driver_name	= "stm32-ctr-aes",
	.base.cra_priority	= 200,
	.base.cra_flags		= CRYPTO_ALG_ASYNC,
	.base.cra_blocksize	= 1,
	.base.cra_ctxsize	= sizeof(struct stm32_cryp_ctx),
	.base.cra_alignmask	= 0,
	.base.cra_module	= THIS_MODULE,

	.init			= stm32_cryp_init_tfm,
	.min_keysize		= AES_MIN_KEY_SIZE,
	.max_keysize		= AES_MAX_KEY_SIZE,
	.ivsize			= AES_BLOCK_SIZE,
	.setkey			= stm32_cryp_aes_setkey,
	.encrypt		= stm32_cryp_aes_ctr_encrypt,
	.decrypt		= stm32_cryp_aes_ctr_decrypt,
},
{
	.base.cra_name		= "ecb(des)",
	.base.cra_driver_name	= "stm32-ecb-des",
	.base.cra_priority	= 200,
	.base.cra_flags		= CRYPTO_ALG_ASYNC,
	.base.cra_blocksize	= DES_BLOCK_SIZE,
	.base.cra_ctxsize	= sizeof(struct stm32_cryp_ctx),
	.base.cra_alignmask	= 0,
	.base.cra_module	= THIS_MODULE,

	.init			= stm32_cryp_init_tfm,
	.min_keysize		= DES_BLOCK_SIZE,
	.max_keysize		= DES_BLOCK_SIZE,
	.setkey			= stm32_cryp_des_setkey,
	.encrypt		= stm32_cryp_des_ecb_encrypt,
	.decrypt		= stm32_cryp_des_ecb_decrypt,
},
{
	.base.cra_name		= "cbc(des)",
	.base.cra_driver_name	= "stm32-cbc-des",
	.base.cra_priority	= 200,
	.base.cra_flags		= CRYPTO_ALG_ASYNC,
	.base.cra_blocksize	= DES_BLOCK_SIZE,
	.base.cra_ctxsize	= sizeof(struct stm32_cryp_ctx),
	.base.cra_alignmask	= 0,
	.base.cra_module	= THIS_MODULE,

	.init			= stm32_cryp_init_tfm,
	.min_keysize		= DES_BLOCK_SIZE,
	.max_keysize		= DES_BLOCK_SIZE,
	.ivsize			= DES_BLOCK_SIZE,
	.setkey			= stm32_cryp_des_setkey,
	.encrypt		= stm32_cryp_des_cbc_encrypt,
	.decrypt		= stm32_cryp_des_cbc_decrypt,
},
{
	.base.cra_name		= "ecb(des3_ede)",
	.base.cra_driver_name	= "stm32-ecb-des3",
	.base.cra_priority	= 200,
	.base.cra_flags		= CRYPTO_ALG_ASYNC,
	.base.cra_blocksize	= DES_BLOCK_SIZE,
	.base.cra_ctxsize	= sizeof(struct stm32_cryp_ctx),
	.base.cra_alignmask	= 0,
	.base.cra_module	= THIS_MODULE,

	.init			= stm32_cryp_init_tfm,
	.min_keysize		= 3 * DES_BLOCK_SIZE,
	.max_keysize		= 3 * DES_BLOCK_SIZE,
	.setkey			= stm32_cryp_tdes_setkey,
	.encrypt		= stm32_cryp_tdes_ecb_encrypt,
	.decrypt		= stm32_cryp_tdes_ecb_decrypt,
},
{
	.base.cra_name		= "cbc(des3_ede)",
	.base.cra_driver_name	= "stm32-cbc-des3",
	.base.cra_priority	= 200,
	.base.cra_flags		= CRYPTO_ALG_ASYNC,
	.base.cra_blocksize	= DES_BLOCK_SIZE,
	.base.cra_ctxsize	= sizeof(struct stm32_cryp_ctx),
	.base.cra_alignmask	= 0,
	.base.cra_module	= THIS_MODULE,

	.init			= stm32_cryp_init_tfm,
	.min_keysize		= 3 * DES_BLOCK_SIZE,
	.max_keysize		= 3 * DES_BLOCK_SIZE,
	.ivsize			= DES_BLOCK_SIZE,
	.setkey			= stm32_cryp_tdes_setkey,
	.encrypt		= stm32_cryp_tdes_cbc_encrypt,
	.decrypt		= stm32_cryp_tdes_cbc_decrypt,
},
};

static struct aead_alg aead_algs[] = {
{
	.setkey		= stm32_cryp_aes_aead_setkey,
	.setauthsize	= stm32_cryp_aes_gcm_setauthsize,
	.encrypt	= stm32_cryp_aes_gcm_encrypt,
	.decrypt	= stm32_cryp_aes_gcm_decrypt,
	.init		= stm32_cryp_aes_aead_init,
	.ivsize		= 12,
	.maxauthsize	= AES_BLOCK_SIZE,

	.base = {
		.cra_name		= "gcm(aes)",
		.cra_driver_name	= "stm32-gcm-aes",
		.cra_priority		= 200,
		.cra_flags		= CRYPTO_ALG_ASYNC,
		.cra_blocksize		= 1,
		.cra_ctxsize		= sizeof(struct stm32_cryp_ctx),
		.cra_alignmask		= 0,
		.cra_module		= THIS_MODULE,
	},
},
{
	.setkey		= stm32_cryp_aes_aead_setkey,
	.setauthsize	= stm32_cryp_aes_ccm_setauthsize,
	.encrypt	= stm32_cryp_aes_ccm_encrypt,
	.decrypt	= stm32_cryp_aes_ccm_decrypt,
	.init		= stm32_cryp_aes_aead_init,
	.ivsize		= AES_BLOCK_SIZE,
	.maxauthsize	= AES_BLOCK_SIZE,

	.base = {
		.cra_name		= "ccm(aes)",
		.cra_driver_name	= "stm32-ccm-aes",
		.cra_priority		= 200,
		.cra_flags		= CRYPTO_ALG_ASYNC,
		.cra_blocksize		= 1,
		.cra_ctxsize		= sizeof(struct stm32_cryp_ctx),
		.cra_alignmask		= 0,
		.cra_module		= THIS_MODULE,
	},
},
};

static const struct stm32_cryp_caps f7_data = {
	.swap_final = true,
	.padding_wa = true,
};

static const struct stm32_cryp_caps mp1_data = {
	.swap_final = false,
	.padding_wa = false,
};

static const struct of_device_id stm32_dt_ids[] = {
	{ .compatible = "st,stm32f756-cryp", .data = &f7_data},
	{ .compatible = "st,stm32mp1-cryp", .data = &mp1_data},
	{},
};
MODULE_DEVICE_TABLE(of, stm32_dt_ids);

static int stm32_cryp_probe(struct platform_device *pdev)
{
	struct device *dev = &pdev->dev;
	struct stm32_cryp *cryp;
	struct reset_control *rst;
	int irq, ret;

	cryp = devm_kzalloc(dev, sizeof(*cryp), GFP_KERNEL);
	if (!cryp)
		return -ENOMEM;

	cryp->caps = of_device_get_match_data(dev);
	if (!cryp->caps)
		return -ENODEV;

	cryp->dev = dev;

	cryp->regs = devm_platform_ioremap_resource(pdev, 0);
	if (IS_ERR(cryp->regs))
		return PTR_ERR(cryp->regs);

	irq = platform_get_irq(pdev, 0);
	if (irq < 0)
		return irq;

	ret = devm_request_threaded_irq(dev, irq, stm32_cryp_irq,
					stm32_cryp_irq_thread, IRQF_ONESHOT,
					dev_name(dev), cryp);
	if (ret) {
		dev_err(dev, "Cannot grab IRQ\n");
		return ret;
	}

	cryp->clk = devm_clk_get(dev, NULL);
	if (IS_ERR(cryp->clk)) {
		dev_err_probe(dev, PTR_ERR(cryp->clk), "Could not get clock\n");

		return PTR_ERR(cryp->clk);
	}

	ret = clk_prepare_enable(cryp->clk);
	if (ret) {
		dev_err(cryp->dev, "Failed to enable clock\n");
		return ret;
	}

	pm_runtime_set_autosuspend_delay(dev, CRYP_AUTOSUSPEND_DELAY);
	pm_runtime_use_autosuspend(dev);

	pm_runtime_get_noresume(dev);
	pm_runtime_set_active(dev);
	pm_runtime_enable(dev);

	rst = devm_reset_control_get(dev, NULL);
	if (IS_ERR(rst)) {
		ret = PTR_ERR(rst);
		if (ret == -EPROBE_DEFER)
			goto err_rst;
	} else {
		reset_control_assert(rst);
		udelay(2);
		reset_control_deassert(rst);
	}

	platform_set_drvdata(pdev, cryp);

	spin_lock(&cryp_list.lock);
	list_add(&cryp->list, &cryp_list.dev_list);
	spin_unlock(&cryp_list.lock);

	/* Initialize crypto engine */
	cryp->engine = crypto_engine_alloc_init(dev, 1);
	if (!cryp->engine) {
		dev_err(dev, "Could not init crypto engine\n");
		ret = -ENOMEM;
		goto err_engine1;
	}

	ret = crypto_engine_start(cryp->engine);
	if (ret) {
		dev_err(dev, "Could not start crypto engine\n");
		goto err_engine2;
	}

	ret = crypto_register_skciphers(crypto_algs, ARRAY_SIZE(crypto_algs));
	if (ret) {
		dev_err(dev, "Could not register algs\n");
		goto err_algs;
	}

	ret = crypto_register_aeads(aead_algs, ARRAY_SIZE(aead_algs));
	if (ret)
		goto err_aead_algs;

	dev_info(dev, "Initialized\n");

	pm_runtime_put_sync(dev);

	return 0;

err_aead_algs:
	crypto_unregister_skciphers(crypto_algs, ARRAY_SIZE(crypto_algs));
err_algs:
err_engine2:
	crypto_engine_exit(cryp->engine);
err_engine1:
	spin_lock(&cryp_list.lock);
	list_del(&cryp->list);
	spin_unlock(&cryp_list.lock);
<<<<<<< HEAD

=======
err_rst:
>>>>>>> 77b5472d
	pm_runtime_disable(dev);
	pm_runtime_put_noidle(dev);

	clk_disable_unprepare(cryp->clk);

	return ret;
}

static int stm32_cryp_remove(struct platform_device *pdev)
{
	struct stm32_cryp *cryp = platform_get_drvdata(pdev);
	int ret;

	if (!cryp)
		return -ENODEV;

	ret = pm_runtime_resume_and_get(cryp->dev);
	if (ret < 0)
		return ret;

	crypto_unregister_aeads(aead_algs, ARRAY_SIZE(aead_algs));
	crypto_unregister_skciphers(crypto_algs, ARRAY_SIZE(crypto_algs));

	crypto_engine_exit(cryp->engine);

	spin_lock(&cryp_list.lock);
	list_del(&cryp->list);
	spin_unlock(&cryp_list.lock);

	pm_runtime_disable(cryp->dev);
	pm_runtime_put_noidle(cryp->dev);

	clk_disable_unprepare(cryp->clk);

	return 0;
}

#ifdef CONFIG_PM
static int stm32_cryp_runtime_suspend(struct device *dev)
{
	struct stm32_cryp *cryp = dev_get_drvdata(dev);

	clk_disable_unprepare(cryp->clk);

	return 0;
}

static int stm32_cryp_runtime_resume(struct device *dev)
{
	struct stm32_cryp *cryp = dev_get_drvdata(dev);
	int ret;

	ret = clk_prepare_enable(cryp->clk);
	if (ret) {
		dev_err(cryp->dev, "Failed to prepare_enable clock\n");
		return ret;
	}

	return 0;
}
#endif

static const struct dev_pm_ops stm32_cryp_pm_ops = {
	SET_SYSTEM_SLEEP_PM_OPS(pm_runtime_force_suspend,
				pm_runtime_force_resume)
	SET_RUNTIME_PM_OPS(stm32_cryp_runtime_suspend,
			   stm32_cryp_runtime_resume, NULL)
};

static struct platform_driver stm32_cryp_driver = {
	.probe  = stm32_cryp_probe,
	.remove = stm32_cryp_remove,
	.driver = {
		.name           = DRIVER_NAME,
		.pm		= &stm32_cryp_pm_ops,
		.of_match_table = stm32_dt_ids,
	},
};

module_platform_driver(stm32_cryp_driver);

MODULE_AUTHOR("Fabien Dessenne <fabien.dessenne@st.com>");
MODULE_DESCRIPTION("STMicrolectronics STM32 CRYP hardware driver");
MODULE_LICENSE("GPL");<|MERGE_RESOLUTION|>--- conflicted
+++ resolved
@@ -622,13 +622,7 @@
 	}
 
 	/* Enable now */
-<<<<<<< HEAD
-	cfg |= CR_CRYPEN;
-
-	stm32_cryp_write(cryp, CRYP_CR, cfg);
-=======
 	stm32_cryp_enable(cryp);
->>>>>>> 77b5472d
 
 	return 0;
 }
@@ -1854,11 +1848,7 @@
 	spin_lock(&cryp_list.lock);
 	list_del(&cryp->list);
 	spin_unlock(&cryp_list.lock);
-<<<<<<< HEAD
-
-=======
 err_rst:
->>>>>>> 77b5472d
 	pm_runtime_disable(dev);
 	pm_runtime_put_noidle(dev);
 
