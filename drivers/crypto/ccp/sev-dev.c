--- conflicted
+++ resolved
@@ -365,11 +365,6 @@
 static int __sev_init_locked(int *error)
 {
 	struct sev_data_init data;
-<<<<<<< HEAD
-	struct sev_device *sev;
-	int psp_ret = -1, rc = 0;
-=======
->>>>>>> 77b5472d
 
 	memset(&data, 0, sizeof(data));
 	if (sev_es_tmr) {
@@ -411,9 +406,6 @@
 		data.tmr_len = SEV_ES_TMR_SIZE;
 	}
 
-<<<<<<< HEAD
-	rc = __sev_do_cmd_locked(SEV_CMD_INIT, &data, &psp_ret);
-=======
 	return __sev_do_cmd_locked(SEV_CMD_INIT_EX, &data, error);
 }
 
@@ -435,7 +427,6 @@
 	init_function = sev_init_ex_buffer ? __sev_init_ex_locked :
 			__sev_init_locked;
 	rc = init_function(&psp_ret);
->>>>>>> 77b5472d
 	if (rc && psp_ret == SEV_RET_SECURE_DATA_INVALID) {
 		/*
 		 * Initialization command returned an integrity check failure
@@ -445,11 +436,7 @@
 		 * with a reset state.
 		 */
 		dev_dbg(sev->dev, "SEV: retrying INIT command");
-<<<<<<< HEAD
-		rc = __sev_do_cmd_locked(SEV_CMD_INIT, &data, &psp_ret);
-=======
 		rc = init_function(&psp_ret);
->>>>>>> 77b5472d
 	}
 	if (error)
 		*error = psp_ret;
@@ -1291,17 +1278,8 @@
 	if (!sev_es_tmr)
 		dev_warn(sev->dev,
 			 "SEV: TMR allocation failed, SEV-ES support unavailable\n");
-<<<<<<< HEAD
-	}
-
-	/* Initialize the platform */
-	rc = sev_platform_init(&error);
-	if (rc) {
-		dev_err(sev->dev, "SEV: failed to INIT error %#x\n", error);
-=======
 
 	if (!psp_init_on_probe)
->>>>>>> 77b5472d
 		return;
 
 	/* Initialize the platform */
