// SPDX-License-Identifier: GPL-2.0
/* Copyright(c) 2007 - 2012 Realtek Corporation. */

#include "../include/drv_types.h"
#include "../include/rtw_led.h"
#include "../include/rtl8188e_spec.h"

#define LED_BLINK_NO_LINK_INTVL			msecs_to_jiffies(1000)
#define LED_BLINK_LINK_INTVL			msecs_to_jiffies(500)
#define LED_BLINK_SCAN_INTVL			msecs_to_jiffies(180)
#define LED_BLINK_FASTER_INTVL			msecs_to_jiffies(50)
#define LED_BLINK_WPS_SUCESS_INTVL		msecs_to_jiffies(5000)

#define IS_LED_WPS_BLINKING(l) \
	((l)->CurrLedState == LED_BLINK_WPS || \
	(l)->CurrLedState == LED_BLINK_WPS_STOP || \
	(l)->bLedWPSBlinkInProgress)

static void ResetLedStatus(struct led_priv *pLed)
{
	pLed->CurrLedState = RTW_LED_OFF; /*  Current LED state. */
	pLed->bLedOn = false; /*  true if LED is ON, false if LED is OFF. */

	pLed->bLedBlinkInProgress = false; /*  true if it is blinking, false o.w.. */
	pLed->bLedWPSBlinkInProgress = false;

	pLed->BlinkTimes = 0; /*  Number of times to toggle led state for blinking. */

	pLed->bLedScanBlinkInProgress = false;
}

static void SwLedOn(struct led_priv *pLed)
{
<<<<<<< HEAD
	if (padapter->bDriverStopped)
		return;

	rtw_write8(padapter, REG_LEDCFG2, BIT(5)); /*  SW control led0 on. */
=======
	struct adapter *padapter = container_of(pLed, struct adapter, ledpriv);

	if (padapter->bDriverStopped)
		return;

	if (rtw_write8(padapter, REG_LEDCFG2, BIT(5)) != _SUCCESS)
		return;

>>>>>>> 6ab3eda1
	pLed->bLedOn = true;
}

static void SwLedOff(struct led_priv *pLed)
{
<<<<<<< HEAD
	if (padapter->bDriverStopped)
		goto exit;

	rtw_write8(padapter, REG_LEDCFG2, BIT(5) | BIT(3));
exit:
=======
	struct adapter *padapter = container_of(pLed, struct adapter, ledpriv);

	if (padapter->bDriverStopped)
		return;

	if (rtw_write8(padapter, REG_LEDCFG2, BIT(5) | BIT(3)) != _SUCCESS)
		return;

>>>>>>> 6ab3eda1
	pLed->bLedOn = false;
}

static void blink_work(struct work_struct *work)
{
	struct delayed_work *dwork = to_delayed_work(work);
	struct led_priv *pLed = container_of(dwork, struct led_priv, blink_work);
	struct adapter *padapter = container_of(pLed, struct adapter, ledpriv);
	struct mlme_priv *pmlmepriv = &padapter->mlmepriv;

	if (padapter->pwrctrlpriv.rf_pwrstate != rf_on) {
		SwLedOff(pLed);
		ResetLedStatus(pLed);
		return;
	}

	if (pLed->bLedOn)
		SwLedOff(pLed);
	else
		SwLedOn(pLed);

	switch (pLed->CurrLedState) {
	case LED_BLINK_SLOWLY:
		schedule_delayed_work(&pLed->blink_work, LED_BLINK_NO_LINK_INTVL);
		break;
	case LED_BLINK_NORMAL:
		schedule_delayed_work(&pLed->blink_work, LED_BLINK_LINK_INTVL);
		break;
	case LED_BLINK_SCAN:
	case LED_BLINK_TXRX:
		pLed->BlinkTimes--;
		if (pLed->BlinkTimes == 0) {
			if (check_fwstate(pmlmepriv, _FW_LINKED)) {
				pLed->CurrLedState = LED_BLINK_NORMAL;
				schedule_delayed_work(&pLed->blink_work, LED_BLINK_LINK_INTVL);
			} else {
				pLed->CurrLedState = LED_BLINK_SLOWLY;
				schedule_delayed_work(&pLed->blink_work, LED_BLINK_NO_LINK_INTVL);
			}
			pLed->bLedBlinkInProgress = false;
			pLed->bLedScanBlinkInProgress = false;
		} else {
			schedule_delayed_work(&pLed->blink_work,
					      pLed->CurrLedState == LED_BLINK_SCAN ?
					      LED_BLINK_SCAN_INTVL : LED_BLINK_FASTER_INTVL);
		}
		break;
	case LED_BLINK_WPS:
		schedule_delayed_work(&pLed->blink_work, LED_BLINK_SCAN_INTVL);
		break;
	case LED_BLINK_WPS_STOP:	/* WPS success */
		if (!pLed->bLedOn) {
			pLed->CurrLedState = LED_BLINK_NORMAL;
			schedule_delayed_work(&pLed->blink_work, LED_BLINK_LINK_INTVL);

			pLed->bLedWPSBlinkInProgress = false;
		} else {
			schedule_delayed_work(&pLed->blink_work, LED_BLINK_WPS_SUCESS_INTVL);
		}
		break;
	default:
		break;
	}
}

void rtl8188eu_InitSwLeds(struct adapter *padapter)
{
	struct led_priv *pledpriv = &padapter->ledpriv;

	ResetLedStatus(pledpriv);
	INIT_DELAYED_WORK(&pledpriv->blink_work, blink_work);
}

void rtl8188eu_DeInitSwLeds(struct adapter *padapter)
{
	struct led_priv	*ledpriv = &padapter->ledpriv;

	cancel_delayed_work_sync(&ledpriv->blink_work);
	ResetLedStatus(ledpriv);
	SwLedOff(ledpriv);
}

void rtw_led_control(struct adapter *padapter, enum LED_CTL_MODE LedAction)
{
	struct led_priv *pLed = &padapter->ledpriv;
	struct registry_priv *registry_par;
	struct mlme_priv *pmlmepriv = &padapter->mlmepriv;

	if (!padapter->hw_init_completed)
		return;

	if (!pLed->bRegUseLed)
		return;

	registry_par = &padapter->registrypriv;
	if (!registry_par->led_enable)
		return;

	switch (LedAction) {
	case LED_CTL_START_TO_LINK:
	case LED_CTL_NO_LINK:
		if (pLed->CurrLedState == LED_BLINK_SCAN || IS_LED_WPS_BLINKING(pLed))
			return;

		cancel_delayed_work(&pLed->blink_work);

		pLed->bLedBlinkInProgress = false;

		pLed->CurrLedState = LED_BLINK_SLOWLY;
		schedule_delayed_work(&pLed->blink_work, LED_BLINK_NO_LINK_INTVL);
		break;
	case LED_CTL_LINK:
		if (pLed->CurrLedState == LED_BLINK_SCAN || IS_LED_WPS_BLINKING(pLed))
			return;

		cancel_delayed_work(&pLed->blink_work);

		pLed->bLedBlinkInProgress = false;

		pLed->CurrLedState = LED_BLINK_NORMAL;
		schedule_delayed_work(&pLed->blink_work, LED_BLINK_LINK_INTVL);
		break;
	case LED_CTL_SITE_SURVEY:
		if ((pmlmepriv->LinkDetectInfo.bBusyTraffic) && (check_fwstate(pmlmepriv, _FW_LINKED)))
			return;

		if (pLed->bLedScanBlinkInProgress)
			return;

		if (IS_LED_WPS_BLINKING(pLed))
			return;

		cancel_delayed_work(&pLed->blink_work);

		pLed->bLedBlinkInProgress = false;
		pLed->bLedScanBlinkInProgress = true;

		pLed->CurrLedState = LED_BLINK_SCAN;
		pLed->BlinkTimes = 24;
		schedule_delayed_work(&pLed->blink_work, LED_BLINK_SCAN_INTVL);
		break;
	case LED_CTL_TX:
	case LED_CTL_RX:
		if (pLed->bLedBlinkInProgress)
			return;

		if (pLed->CurrLedState == LED_BLINK_SCAN || IS_LED_WPS_BLINKING(pLed))
			return;

		cancel_delayed_work(&pLed->blink_work);

		pLed->bLedBlinkInProgress = true;

		pLed->CurrLedState = LED_BLINK_TXRX;
		pLed->BlinkTimes = 2;
		schedule_delayed_work(&pLed->blink_work, LED_BLINK_FASTER_INTVL);
		break;
	case LED_CTL_START_WPS: /* wait until xinpin finish */
		if (pLed->bLedWPSBlinkInProgress)
			return;

		cancel_delayed_work(&pLed->blink_work);

		pLed->bLedBlinkInProgress = false;
		pLed->bLedScanBlinkInProgress = false;
		pLed->bLedWPSBlinkInProgress = true;
		pLed->CurrLedState = LED_BLINK_WPS;
		schedule_delayed_work(&pLed->blink_work, LED_BLINK_SCAN_INTVL);
		break;
	case LED_CTL_STOP_WPS:
		cancel_delayed_work(&pLed->blink_work);

		pLed->bLedBlinkInProgress = false;
		pLed->bLedScanBlinkInProgress = false;
		pLed->bLedWPSBlinkInProgress = true;

		pLed->CurrLedState = LED_BLINK_WPS_STOP;
		if (pLed->bLedOn) {
			schedule_delayed_work(&pLed->blink_work, LED_BLINK_WPS_SUCESS_INTVL);
		} else {
			schedule_delayed_work(&pLed->blink_work, 0);
		}
		break;
	case LED_CTL_STOP_WPS_FAIL:
		cancel_delayed_work(&pLed->blink_work);
		pLed->bLedWPSBlinkInProgress = false;
		pLed->CurrLedState = LED_BLINK_SLOWLY;
		schedule_delayed_work(&pLed->blink_work, LED_BLINK_NO_LINK_INTVL);
		break;
	case LED_CTL_POWER_OFF:
		pLed->CurrLedState = RTW_LED_OFF;
		pLed->bLedBlinkInProgress = false;
		pLed->bLedWPSBlinkInProgress = false;
		pLed->bLedScanBlinkInProgress = false;
		cancel_delayed_work(&pLed->blink_work);
		SwLedOff(pLed);
		break;
	default:
		break;
	}
}<|MERGE_RESOLUTION|>--- conflicted
+++ resolved
@@ -31,42 +31,27 @@
 
 static void SwLedOn(struct led_priv *pLed)
 {
-<<<<<<< HEAD
+	struct adapter *padapter = container_of(pLed, struct adapter, ledpriv);
+
 	if (padapter->bDriverStopped)
 		return;
 
-	rtw_write8(padapter, REG_LEDCFG2, BIT(5)); /*  SW control led0 on. */
-=======
+	if (rtw_write8(padapter, REG_LEDCFG2, BIT(5)) != _SUCCESS)
+		return;
+
+	pLed->bLedOn = true;
+}
+
+static void SwLedOff(struct led_priv *pLed)
+{
 	struct adapter *padapter = container_of(pLed, struct adapter, ledpriv);
 
 	if (padapter->bDriverStopped)
 		return;
 
-	if (rtw_write8(padapter, REG_LEDCFG2, BIT(5)) != _SUCCESS)
-		return;
-
->>>>>>> 6ab3eda1
-	pLed->bLedOn = true;
-}
-
-static void SwLedOff(struct led_priv *pLed)
-{
-<<<<<<< HEAD
-	if (padapter->bDriverStopped)
-		goto exit;
-
-	rtw_write8(padapter, REG_LEDCFG2, BIT(5) | BIT(3));
-exit:
-=======
-	struct adapter *padapter = container_of(pLed, struct adapter, ledpriv);
-
-	if (padapter->bDriverStopped)
-		return;
-
 	if (rtw_write8(padapter, REG_LEDCFG2, BIT(5) | BIT(3)) != _SUCCESS)
 		return;
 
->>>>>>> 6ab3eda1
 	pLed->bLedOn = false;
 }
 
