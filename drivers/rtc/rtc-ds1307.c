--- conflicted
+++ resolved
@@ -15,12 +15,9 @@
 #include <linux/i2c.h>
 #include <linux/init.h>
 #include <linux/module.h>
-<<<<<<< HEAD
-=======
 #include <linux/of_device.h>
 #include <linux/of_irq.h>
 #include <linux/pm_wakeirq.h>
->>>>>>> beca8d6a
 #include <linux/rtc/ds1307.h>
 #include <linux/rtc.h>
 #include <linux/slab.h>
@@ -120,10 +117,7 @@
 #define HAS_ALARM	1		/* bit 1 == irq claimed */
 	struct i2c_client	*client;
 	struct rtc_device	*rtc;
-<<<<<<< HEAD
-=======
 	int			wakeirq;
->>>>>>> beca8d6a
 	s32 (*read_block_data)(const struct i2c_client *client, u8 command,
 			       u8 length, u8 *values);
 	s32 (*write_block_data)(const struct i2c_client *client, u8 command,
@@ -1166,11 +1160,8 @@
 	}
 
 	if (want_irq) {
-<<<<<<< HEAD
-=======
 		struct device_node *node = client->dev.of_node;
 
->>>>>>> beca8d6a
 		err = devm_request_threaded_irq(&client->dev,
 						client->irq, NULL, irq_handler,
 						IRQF_SHARED | IRQF_ONESHOT,
@@ -1249,12 +1240,9 @@
 {
 	struct ds1307 *ds1307 = i2c_get_clientdata(client);
 
-<<<<<<< HEAD
-=======
 	if (ds1307->wakeirq)
 		dev_pm_clear_wake_irq(&client->dev);
 
->>>>>>> beca8d6a
 	if (test_and_clear_bit(HAS_NVRAM, &ds1307->flags))
 		sysfs_remove_bin_file(&client->dev.kobj, ds1307->nvram);
 
