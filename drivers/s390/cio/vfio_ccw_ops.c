// SPDX-License-Identifier: GPL-2.0
/*
 * Physical device callbacks for vfio_ccw
 *
 * Copyright IBM Corp. 2017
 * Copyright Red Hat, Inc. 2019
 *
 * Author(s): Dong Jia Shi <bjsdjshi@linux.vnet.ibm.com>
 *            Xiao Feng Ren <renxiaof@linux.vnet.ibm.com>
 *            Cornelia Huck <cohuck@redhat.com>
 */

#include <linux/vfio.h>
#include <linux/mdev.h>
#include <linux/nospec.h>
#include <linux/slab.h>

#include "vfio_ccw_private.h"

static const struct vfio_device_ops vfio_ccw_dev_ops;

static int vfio_ccw_mdev_reset(struct vfio_ccw_private *private)
{
	/*
	 * If the FSM state is seen as Not Operational after closing
	 * and re-opening the mdev, return an error.
	 */
	vfio_ccw_fsm_event(private, VFIO_CCW_EVENT_CLOSE);
	vfio_ccw_fsm_event(private, VFIO_CCW_EVENT_OPEN);
	if (private->state == VFIO_CCW_STATE_NOT_OPER)
		return -EINVAL;

	return 0;
}

static void vfio_ccw_dma_unmap(struct vfio_device *vdev, u64 iova, u64 length)
{
	struct vfio_ccw_private *private =
		container_of(vdev, struct vfio_ccw_private, vdev);

	/* Drivers MUST unpin pages in response to an invalidation. */
	if (!cp_iova_pinned(&private->cp, iova, length))
		return;

	vfio_ccw_mdev_reset(private);
}

static ssize_t name_show(struct mdev_type *mtype,
			 struct mdev_type_attribute *attr, char *buf)
{
	return sprintf(buf, "I/O subchannel (Non-QDIO)\n");
}
static MDEV_TYPE_ATTR_RO(name);

static ssize_t device_api_show(struct mdev_type *mtype,
			       struct mdev_type_attribute *attr, char *buf)
{
	return sprintf(buf, "%s\n", VFIO_DEVICE_API_CCW_STRING);
}
static MDEV_TYPE_ATTR_RO(device_api);

static ssize_t available_instances_show(struct mdev_type *mtype,
					struct mdev_type_attribute *attr,
					char *buf)
{
	struct vfio_ccw_private *private =
		dev_get_drvdata(mtype_get_parent_dev(mtype));

	return sprintf(buf, "%d\n", atomic_read(&private->avail));
}
static MDEV_TYPE_ATTR_RO(available_instances);

static struct attribute *mdev_types_attrs[] = {
	&mdev_type_attr_name.attr,
	&mdev_type_attr_device_api.attr,
	&mdev_type_attr_available_instances.attr,
	NULL,
};

static struct attribute_group mdev_type_group = {
	.name  = "io",
	.attrs = mdev_types_attrs,
};

static struct attribute_group *mdev_type_groups[] = {
	&mdev_type_group,
	NULL,
};

static int vfio_ccw_mdev_probe(struct mdev_device *mdev)
{
	struct vfio_ccw_private *private = dev_get_drvdata(mdev->dev.parent);
	int ret;

	if (private->state == VFIO_CCW_STATE_NOT_OPER)
		return -ENODEV;

	if (atomic_dec_if_positive(&private->avail) < 0)
		return -EPERM;

	memset(&private->vdev, 0, sizeof(private->vdev));
	vfio_init_group_dev(&private->vdev, &mdev->dev,
			    &vfio_ccw_dev_ops);

<<<<<<< HEAD
	private->mdev = mdev;
	private->state = VFIO_CCW_STATE_IDLE;

=======
>>>>>>> e6f4ff3f
	VFIO_CCW_MSG_EVENT(2, "sch %x.%x.%04x: create\n",
			   private->sch->schid.cssid,
			   private->sch->schid.ssid,
			   private->sch->schid.sch_no);

	ret = vfio_register_emulated_iommu_dev(&private->vdev);
	if (ret)
		goto err_atomic;
	dev_set_drvdata(&mdev->dev, private);
	return 0;

err_atomic:
	vfio_uninit_group_dev(&private->vdev);
	atomic_inc(&private->avail);
<<<<<<< HEAD
	private->mdev = NULL;
	private->state = VFIO_CCW_STATE_STANDBY;
=======
>>>>>>> e6f4ff3f
	return ret;
}

static void vfio_ccw_mdev_remove(struct mdev_device *mdev)
{
	struct vfio_ccw_private *private = dev_get_drvdata(mdev->dev.parent);

	VFIO_CCW_MSG_EVENT(2, "sch %x.%x.%04x: remove\n",
			   private->sch->schid.cssid,
			   private->sch->schid.ssid,
			   private->sch->schid.sch_no);

	vfio_unregister_group_dev(&private->vdev);

	vfio_uninit_group_dev(&private->vdev);
	atomic_inc(&private->avail);
}

static int vfio_ccw_mdev_open_device(struct vfio_device *vdev)
{
	struct vfio_ccw_private *private =
		container_of(vdev, struct vfio_ccw_private, vdev);
	int ret;

	/* Device cannot simply be opened again from this state */
	if (private->state == VFIO_CCW_STATE_NOT_OPER)
		return -EINVAL;

	ret = vfio_ccw_register_async_dev_regions(private);
	if (ret)
		return ret;

	ret = vfio_ccw_register_schib_dev_regions(private);
	if (ret)
		goto out_unregister;

	ret = vfio_ccw_register_crw_dev_regions(private);
	if (ret)
		goto out_unregister;

	vfio_ccw_fsm_event(private, VFIO_CCW_EVENT_OPEN);
	if (private->state == VFIO_CCW_STATE_NOT_OPER) {
		ret = -EINVAL;
		goto out_unregister;
	}

	return ret;

out_unregister:
	vfio_ccw_unregister_dev_regions(private);
	return ret;
}

static void vfio_ccw_mdev_close_device(struct vfio_device *vdev)
{
	struct vfio_ccw_private *private =
		container_of(vdev, struct vfio_ccw_private, vdev);

	vfio_ccw_fsm_event(private, VFIO_CCW_EVENT_CLOSE);
	vfio_ccw_unregister_dev_regions(private);
}

static ssize_t vfio_ccw_mdev_read_io_region(struct vfio_ccw_private *private,
					    char __user *buf, size_t count,
					    loff_t *ppos)
{
	loff_t pos = *ppos & VFIO_CCW_OFFSET_MASK;
	struct ccw_io_region *region;
	int ret;

	if (pos + count > sizeof(*region))
		return -EINVAL;

	mutex_lock(&private->io_mutex);
	region = private->io_region;
	if (copy_to_user(buf, (void *)region + pos, count))
		ret = -EFAULT;
	else
		ret = count;
	mutex_unlock(&private->io_mutex);
	return ret;
}

static ssize_t vfio_ccw_mdev_read(struct vfio_device *vdev,
				  char __user *buf,
				  size_t count,
				  loff_t *ppos)
{
	struct vfio_ccw_private *private =
		container_of(vdev, struct vfio_ccw_private, vdev);
	unsigned int index = VFIO_CCW_OFFSET_TO_INDEX(*ppos);

	if (index >= VFIO_CCW_NUM_REGIONS + private->num_regions)
		return -EINVAL;

	switch (index) {
	case VFIO_CCW_CONFIG_REGION_INDEX:
		return vfio_ccw_mdev_read_io_region(private, buf, count, ppos);
	default:
		index -= VFIO_CCW_NUM_REGIONS;
		return private->region[index].ops->read(private, buf, count,
							ppos);
	}

	return -EINVAL;
}

static ssize_t vfio_ccw_mdev_write_io_region(struct vfio_ccw_private *private,
					     const char __user *buf,
					     size_t count, loff_t *ppos)
{
	loff_t pos = *ppos & VFIO_CCW_OFFSET_MASK;
	struct ccw_io_region *region;
	int ret;

	if (pos + count > sizeof(*region))
		return -EINVAL;

	if (!mutex_trylock(&private->io_mutex))
		return -EAGAIN;

	region = private->io_region;
	if (copy_from_user((void *)region + pos, buf, count)) {
		ret = -EFAULT;
		goto out_unlock;
	}

	vfio_ccw_fsm_event(private, VFIO_CCW_EVENT_IO_REQ);
	ret = (region->ret_code != 0) ? region->ret_code : count;

out_unlock:
	mutex_unlock(&private->io_mutex);
	return ret;
}

static ssize_t vfio_ccw_mdev_write(struct vfio_device *vdev,
				   const char __user *buf,
				   size_t count,
				   loff_t *ppos)
{
	struct vfio_ccw_private *private =
		container_of(vdev, struct vfio_ccw_private, vdev);
	unsigned int index = VFIO_CCW_OFFSET_TO_INDEX(*ppos);

	if (index >= VFIO_CCW_NUM_REGIONS + private->num_regions)
		return -EINVAL;

	switch (index) {
	case VFIO_CCW_CONFIG_REGION_INDEX:
		return vfio_ccw_mdev_write_io_region(private, buf, count, ppos);
	default:
		index -= VFIO_CCW_NUM_REGIONS;
		return private->region[index].ops->write(private, buf, count,
							 ppos);
	}

	return -EINVAL;
}

static int vfio_ccw_mdev_get_device_info(struct vfio_ccw_private *private,
					 struct vfio_device_info *info)
{
	info->flags = VFIO_DEVICE_FLAGS_CCW | VFIO_DEVICE_FLAGS_RESET;
	info->num_regions = VFIO_CCW_NUM_REGIONS + private->num_regions;
	info->num_irqs = VFIO_CCW_NUM_IRQS;

	return 0;
}

static int vfio_ccw_mdev_get_region_info(struct vfio_ccw_private *private,
					 struct vfio_region_info *info,
					 unsigned long arg)
{
	int i;

	switch (info->index) {
	case VFIO_CCW_CONFIG_REGION_INDEX:
		info->offset = 0;
		info->size = sizeof(struct ccw_io_region);
		info->flags = VFIO_REGION_INFO_FLAG_READ
			      | VFIO_REGION_INFO_FLAG_WRITE;
		return 0;
	default: /* all other regions are handled via capability chain */
	{
		struct vfio_info_cap caps = { .buf = NULL, .size = 0 };
		struct vfio_region_info_cap_type cap_type = {
			.header.id = VFIO_REGION_INFO_CAP_TYPE,
			.header.version = 1 };
		int ret;

		if (info->index >=
		    VFIO_CCW_NUM_REGIONS + private->num_regions)
			return -EINVAL;

		info->index = array_index_nospec(info->index,
						 VFIO_CCW_NUM_REGIONS +
						 private->num_regions);

		i = info->index - VFIO_CCW_NUM_REGIONS;

		info->offset = VFIO_CCW_INDEX_TO_OFFSET(info->index);
		info->size = private->region[i].size;
		info->flags = private->region[i].flags;

		cap_type.type = private->region[i].type;
		cap_type.subtype = private->region[i].subtype;

		ret = vfio_info_add_capability(&caps, &cap_type.header,
					       sizeof(cap_type));
		if (ret)
			return ret;

		info->flags |= VFIO_REGION_INFO_FLAG_CAPS;
		if (info->argsz < sizeof(*info) + caps.size) {
			info->argsz = sizeof(*info) + caps.size;
			info->cap_offset = 0;
		} else {
			vfio_info_cap_shift(&caps, sizeof(*info));
			if (copy_to_user((void __user *)arg + sizeof(*info),
					 caps.buf, caps.size)) {
				kfree(caps.buf);
				return -EFAULT;
			}
			info->cap_offset = sizeof(*info);
		}

		kfree(caps.buf);

	}
	}
	return 0;
}

static int vfio_ccw_mdev_get_irq_info(struct vfio_irq_info *info)
{
	switch (info->index) {
	case VFIO_CCW_IO_IRQ_INDEX:
	case VFIO_CCW_CRW_IRQ_INDEX:
	case VFIO_CCW_REQ_IRQ_INDEX:
		info->count = 1;
		info->flags = VFIO_IRQ_INFO_EVENTFD;
		break;
	default:
		return -EINVAL;
	}

	return 0;
}

static int vfio_ccw_mdev_set_irqs(struct vfio_ccw_private *private,
				  uint32_t flags,
				  uint32_t index,
				  void __user *data)
{
	struct eventfd_ctx **ctx;

	if (!(flags & VFIO_IRQ_SET_ACTION_TRIGGER))
		return -EINVAL;

	switch (index) {
	case VFIO_CCW_IO_IRQ_INDEX:
		ctx = &private->io_trigger;
		break;
	case VFIO_CCW_CRW_IRQ_INDEX:
		ctx = &private->crw_trigger;
		break;
	case VFIO_CCW_REQ_IRQ_INDEX:
		ctx = &private->req_trigger;
		break;
	default:
		return -EINVAL;
	}

	switch (flags & VFIO_IRQ_SET_DATA_TYPE_MASK) {
	case VFIO_IRQ_SET_DATA_NONE:
	{
		if (*ctx)
			eventfd_signal(*ctx, 1);
		return 0;
	}
	case VFIO_IRQ_SET_DATA_BOOL:
	{
		uint8_t trigger;

		if (get_user(trigger, (uint8_t __user *)data))
			return -EFAULT;

		if (trigger && *ctx)
			eventfd_signal(*ctx, 1);
		return 0;
	}
	case VFIO_IRQ_SET_DATA_EVENTFD:
	{
		int32_t fd;

		if (get_user(fd, (int32_t __user *)data))
			return -EFAULT;

		if (fd == -1) {
			if (*ctx)
				eventfd_ctx_put(*ctx);
			*ctx = NULL;
		} else if (fd >= 0) {
			struct eventfd_ctx *efdctx;

			efdctx = eventfd_ctx_fdget(fd);
			if (IS_ERR(efdctx))
				return PTR_ERR(efdctx);

			if (*ctx)
				eventfd_ctx_put(*ctx);

			*ctx = efdctx;
		} else
			return -EINVAL;

		return 0;
	}
	default:
		return -EINVAL;
	}
}

int vfio_ccw_register_dev_region(struct vfio_ccw_private *private,
				 unsigned int subtype,
				 const struct vfio_ccw_regops *ops,
				 size_t size, u32 flags, void *data)
{
	struct vfio_ccw_region *region;

	region = krealloc(private->region,
			  (private->num_regions + 1) * sizeof(*region),
			  GFP_KERNEL);
	if (!region)
		return -ENOMEM;

	private->region = region;
	private->region[private->num_regions].type = VFIO_REGION_TYPE_CCW;
	private->region[private->num_regions].subtype = subtype;
	private->region[private->num_regions].ops = ops;
	private->region[private->num_regions].size = size;
	private->region[private->num_regions].flags = flags;
	private->region[private->num_regions].data = data;

	private->num_regions++;

	return 0;
}

void vfio_ccw_unregister_dev_regions(struct vfio_ccw_private *private)
{
	int i;

	for (i = 0; i < private->num_regions; i++)
		private->region[i].ops->release(private, &private->region[i]);
	private->num_regions = 0;
	kfree(private->region);
	private->region = NULL;
}

static ssize_t vfio_ccw_mdev_ioctl(struct vfio_device *vdev,
				   unsigned int cmd,
				   unsigned long arg)
{
	struct vfio_ccw_private *private =
		container_of(vdev, struct vfio_ccw_private, vdev);
	int ret = 0;
	unsigned long minsz;

	switch (cmd) {
	case VFIO_DEVICE_GET_INFO:
	{
		struct vfio_device_info info;

		minsz = offsetofend(struct vfio_device_info, num_irqs);

		if (copy_from_user(&info, (void __user *)arg, minsz))
			return -EFAULT;

		if (info.argsz < minsz)
			return -EINVAL;

		ret = vfio_ccw_mdev_get_device_info(private, &info);
		if (ret)
			return ret;

		return copy_to_user((void __user *)arg, &info, minsz) ? -EFAULT : 0;
	}
	case VFIO_DEVICE_GET_REGION_INFO:
	{
		struct vfio_region_info info;

		minsz = offsetofend(struct vfio_region_info, offset);

		if (copy_from_user(&info, (void __user *)arg, minsz))
			return -EFAULT;

		if (info.argsz < minsz)
			return -EINVAL;

		ret = vfio_ccw_mdev_get_region_info(private, &info, arg);
		if (ret)
			return ret;

		return copy_to_user((void __user *)arg, &info, minsz) ? -EFAULT : 0;
	}
	case VFIO_DEVICE_GET_IRQ_INFO:
	{
		struct vfio_irq_info info;

		minsz = offsetofend(struct vfio_irq_info, count);

		if (copy_from_user(&info, (void __user *)arg, minsz))
			return -EFAULT;

		if (info.argsz < minsz || info.index >= VFIO_CCW_NUM_IRQS)
			return -EINVAL;

		ret = vfio_ccw_mdev_get_irq_info(&info);
		if (ret)
			return ret;

		if (info.count == -1)
			return -EINVAL;

		return copy_to_user((void __user *)arg, &info, minsz) ? -EFAULT : 0;
	}
	case VFIO_DEVICE_SET_IRQS:
	{
		struct vfio_irq_set hdr;
		size_t data_size;
		void __user *data;

		minsz = offsetofend(struct vfio_irq_set, count);

		if (copy_from_user(&hdr, (void __user *)arg, minsz))
			return -EFAULT;

		ret = vfio_set_irqs_validate_and_prepare(&hdr, 1,
							 VFIO_CCW_NUM_IRQS,
							 &data_size);
		if (ret)
			return ret;

		data = (void __user *)(arg + minsz);
		return vfio_ccw_mdev_set_irqs(private, hdr.flags, hdr.index,
					      data);
	}
	case VFIO_DEVICE_RESET:
		return vfio_ccw_mdev_reset(private);
	default:
		return -ENOTTY;
	}
}

/* Request removal of the device*/
static void vfio_ccw_mdev_request(struct vfio_device *vdev, unsigned int count)
{
	struct vfio_ccw_private *private =
		container_of(vdev, struct vfio_ccw_private, vdev);
	struct device *dev = vdev->dev;

	if (private->req_trigger) {
		if (!(count % 10))
			dev_notice_ratelimited(dev,
					       "Relaying device request to user (#%u)\n",
					       count);

		eventfd_signal(private->req_trigger, 1);
	} else if (count == 0) {
		dev_notice(dev,
			   "No device request channel registered, blocked until released by user\n");
	}
}

static const struct vfio_device_ops vfio_ccw_dev_ops = {
	.open_device = vfio_ccw_mdev_open_device,
	.close_device = vfio_ccw_mdev_close_device,
	.read = vfio_ccw_mdev_read,
	.write = vfio_ccw_mdev_write,
	.ioctl = vfio_ccw_mdev_ioctl,
	.request = vfio_ccw_mdev_request,
	.dma_unmap = vfio_ccw_dma_unmap,
};

struct mdev_driver vfio_ccw_mdev_driver = {
	.driver = {
		.name = "vfio_ccw_mdev",
		.owner = THIS_MODULE,
		.mod_name = KBUILD_MODNAME,
	},
	.probe = vfio_ccw_mdev_probe,
	.remove = vfio_ccw_mdev_remove,
	.supported_type_groups  = mdev_type_groups,
};<|MERGE_RESOLUTION|>--- conflicted
+++ resolved
@@ -102,12 +102,6 @@
 	vfio_init_group_dev(&private->vdev, &mdev->dev,
 			    &vfio_ccw_dev_ops);
 
-<<<<<<< HEAD
-	private->mdev = mdev;
-	private->state = VFIO_CCW_STATE_IDLE;
-
-=======
->>>>>>> e6f4ff3f
 	VFIO_CCW_MSG_EVENT(2, "sch %x.%x.%04x: create\n",
 			   private->sch->schid.cssid,
 			   private->sch->schid.ssid,
@@ -122,11 +116,6 @@
 err_atomic:
 	vfio_uninit_group_dev(&private->vdev);
 	atomic_inc(&private->avail);
-<<<<<<< HEAD
-	private->mdev = NULL;
-	private->state = VFIO_CCW_STATE_STANDBY;
-=======
->>>>>>> e6f4ff3f
 	return ret;
 }
 
