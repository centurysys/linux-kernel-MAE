// SPDX-License-Identifier: GPL-2.0
/*
 * Finite state machine for vfio-ccw device handling
 *
 * Copyright IBM Corp. 2017
 * Copyright Red Hat, Inc. 2019
 *
 * Author(s): Dong Jia Shi <bjsdjshi@linux.vnet.ibm.com>
 *            Cornelia Huck <cohuck@redhat.com>
 */

#include <linux/vfio.h>
<<<<<<< HEAD
=======

#include <asm/isc.h>
>>>>>>> e6f4ff3f

#include "ioasm.h"
#include "vfio_ccw_private.h"

static int fsm_io_helper(struct vfio_ccw_private *private)
{
	struct subchannel *sch;
	union orb *orb;
	int ccode;
	__u8 lpm;
	unsigned long flags;
	int ret;

	sch = private->sch;

	spin_lock_irqsave(sch->lock, flags);

	orb = cp_get_orb(&private->cp, (u32)(addr_t)sch, sch->lpm);
	if (!orb) {
		ret = -EIO;
		goto out;
	}

	VFIO_CCW_TRACE_EVENT(5, "stIO");
	VFIO_CCW_TRACE_EVENT(5, dev_name(&sch->dev));

	/* Issue "Start Subchannel" */
	ccode = ssch(sch->schid, orb);

	VFIO_CCW_HEX_EVENT(5, &ccode, sizeof(ccode));

	switch (ccode) {
	case 0:
		/*
		 * Initialize device status information
		 */
		sch->schib.scsw.cmd.actl |= SCSW_ACTL_START_PEND;
		ret = 0;
		private->state = VFIO_CCW_STATE_CP_PENDING;
		break;
	case 1:		/* Status pending */
	case 2:		/* Busy */
		ret = -EBUSY;
		break;
	case 3:		/* Device/path not operational */
	{
		lpm = orb->cmd.lpm;
		if (lpm != 0)
			sch->lpm &= ~lpm;
		else
			sch->lpm = 0;

		if (cio_update_schib(sch))
			ret = -ENODEV;
		else
			ret = sch->lpm ? -EACCES : -ENODEV;
		break;
	}
	default:
		ret = ccode;
	}
out:
	spin_unlock_irqrestore(sch->lock, flags);
	return ret;
}

static int fsm_do_halt(struct vfio_ccw_private *private)
{
	struct subchannel *sch;
	unsigned long flags;
	int ccode;
	int ret;

	sch = private->sch;

	spin_lock_irqsave(sch->lock, flags);

	VFIO_CCW_TRACE_EVENT(2, "haltIO");
	VFIO_CCW_TRACE_EVENT(2, dev_name(&sch->dev));

	/* Issue "Halt Subchannel" */
	ccode = hsch(sch->schid);

	VFIO_CCW_HEX_EVENT(2, &ccode, sizeof(ccode));

	switch (ccode) {
	case 0:
		/*
		 * Initialize device status information
		 */
		sch->schib.scsw.cmd.actl |= SCSW_ACTL_HALT_PEND;
		ret = 0;
		break;
	case 1:		/* Status pending */
	case 2:		/* Busy */
		ret = -EBUSY;
		break;
	case 3:		/* Device not operational */
		ret = -ENODEV;
		break;
	default:
		ret = ccode;
	}
	spin_unlock_irqrestore(sch->lock, flags);
	return ret;
}

static int fsm_do_clear(struct vfio_ccw_private *private)
{
	struct subchannel *sch;
	unsigned long flags;
	int ccode;
	int ret;

	sch = private->sch;

	spin_lock_irqsave(sch->lock, flags);

	VFIO_CCW_TRACE_EVENT(2, "clearIO");
	VFIO_CCW_TRACE_EVENT(2, dev_name(&sch->dev));

	/* Issue "Clear Subchannel" */
	ccode = csch(sch->schid);

	VFIO_CCW_HEX_EVENT(2, &ccode, sizeof(ccode));

	switch (ccode) {
	case 0:
		/*
		 * Initialize device status information
		 */
		sch->schib.scsw.cmd.actl = SCSW_ACTL_CLEAR_PEND;
		/* TODO: check what else we might need to clear */
		ret = 0;
		break;
	case 3:		/* Device not operational */
		ret = -ENODEV;
		break;
	default:
		ret = ccode;
	}
	spin_unlock_irqrestore(sch->lock, flags);
	return ret;
}

static void fsm_notoper(struct vfio_ccw_private *private,
			enum vfio_ccw_event event)
{
	struct subchannel *sch = private->sch;

	VFIO_CCW_MSG_EVENT(2, "sch %x.%x.%04x: notoper event %x state %x\n",
			   sch->schid.cssid,
			   sch->schid.ssid,
			   sch->schid.sch_no,
			   event,
			   private->state);

	/*
	 * TODO:
	 * Probably we should send the machine check to the guest.
	 */
	css_sched_sch_todo(sch, SCH_TODO_UNREG);
	private->state = VFIO_CCW_STATE_NOT_OPER;

	/* This is usually handled during CLOSE event */
	cp_free(&private->cp);
}

/*
 * No operation action.
 */
static void fsm_nop(struct vfio_ccw_private *private,
		    enum vfio_ccw_event event)
{
}

static void fsm_io_error(struct vfio_ccw_private *private,
			 enum vfio_ccw_event event)
{
	pr_err("vfio-ccw: FSM: I/O request from state:%d\n", private->state);
	private->io_region->ret_code = -EIO;
}

static void fsm_io_busy(struct vfio_ccw_private *private,
			enum vfio_ccw_event event)
{
	private->io_region->ret_code = -EBUSY;
}

static void fsm_io_retry(struct vfio_ccw_private *private,
			 enum vfio_ccw_event event)
{
	private->io_region->ret_code = -EAGAIN;
}

static void fsm_async_error(struct vfio_ccw_private *private,
			    enum vfio_ccw_event event)
{
	struct ccw_cmd_region *cmd_region = private->cmd_region;

	pr_err("vfio-ccw: FSM: %s request from state:%d\n",
	       cmd_region->command == VFIO_CCW_ASYNC_CMD_HSCH ? "halt" :
	       cmd_region->command == VFIO_CCW_ASYNC_CMD_CSCH ? "clear" :
	       "<unknown>", private->state);
	cmd_region->ret_code = -EIO;
}

static void fsm_async_retry(struct vfio_ccw_private *private,
			    enum vfio_ccw_event event)
{
	private->cmd_region->ret_code = -EAGAIN;
}

static void fsm_disabled_irq(struct vfio_ccw_private *private,
			     enum vfio_ccw_event event)
{
	struct subchannel *sch = private->sch;

	/*
	 * An interrupt in a disabled state means a previous disable was not
	 * successful - should not happen, but we try to disable again.
	 */
	cio_disable_subchannel(sch);
}
inline struct subchannel_id get_schid(struct vfio_ccw_private *p)
{
	return p->sch->schid;
}

/*
 * Deal with the ccw command request from the userspace.
 */
static void fsm_io_request(struct vfio_ccw_private *private,
			   enum vfio_ccw_event event)
{
	union orb *orb;
	union scsw *scsw = &private->scsw;
	struct ccw_io_region *io_region = private->io_region;
	char *errstr = "request";
	struct subchannel_id schid = get_schid(private);

	private->state = VFIO_CCW_STATE_CP_PROCESSING;
	memcpy(scsw, io_region->scsw_area, sizeof(*scsw));

	if (scsw->cmd.fctl & SCSW_FCTL_START_FUNC) {
		orb = (union orb *)io_region->orb_area;

		/* Don't try to build a cp if transport mode is specified. */
		if (orb->tm.b) {
			io_region->ret_code = -EOPNOTSUPP;
			VFIO_CCW_MSG_EVENT(2,
					   "sch %x.%x.%04x: transport mode\n",
					   schid.cssid,
					   schid.ssid, schid.sch_no);
			errstr = "transport mode";
			goto err_out;
		}
		io_region->ret_code = cp_init(&private->cp, orb);
		if (io_region->ret_code) {
			VFIO_CCW_MSG_EVENT(2,
					   "sch %x.%x.%04x: cp_init=%d\n",
					   schid.cssid,
					   schid.ssid, schid.sch_no,
					   io_region->ret_code);
			errstr = "cp init";
			goto err_out;
		}

		io_region->ret_code = cp_prefetch(&private->cp);
		if (io_region->ret_code) {
			VFIO_CCW_MSG_EVENT(2,
					   "sch %x.%x.%04x: cp_prefetch=%d\n",
					   schid.cssid,
					   schid.ssid, schid.sch_no,
					   io_region->ret_code);
			errstr = "cp prefetch";
			cp_free(&private->cp);
			goto err_out;
		}

		/* Start channel program and wait for I/O interrupt. */
		io_region->ret_code = fsm_io_helper(private);
		if (io_region->ret_code) {
			VFIO_CCW_MSG_EVENT(2,
					   "sch %x.%x.%04x: fsm_io_helper=%d\n",
					   schid.cssid,
					   schid.ssid, schid.sch_no,
					   io_region->ret_code);
			errstr = "cp fsm_io_helper";
			cp_free(&private->cp);
			goto err_out;
		}
		return;
	} else if (scsw->cmd.fctl & SCSW_FCTL_HALT_FUNC) {
		VFIO_CCW_MSG_EVENT(2,
				   "sch %x.%x.%04x: halt on io_region\n",
				   schid.cssid,
				   schid.ssid, schid.sch_no);
		/* halt is handled via the async cmd region */
		io_region->ret_code = -EOPNOTSUPP;
		goto err_out;
	} else if (scsw->cmd.fctl & SCSW_FCTL_CLEAR_FUNC) {
		VFIO_CCW_MSG_EVENT(2,
				   "sch %x.%x.%04x: clear on io_region\n",
				   schid.cssid,
				   schid.ssid, schid.sch_no);
		/* clear is handled via the async cmd region */
		io_region->ret_code = -EOPNOTSUPP;
		goto err_out;
	}

err_out:
	private->state = VFIO_CCW_STATE_IDLE;
	trace_vfio_ccw_fsm_io_request(scsw->cmd.fctl, schid,
				      io_region->ret_code, errstr);
}

/*
 * Deal with an async request from userspace.
 */
static void fsm_async_request(struct vfio_ccw_private *private,
			      enum vfio_ccw_event event)
{
	struct ccw_cmd_region *cmd_region = private->cmd_region;

	switch (cmd_region->command) {
	case VFIO_CCW_ASYNC_CMD_HSCH:
		cmd_region->ret_code = fsm_do_halt(private);
		break;
	case VFIO_CCW_ASYNC_CMD_CSCH:
		cmd_region->ret_code = fsm_do_clear(private);
		break;
	default:
		/* should not happen? */
		cmd_region->ret_code = -EINVAL;
	}

	trace_vfio_ccw_fsm_async_request(get_schid(private),
					 cmd_region->command,
					 cmd_region->ret_code);
}

/*
 * Got an interrupt for a normal io (state busy).
 */
static void fsm_irq(struct vfio_ccw_private *private,
		    enum vfio_ccw_event event)
{
	struct irb *irb = this_cpu_ptr(&cio_irb);

	VFIO_CCW_TRACE_EVENT(6, "IRQ");
	VFIO_CCW_TRACE_EVENT(6, dev_name(&private->sch->dev));

	memcpy(&private->irb, irb, sizeof(*irb));

	queue_work(vfio_ccw_work_q, &private->io_work);

	if (private->completion)
		complete(private->completion);
}

static void fsm_open(struct vfio_ccw_private *private,
		     enum vfio_ccw_event event)
{
	struct subchannel *sch = private->sch;
	int ret;

	spin_lock_irq(sch->lock);
	sch->isc = VFIO_CCW_ISC;
	ret = cio_enable_subchannel(sch, (u32)(unsigned long)sch);
	if (ret)
		goto err_unlock;

	private->state = VFIO_CCW_STATE_IDLE;
	spin_unlock_irq(sch->lock);
	return;

err_unlock:
	spin_unlock_irq(sch->lock);
	vfio_ccw_fsm_event(private, VFIO_CCW_EVENT_NOT_OPER);
}

static void fsm_close(struct vfio_ccw_private *private,
		      enum vfio_ccw_event event)
{
	struct subchannel *sch = private->sch;
	int ret;

	spin_lock_irq(sch->lock);

	if (!sch->schib.pmcw.ena)
		goto err_unlock;

	ret = cio_disable_subchannel(sch);
	if (ret == -EBUSY)
		ret = vfio_ccw_sch_quiesce(sch);
	if (ret)
		goto err_unlock;

	private->state = VFIO_CCW_STATE_STANDBY;
	spin_unlock_irq(sch->lock);
	cp_free(&private->cp);
	return;

err_unlock:
	spin_unlock_irq(sch->lock);
	vfio_ccw_fsm_event(private, VFIO_CCW_EVENT_NOT_OPER);
}

/*
 * Device statemachine
 */
fsm_func_t *vfio_ccw_jumptable[NR_VFIO_CCW_STATES][NR_VFIO_CCW_EVENTS] = {
	[VFIO_CCW_STATE_NOT_OPER] = {
		[VFIO_CCW_EVENT_NOT_OPER]	= fsm_nop,
		[VFIO_CCW_EVENT_IO_REQ]		= fsm_io_error,
		[VFIO_CCW_EVENT_ASYNC_REQ]	= fsm_async_error,
		[VFIO_CCW_EVENT_INTERRUPT]	= fsm_disabled_irq,
		[VFIO_CCW_EVENT_OPEN]		= fsm_nop,
		[VFIO_CCW_EVENT_CLOSE]		= fsm_nop,
	},
	[VFIO_CCW_STATE_STANDBY] = {
		[VFIO_CCW_EVENT_NOT_OPER]	= fsm_notoper,
		[VFIO_CCW_EVENT_IO_REQ]		= fsm_io_error,
		[VFIO_CCW_EVENT_ASYNC_REQ]	= fsm_async_error,
		[VFIO_CCW_EVENT_INTERRUPT]	= fsm_disabled_irq,
		[VFIO_CCW_EVENT_OPEN]		= fsm_open,
		[VFIO_CCW_EVENT_CLOSE]		= fsm_notoper,
	},
	[VFIO_CCW_STATE_IDLE] = {
		[VFIO_CCW_EVENT_NOT_OPER]	= fsm_notoper,
		[VFIO_CCW_EVENT_IO_REQ]		= fsm_io_request,
		[VFIO_CCW_EVENT_ASYNC_REQ]	= fsm_async_request,
		[VFIO_CCW_EVENT_INTERRUPT]	= fsm_irq,
		[VFIO_CCW_EVENT_OPEN]		= fsm_notoper,
		[VFIO_CCW_EVENT_CLOSE]		= fsm_close,
	},
	[VFIO_CCW_STATE_CP_PROCESSING] = {
		[VFIO_CCW_EVENT_NOT_OPER]	= fsm_notoper,
		[VFIO_CCW_EVENT_IO_REQ]		= fsm_io_retry,
		[VFIO_CCW_EVENT_ASYNC_REQ]	= fsm_async_retry,
		[VFIO_CCW_EVENT_INTERRUPT]	= fsm_irq,
		[VFIO_CCW_EVENT_OPEN]		= fsm_notoper,
		[VFIO_CCW_EVENT_CLOSE]		= fsm_close,
	},
	[VFIO_CCW_STATE_CP_PENDING] = {
		[VFIO_CCW_EVENT_NOT_OPER]	= fsm_notoper,
		[VFIO_CCW_EVENT_IO_REQ]		= fsm_io_busy,
		[VFIO_CCW_EVENT_ASYNC_REQ]	= fsm_async_request,
		[VFIO_CCW_EVENT_INTERRUPT]	= fsm_irq,
		[VFIO_CCW_EVENT_OPEN]		= fsm_notoper,
		[VFIO_CCW_EVENT_CLOSE]		= fsm_close,
	},
};<|MERGE_RESOLUTION|>--- conflicted
+++ resolved
@@ -10,11 +10,8 @@
  */
 
 #include <linux/vfio.h>
-<<<<<<< HEAD
-=======
 
 #include <asm/isc.h>
->>>>>>> e6f4ff3f
 
 #include "ioasm.h"
 #include "vfio_ccw_private.h"
