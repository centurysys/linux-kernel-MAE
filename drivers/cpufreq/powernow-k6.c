/*
 *  This file was based upon code in Powertweak Linux (http://powertweak.sf.net)
 *  (C) 2000-2003  Dave Jones, Arjan van de Ven, Janne Pänkälä,
 *                 Dominik Brodowski.
 *
 *  Licensed under the terms of the GNU GPL License version 2.
 *
 *  BIG FAT DISCLAIMER: Work in progress code. Possibly *dangerous*
 */

#include <linux/kernel.h>
#include <linux/module.h>
#include <linux/init.h>
#include <linux/cpufreq.h>
#include <linux/ioport.h>
#include <linux/timex.h>
#include <linux/io.h>

#include <asm/cpu_device_id.h>
#include <asm/msr.h>

#define POWERNOW_IOPORT 0xfff0          /* it doesn't matter where, as long
					   as it is unused */

#define PFX "powernow-k6: "
static unsigned int                     busfreq;   /* FSB, in 10 kHz */
static unsigned int                     max_multiplier;

static unsigned int			param_busfreq = 0;
static unsigned int			param_max_multiplier = 0;

module_param_named(max_multiplier, param_max_multiplier, uint, S_IRUGO);
MODULE_PARM_DESC(max_multiplier, "Maximum multiplier (allowed values: 20 30 35 40 45 50 55 60)");

module_param_named(bus_frequency, param_busfreq, uint, S_IRUGO);
MODULE_PARM_DESC(bus_frequency, "Bus frequency in kHz");

/* Clock ratio multiplied by 10 - see table 27 in AMD#23446 */
static struct cpufreq_frequency_table clock_ratio[] = {
	{0, 60,  /* 110 -> 6.0x */ 0},
	{0, 55,  /* 011 -> 5.5x */ 0},
	{0, 50,  /* 001 -> 5.0x */ 0},
	{0, 45,  /* 000 -> 4.5x */ 0},
	{0, 40,  /* 010 -> 4.0x */ 0},
	{0, 35,  /* 111 -> 3.5x */ 0},
	{0, 30,  /* 101 -> 3.0x */ 0},
	{0, 20,  /* 100 -> 2.0x */ 0},
	{0, 0, CPUFREQ_TABLE_END}
};

static const u8 index_to_register[8] = { 6, 3, 1, 0, 2, 7, 5, 4 };
static const u8 register_to_index[8] = { 3, 2, 4, 1, 7, 6, 0, 5 };

static const struct {
	unsigned freq;
	unsigned mult;
} usual_frequency_table[] = {
	{ 400000, 40 },	// 100   * 4
	{ 450000, 45 }, // 100   * 4.5
	{ 475000, 50 }, //  95   * 5
	{ 500000, 50 }, // 100   * 5
	{ 506250, 45 }, // 112.5 * 4.5
	{ 533500, 55 }, //  97   * 5.5
	{ 550000, 55 }, // 100   * 5.5
	{ 562500, 50 }, // 112.5 * 5
	{ 570000, 60 }, //  95   * 6
	{ 600000, 60 }, // 100   * 6
	{ 618750, 55 }, // 112.5 * 5.5
	{ 660000, 55 }, // 120   * 5.5
	{ 675000, 60 }, // 112.5 * 6
	{ 720000, 60 }, // 120   * 6
};

#define FREQ_RANGE		3000

/**
 * powernow_k6_get_cpu_multiplier - returns the current FSB multiplier
 *
 * Returns the current setting of the frequency multiplier. Core clock
 * speed is frequency of the Front-Side Bus multiplied with this value.
 */
static int powernow_k6_get_cpu_multiplier(void)
{
	unsigned long invalue = 0;
	u32 msrval;

	local_irq_disable();

	msrval = POWERNOW_IOPORT + 0x1;
	wrmsr(MSR_K6_EPMR, msrval, 0); /* enable the PowerNow port */
	invalue = inl(POWERNOW_IOPORT + 0x8);
	msrval = POWERNOW_IOPORT + 0x0;
	wrmsr(MSR_K6_EPMR, msrval, 0); /* disable it again */

	local_irq_enable();

	return clock_ratio[register_to_index[(invalue >> 5)&7]].driver_data;
}

static void powernow_k6_set_cpu_multiplier(unsigned int best_i)
{
	unsigned long outvalue, invalue;
	unsigned long msrval;
	unsigned long cr0;

	/* we now need to transform best_i to the BVC format, see AMD#23446 */

	/*
	 * The processor doesn't respond to inquiry cycles while changing the
	 * frequency, so we must disable cache.
	 */
	local_irq_disable();
	cr0 = read_cr0();
	write_cr0(cr0 | X86_CR0_CD);
	wbinvd();

	outvalue = (1<<12) | (1<<10) | (1<<9) | (index_to_register[best_i]<<5);

	msrval = POWERNOW_IOPORT + 0x1;
	wrmsr(MSR_K6_EPMR, msrval, 0); /* enable the PowerNow port */
	invalue = inl(POWERNOW_IOPORT + 0x8);
	invalue = invalue & 0x1f;
	outvalue = outvalue | invalue;
	outl(outvalue, (POWERNOW_IOPORT + 0x8));
	msrval = POWERNOW_IOPORT + 0x0;
	wrmsr(MSR_K6_EPMR, msrval, 0); /* disable it again */

	write_cr0(cr0);
	local_irq_enable();
}

/**
 * powernow_k6_target - set the PowerNow! multiplier
 * @best_i: clock_ratio[best_i] is the target multiplier
 *
 *   Tries to change the PowerNow! multiplier
 */
static int powernow_k6_target(struct cpufreq_policy *policy,
		unsigned int best_i)
{

	if (clock_ratio[best_i].driver_data > max_multiplier) {
		printk(KERN_ERR PFX "invalid target frequency\n");
		return -EINVAL;
	}

<<<<<<< HEAD
	freqs.old = busfreq * powernow_k6_get_cpu_multiplier();
	freqs.new = busfreq * clock_ratio[best_i].driver_data;

	cpufreq_freq_transition_begin(policy, &freqs);

	powernow_k6_set_cpu_multiplier(best_i);

	cpufreq_freq_transition_end(policy, &freqs, 0);

=======
	powernow_k6_set_cpu_multiplier(best_i);

>>>>>>> c739f77f
	return 0;
}

static int powernow_k6_cpu_init(struct cpufreq_policy *policy)
{
	unsigned int i, f;
	unsigned khz;

	if (policy->cpu != 0)
		return -ENODEV;

	max_multiplier = 0;
	khz = cpu_khz;
	for (i = 0; i < ARRAY_SIZE(usual_frequency_table); i++) {
		if (khz >= usual_frequency_table[i].freq - FREQ_RANGE &&
		    khz <= usual_frequency_table[i].freq + FREQ_RANGE) {
			khz = usual_frequency_table[i].freq;
			max_multiplier = usual_frequency_table[i].mult;
			break;
		}
	}
	if (param_max_multiplier) {
		for (i = 0; (clock_ratio[i].frequency != CPUFREQ_TABLE_END); i++) {
			if (clock_ratio[i].driver_data == param_max_multiplier) {
				max_multiplier = param_max_multiplier;
				goto have_max_multiplier;
			}
		}
		printk(KERN_ERR "powernow-k6: invalid max_multiplier parameter, valid parameters 20, 30, 35, 40, 45, 50, 55, 60\n");
		return -EINVAL;
	}

	if (!max_multiplier) {
		printk(KERN_WARNING "powernow-k6: unknown frequency %u, cannot determine current multiplier\n", khz);
		printk(KERN_WARNING "powernow-k6: use module parameters max_multiplier and bus_frequency\n");
		return -EOPNOTSUPP;
	}

have_max_multiplier:
	param_max_multiplier = max_multiplier;

	if (param_busfreq) {
		if (param_busfreq >= 50000 && param_busfreq <= 150000) {
			busfreq = param_busfreq / 10;
			goto have_busfreq;
		}
		printk(KERN_ERR "powernow-k6: invalid bus_frequency parameter, allowed range 50000 - 150000 kHz\n");
		return -EINVAL;
	}

	busfreq = khz / max_multiplier;
have_busfreq:
	param_busfreq = busfreq * 10;

	/* table init */
	for (i = 0; (clock_ratio[i].frequency != CPUFREQ_TABLE_END); i++) {
		f = clock_ratio[i].driver_data;
		if (f > max_multiplier)
			clock_ratio[i].frequency = CPUFREQ_ENTRY_INVALID;
		else
			clock_ratio[i].frequency = busfreq * f;
	}

	/* cpuinfo and default policy values */
	policy->cpuinfo.transition_latency = 500000;

	return cpufreq_table_validate_and_show(policy, clock_ratio);
}


static int powernow_k6_cpu_exit(struct cpufreq_policy *policy)
{
	unsigned int i;

	for (i = 0; (clock_ratio[i].frequency != CPUFREQ_TABLE_END); i++) {
		if (clock_ratio[i].driver_data == max_multiplier) {
			struct cpufreq_freqs freqs;

			freqs.old = policy->cur;
			freqs.new = clock_ratio[i].frequency;
			freqs.flags = 0;

			cpufreq_freq_transition_begin(policy, &freqs);
			powernow_k6_target(policy, i);
			cpufreq_freq_transition_end(policy, &freqs, 0);
			break;
		}
	}
	return 0;
}

static unsigned int powernow_k6_get(unsigned int cpu)
{
	unsigned int ret;
	ret = (busfreq * powernow_k6_get_cpu_multiplier());
	return ret;
}

static struct cpufreq_driver powernow_k6_driver = {
	.verify		= cpufreq_generic_frequency_table_verify,
	.target_index	= powernow_k6_target,
	.init		= powernow_k6_cpu_init,
	.exit		= powernow_k6_cpu_exit,
	.get		= powernow_k6_get,
	.name		= "powernow-k6",
	.attr		= cpufreq_generic_attr,
};

static const struct x86_cpu_id powernow_k6_ids[] = {
	{ X86_VENDOR_AMD, 5, 12 },
	{ X86_VENDOR_AMD, 5, 13 },
	{}
};
MODULE_DEVICE_TABLE(x86cpu, powernow_k6_ids);

/**
 * powernow_k6_init - initializes the k6 PowerNow! CPUFreq driver
 *
 *   Initializes the K6 PowerNow! support. Returns -ENODEV on unsupported
 * devices, -EINVAL or -ENOMEM on problems during initiatization, and zero
 * on success.
 */
static int __init powernow_k6_init(void)
{
	if (!x86_match_cpu(powernow_k6_ids))
		return -ENODEV;

	if (!request_region(POWERNOW_IOPORT, 16, "PowerNow!")) {
		printk(KERN_INFO PFX "PowerNow IOPORT region already used.\n");
		return -EIO;
	}

	if (cpufreq_register_driver(&powernow_k6_driver)) {
		release_region(POWERNOW_IOPORT, 16);
		return -EINVAL;
	}

	return 0;
}


/**
 * powernow_k6_exit - unregisters AMD K6-2+/3+ PowerNow! support
 *
 *   Unregisters AMD K6-2+ / K6-3+ PowerNow! support.
 */
static void __exit powernow_k6_exit(void)
{
	cpufreq_unregister_driver(&powernow_k6_driver);
	release_region(POWERNOW_IOPORT, 16);
}


MODULE_AUTHOR("Arjan van de Ven, Dave Jones <davej@redhat.com>, "
		"Dominik Brodowski <linux@brodo.de>");
MODULE_DESCRIPTION("PowerNow! driver for AMD K6-2+ / K6-3+ processors.");
MODULE_LICENSE("GPL");

module_init(powernow_k6_init);
module_exit(powernow_k6_exit);<|MERGE_RESOLUTION|>--- conflicted
+++ resolved
@@ -144,20 +144,8 @@
 		return -EINVAL;
 	}
 
-<<<<<<< HEAD
-	freqs.old = busfreq * powernow_k6_get_cpu_multiplier();
-	freqs.new = busfreq * clock_ratio[best_i].driver_data;
-
-	cpufreq_freq_transition_begin(policy, &freqs);
-
 	powernow_k6_set_cpu_multiplier(best_i);
 
-	cpufreq_freq_transition_end(policy, &freqs, 0);
-
-=======
-	powernow_k6_set_cpu_multiplier(best_i);
-
->>>>>>> c739f77f
 	return 0;
 }
 
