--- conflicted
+++ resolved
@@ -269,11 +269,6 @@
 
 	freqs.new = powernow_table[index].frequency;
 
-<<<<<<< HEAD
-	cpufreq_freq_transition_begin(policy, &freqs);
-
-=======
->>>>>>> c739f77f
 	/* Now do the magic poking into the MSRs.  */
 
 	if (have_a0 == 1)	/* A0 errata 5 */
@@ -293,11 +288,6 @@
 	if (have_a0 == 1)
 		local_irq_enable();
 
-<<<<<<< HEAD
-	cpufreq_freq_transition_end(policy, &freqs, 0);
-
-=======
->>>>>>> c739f77f
 	return 0;
 }
 
