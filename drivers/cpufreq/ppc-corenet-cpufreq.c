/*
 * Copyright 2013 Freescale Semiconductor, Inc.
 *
 * CPU Frequency Scaling driver for Freescale PowerPC corenet SoCs.
 *
 * This program is free software; you can redistribute it and/or modify
 * it under the terms of the GNU General Public License version 2 as
 * published by the Free Software Foundation.
 */

#define pr_fmt(fmt)	KBUILD_MODNAME ": " fmt

#include <linux/clk.h>
#include <linux/cpufreq.h>
#include <linux/errno.h>
#include <linux/init.h>
#include <linux/kernel.h>
#include <linux/module.h>
#include <linux/mutex.h>
#include <linux/of.h>
#include <linux/slab.h>
#include <linux/smp.h>
#include <sysdev/fsl_soc.h>

/**
 * struct cpu_data - per CPU data struct
 * @parent: the parent node of cpu clock
 * @table: frequency table
 */
struct cpu_data {
	struct device_node *parent;
	struct cpufreq_frequency_table *table;
};

/**
 * struct soc_data - SoC specific data
 * @freq_mask: mask the disallowed frequencies
 * @flag: unique flags
 */
struct soc_data {
	u32 freq_mask[4];
	u32 flag;
};

#define FREQ_MASK	1
/* see hardware specification for the allowed frqeuencies */
static const struct soc_data sdata[] = {
	{ /* used by p2041 and p3041 */
		.freq_mask = {0x8, 0x8, 0x2, 0x2},
		.flag = FREQ_MASK,
	},
	{ /* used by p5020 */
		.freq_mask = {0x8, 0x2},
		.flag = FREQ_MASK,
	},
	{ /* used by p4080, p5040 */
		.freq_mask = {0},
		.flag = 0,
	},
};

/*
 * the minimum allowed core frequency, in Hz
 * for chassis v1.0, >= platform frequency
 * for chassis v2.0, >= platform frequency / 2
 */
static u32 min_cpufreq;
static const u32 *fmask;

static DEFINE_PER_CPU(struct cpu_data *, cpu_data);

/* cpumask in a cluster */
static DEFINE_PER_CPU(cpumask_var_t, cpu_mask);

#ifndef CONFIG_SMP
static inline const struct cpumask *cpu_core_mask(int cpu)
{
	return cpumask_of(0);
}
#endif

/* reduce the duplicated frequencies in frequency table */
static void freq_table_redup(struct cpufreq_frequency_table *freq_table,
		int count)
{
	int i, j;

	for (i = 1; i < count; i++) {
		for (j = 0; j < i; j++) {
			if (freq_table[j].frequency == CPUFREQ_ENTRY_INVALID ||
					freq_table[j].frequency !=
					freq_table[i].frequency)
				continue;

			freq_table[i].frequency = CPUFREQ_ENTRY_INVALID;
			break;
		}
	}
}

/* sort the frequencies in frequency table in descenting order */
static void freq_table_sort(struct cpufreq_frequency_table *freq_table,
		int count)
{
	int i, j, ind;
	unsigned int freq, max_freq;
	struct cpufreq_frequency_table table;
	for (i = 0; i < count - 1; i++) {
		max_freq = freq_table[i].frequency;
		ind = i;
		for (j = i + 1; j < count; j++) {
			freq = freq_table[j].frequency;
			if (freq == CPUFREQ_ENTRY_INVALID ||
					freq <= max_freq)
				continue;
			ind = j;
			max_freq = freq;
		}

		if (ind != i) {
			/* exchange the frequencies */
			table.driver_data = freq_table[i].driver_data;
			table.frequency = freq_table[i].frequency;
			freq_table[i].driver_data = freq_table[ind].driver_data;
			freq_table[i].frequency = freq_table[ind].frequency;
			freq_table[ind].driver_data = table.driver_data;
			freq_table[ind].frequency = table.frequency;
		}
	}
}

static int corenet_cpufreq_cpu_init(struct cpufreq_policy *policy)
{
	struct device_node *np;
	int i, count, ret;
	u32 freq, mask;
	struct clk *clk;
	struct cpufreq_frequency_table *table;
	struct cpu_data *data;
	unsigned int cpu = policy->cpu;
	u64 transition_latency_hz;

	np = of_get_cpu_node(cpu, NULL);
	if (!np)
		return -ENODEV;

	data = kzalloc(sizeof(*data), GFP_KERNEL);
	if (!data) {
		pr_err("%s: no memory\n", __func__);
		goto err_np;
	}

	policy->clk = of_clk_get(np, 0);
	if (IS_ERR(policy->clk)) {
		pr_err("%s: no clock information\n", __func__);
		goto err_nomem2;
	}

	data->parent = of_parse_phandle(np, "clocks", 0);
	if (!data->parent) {
		pr_err("%s: could not get clock information\n", __func__);
		goto err_nomem2;
	}

	count = of_property_count_strings(data->parent, "clock-names");
	table = kcalloc(count + 1, sizeof(*table), GFP_KERNEL);
	if (!table) {
		pr_err("%s: no memory\n", __func__);
		goto err_node;
	}

	if (fmask)
		mask = fmask[get_hard_smp_processor_id(cpu)];
	else
		mask = 0x0;

	for (i = 0; i < count; i++) {
		clk = of_clk_get(data->parent, i);
		freq = clk_get_rate(clk);
		/*
		 * the clock is valid if its frequency is not masked
		 * and large than minimum allowed frequency.
		 */
		if (freq < min_cpufreq || (mask & (1 << i)))
			table[i].frequency = CPUFREQ_ENTRY_INVALID;
		else
			table[i].frequency = freq / 1000;
		table[i].driver_data = i;
	}
	freq_table_redup(table, count);
	freq_table_sort(table, count);
	table[i].frequency = CPUFREQ_TABLE_END;

	/* set the min and max frequency properly */
	ret = cpufreq_table_validate_and_show(policy, table);
	if (ret) {
		pr_err("invalid frequency table: %d\n", ret);
		goto err_nomem1;
	}

	data->table = table;
	per_cpu(cpu_data, cpu) = data;

	/* update ->cpus if we have cluster, no harm if not */
	cpumask_copy(policy->cpus, per_cpu(cpu_mask, cpu));
	for_each_cpu(i, per_cpu(cpu_mask, cpu))
		per_cpu(cpu_data, i) = data;

<<<<<<< HEAD
	policy->cpuinfo.transition_latency =
				(12ULL * NSEC_PER_SEC) / fsl_get_sys_freq();
=======
	transition_latency_hz = 12ULL * NSEC_PER_SEC;
	policy->cpuinfo.transition_latency =
		do_div(transition_latency_hz, fsl_get_sys_freq());

>>>>>>> c739f77f
	of_node_put(np);

	return 0;

err_nomem1:
	kfree(table);
err_node:
	of_node_put(data->parent);
err_nomem2:
	per_cpu(cpu_data, cpu) = NULL;
	kfree(data);
err_np:
	of_node_put(np);

	return -ENODEV;
}

static int __exit corenet_cpufreq_cpu_exit(struct cpufreq_policy *policy)
{
	struct cpu_data *data = per_cpu(cpu_data, policy->cpu);
	unsigned int cpu;

	of_node_put(data->parent);
	kfree(data->table);
	kfree(data);

	for_each_cpu(cpu, per_cpu(cpu_mask, policy->cpu))
		per_cpu(cpu_data, cpu) = NULL;

	return 0;
}

static int corenet_cpufreq_target(struct cpufreq_policy *policy,
		unsigned int index)
{
	struct clk *parent;
	struct cpu_data *data = per_cpu(cpu_data, policy->cpu);

	parent = of_clk_get(data->parent, data->table[index].driver_data);
	return clk_set_parent(policy->clk, parent);
}

static struct cpufreq_driver ppc_corenet_cpufreq_driver = {
	.name		= "ppc_cpufreq",
	.flags		= CPUFREQ_CONST_LOOPS,
	.init		= corenet_cpufreq_cpu_init,
	.exit		= __exit_p(corenet_cpufreq_cpu_exit),
	.verify		= cpufreq_generic_frequency_table_verify,
	.target_index	= corenet_cpufreq_target,
	.get		= cpufreq_generic_get,
	.attr		= cpufreq_generic_attr,
};

static const struct of_device_id node_matches[] __initdata = {
	{ .compatible = "fsl,p2041-clockgen", .data = &sdata[0], },
	{ .compatible = "fsl,p3041-clockgen", .data = &sdata[0], },
	{ .compatible = "fsl,p5020-clockgen", .data = &sdata[1], },
	{ .compatible = "fsl,p4080-clockgen", .data = &sdata[2], },
	{ .compatible = "fsl,p5040-clockgen", .data = &sdata[2], },
	{ .compatible = "fsl,qoriq-clockgen-2.0", },
	{}
};

static int __init ppc_corenet_cpufreq_init(void)
{
	int ret;
	struct device_node  *np;
	const struct of_device_id *match;
	const struct soc_data *data;
	unsigned int cpu;

	np = of_find_matching_node(NULL, node_matches);
	if (!np)
		return -ENODEV;

	for_each_possible_cpu(cpu) {
		if (!alloc_cpumask_var(&per_cpu(cpu_mask, cpu), GFP_KERNEL))
			goto err_mask;
		cpumask_copy(per_cpu(cpu_mask, cpu), cpu_core_mask(cpu));
	}

	match = of_match_node(node_matches, np);
	data = match->data;
	if (data) {
		if (data->flag)
			fmask = data->freq_mask;
		min_cpufreq = fsl_get_sys_freq();
	} else {
		min_cpufreq = fsl_get_sys_freq() / 2;
	}

	of_node_put(np);

	ret = cpufreq_register_driver(&ppc_corenet_cpufreq_driver);
	if (!ret)
		pr_info("Freescale PowerPC corenet CPU frequency scaling driver\n");

	return ret;

err_mask:
	for_each_possible_cpu(cpu)
		free_cpumask_var(per_cpu(cpu_mask, cpu));

	return -ENOMEM;
}
module_init(ppc_corenet_cpufreq_init);

static void __exit ppc_corenet_cpufreq_exit(void)
{
	unsigned int cpu;

	for_each_possible_cpu(cpu)
		free_cpumask_var(per_cpu(cpu_mask, cpu));

	cpufreq_unregister_driver(&ppc_corenet_cpufreq_driver);
}
module_exit(ppc_corenet_cpufreq_exit);

MODULE_LICENSE("GPL");
MODULE_AUTHOR("Tang Yuantian <Yuantian.Tang@freescale.com>");
MODULE_DESCRIPTION("cpufreq driver for Freescale e500mc series SoCs");<|MERGE_RESOLUTION|>--- conflicted
+++ resolved
@@ -206,15 +206,10 @@
 	for_each_cpu(i, per_cpu(cpu_mask, cpu))
 		per_cpu(cpu_data, i) = data;
 
-<<<<<<< HEAD
-	policy->cpuinfo.transition_latency =
-				(12ULL * NSEC_PER_SEC) / fsl_get_sys_freq();
-=======
 	transition_latency_hz = 12ULL * NSEC_PER_SEC;
 	policy->cpuinfo.transition_latency =
 		do_div(transition_latency_hz, fsl_get_sys_freq());
 
->>>>>>> c739f77f
 	of_node_put(np);
 
 	return 0;
