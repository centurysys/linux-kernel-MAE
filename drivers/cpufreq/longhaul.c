/*
 *  (C) 2001-2004  Dave Jones. <davej@redhat.com>
 *  (C) 2002  Padraig Brady. <padraig@antefacto.com>
 *
 *  Licensed under the terms of the GNU GPL License version 2.
 *  Based upon datasheets & sample CPUs kindly provided by VIA.
 *
 *  VIA have currently 3 different versions of Longhaul.
 *  Version 1 (Longhaul) uses the BCR2 MSR at 0x1147.
 *   It is present only in Samuel 1 (C5A), Samuel 2 (C5B) stepping 0.
 *  Version 2 of longhaul is backward compatible with v1, but adds
 *   LONGHAUL MSR for purpose of both frequency and voltage scaling.
 *   Present in Samuel 2 (steppings 1-7 only) (C5B), and Ezra (C5C).
 *  Version 3 of longhaul got renamed to Powersaver and redesigned
 *   to use only the POWERSAVER MSR at 0x110a.
 *   It is present in Ezra-T (C5M), Nehemiah (C5X) and above.
 *   It's pretty much the same feature wise to longhaul v2, though
 *   there is provision for scaling FSB too, but this doesn't work
 *   too well in practice so we don't even try to use this.
 *
 *  BIG FAT DISCLAIMER: Work in progress code. Possibly *dangerous*
 */

#include <linux/kernel.h>
#include <linux/module.h>
#include <linux/moduleparam.h>
#include <linux/init.h>
#include <linux/cpufreq.h>
#include <linux/pci.h>
#include <linux/slab.h>
#include <linux/string.h>
#include <linux/delay.h>
#include <linux/timex.h>
#include <linux/io.h>
#include <linux/acpi.h>

#include <asm/msr.h>
#include <asm/cpu_device_id.h>
#include <acpi/processor.h>

#include "longhaul.h"

#define PFX "longhaul: "

#define TYPE_LONGHAUL_V1	1
#define TYPE_LONGHAUL_V2	2
#define TYPE_POWERSAVER		3

#define	CPU_SAMUEL	1
#define	CPU_SAMUEL2	2
#define	CPU_EZRA	3
#define	CPU_EZRA_T	4
#define	CPU_NEHEMIAH	5
#define	CPU_NEHEMIAH_C	6

/* Flags */
#define USE_ACPI_C3		(1 << 1)
#define USE_NORTHBRIDGE		(1 << 2)

static int cpu_model;
static unsigned int numscales = 16;
static unsigned int fsb;

static const struct mV_pos *vrm_mV_table;
static const unsigned char *mV_vrm_table;

static unsigned int highest_speed, lowest_speed; /* kHz */
static unsigned int minmult, maxmult;
static int can_scale_voltage;
static struct acpi_processor *pr;
static struct acpi_processor_cx *cx;
static u32 acpi_regs_addr;
static u8 longhaul_flags;
static unsigned int longhaul_index;

/* Module parameters */
static int scale_voltage;
static int disable_acpi_c3;
static int revid_errata;
static int enable;

/* Clock ratios multiplied by 10 */
static int mults[32];
static int eblcr[32];
static int longhaul_version;
static struct cpufreq_frequency_table *longhaul_table;

static char speedbuffer[8];

static char *print_speed(int speed)
{
	if (speed < 1000) {
		snprintf(speedbuffer, sizeof(speedbuffer), "%dMHz", speed);
		return speedbuffer;
	}

	if (speed%1000 == 0)
		snprintf(speedbuffer, sizeof(speedbuffer),
			"%dGHz", speed/1000);
	else
		snprintf(speedbuffer, sizeof(speedbuffer),
			"%d.%dGHz", speed/1000, (speed%1000)/100);

	return speedbuffer;
}


static unsigned int calc_speed(int mult)
{
	int khz;
	khz = (mult/10)*fsb;
	if (mult%10)
		khz += fsb/2;
	khz *= 1000;
	return khz;
}


static int longhaul_get_cpu_mult(void)
{
	unsigned long invalue = 0, lo, hi;

	rdmsr(MSR_IA32_EBL_CR_POWERON, lo, hi);
	invalue = (lo & (1<<22|1<<23|1<<24|1<<25))>>22;
	if (longhaul_version == TYPE_LONGHAUL_V2 ||
	    longhaul_version == TYPE_POWERSAVER) {
		if (lo & (1<<27))
			invalue += 16;
	}
	return eblcr[invalue];
}

/* For processor with BCR2 MSR */

static void do_longhaul1(unsigned int mults_index)
{
	union msr_bcr2 bcr2;

	rdmsrl(MSR_VIA_BCR2, bcr2.val);
	/* Enable software clock multiplier */
	bcr2.bits.ESOFTBF = 1;
	bcr2.bits.CLOCKMUL = mults_index & 0xff;

	/* Sync to timer tick */
	safe_halt();
	/* Change frequency on next halt or sleep */
	wrmsrl(MSR_VIA_BCR2, bcr2.val);
	/* Invoke transition */
	ACPI_FLUSH_CPU_CACHE();
	halt();

	/* Disable software clock multiplier */
	local_irq_disable();
	rdmsrl(MSR_VIA_BCR2, bcr2.val);
	bcr2.bits.ESOFTBF = 0;
	wrmsrl(MSR_VIA_BCR2, bcr2.val);
}

/* For processor with Longhaul MSR */

static void do_powersaver(int cx_address, unsigned int mults_index,
			  unsigned int dir)
{
	union msr_longhaul longhaul;
	u32 t;

	rdmsrl(MSR_VIA_LONGHAUL, longhaul.val);
	/* Setup new frequency */
	if (!revid_errata)
		longhaul.bits.RevisionKey = longhaul.bits.RevisionID;
	else
		longhaul.bits.RevisionKey = 0;
	longhaul.bits.SoftBusRatio = mults_index & 0xf;
	longhaul.bits.SoftBusRatio4 = (mults_index & 0x10) >> 4;
	/* Setup new voltage */
	if (can_scale_voltage)
		longhaul.bits.SoftVID = (mults_index >> 8) & 0x1f;
	/* Sync to timer tick */
	safe_halt();
	/* Raise voltage if necessary */
	if (can_scale_voltage && dir) {
		longhaul.bits.EnableSoftVID = 1;
		wrmsrl(MSR_VIA_LONGHAUL, longhaul.val);
		/* Change voltage */
		if (!cx_address) {
			ACPI_FLUSH_CPU_CACHE();
			halt();
		} else {
			ACPI_FLUSH_CPU_CACHE();
			/* Invoke C3 */
			inb(cx_address);
			/* Dummy op - must do something useless after P_LVL3
			 * read */
			t = inl(acpi_gbl_FADT.xpm_timer_block.address);
		}
		longhaul.bits.EnableSoftVID = 0;
		wrmsrl(MSR_VIA_LONGHAUL, longhaul.val);
	}

	/* Change frequency on next halt or sleep */
	longhaul.bits.EnableSoftBusRatio = 1;
	wrmsrl(MSR_VIA_LONGHAUL, longhaul.val);
	if (!cx_address) {
		ACPI_FLUSH_CPU_CACHE();
		halt();
	} else {
		ACPI_FLUSH_CPU_CACHE();
		/* Invoke C3 */
		inb(cx_address);
		/* Dummy op - must do something useless after P_LVL3 read */
		t = inl(acpi_gbl_FADT.xpm_timer_block.address);
	}
	/* Disable bus ratio bit */
	longhaul.bits.EnableSoftBusRatio = 0;
	wrmsrl(MSR_VIA_LONGHAUL, longhaul.val);

	/* Reduce voltage if necessary */
	if (can_scale_voltage && !dir) {
		longhaul.bits.EnableSoftVID = 1;
		wrmsrl(MSR_VIA_LONGHAUL, longhaul.val);
		/* Change voltage */
		if (!cx_address) {
			ACPI_FLUSH_CPU_CACHE();
			halt();
		} else {
			ACPI_FLUSH_CPU_CACHE();
			/* Invoke C3 */
			inb(cx_address);
			/* Dummy op - must do something useless after P_LVL3
			 * read */
			t = inl(acpi_gbl_FADT.xpm_timer_block.address);
		}
		longhaul.bits.EnableSoftVID = 0;
		wrmsrl(MSR_VIA_LONGHAUL, longhaul.val);
	}
}

/**
 * longhaul_set_cpu_frequency()
 * @mults_index : bitpattern of the new multiplier.
 *
 * Sets a new clock ratio.
 */

static int longhaul_setstate(struct cpufreq_policy *policy,
		unsigned int table_index)
{
	unsigned int mults_index;
	int speed, mult;
	struct cpufreq_freqs freqs;
	unsigned long flags;
	unsigned int pic1_mask, pic2_mask;
	u16 bm_status = 0;
	u32 bm_timeout = 1000;
	unsigned int dir = 0;

	mults_index = longhaul_table[table_index].driver_data;
	/* Safety precautions */
	mult = mults[mults_index & 0x1f];
	if (mult == -1)
		return -EINVAL;

	speed = calc_speed(mult);
	if ((speed > highest_speed) || (speed < lowest_speed))
		return -EINVAL;

	/* Voltage transition before frequency transition? */
	if (can_scale_voltage && longhaul_index < table_index)
		dir = 1;

	freqs.old = calc_speed(longhaul_get_cpu_mult());
	freqs.new = speed;

<<<<<<< HEAD
	cpufreq_freq_transition_begin(policy, &freqs);

=======
>>>>>>> c739f77f
	pr_debug("Setting to FSB:%dMHz Mult:%d.%dx (%s)\n",
			fsb, mult/10, mult%10, print_speed(speed/1000));
retry_loop:
	preempt_disable();
	local_irq_save(flags);

	pic2_mask = inb(0xA1);
	pic1_mask = inb(0x21);	/* works on C3. save mask. */
	outb(0xFF, 0xA1);	/* Overkill */
	outb(0xFE, 0x21);	/* TMR0 only */

	/* Wait while PCI bus is busy. */
	if (acpi_regs_addr && (longhaul_flags & USE_NORTHBRIDGE
	    || ((pr != NULL) && pr->flags.bm_control))) {
		bm_status = inw(acpi_regs_addr);
		bm_status &= 1 << 4;
		while (bm_status && bm_timeout) {
			outw(1 << 4, acpi_regs_addr);
			bm_timeout--;
			bm_status = inw(acpi_regs_addr);
			bm_status &= 1 << 4;
		}
	}

	if (longhaul_flags & USE_NORTHBRIDGE) {
		/* Disable AGP and PCI arbiters */
		outb(3, 0x22);
	} else if ((pr != NULL) && pr->flags.bm_control) {
		/* Disable bus master arbitration */
		acpi_write_bit_register(ACPI_BITREG_ARB_DISABLE, 1);
	}
	switch (longhaul_version) {

	/*
	 * Longhaul v1. (Samuel[C5A] and Samuel2 stepping 0[C5B])
	 * Software controlled multipliers only.
	 */
	case TYPE_LONGHAUL_V1:
		do_longhaul1(mults_index);
		break;

	/*
	 * Longhaul v2 appears in Samuel2 Steppings 1->7 [C5B] and Ezra [C5C]
	 *
	 * Longhaul v3 (aka Powersaver). (Ezra-T [C5M] & Nehemiah [C5N])
	 * Nehemiah can do FSB scaling too, but this has never been proven
	 * to work in practice.
	 */
	case TYPE_LONGHAUL_V2:
	case TYPE_POWERSAVER:
		if (longhaul_flags & USE_ACPI_C3) {
			/* Don't allow wakeup */
			acpi_write_bit_register(ACPI_BITREG_BUS_MASTER_RLD, 0);
			do_powersaver(cx->address, mults_index, dir);
		} else {
			do_powersaver(0, mults_index, dir);
		}
		break;
	}

	if (longhaul_flags & USE_NORTHBRIDGE) {
		/* Enable arbiters */
		outb(0, 0x22);
	} else if ((pr != NULL) && pr->flags.bm_control) {
		/* Enable bus master arbitration */
		acpi_write_bit_register(ACPI_BITREG_ARB_DISABLE, 0);
	}
	outb(pic2_mask, 0xA1);	/* restore mask */
	outb(pic1_mask, 0x21);

	local_irq_restore(flags);
	preempt_enable();

	freqs.new = calc_speed(longhaul_get_cpu_mult());
	/* Check if requested frequency is set. */
	if (unlikely(freqs.new != speed)) {
		printk(KERN_INFO PFX "Failed to set requested frequency!\n");
		/* Revision ID = 1 but processor is expecting revision key
		 * equal to 0. Jumpers at the bottom of processor will change
		 * multiplier and FSB, but will not change bits in Longhaul
		 * MSR nor enable voltage scaling. */
		if (!revid_errata) {
			printk(KERN_INFO PFX "Enabling \"Ignore Revision ID\" "
						"option.\n");
			revid_errata = 1;
			msleep(200);
			goto retry_loop;
		}
		/* Why ACPI C3 sometimes doesn't work is a mystery for me.
		 * But it does happen. Processor is entering ACPI C3 state,
		 * but it doesn't change frequency. I tried poking various
		 * bits in northbridge registers, but without success. */
		if (longhaul_flags & USE_ACPI_C3) {
			printk(KERN_INFO PFX "Disabling ACPI C3 support.\n");
			longhaul_flags &= ~USE_ACPI_C3;
			if (revid_errata) {
				printk(KERN_INFO PFX "Disabling \"Ignore "
						"Revision ID\" option.\n");
				revid_errata = 0;
			}
			msleep(200);
			goto retry_loop;
		}
		/* This shouldn't happen. Longhaul ver. 2 was reported not
		 * working on processors without voltage scaling, but with
		 * RevID = 1. RevID errata will make things right. Just
		 * to be 100% sure. */
		if (longhaul_version == TYPE_LONGHAUL_V2) {
			printk(KERN_INFO PFX "Switching to Longhaul ver. 1\n");
			longhaul_version = TYPE_LONGHAUL_V1;
			msleep(200);
			goto retry_loop;
		}
	}
<<<<<<< HEAD
	/* Report true CPU frequency */
	cpufreq_freq_transition_end(policy, &freqs, 0);
=======
>>>>>>> c739f77f

	if (!bm_timeout) {
		printk(KERN_INFO PFX "Warning: Timeout while waiting for "
				"idle PCI bus.\n");
		return -EBUSY;
	}

	return 0;
}

/*
 * Centaur decided to make life a little more tricky.
 * Only longhaul v1 is allowed to read EBLCR BSEL[0:1].
 * Samuel2 and above have to try and guess what the FSB is.
 * We do this by assuming we booted at maximum multiplier, and interpolate
 * between that value multiplied by possible FSBs and cpu_mhz which
 * was calculated at boot time. Really ugly, but no other way to do this.
 */

#define ROUNDING	0xf

static int guess_fsb(int mult)
{
	int speed = cpu_khz / 1000;
	int i;
	int speeds[] = { 666, 1000, 1333, 2000 };
	int f_max, f_min;

	for (i = 0; i < 4; i++) {
		f_max = ((speeds[i] * mult) + 50) / 100;
		f_max += (ROUNDING / 2);
		f_min = f_max - ROUNDING;
		if ((speed <= f_max) && (speed >= f_min))
			return speeds[i] / 10;
	}
	return 0;
}


static int longhaul_get_ranges(void)
{
	unsigned int i, j, k = 0;
	unsigned int ratio;
	int mult;

	/* Get current frequency */
	mult = longhaul_get_cpu_mult();
	if (mult == -1) {
		printk(KERN_INFO PFX "Invalid (reserved) multiplier!\n");
		return -EINVAL;
	}
	fsb = guess_fsb(mult);
	if (fsb == 0) {
		printk(KERN_INFO PFX "Invalid (reserved) FSB!\n");
		return -EINVAL;
	}
	/* Get max multiplier - as we always did.
	 * Longhaul MSR is useful only when voltage scaling is enabled.
	 * C3 is booting at max anyway. */
	maxmult = mult;
	/* Get min multiplier */
	switch (cpu_model) {
	case CPU_NEHEMIAH:
		minmult = 50;
		break;
	case CPU_NEHEMIAH_C:
		minmult = 40;
		break;
	default:
		minmult = 30;
		break;
	}

	pr_debug("MinMult:%d.%dx MaxMult:%d.%dx\n",
		 minmult/10, minmult%10, maxmult/10, maxmult%10);

	highest_speed = calc_speed(maxmult);
	lowest_speed = calc_speed(minmult);
	pr_debug("FSB:%dMHz  Lowest speed: %s   Highest speed:%s\n", fsb,
		 print_speed(lowest_speed/1000),
		 print_speed(highest_speed/1000));

	if (lowest_speed == highest_speed) {
		printk(KERN_INFO PFX "highestspeed == lowest, aborting.\n");
		return -EINVAL;
	}
	if (lowest_speed > highest_speed) {
		printk(KERN_INFO PFX "nonsense! lowest (%d > %d) !\n",
			lowest_speed, highest_speed);
		return -EINVAL;
	}

	longhaul_table = kzalloc((numscales + 1) * sizeof(*longhaul_table),
			GFP_KERNEL);
	if (!longhaul_table)
		return -ENOMEM;

	for (j = 0; j < numscales; j++) {
		ratio = mults[j];
		if (ratio == -1)
			continue;
		if (ratio > maxmult || ratio < minmult)
			continue;
		longhaul_table[k].frequency = calc_speed(ratio);
		longhaul_table[k].driver_data	= j;
		k++;
	}
	if (k <= 1) {
		kfree(longhaul_table);
		return -ENODEV;
	}
	/* Sort */
	for (j = 0; j < k - 1; j++) {
		unsigned int min_f, min_i;
		min_f = longhaul_table[j].frequency;
		min_i = j;
		for (i = j + 1; i < k; i++) {
			if (longhaul_table[i].frequency < min_f) {
				min_f = longhaul_table[i].frequency;
				min_i = i;
			}
		}
		if (min_i != j) {
			swap(longhaul_table[j].frequency,
			     longhaul_table[min_i].frequency);
			swap(longhaul_table[j].driver_data,
			     longhaul_table[min_i].driver_data);
		}
	}

	longhaul_table[k].frequency = CPUFREQ_TABLE_END;

	/* Find index we are running on */
	for (j = 0; j < k; j++) {
		if (mults[longhaul_table[j].driver_data & 0x1f] == mult) {
			longhaul_index = j;
			break;
		}
	}
	return 0;
}


static void longhaul_setup_voltagescaling(void)
{
	union msr_longhaul longhaul;
	struct mV_pos minvid, maxvid, vid;
	unsigned int j, speed, pos, kHz_step, numvscales;
	int min_vid_speed;

	rdmsrl(MSR_VIA_LONGHAUL, longhaul.val);
	if (!(longhaul.bits.RevisionID & 1)) {
		printk(KERN_INFO PFX "Voltage scaling not supported by CPU.\n");
		return;
	}

	if (!longhaul.bits.VRMRev) {
		printk(KERN_INFO PFX "VRM 8.5\n");
		vrm_mV_table = &vrm85_mV[0];
		mV_vrm_table = &mV_vrm85[0];
	} else {
		printk(KERN_INFO PFX "Mobile VRM\n");
		if (cpu_model < CPU_NEHEMIAH)
			return;
		vrm_mV_table = &mobilevrm_mV[0];
		mV_vrm_table = &mV_mobilevrm[0];
	}

	minvid = vrm_mV_table[longhaul.bits.MinimumVID];
	maxvid = vrm_mV_table[longhaul.bits.MaximumVID];

	if (minvid.mV == 0 || maxvid.mV == 0 || minvid.mV > maxvid.mV) {
		printk(KERN_INFO PFX "Bogus values Min:%d.%03d Max:%d.%03d. "
					"Voltage scaling disabled.\n",
					minvid.mV/1000, minvid.mV%1000,
					maxvid.mV/1000, maxvid.mV%1000);
		return;
	}

	if (minvid.mV == maxvid.mV) {
		printk(KERN_INFO PFX "Claims to support voltage scaling but "
				"min & max are both %d.%03d. "
				"Voltage scaling disabled\n",
				maxvid.mV/1000, maxvid.mV%1000);
		return;
	}

	/* How many voltage steps*/
	numvscales = maxvid.pos - minvid.pos + 1;
	printk(KERN_INFO PFX
		"Max VID=%d.%03d  "
		"Min VID=%d.%03d, "
		"%d possible voltage scales\n",
		maxvid.mV/1000, maxvid.mV%1000,
		minvid.mV/1000, minvid.mV%1000,
		numvscales);

	/* Calculate max frequency at min voltage */
	j = longhaul.bits.MinMHzBR;
	if (longhaul.bits.MinMHzBR4)
		j += 16;
	min_vid_speed = eblcr[j];
	if (min_vid_speed == -1)
		return;
	switch (longhaul.bits.MinMHzFSB) {
	case 0:
		min_vid_speed *= 13333;
		break;
	case 1:
		min_vid_speed *= 10000;
		break;
	case 3:
		min_vid_speed *= 6666;
		break;
	default:
		return;
		break;
	}
	if (min_vid_speed >= highest_speed)
		return;
	/* Calculate kHz for one voltage step */
	kHz_step = (highest_speed - min_vid_speed) / numvscales;

	j = 0;
	while (longhaul_table[j].frequency != CPUFREQ_TABLE_END) {
		speed = longhaul_table[j].frequency;
		if (speed > min_vid_speed)
			pos = (speed - min_vid_speed) / kHz_step + minvid.pos;
		else
			pos = minvid.pos;
		longhaul_table[j].driver_data |= mV_vrm_table[pos] << 8;
		vid = vrm_mV_table[mV_vrm_table[pos]];
		printk(KERN_INFO PFX "f: %d kHz, index: %d, vid: %d mV\n",
				speed, j, vid.mV);
		j++;
	}

	can_scale_voltage = 1;
	printk(KERN_INFO PFX "Voltage scaling enabled.\n");
}


static int longhaul_target(struct cpufreq_policy *policy,
			    unsigned int table_index)
{
	unsigned int i;
	unsigned int dir = 0;
	u8 vid, current_vid;
	int retval = 0;

	if (!can_scale_voltage)
		retval = longhaul_setstate(policy, table_index);
	else {
		/* On test system voltage transitions exceeding single
		 * step up or down were turning motherboard off. Both
		 * "ondemand" and "userspace" are unsafe. C7 is doing
		 * this in hardware, C3 is old and we need to do this
		 * in software. */
		i = longhaul_index;
		current_vid = (longhaul_table[longhaul_index].driver_data >> 8);
		current_vid &= 0x1f;
		if (table_index > longhaul_index)
			dir = 1;
		while (i != table_index) {
			vid = (longhaul_table[i].driver_data >> 8) & 0x1f;
			if (vid != current_vid) {
				retval = longhaul_setstate(policy, i);
				current_vid = vid;
				msleep(200);
			}
			if (dir)
				i++;
			else
				i--;
		}
		retval = longhaul_setstate(policy, table_index);
	}

	longhaul_index = table_index;
	return retval;
}


static unsigned int longhaul_get(unsigned int cpu)
{
	if (cpu)
		return 0;
	return calc_speed(longhaul_get_cpu_mult());
}

static acpi_status longhaul_walk_callback(acpi_handle obj_handle,
					  u32 nesting_level,
					  void *context, void **return_value)
{
	struct acpi_device *d;

	if (acpi_bus_get_device(obj_handle, &d))
		return 0;

	*return_value = acpi_driver_data(d);
	return 1;
}

/* VIA don't support PM2 reg, but have something similar */
static int enable_arbiter_disable(void)
{
	struct pci_dev *dev;
	int status = 1;
	int reg;
	u8 pci_cmd;

	/* Find PLE133 host bridge */
	reg = 0x78;
	dev = pci_get_device(PCI_VENDOR_ID_VIA, PCI_DEVICE_ID_VIA_8601_0,
			     NULL);
	/* Find PM133/VT8605 host bridge */
	if (dev == NULL)
		dev = pci_get_device(PCI_VENDOR_ID_VIA,
				     PCI_DEVICE_ID_VIA_8605_0, NULL);
	/* Find CLE266 host bridge */
	if (dev == NULL) {
		reg = 0x76;
		dev = pci_get_device(PCI_VENDOR_ID_VIA,
				     PCI_DEVICE_ID_VIA_862X_0, NULL);
		/* Find CN400 V-Link host bridge */
		if (dev == NULL)
			dev = pci_get_device(PCI_VENDOR_ID_VIA, 0x7259, NULL);
	}
	if (dev != NULL) {
		/* Enable access to port 0x22 */
		pci_read_config_byte(dev, reg, &pci_cmd);
		if (!(pci_cmd & 1<<7)) {
			pci_cmd |= 1<<7;
			pci_write_config_byte(dev, reg, pci_cmd);
			pci_read_config_byte(dev, reg, &pci_cmd);
			if (!(pci_cmd & 1<<7)) {
				printk(KERN_ERR PFX
					"Can't enable access to port 0x22.\n");
				status = 0;
			}
		}
		pci_dev_put(dev);
		return status;
	}
	return 0;
}

static int longhaul_setup_southbridge(void)
{
	struct pci_dev *dev;
	u8 pci_cmd;

	/* Find VT8235 southbridge */
	dev = pci_get_device(PCI_VENDOR_ID_VIA, PCI_DEVICE_ID_VIA_8235, NULL);
	if (dev == NULL)
		/* Find VT8237 southbridge */
		dev = pci_get_device(PCI_VENDOR_ID_VIA,
				     PCI_DEVICE_ID_VIA_8237, NULL);
	if (dev != NULL) {
		/* Set transition time to max */
		pci_read_config_byte(dev, 0xec, &pci_cmd);
		pci_cmd &= ~(1 << 2);
		pci_write_config_byte(dev, 0xec, pci_cmd);
		pci_read_config_byte(dev, 0xe4, &pci_cmd);
		pci_cmd &= ~(1 << 7);
		pci_write_config_byte(dev, 0xe4, pci_cmd);
		pci_read_config_byte(dev, 0xe5, &pci_cmd);
		pci_cmd |= 1 << 7;
		pci_write_config_byte(dev, 0xe5, pci_cmd);
		/* Get address of ACPI registers block*/
		pci_read_config_byte(dev, 0x81, &pci_cmd);
		if (pci_cmd & 1 << 7) {
			pci_read_config_dword(dev, 0x88, &acpi_regs_addr);
			acpi_regs_addr &= 0xff00;
			printk(KERN_INFO PFX "ACPI I/O at 0x%x\n",
					acpi_regs_addr);
		}

		pci_dev_put(dev);
		return 1;
	}
	return 0;
}

static int longhaul_cpu_init(struct cpufreq_policy *policy)
{
	struct cpuinfo_x86 *c = &cpu_data(0);
	char *cpuname = NULL;
	int ret;
	u32 lo, hi;

	/* Check what we have on this motherboard */
	switch (c->x86_model) {
	case 6:
		cpu_model = CPU_SAMUEL;
		cpuname = "C3 'Samuel' [C5A]";
		longhaul_version = TYPE_LONGHAUL_V1;
		memcpy(mults, samuel1_mults, sizeof(samuel1_mults));
		memcpy(eblcr, samuel1_eblcr, sizeof(samuel1_eblcr));
		break;

	case 7:
		switch (c->x86_mask) {
		case 0:
			longhaul_version = TYPE_LONGHAUL_V1;
			cpu_model = CPU_SAMUEL2;
			cpuname = "C3 'Samuel 2' [C5B]";
			/* Note, this is not a typo, early Samuel2's had
			 * Samuel1 ratios. */
			memcpy(mults, samuel1_mults, sizeof(samuel1_mults));
			memcpy(eblcr, samuel2_eblcr, sizeof(samuel2_eblcr));
			break;
		case 1 ... 15:
			longhaul_version = TYPE_LONGHAUL_V2;
			if (c->x86_mask < 8) {
				cpu_model = CPU_SAMUEL2;
				cpuname = "C3 'Samuel 2' [C5B]";
			} else {
				cpu_model = CPU_EZRA;
				cpuname = "C3 'Ezra' [C5C]";
			}
			memcpy(mults, ezra_mults, sizeof(ezra_mults));
			memcpy(eblcr, ezra_eblcr, sizeof(ezra_eblcr));
			break;
		}
		break;

	case 8:
		cpu_model = CPU_EZRA_T;
		cpuname = "C3 'Ezra-T' [C5M]";
		longhaul_version = TYPE_POWERSAVER;
		numscales = 32;
		memcpy(mults, ezrat_mults, sizeof(ezrat_mults));
		memcpy(eblcr, ezrat_eblcr, sizeof(ezrat_eblcr));
		break;

	case 9:
		longhaul_version = TYPE_POWERSAVER;
		numscales = 32;
		memcpy(mults, nehemiah_mults, sizeof(nehemiah_mults));
		memcpy(eblcr, nehemiah_eblcr, sizeof(nehemiah_eblcr));
		switch (c->x86_mask) {
		case 0 ... 1:
			cpu_model = CPU_NEHEMIAH;
			cpuname = "C3 'Nehemiah A' [C5XLOE]";
			break;
		case 2 ... 4:
			cpu_model = CPU_NEHEMIAH;
			cpuname = "C3 'Nehemiah B' [C5XLOH]";
			break;
		case 5 ... 15:
			cpu_model = CPU_NEHEMIAH_C;
			cpuname = "C3 'Nehemiah C' [C5P]";
			break;
		}
		break;

	default:
		cpuname = "Unknown";
		break;
	}
	/* Check Longhaul ver. 2 */
	if (longhaul_version == TYPE_LONGHAUL_V2) {
		rdmsr(MSR_VIA_LONGHAUL, lo, hi);
		if (lo == 0 && hi == 0)
			/* Looks like MSR isn't present */
			longhaul_version = TYPE_LONGHAUL_V1;
	}

	printk(KERN_INFO PFX "VIA %s CPU detected.  ", cpuname);
	switch (longhaul_version) {
	case TYPE_LONGHAUL_V1:
	case TYPE_LONGHAUL_V2:
		printk(KERN_CONT "Longhaul v%d supported.\n", longhaul_version);
		break;
	case TYPE_POWERSAVER:
		printk(KERN_CONT "Powersaver supported.\n");
		break;
	};

	/* Doesn't hurt */
	longhaul_setup_southbridge();

	/* Find ACPI data for processor */
	acpi_walk_namespace(ACPI_TYPE_PROCESSOR, ACPI_ROOT_OBJECT,
				ACPI_UINT32_MAX, &longhaul_walk_callback, NULL,
				NULL, (void *)&pr);

	/* Check ACPI support for C3 state */
	if (pr != NULL && longhaul_version == TYPE_POWERSAVER) {
		cx = &pr->power.states[ACPI_STATE_C3];
		if (cx->address > 0 && cx->latency <= 1000)
			longhaul_flags |= USE_ACPI_C3;
	}
	/* Disable if it isn't working */
	if (disable_acpi_c3)
		longhaul_flags &= ~USE_ACPI_C3;
	/* Check if northbridge is friendly */
	if (enable_arbiter_disable())
		longhaul_flags |= USE_NORTHBRIDGE;

	/* Check ACPI support for bus master arbiter disable */
	if (!(longhaul_flags & USE_ACPI_C3
	     || longhaul_flags & USE_NORTHBRIDGE)
	    && ((pr == NULL) || !(pr->flags.bm_control))) {
		printk(KERN_ERR PFX
			"No ACPI support. Unsupported northbridge.\n");
		return -ENODEV;
	}

	if (longhaul_flags & USE_NORTHBRIDGE)
		printk(KERN_INFO PFX "Using northbridge support.\n");
	if (longhaul_flags & USE_ACPI_C3)
		printk(KERN_INFO PFX "Using ACPI support.\n");

	ret = longhaul_get_ranges();
	if (ret != 0)
		return ret;

	if ((longhaul_version != TYPE_LONGHAUL_V1) && (scale_voltage != 0))
		longhaul_setup_voltagescaling();

	policy->cpuinfo.transition_latency = 200000;	/* nsec */

	return cpufreq_table_validate_and_show(policy, longhaul_table);
}

static struct cpufreq_driver longhaul_driver = {
	.verify	= cpufreq_generic_frequency_table_verify,
	.target_index = longhaul_target,
	.get	= longhaul_get,
	.init	= longhaul_cpu_init,
	.name	= "longhaul",
	.attr	= cpufreq_generic_attr,
};

static const struct x86_cpu_id longhaul_id[] = {
	{ X86_VENDOR_CENTAUR, 6 },
	{}
};
MODULE_DEVICE_TABLE(x86cpu, longhaul_id);

static int __init longhaul_init(void)
{
	struct cpuinfo_x86 *c = &cpu_data(0);

	if (!x86_match_cpu(longhaul_id))
		return -ENODEV;

	if (!enable) {
		printk(KERN_ERR PFX "Option \"enable\" not set. Aborting.\n");
		return -ENODEV;
	}
#ifdef CONFIG_SMP
	if (num_online_cpus() > 1) {
		printk(KERN_ERR PFX "More than 1 CPU detected, "
				"longhaul disabled.\n");
		return -ENODEV;
	}
#endif
#ifdef CONFIG_X86_IO_APIC
	if (cpu_has_apic) {
		printk(KERN_ERR PFX "APIC detected. Longhaul is currently "
				"broken in this configuration.\n");
		return -ENODEV;
	}
#endif
	switch (c->x86_model) {
	case 6 ... 9:
		return cpufreq_register_driver(&longhaul_driver);
	case 10:
		printk(KERN_ERR PFX "Use acpi-cpufreq driver for VIA C7\n");
	default:
		;
	}

	return -ENODEV;
}


static void __exit longhaul_exit(void)
{
	struct cpufreq_policy *policy = cpufreq_cpu_get(0);
	int i;

	for (i = 0; i < numscales; i++) {
		if (mults[i] == maxmult) {
			struct cpufreq_freqs freqs;

			freqs.old = policy->cur;
			freqs.new = longhaul_table[i].frequency;
			freqs.flags = 0;

			cpufreq_freq_transition_begin(policy, &freqs);
			longhaul_setstate(policy, i);
			cpufreq_freq_transition_end(policy, &freqs, 0);
			break;
		}
	}

	cpufreq_cpu_put(policy);
	cpufreq_unregister_driver(&longhaul_driver);
	kfree(longhaul_table);
}

/* Even if BIOS is exporting ACPI C3 state, and it is used
 * with success when CPU is idle, this state doesn't
 * trigger frequency transition in some cases. */
module_param(disable_acpi_c3, int, 0644);
MODULE_PARM_DESC(disable_acpi_c3, "Don't use ACPI C3 support");
/* Change CPU voltage with frequency. Very useful to save
 * power, but most VIA C3 processors aren't supporting it. */
module_param(scale_voltage, int, 0644);
MODULE_PARM_DESC(scale_voltage, "Scale voltage of processor");
/* Force revision key to 0 for processors which doesn't
 * support voltage scaling, but are introducing itself as
 * such. */
module_param(revid_errata, int, 0644);
MODULE_PARM_DESC(revid_errata, "Ignore CPU Revision ID");
/* By default driver is disabled to prevent incompatible
 * system freeze. */
module_param(enable, int, 0644);
MODULE_PARM_DESC(enable, "Enable driver");

MODULE_AUTHOR("Dave Jones <davej@redhat.com>");
MODULE_DESCRIPTION("Longhaul driver for VIA Cyrix processors.");
MODULE_LICENSE("GPL");

late_initcall(longhaul_init);
module_exit(longhaul_exit);<|MERGE_RESOLUTION|>--- conflicted
+++ resolved
@@ -271,11 +271,6 @@
 	freqs.old = calc_speed(longhaul_get_cpu_mult());
 	freqs.new = speed;
 
-<<<<<<< HEAD
-	cpufreq_freq_transition_begin(policy, &freqs);
-
-=======
->>>>>>> c739f77f
 	pr_debug("Setting to FSB:%dMHz Mult:%d.%dx (%s)\n",
 			fsb, mult/10, mult%10, print_speed(speed/1000));
 retry_loop:
@@ -390,11 +385,6 @@
 			goto retry_loop;
 		}
 	}
-<<<<<<< HEAD
-	/* Report true CPU frequency */
-	cpufreq_freq_transition_end(policy, &freqs, 0);
-=======
->>>>>>> c739f77f
 
 	if (!bm_timeout) {
 		printk(KERN_INFO PFX "Warning: Timeout while waiting for "
