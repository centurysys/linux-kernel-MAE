--- conflicted
+++ resolved
@@ -1711,11 +1711,7 @@
 
 			if (++qh->iso_idx >= urb->number_of_packets) {
 				done = true;
-<<<<<<< HEAD
-			else {
-=======
 			} else {
->>>>>>> c9eaa447
 #if defined(CONFIG_USB_TI_CPPI41_DMA)
 				struct dma_controller   *c;
 				dma_addr_t *buf;
