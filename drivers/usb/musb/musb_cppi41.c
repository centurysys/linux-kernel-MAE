--- conflicted
+++ resolved
@@ -190,15 +190,9 @@
 	bool empty;
 
 	if (!cppi41_channel->is_tx && is_isoc(hw_ep, 1)) {
-<<<<<<< HEAD
-			spin_lock_irqsave(&musb->lock, flags);
-			cppi41_trans_done(cppi41_channel);
-			spin_unlock_irqrestore(&musb->lock, flags);
-=======
 		spin_lock_irqsave(&musb->lock, flags);
 		cppi41_trans_done(cppi41_channel);
 		spin_unlock_irqrestore(&musb->lock, flags);
->>>>>>> c9eaa447
 	} else {
 		empty = musb_is_tx_fifo_empty(hw_ep);
 		if (empty) {
@@ -680,10 +674,7 @@
 		INIT_LIST_HEAD(&cppi41_channel->tx_check);
 		INIT_WORK(&cppi41_channel->dma_completion,
 			  cppi_trans_done_work);
-<<<<<<< HEAD
-=======
-
->>>>>>> c9eaa447
+
 		musb_dma = &cppi41_channel->channel;
 		musb_dma->private_data = cppi41_channel;
 		musb_dma->status = MUSB_DMA_STATUS_FREE;
