// SPDX-License-Identifier: GPL-2.0-only
/*
 * A fairly generic DMA-API to IOMMU-API glue layer.
 *
 * Copyright (C) 2014-2015 ARM Ltd.
 *
 * based in part on arch/arm/mm/dma-mapping.c:
 * Copyright (C) 2000-2004 Russell King
 */

#include <linux/acpi_iort.h>
#include <linux/device.h>
#include <linux/dma-map-ops.h>
#include <linux/dma-iommu.h>
#include <linux/gfp.h>
#include <linux/huge_mm.h>
#include <linux/iommu.h>
#include <linux/iova.h>
#include <linux/irq.h>
#include <linux/mm.h>
#include <linux/mutex.h>
#include <linux/pci.h>
#include <linux/swiotlb.h>
#include <linux/scatterlist.h>
#include <linux/vmalloc.h>
#include <linux/crash_dump.h>
#include <linux/dma-direct.h>

struct iommu_dma_msi_page {
	struct list_head	list;
	dma_addr_t		iova;
	phys_addr_t		phys;
};

enum iommu_dma_cookie_type {
	IOMMU_DMA_IOVA_COOKIE,
	IOMMU_DMA_MSI_COOKIE,
};

struct iommu_dma_cookie {
	enum iommu_dma_cookie_type	type;
	union {
		/* Full allocator for IOMMU_DMA_IOVA_COOKIE */
		struct iova_domain	iovad;
		/* Trivial linear page allocator for IOMMU_DMA_MSI_COOKIE */
		dma_addr_t		msi_iova;
	};
	struct list_head		msi_page_list;

	/* Domain for flush queue callback; NULL if flush queue not in use */
	struct iommu_domain		*fq_domain;
};

static DEFINE_STATIC_KEY_FALSE(iommu_deferred_attach_enabled);
bool iommu_dma_forcedac __read_mostly;
<<<<<<< HEAD

static int __init iommu_dma_forcedac_setup(char *str)
{
	int ret = kstrtobool(str, &iommu_dma_forcedac);

	if (!ret && iommu_dma_forcedac)
		pr_info("Forcing DAC for PCI devices\n");
	return ret;
}
early_param("iommu.forcedac", iommu_dma_forcedac_setup);
=======
>>>>>>> 25423f4b

static int __init iommu_dma_forcedac_setup(char *str)
{
	int ret = kstrtobool(str, &iommu_dma_forcedac);

	if (!ret && iommu_dma_forcedac)
		pr_info("Forcing DAC for PCI devices\n");
	return ret;
}
early_param("iommu.forcedac", iommu_dma_forcedac_setup);

static void iommu_dma_entry_dtor(unsigned long data)
{
	struct page *freelist = (struct page *)data;

	while (freelist) {
		unsigned long p = (unsigned long)page_address(freelist);

		freelist = freelist->freelist;
		free_page(p);
	}
}

static inline size_t cookie_msi_granule(struct iommu_dma_cookie *cookie)
{
	if (cookie->type == IOMMU_DMA_IOVA_COOKIE)
		return cookie->iovad.granule;
	return PAGE_SIZE;
}

static struct iommu_dma_cookie *cookie_alloc(enum iommu_dma_cookie_type type)
{
	struct iommu_dma_cookie *cookie;

	cookie = kzalloc(sizeof(*cookie), GFP_KERNEL);
	if (cookie) {
		INIT_LIST_HEAD(&cookie->msi_page_list);
		cookie->type = type;
	}
	return cookie;
}

/**
 * iommu_get_dma_cookie - Acquire DMA-API resources for a domain
 * @domain: IOMMU domain to prepare for DMA-API usage
 *
 * IOMMU drivers should normally call this from their domain_alloc
 * callback when domain->type == IOMMU_DOMAIN_DMA.
 */
int iommu_get_dma_cookie(struct iommu_domain *domain)
{
	if (domain->iova_cookie)
		return -EEXIST;

	domain->iova_cookie = cookie_alloc(IOMMU_DMA_IOVA_COOKIE);
	if (!domain->iova_cookie)
		return -ENOMEM;

	return 0;
}
EXPORT_SYMBOL(iommu_get_dma_cookie);

/**
 * iommu_get_msi_cookie - Acquire just MSI remapping resources
 * @domain: IOMMU domain to prepare
 * @base: Start address of IOVA region for MSI mappings
 *
 * Users who manage their own IOVA allocation and do not want DMA API support,
 * but would still like to take advantage of automatic MSI remapping, can use
 * this to initialise their own domain appropriately. Users should reserve a
 * contiguous IOVA region, starting at @base, large enough to accommodate the
 * number of PAGE_SIZE mappings necessary to cover every MSI doorbell address
 * used by the devices attached to @domain.
 */
int iommu_get_msi_cookie(struct iommu_domain *domain, dma_addr_t base)
{
	struct iommu_dma_cookie *cookie;

	if (domain->type != IOMMU_DOMAIN_UNMANAGED)
		return -EINVAL;

	if (domain->iova_cookie)
		return -EEXIST;

	cookie = cookie_alloc(IOMMU_DMA_MSI_COOKIE);
	if (!cookie)
		return -ENOMEM;

	cookie->msi_iova = base;
	domain->iova_cookie = cookie;
	return 0;
}
EXPORT_SYMBOL(iommu_get_msi_cookie);

/**
 * iommu_put_dma_cookie - Release a domain's DMA mapping resources
 * @domain: IOMMU domain previously prepared by iommu_get_dma_cookie() or
 *          iommu_get_msi_cookie()
 *
 * IOMMU drivers should normally call this from their domain_free callback.
 */
void iommu_put_dma_cookie(struct iommu_domain *domain)
{
	struct iommu_dma_cookie *cookie = domain->iova_cookie;
	struct iommu_dma_msi_page *msi, *tmp;

	if (!cookie)
		return;

	if (cookie->type == IOMMU_DMA_IOVA_COOKIE && cookie->iovad.granule)
		put_iova_domain(&cookie->iovad);

	list_for_each_entry_safe(msi, tmp, &cookie->msi_page_list, list) {
		list_del(&msi->list);
		kfree(msi);
	}
	kfree(cookie);
	domain->iova_cookie = NULL;
}
EXPORT_SYMBOL(iommu_put_dma_cookie);

/**
 * iommu_dma_get_resv_regions - Reserved region driver helper
 * @dev: Device from iommu_get_resv_regions()
 * @list: Reserved region list from iommu_get_resv_regions()
 *
 * IOMMU drivers can use this to implement their .get_resv_regions callback
 * for general non-IOMMU-specific reservations. Currently, this covers GICv3
 * ITS region reservation on ACPI based ARM platforms that may require HW MSI
 * reservation.
 */
void iommu_dma_get_resv_regions(struct device *dev, struct list_head *list)
{

	if (!is_of_node(dev_iommu_fwspec_get(dev)->iommu_fwnode))
		iort_iommu_msi_get_resv_regions(dev, list);

}
EXPORT_SYMBOL(iommu_dma_get_resv_regions);

static int cookie_init_hw_msi_region(struct iommu_dma_cookie *cookie,
		phys_addr_t start, phys_addr_t end)
{
	struct iova_domain *iovad = &cookie->iovad;
	struct iommu_dma_msi_page *msi_page;
	int i, num_pages;

	start -= iova_offset(iovad, start);
	num_pages = iova_align(iovad, end - start) >> iova_shift(iovad);

	for (i = 0; i < num_pages; i++) {
		msi_page = kmalloc(sizeof(*msi_page), GFP_KERNEL);
		if (!msi_page)
			return -ENOMEM;

		msi_page->phys = start;
		msi_page->iova = start;
		INIT_LIST_HEAD(&msi_page->list);
		list_add(&msi_page->list, &cookie->msi_page_list);
		start += iovad->granule;
	}

	return 0;
}

static int iova_reserve_pci_windows(struct pci_dev *dev,
		struct iova_domain *iovad)
{
	struct pci_host_bridge *bridge = pci_find_host_bridge(dev->bus);
	struct resource_entry *window;
	unsigned long lo, hi;
	phys_addr_t start = 0, end;

	resource_list_for_each_entry(window, &bridge->windows) {
		if (resource_type(window->res) != IORESOURCE_MEM)
			continue;

		lo = iova_pfn(iovad, window->res->start - window->offset);
		hi = iova_pfn(iovad, window->res->end - window->offset);
		reserve_iova(iovad, lo, hi);
	}

	/* Get reserved DMA windows from host bridge */
	resource_list_for_each_entry(window, &bridge->dma_ranges) {
		end = window->res->start - window->offset;
resv_iova:
		if (end > start) {
			lo = iova_pfn(iovad, start);
			hi = iova_pfn(iovad, end);
			reserve_iova(iovad, lo, hi);
		} else if (end < start) {
			/* dma_ranges list should be sorted */
			dev_err(&dev->dev,
				"Failed to reserve IOVA [%pa-%pa]\n",
				&start, &end);
			return -EINVAL;
		}

		start = window->res->end - window->offset + 1;
		/* If window is last entry */
		if (window->node.next == &bridge->dma_ranges &&
		    end != ~(phys_addr_t)0) {
			end = ~(phys_addr_t)0;
			goto resv_iova;
		}
	}

	return 0;
}

static int iova_reserve_iommu_regions(struct device *dev,
		struct iommu_domain *domain)
{
	struct iommu_dma_cookie *cookie = domain->iova_cookie;
	struct iova_domain *iovad = &cookie->iovad;
	struct iommu_resv_region *region;
	LIST_HEAD(resv_regions);
	int ret = 0;

	if (dev_is_pci(dev)) {
		ret = iova_reserve_pci_windows(to_pci_dev(dev), iovad);
		if (ret)
			return ret;
	}

	iommu_get_resv_regions(dev, &resv_regions);
	list_for_each_entry(region, &resv_regions, list) {
		unsigned long lo, hi;

		/* We ARE the software that manages these! */
		if (region->type == IOMMU_RESV_SW_MSI)
			continue;

		lo = iova_pfn(iovad, region->start);
		hi = iova_pfn(iovad, region->start + region->length - 1);
		reserve_iova(iovad, lo, hi);

		if (region->type == IOMMU_RESV_MSI)
			ret = cookie_init_hw_msi_region(cookie, region->start,
					region->start + region->length);
		if (ret)
			break;
	}
	iommu_put_resv_regions(dev, &resv_regions);

	return ret;
}

static void iommu_dma_flush_iotlb_all(struct iova_domain *iovad)
{
	struct iommu_dma_cookie *cookie;
	struct iommu_domain *domain;

	cookie = container_of(iovad, struct iommu_dma_cookie, iovad);
	domain = cookie->fq_domain;

	domain->ops->flush_iotlb_all(domain);
}

static bool dev_is_untrusted(struct device *dev)
{
	return dev_is_pci(dev) && to_pci_dev(dev)->untrusted;
}

/**
 * iommu_dma_init_domain - Initialise a DMA mapping domain
 * @domain: IOMMU domain previously prepared by iommu_get_dma_cookie()
 * @base: IOVA at which the mappable address space starts
 * @size: Size of IOVA space
 * @dev: Device the domain is being initialised for
 *
 * @base and @size should be exact multiples of IOMMU page granularity to
 * avoid rounding surprises. If necessary, we reserve the page at address 0
 * to ensure it is an invalid IOVA. It is safe to reinitialise a domain, but
 * any change which could make prior IOVAs invalid will fail.
 */
static int iommu_dma_init_domain(struct iommu_domain *domain, dma_addr_t base,
		u64 size, struct device *dev)
{
	struct iommu_dma_cookie *cookie = domain->iova_cookie;
	unsigned long order, base_pfn;
	struct iova_domain *iovad;

	if (!cookie || cookie->type != IOMMU_DMA_IOVA_COOKIE)
		return -EINVAL;

	iovad = &cookie->iovad;

	/* Use the smallest supported page size for IOVA granularity */
	order = __ffs(domain->pgsize_bitmap);
	base_pfn = max_t(unsigned long, 1, base >> order);

	/* Check the domain allows at least some access to the device... */
	if (domain->geometry.force_aperture) {
		if (base > domain->geometry.aperture_end ||
		    base + size <= domain->geometry.aperture_start) {
			pr_warn("specified DMA range outside IOMMU capability\n");
			return -EFAULT;
		}
		/* ...then finally give it a kicking to make sure it fits */
		base_pfn = max_t(unsigned long, base_pfn,
				domain->geometry.aperture_start >> order);
	}

	/* start_pfn is always nonzero for an already-initialised domain */
	if (iovad->start_pfn) {
		if (1UL << order != iovad->granule ||
		    base_pfn != iovad->start_pfn) {
			pr_warn("Incompatible range for DMA domain\n");
			return -EFAULT;
		}

		return 0;
	}

	init_iova_domain(iovad, 1UL << order, base_pfn);

	if (!cookie->fq_domain && (!dev || !dev_is_untrusted(dev)) &&
	    domain->ops->flush_iotlb_all && !iommu_get_dma_strict(domain)) {
		if (init_iova_flush_queue(iovad, iommu_dma_flush_iotlb_all,
					  iommu_dma_entry_dtor))
			pr_warn("iova flush queue initialization failed\n");
		else
			cookie->fq_domain = domain;
	}

	if (!dev)
		return 0;

	return iova_reserve_iommu_regions(dev, domain);
}

/**
 * dma_info_to_prot - Translate DMA API directions and attributes to IOMMU API
 *                    page flags.
 * @dir: Direction of DMA transfer
 * @coherent: Is the DMA master cache-coherent?
 * @attrs: DMA attributes for the mapping
 *
 * Return: corresponding IOMMU API page protection flags
 */
static int dma_info_to_prot(enum dma_data_direction dir, bool coherent,
		     unsigned long attrs)
{
	int prot = coherent ? IOMMU_CACHE : 0;

	if (attrs & DMA_ATTR_PRIVILEGED)
		prot |= IOMMU_PRIV;

	switch (dir) {
	case DMA_BIDIRECTIONAL:
		return prot | IOMMU_READ | IOMMU_WRITE;
	case DMA_TO_DEVICE:
		return prot | IOMMU_READ;
	case DMA_FROM_DEVICE:
		return prot | IOMMU_WRITE;
	default:
		return 0;
	}
}

static dma_addr_t iommu_dma_alloc_iova(struct iommu_domain *domain,
		size_t size, u64 dma_limit, struct device *dev)
{
	struct iommu_dma_cookie *cookie = domain->iova_cookie;
	struct iova_domain *iovad = &cookie->iovad;
	unsigned long shift, iova_len, iova = 0;

	if (cookie->type == IOMMU_DMA_MSI_COOKIE) {
		cookie->msi_iova += size;
		return cookie->msi_iova - size;
	}

	shift = iova_shift(iovad);
	iova_len = size >> shift;
	/*
	 * Freeing non-power-of-two-sized allocations back into the IOVA caches
	 * will come back to bite us badly, so we have to waste a bit of space
	 * rounding up anything cacheable to make sure that can't happen. The
	 * order of the unadjusted size will still match upon freeing.
	 */
	if (iova_len < (1 << (IOVA_RANGE_CACHE_MAX_SIZE - 1)))
		iova_len = roundup_pow_of_two(iova_len);

	dma_limit = min_not_zero(dma_limit, dev->bus_dma_limit);

	if (domain->geometry.force_aperture)
		dma_limit = min(dma_limit, (u64)domain->geometry.aperture_end);

	/* Try to get PCI devices a SAC address */
	if (dma_limit > DMA_BIT_MASK(32) && !iommu_dma_forcedac && dev_is_pci(dev))
		iova = alloc_iova_fast(iovad, iova_len,
				       DMA_BIT_MASK(32) >> shift, false);

	if (!iova)
		iova = alloc_iova_fast(iovad, iova_len, dma_limit >> shift,
				       true);

	return (dma_addr_t)iova << shift;
}

static void iommu_dma_free_iova(struct iommu_dma_cookie *cookie,
		dma_addr_t iova, size_t size, struct page *freelist)
{
	struct iova_domain *iovad = &cookie->iovad;

	/* The MSI case is only ever cleaning up its most recent allocation */
	if (cookie->type == IOMMU_DMA_MSI_COOKIE)
		cookie->msi_iova -= size;
	else if (cookie->fq_domain)	/* non-strict mode */
		queue_iova(iovad, iova_pfn(iovad, iova),
				size >> iova_shift(iovad),
				(unsigned long)freelist);
	else
		free_iova_fast(iovad, iova_pfn(iovad, iova),
				size >> iova_shift(iovad));
}

static void __iommu_dma_unmap(struct device *dev, dma_addr_t dma_addr,
		size_t size)
{
	struct iommu_domain *domain = iommu_get_dma_domain(dev);
	struct iommu_dma_cookie *cookie = domain->iova_cookie;
	struct iova_domain *iovad = &cookie->iovad;
	size_t iova_off = iova_offset(iovad, dma_addr);
	struct iommu_iotlb_gather iotlb_gather;
	size_t unmapped;

	dma_addr -= iova_off;
	size = iova_align(iovad, size + iova_off);
	iommu_iotlb_gather_init(&iotlb_gather);

	unmapped = iommu_unmap_fast(domain, dma_addr, size, &iotlb_gather);
	WARN_ON(unmapped != size);

	if (!cookie->fq_domain)
		iommu_iotlb_sync(domain, &iotlb_gather);
	iommu_dma_free_iova(cookie, dma_addr, size, iotlb_gather.freelist);
}

static void __iommu_dma_unmap_swiotlb(struct device *dev, dma_addr_t dma_addr,
		size_t size, enum dma_data_direction dir,
		unsigned long attrs)
{
	struct iommu_domain *domain = iommu_get_dma_domain(dev);
	phys_addr_t phys;

	phys = iommu_iova_to_phys(domain, dma_addr);
	if (WARN_ON(!phys))
		return;

	__iommu_dma_unmap(dev, dma_addr, size);

	if (unlikely(is_swiotlb_buffer(phys)))
		swiotlb_tbl_unmap_single(dev, phys, size, dir, attrs);
}

static dma_addr_t __iommu_dma_map(struct device *dev, phys_addr_t phys,
		size_t size, int prot, u64 dma_mask)
{
	struct iommu_domain *domain = iommu_get_dma_domain(dev);
	struct iommu_dma_cookie *cookie = domain->iova_cookie;
	struct iova_domain *iovad = &cookie->iovad;
	size_t iova_off = iova_offset(iovad, phys);
	dma_addr_t iova;

	if (static_branch_unlikely(&iommu_deferred_attach_enabled) &&
	    iommu_deferred_attach(dev, domain))
		return DMA_MAPPING_ERROR;

	size = iova_align(iovad, size + iova_off);

	iova = iommu_dma_alloc_iova(domain, size, dma_mask, dev);
	if (!iova)
		return DMA_MAPPING_ERROR;

	if (iommu_map_atomic(domain, iova, phys - iova_off, size, prot)) {
		iommu_dma_free_iova(cookie, iova, size, NULL);
		return DMA_MAPPING_ERROR;
	}
	return iova + iova_off;
}

static dma_addr_t __iommu_dma_map_swiotlb(struct device *dev, phys_addr_t phys,
		size_t org_size, dma_addr_t dma_mask, bool coherent,
		enum dma_data_direction dir, unsigned long attrs)
{
	int prot = dma_info_to_prot(dir, coherent, attrs);
	struct iommu_domain *domain = iommu_get_dma_domain(dev);
	struct iommu_dma_cookie *cookie = domain->iova_cookie;
	struct iova_domain *iovad = &cookie->iovad;
	size_t aligned_size = org_size;
	void *padding_start;
	size_t padding_size;
	dma_addr_t iova;

	/*
	 * If both the physical buffer start address and size are
	 * page aligned, we don't need to use a bounce page.
	 */
	if (IS_ENABLED(CONFIG_SWIOTLB) && dev_is_untrusted(dev) &&
	    iova_offset(iovad, phys | org_size)) {
		aligned_size = iova_align(iovad, org_size);
		phys = swiotlb_tbl_map_single(dev, phys, org_size,
					      aligned_size, dir, attrs);

		if (phys == DMA_MAPPING_ERROR)
			return DMA_MAPPING_ERROR;

		/* Cleanup the padding area. */
		padding_start = phys_to_virt(phys);
		padding_size = aligned_size;

		if (!(attrs & DMA_ATTR_SKIP_CPU_SYNC) &&
		    (dir == DMA_TO_DEVICE ||
		     dir == DMA_BIDIRECTIONAL)) {
			padding_start += org_size;
			padding_size -= org_size;
		}

		memset(padding_start, 0, padding_size);
	}

	iova = __iommu_dma_map(dev, phys, aligned_size, prot, dma_mask);
	if (iova == DMA_MAPPING_ERROR && is_swiotlb_buffer(phys))
		swiotlb_tbl_unmap_single(dev, phys, org_size, dir, attrs);
	return iova;
}

static void __iommu_dma_free_pages(struct page **pages, int count)
{
	while (count--)
		__free_page(pages[count]);
	kvfree(pages);
}

static struct page **__iommu_dma_alloc_pages(struct device *dev,
		unsigned int count, unsigned long order_mask, gfp_t gfp)
{
	struct page **pages;
	unsigned int i = 0, nid = dev_to_node(dev);

	order_mask &= (2U << MAX_ORDER) - 1;
	if (!order_mask)
		return NULL;

	pages = kvzalloc(count * sizeof(*pages), GFP_KERNEL);
	if (!pages)
		return NULL;

	/* IOMMU can map any pages, so himem can also be used here */
	gfp |= __GFP_NOWARN | __GFP_HIGHMEM;

	/* It makes no sense to muck about with huge pages */
	gfp &= ~__GFP_COMP;

	while (count) {
		struct page *page = NULL;
		unsigned int order_size;

		/*
		 * Higher-order allocations are a convenience rather
		 * than a necessity, hence using __GFP_NORETRY until
		 * falling back to minimum-order allocations.
		 */
		for (order_mask &= (2U << __fls(count)) - 1;
		     order_mask; order_mask &= ~order_size) {
			unsigned int order = __fls(order_mask);
			gfp_t alloc_flags = gfp;

			order_size = 1U << order;
			if (order_mask > order_size)
				alloc_flags |= __GFP_NORETRY;
			page = alloc_pages_node(nid, alloc_flags, order);
			if (!page)
				continue;
			if (order)
				split_page(page, order);
			break;
		}
		if (!page) {
			__iommu_dma_free_pages(pages, i);
			return NULL;
		}
		count -= order_size;
		while (order_size--)
			pages[i++] = page++;
	}
	return pages;
}

/*
 * If size is less than PAGE_SIZE, then a full CPU page will be allocated,
 * but an IOMMU which supports smaller pages might not map the whole thing.
 */
static struct page **__iommu_dma_alloc_noncontiguous(struct device *dev,
		size_t size, struct sg_table *sgt, gfp_t gfp, pgprot_t prot,
		unsigned long attrs)
{
	struct iommu_domain *domain = iommu_get_dma_domain(dev);
	struct iommu_dma_cookie *cookie = domain->iova_cookie;
	struct iova_domain *iovad = &cookie->iovad;
	bool coherent = dev_is_dma_coherent(dev);
	int ioprot = dma_info_to_prot(DMA_BIDIRECTIONAL, coherent, attrs);
	unsigned int count, min_size, alloc_sizes = domain->pgsize_bitmap;
	struct page **pages;
	dma_addr_t iova;

	if (static_branch_unlikely(&iommu_deferred_attach_enabled) &&
	    iommu_deferred_attach(dev, domain))
		return NULL;

	min_size = alloc_sizes & -alloc_sizes;
	if (min_size < PAGE_SIZE) {
		min_size = PAGE_SIZE;
		alloc_sizes |= PAGE_SIZE;
	} else {
		size = ALIGN(size, min_size);
	}
	if (attrs & DMA_ATTR_ALLOC_SINGLE_PAGES)
		alloc_sizes = min_size;

	count = PAGE_ALIGN(size) >> PAGE_SHIFT;
	pages = __iommu_dma_alloc_pages(dev, count, alloc_sizes >> PAGE_SHIFT,
					gfp);
	if (!pages)
		return NULL;

	size = iova_align(iovad, size);
	iova = iommu_dma_alloc_iova(domain, size, dev->coherent_dma_mask, dev);
	if (!iova)
		goto out_free_pages;

	if (sg_alloc_table_from_pages(sgt, pages, count, 0, size, GFP_KERNEL))
		goto out_free_iova;

	if (!(ioprot & IOMMU_CACHE)) {
		struct scatterlist *sg;
		int i;

		for_each_sg(sgt->sgl, sg, sgt->orig_nents, i)
			arch_dma_prep_coherent(sg_page(sg), sg->length);
	}

	if (iommu_map_sg_atomic(domain, iova, sgt->sgl, sgt->orig_nents, ioprot)
			< size)
		goto out_free_sg;

	sgt->sgl->dma_address = iova;
	sgt->sgl->dma_length = size;
	return pages;

out_free_sg:
	sg_free_table(sgt);
out_free_iova:
	iommu_dma_free_iova(cookie, iova, size, NULL);
out_free_pages:
	__iommu_dma_free_pages(pages, count);
	return NULL;
}

static void *iommu_dma_alloc_remap(struct device *dev, size_t size,
		dma_addr_t *dma_handle, gfp_t gfp, pgprot_t prot,
		unsigned long attrs)
{
	struct page **pages;
	struct sg_table sgt;
	void *vaddr;

	pages = __iommu_dma_alloc_noncontiguous(dev, size, &sgt, gfp, prot,
						attrs);
	if (!pages)
		return NULL;
	*dma_handle = sgt.sgl->dma_address;
	sg_free_table(&sgt);
	vaddr = dma_common_pages_remap(pages, size, prot,
			__builtin_return_address(0));
	if (!vaddr)
		goto out_unmap;
	return vaddr;

out_unmap:
	__iommu_dma_unmap(dev, *dma_handle, size);
	__iommu_dma_free_pages(pages, PAGE_ALIGN(size) >> PAGE_SHIFT);
	return NULL;
}

#ifdef CONFIG_DMA_REMAP
static struct sg_table *iommu_dma_alloc_noncontiguous(struct device *dev,
		size_t size, enum dma_data_direction dir, gfp_t gfp,
		unsigned long attrs)
{
	struct dma_sgt_handle *sh;

	sh = kmalloc(sizeof(*sh), gfp);
	if (!sh)
		return NULL;

	sh->pages = __iommu_dma_alloc_noncontiguous(dev, size, &sh->sgt, gfp,
						    PAGE_KERNEL, attrs);
	if (!sh->pages) {
		kfree(sh);
		return NULL;
	}
	return &sh->sgt;
}

static void iommu_dma_free_noncontiguous(struct device *dev, size_t size,
		struct sg_table *sgt, enum dma_data_direction dir)
{
	struct dma_sgt_handle *sh = sgt_handle(sgt);

	__iommu_dma_unmap(dev, sgt->sgl->dma_address, size);
	__iommu_dma_free_pages(sh->pages, PAGE_ALIGN(size) >> PAGE_SHIFT);
	sg_free_table(&sh->sgt);
}
#endif /* CONFIG_DMA_REMAP */

static void iommu_dma_sync_single_for_cpu(struct device *dev,
		dma_addr_t dma_handle, size_t size, enum dma_data_direction dir)
{
	phys_addr_t phys;

	if (dev_is_dma_coherent(dev) && !dev_is_untrusted(dev))
		return;

	phys = iommu_iova_to_phys(iommu_get_dma_domain(dev), dma_handle);
	if (!dev_is_dma_coherent(dev))
		arch_sync_dma_for_cpu(phys, size, dir);

	if (is_swiotlb_buffer(phys))
		swiotlb_sync_single_for_cpu(dev, phys, size, dir);
}

static void iommu_dma_sync_single_for_device(struct device *dev,
		dma_addr_t dma_handle, size_t size, enum dma_data_direction dir)
{
	phys_addr_t phys;

	if (dev_is_dma_coherent(dev) && !dev_is_untrusted(dev))
		return;

	phys = iommu_iova_to_phys(iommu_get_dma_domain(dev), dma_handle);
	if (is_swiotlb_buffer(phys))
		swiotlb_sync_single_for_device(dev, phys, size, dir);

	if (!dev_is_dma_coherent(dev))
		arch_sync_dma_for_device(phys, size, dir);
}

static void iommu_dma_sync_sg_for_cpu(struct device *dev,
		struct scatterlist *sgl, int nelems,
		enum dma_data_direction dir)
{
	struct scatterlist *sg;
	int i;

	if (dev_is_dma_coherent(dev) && !dev_is_untrusted(dev))
		return;

	for_each_sg(sgl, sg, nelems, i) {
		if (!dev_is_dma_coherent(dev))
			arch_sync_dma_for_cpu(sg_phys(sg), sg->length, dir);

		if (is_swiotlb_buffer(sg_phys(sg)))
			swiotlb_sync_single_for_cpu(dev, sg_phys(sg),
						    sg->length, dir);
	}
}

static void iommu_dma_sync_sg_for_device(struct device *dev,
		struct scatterlist *sgl, int nelems,
		enum dma_data_direction dir)
{
	struct scatterlist *sg;
	int i;

	if (dev_is_dma_coherent(dev) && !dev_is_untrusted(dev))
		return;

	for_each_sg(sgl, sg, nelems, i) {
		if (is_swiotlb_buffer(sg_phys(sg)))
			swiotlb_sync_single_for_device(dev, sg_phys(sg),
						       sg->length, dir);

		if (!dev_is_dma_coherent(dev))
			arch_sync_dma_for_device(sg_phys(sg), sg->length, dir);
	}
}

static dma_addr_t iommu_dma_map_page(struct device *dev, struct page *page,
		unsigned long offset, size_t size, enum dma_data_direction dir,
		unsigned long attrs)
{
	phys_addr_t phys = page_to_phys(page) + offset;
	bool coherent = dev_is_dma_coherent(dev);
	dma_addr_t dma_handle;

	dma_handle = __iommu_dma_map_swiotlb(dev, phys, size, dma_get_mask(dev),
			coherent, dir, attrs);
	if (!coherent && !(attrs & DMA_ATTR_SKIP_CPU_SYNC) &&
	    dma_handle != DMA_MAPPING_ERROR)
		arch_sync_dma_for_device(phys, size, dir);
	return dma_handle;
}

static void iommu_dma_unmap_page(struct device *dev, dma_addr_t dma_handle,
		size_t size, enum dma_data_direction dir, unsigned long attrs)
{
	if (!(attrs & DMA_ATTR_SKIP_CPU_SYNC))
		iommu_dma_sync_single_for_cpu(dev, dma_handle, size, dir);
	__iommu_dma_unmap_swiotlb(dev, dma_handle, size, dir, attrs);
}

/*
 * Prepare a successfully-mapped scatterlist to give back to the caller.
 *
 * At this point the segments are already laid out by iommu_dma_map_sg() to
 * avoid individually crossing any boundaries, so we merely need to check a
 * segment's start address to avoid concatenating across one.
 */
static int __finalise_sg(struct device *dev, struct scatterlist *sg, int nents,
		dma_addr_t dma_addr)
{
	struct scatterlist *s, *cur = sg;
	unsigned long seg_mask = dma_get_seg_boundary(dev);
	unsigned int cur_len = 0, max_len = dma_get_max_seg_size(dev);
	int i, count = 0;

	for_each_sg(sg, s, nents, i) {
		/* Restore this segment's original unaligned fields first */
		unsigned int s_iova_off = sg_dma_address(s);
		unsigned int s_length = sg_dma_len(s);
		unsigned int s_iova_len = s->length;

		s->offset += s_iova_off;
		s->length = s_length;
		sg_dma_address(s) = DMA_MAPPING_ERROR;
		sg_dma_len(s) = 0;

		/*
		 * Now fill in the real DMA data. If...
		 * - there is a valid output segment to append to
		 * - and this segment starts on an IOVA page boundary
		 * - but doesn't fall at a segment boundary
		 * - and wouldn't make the resulting output segment too long
		 */
		if (cur_len && !s_iova_off && (dma_addr & seg_mask) &&
		    (max_len - cur_len >= s_length)) {
			/* ...then concatenate it with the previous one */
			cur_len += s_length;
		} else {
			/* Otherwise start the next output segment */
			if (i > 0)
				cur = sg_next(cur);
			cur_len = s_length;
			count++;

			sg_dma_address(cur) = dma_addr + s_iova_off;
		}

		sg_dma_len(cur) = cur_len;
		dma_addr += s_iova_len;

		if (s_length + s_iova_off < s_iova_len)
			cur_len = 0;
	}
	return count;
}

/*
 * If mapping failed, then just restore the original list,
 * but making sure the DMA fields are invalidated.
 */
static void __invalidate_sg(struct scatterlist *sg, int nents)
{
	struct scatterlist *s;
	int i;

	for_each_sg(sg, s, nents, i) {
		if (sg_dma_address(s) != DMA_MAPPING_ERROR)
			s->offset += sg_dma_address(s);
		if (sg_dma_len(s))
			s->length = sg_dma_len(s);
		sg_dma_address(s) = DMA_MAPPING_ERROR;
		sg_dma_len(s) = 0;
	}
}

static void iommu_dma_unmap_sg_swiotlb(struct device *dev, struct scatterlist *sg,
		int nents, enum dma_data_direction dir, unsigned long attrs)
{
	struct scatterlist *s;
	int i;

	for_each_sg(sg, s, nents, i)
		__iommu_dma_unmap_swiotlb(dev, sg_dma_address(s),
				sg_dma_len(s), dir, attrs);
}

static int iommu_dma_map_sg_swiotlb(struct device *dev, struct scatterlist *sg,
		int nents, enum dma_data_direction dir, unsigned long attrs)
{
	struct scatterlist *s;
	int i;

	for_each_sg(sg, s, nents, i) {
		sg_dma_address(s) = __iommu_dma_map_swiotlb(dev, sg_phys(s),
				s->length, dma_get_mask(dev),
				dev_is_dma_coherent(dev), dir, attrs);
		if (sg_dma_address(s) == DMA_MAPPING_ERROR)
			goto out_unmap;
		sg_dma_len(s) = s->length;
	}

	return nents;

out_unmap:
	iommu_dma_unmap_sg_swiotlb(dev, sg, i, dir, attrs | DMA_ATTR_SKIP_CPU_SYNC);
	return 0;
}

/*
 * The DMA API client is passing in a scatterlist which could describe
 * any old buffer layout, but the IOMMU API requires everything to be
 * aligned to IOMMU pages. Hence the need for this complicated bit of
 * impedance-matching, to be able to hand off a suitably-aligned list,
 * but still preserve the original offsets and sizes for the caller.
 */
static int iommu_dma_map_sg(struct device *dev, struct scatterlist *sg,
		int nents, enum dma_data_direction dir, unsigned long attrs)
{
	struct iommu_domain *domain = iommu_get_dma_domain(dev);
	struct iommu_dma_cookie *cookie = domain->iova_cookie;
	struct iova_domain *iovad = &cookie->iovad;
	struct scatterlist *s, *prev = NULL;
	int prot = dma_info_to_prot(dir, dev_is_dma_coherent(dev), attrs);
	dma_addr_t iova;
	size_t iova_len = 0;
	unsigned long mask = dma_get_seg_boundary(dev);
	int i;

	if (static_branch_unlikely(&iommu_deferred_attach_enabled) &&
	    iommu_deferred_attach(dev, domain))
		return 0;

	if (!(attrs & DMA_ATTR_SKIP_CPU_SYNC))
		iommu_dma_sync_sg_for_device(dev, sg, nents, dir);

	if (dev_is_untrusted(dev))
		return iommu_dma_map_sg_swiotlb(dev, sg, nents, dir, attrs);

	/*
	 * Work out how much IOVA space we need, and align the segments to
	 * IOVA granules for the IOMMU driver to handle. With some clever
	 * trickery we can modify the list in-place, but reversibly, by
	 * stashing the unaligned parts in the as-yet-unused DMA fields.
	 */
	for_each_sg(sg, s, nents, i) {
		size_t s_iova_off = iova_offset(iovad, s->offset);
		size_t s_length = s->length;
		size_t pad_len = (mask - iova_len + 1) & mask;

		sg_dma_address(s) = s_iova_off;
		sg_dma_len(s) = s_length;
		s->offset -= s_iova_off;
		s_length = iova_align(iovad, s_length + s_iova_off);
		s->length = s_length;

		/*
		 * Due to the alignment of our single IOVA allocation, we can
		 * depend on these assumptions about the segment boundary mask:
		 * - If mask size >= IOVA size, then the IOVA range cannot
		 *   possibly fall across a boundary, so we don't care.
		 * - If mask size < IOVA size, then the IOVA range must start
		 *   exactly on a boundary, therefore we can lay things out
		 *   based purely on segment lengths without needing to know
		 *   the actual addresses beforehand.
		 * - The mask must be a power of 2, so pad_len == 0 if
		 *   iova_len == 0, thus we cannot dereference prev the first
		 *   time through here (i.e. before it has a meaningful value).
		 */
		if (pad_len && pad_len < s_length - 1) {
			prev->length += pad_len;
			iova_len += pad_len;
		}

		iova_len += s_length;
		prev = s;
	}

	iova = iommu_dma_alloc_iova(domain, iova_len, dma_get_mask(dev), dev);
	if (!iova)
		goto out_restore_sg;

	/*
	 * We'll leave any physical concatenation to the IOMMU driver's
	 * implementation - it knows better than we do.
	 */
	if (iommu_map_sg_atomic(domain, iova, sg, nents, prot) < iova_len)
		goto out_free_iova;

	return __finalise_sg(dev, sg, nents, iova);

out_free_iova:
	iommu_dma_free_iova(cookie, iova, iova_len, NULL);
out_restore_sg:
	__invalidate_sg(sg, nents);
	return 0;
}

static void iommu_dma_unmap_sg(struct device *dev, struct scatterlist *sg,
		int nents, enum dma_data_direction dir, unsigned long attrs)
{
	dma_addr_t start, end;
	struct scatterlist *tmp;
	int i;

	if (!(attrs & DMA_ATTR_SKIP_CPU_SYNC))
		iommu_dma_sync_sg_for_cpu(dev, sg, nents, dir);

	if (dev_is_untrusted(dev)) {
		iommu_dma_unmap_sg_swiotlb(dev, sg, nents, dir, attrs);
		return;
	}

	/*
	 * The scatterlist segments are mapped into a single
	 * contiguous IOVA allocation, so this is incredibly easy.
	 */
	start = sg_dma_address(sg);
	for_each_sg(sg_next(sg), tmp, nents - 1, i) {
		if (sg_dma_len(tmp) == 0)
			break;
		sg = tmp;
	}
	end = sg_dma_address(sg) + sg_dma_len(sg);
	__iommu_dma_unmap(dev, start, end - start);
}

static dma_addr_t iommu_dma_map_resource(struct device *dev, phys_addr_t phys,
		size_t size, enum dma_data_direction dir, unsigned long attrs)
{
	return __iommu_dma_map(dev, phys, size,
			dma_info_to_prot(dir, false, attrs) | IOMMU_MMIO,
			dma_get_mask(dev));
}

static void iommu_dma_unmap_resource(struct device *dev, dma_addr_t handle,
		size_t size, enum dma_data_direction dir, unsigned long attrs)
{
	__iommu_dma_unmap(dev, handle, size);
}

static void __iommu_dma_free(struct device *dev, size_t size, void *cpu_addr)
{
	size_t alloc_size = PAGE_ALIGN(size);
	int count = alloc_size >> PAGE_SHIFT;
	struct page *page = NULL, **pages = NULL;

	/* Non-coherent atomic allocation? Easy */
	if (IS_ENABLED(CONFIG_DMA_DIRECT_REMAP) &&
	    dma_free_from_pool(dev, cpu_addr, alloc_size))
		return;

	if (IS_ENABLED(CONFIG_DMA_REMAP) && is_vmalloc_addr(cpu_addr)) {
		/*
		 * If it the address is remapped, then it's either non-coherent
		 * or highmem CMA, or an iommu_dma_alloc_remap() construction.
		 */
		pages = dma_common_find_pages(cpu_addr);
		if (!pages)
			page = vmalloc_to_page(cpu_addr);
		dma_common_free_remap(cpu_addr, alloc_size);
	} else {
		/* Lowmem means a coherent atomic or CMA allocation */
		page = virt_to_page(cpu_addr);
	}

	if (pages)
		__iommu_dma_free_pages(pages, count);
	if (page)
		dma_free_contiguous(dev, page, alloc_size);
}

static void iommu_dma_free(struct device *dev, size_t size, void *cpu_addr,
		dma_addr_t handle, unsigned long attrs)
{
	__iommu_dma_unmap(dev, handle, size);
	__iommu_dma_free(dev, size, cpu_addr);
}

static void *iommu_dma_alloc_pages(struct device *dev, size_t size,
		struct page **pagep, gfp_t gfp, unsigned long attrs)
{
	bool coherent = dev_is_dma_coherent(dev);
	size_t alloc_size = PAGE_ALIGN(size);
	int node = dev_to_node(dev);
	struct page *page = NULL;
	void *cpu_addr;

	page = dma_alloc_contiguous(dev, alloc_size, gfp);
	if (!page)
		page = alloc_pages_node(node, gfp, get_order(alloc_size));
	if (!page)
		return NULL;

	if (IS_ENABLED(CONFIG_DMA_REMAP) && (!coherent || PageHighMem(page))) {
		pgprot_t prot = dma_pgprot(dev, PAGE_KERNEL, attrs);

		cpu_addr = dma_common_contiguous_remap(page, alloc_size,
				prot, __builtin_return_address(0));
		if (!cpu_addr)
			goto out_free_pages;

		if (!coherent)
			arch_dma_prep_coherent(page, size);
	} else {
		cpu_addr = page_address(page);
	}

	*pagep = page;
	memset(cpu_addr, 0, alloc_size);
	return cpu_addr;
out_free_pages:
	dma_free_contiguous(dev, page, alloc_size);
	return NULL;
}

static void *iommu_dma_alloc(struct device *dev, size_t size,
		dma_addr_t *handle, gfp_t gfp, unsigned long attrs)
{
	bool coherent = dev_is_dma_coherent(dev);
	int ioprot = dma_info_to_prot(DMA_BIDIRECTIONAL, coherent, attrs);
	struct page *page = NULL;
	void *cpu_addr;

	gfp |= __GFP_ZERO;

	if (IS_ENABLED(CONFIG_DMA_REMAP) && gfpflags_allow_blocking(gfp) &&
	    !(attrs & DMA_ATTR_FORCE_CONTIGUOUS)) {
		return iommu_dma_alloc_remap(dev, size, handle, gfp,
				dma_pgprot(dev, PAGE_KERNEL, attrs), attrs);
	}

	if (IS_ENABLED(CONFIG_DMA_DIRECT_REMAP) &&
	    !gfpflags_allow_blocking(gfp) && !coherent)
		page = dma_alloc_from_pool(dev, PAGE_ALIGN(size), &cpu_addr,
					       gfp, NULL);
	else
		cpu_addr = iommu_dma_alloc_pages(dev, size, &page, gfp, attrs);
	if (!cpu_addr)
		return NULL;

	*handle = __iommu_dma_map(dev, page_to_phys(page), size, ioprot,
			dev->coherent_dma_mask);
	if (*handle == DMA_MAPPING_ERROR) {
		__iommu_dma_free(dev, size, cpu_addr);
		return NULL;
	}

	return cpu_addr;
}

static int iommu_dma_mmap(struct device *dev, struct vm_area_struct *vma,
		void *cpu_addr, dma_addr_t dma_addr, size_t size,
		unsigned long attrs)
{
	unsigned long nr_pages = PAGE_ALIGN(size) >> PAGE_SHIFT;
	unsigned long pfn, off = vma->vm_pgoff;
	int ret;

	vma->vm_page_prot = dma_pgprot(dev, vma->vm_page_prot, attrs);

	if (dma_mmap_from_dev_coherent(dev, vma, cpu_addr, size, &ret))
		return ret;

	if (off >= nr_pages || vma_pages(vma) > nr_pages - off)
		return -ENXIO;

	if (IS_ENABLED(CONFIG_DMA_REMAP) && is_vmalloc_addr(cpu_addr)) {
		struct page **pages = dma_common_find_pages(cpu_addr);

		if (pages)
			return vm_map_pages(vma, pages, nr_pages);
		pfn = vmalloc_to_pfn(cpu_addr);
	} else {
		pfn = page_to_pfn(virt_to_page(cpu_addr));
	}

	return remap_pfn_range(vma, vma->vm_start, pfn + off,
			       vma->vm_end - vma->vm_start,
			       vma->vm_page_prot);
}

static int iommu_dma_get_sgtable(struct device *dev, struct sg_table *sgt,
		void *cpu_addr, dma_addr_t dma_addr, size_t size,
		unsigned long attrs)
{
	struct page *page;
	int ret;

	if (IS_ENABLED(CONFIG_DMA_REMAP) && is_vmalloc_addr(cpu_addr)) {
		struct page **pages = dma_common_find_pages(cpu_addr);

		if (pages) {
			return sg_alloc_table_from_pages(sgt, pages,
					PAGE_ALIGN(size) >> PAGE_SHIFT,
					0, size, GFP_KERNEL);
		}

		page = vmalloc_to_page(cpu_addr);
	} else {
		page = virt_to_page(cpu_addr);
	}

	ret = sg_alloc_table(sgt, 1, GFP_KERNEL);
	if (!ret)
		sg_set_page(sgt->sgl, page, PAGE_ALIGN(size), 0);
	return ret;
}

static unsigned long iommu_dma_get_merge_boundary(struct device *dev)
{
	struct iommu_domain *domain = iommu_get_dma_domain(dev);

	return (1UL << __ffs(domain->pgsize_bitmap)) - 1;
}

static const struct dma_map_ops iommu_dma_ops = {
	.alloc			= iommu_dma_alloc,
	.free			= iommu_dma_free,
	.alloc_pages		= dma_common_alloc_pages,
	.free_pages		= dma_common_free_pages,
#ifdef CONFIG_DMA_REMAP
	.alloc_noncontiguous	= iommu_dma_alloc_noncontiguous,
	.free_noncontiguous	= iommu_dma_free_noncontiguous,
#endif
	.mmap			= iommu_dma_mmap,
	.get_sgtable		= iommu_dma_get_sgtable,
	.map_page		= iommu_dma_map_page,
	.unmap_page		= iommu_dma_unmap_page,
	.map_sg			= iommu_dma_map_sg,
	.unmap_sg		= iommu_dma_unmap_sg,
	.sync_single_for_cpu	= iommu_dma_sync_single_for_cpu,
	.sync_single_for_device	= iommu_dma_sync_single_for_device,
	.sync_sg_for_cpu	= iommu_dma_sync_sg_for_cpu,
	.sync_sg_for_device	= iommu_dma_sync_sg_for_device,
	.map_resource		= iommu_dma_map_resource,
	.unmap_resource		= iommu_dma_unmap_resource,
	.get_merge_boundary	= iommu_dma_get_merge_boundary,
};

/*
 * The IOMMU core code allocates the default DMA domain, which the underlying
 * IOMMU driver needs to support via the dma-iommu layer.
 */
void iommu_setup_dma_ops(struct device *dev, u64 dma_base, u64 size)
{
	struct iommu_domain *domain = iommu_get_domain_for_dev(dev);

	if (!domain)
		goto out_err;

	/*
	 * The IOMMU core code allocates the default DMA domain, which the
	 * underlying IOMMU driver needs to support via the dma-iommu layer.
	 */
	if (domain->type == IOMMU_DOMAIN_DMA) {
		if (iommu_dma_init_domain(domain, dma_base, size, dev))
			goto out_err;
		dev->dma_ops = &iommu_dma_ops;
	}

	return;
out_err:
	 pr_warn("Failed to set up IOMMU for device %s; retaining platform DMA ops\n",
		 dev_name(dev));
}

static struct iommu_dma_msi_page *iommu_dma_get_msi_page(struct device *dev,
		phys_addr_t msi_addr, struct iommu_domain *domain)
{
	struct iommu_dma_cookie *cookie = domain->iova_cookie;
	struct iommu_dma_msi_page *msi_page;
	dma_addr_t iova;
	int prot = IOMMU_WRITE | IOMMU_NOEXEC | IOMMU_MMIO;
	size_t size = cookie_msi_granule(cookie);

	msi_addr &= ~(phys_addr_t)(size - 1);
	list_for_each_entry(msi_page, &cookie->msi_page_list, list)
		if (msi_page->phys == msi_addr)
			return msi_page;

	msi_page = kzalloc(sizeof(*msi_page), GFP_KERNEL);
	if (!msi_page)
		return NULL;

	iova = iommu_dma_alloc_iova(domain, size, dma_get_mask(dev), dev);
	if (!iova)
		goto out_free_page;

	if (iommu_map(domain, iova, msi_addr, size, prot))
		goto out_free_iova;

	INIT_LIST_HEAD(&msi_page->list);
	msi_page->phys = msi_addr;
	msi_page->iova = iova;
	list_add(&msi_page->list, &cookie->msi_page_list);
	return msi_page;

out_free_iova:
	iommu_dma_free_iova(cookie, iova, size, NULL);
out_free_page:
	kfree(msi_page);
	return NULL;
}

int iommu_dma_prepare_msi(struct msi_desc *desc, phys_addr_t msi_addr)
{
	struct device *dev = msi_desc_to_dev(desc);
	struct iommu_domain *domain = iommu_get_domain_for_dev(dev);
	struct iommu_dma_msi_page *msi_page;
	static DEFINE_MUTEX(msi_prepare_lock); /* see below */

	if (!domain || !domain->iova_cookie) {
		desc->iommu_cookie = NULL;
		return 0;
	}

	/*
	 * In fact the whole prepare operation should already be serialised by
	 * irq_domain_mutex further up the callchain, but that's pretty subtle
	 * on its own, so consider this locking as failsafe documentation...
	 */
	mutex_lock(&msi_prepare_lock);
	msi_page = iommu_dma_get_msi_page(dev, msi_addr, domain);
	mutex_unlock(&msi_prepare_lock);

	msi_desc_set_iommu_cookie(desc, msi_page);

	if (!msi_page)
		return -ENOMEM;
	return 0;
}

void iommu_dma_compose_msi_msg(struct msi_desc *desc,
			       struct msi_msg *msg)
{
	struct device *dev = msi_desc_to_dev(desc);
	const struct iommu_domain *domain = iommu_get_domain_for_dev(dev);
	const struct iommu_dma_msi_page *msi_page;

	msi_page = msi_desc_get_iommu_cookie(desc);

	if (!domain || !domain->iova_cookie || WARN_ON(!msi_page))
		return;

	msg->address_hi = upper_32_bits(msi_page->iova);
	msg->address_lo &= cookie_msi_granule(domain->iova_cookie) - 1;
	msg->address_lo += lower_32_bits(msi_page->iova);
}

static int iommu_dma_init(void)
{
	if (is_kdump_kernel())
		static_branch_enable(&iommu_deferred_attach_enabled);

	return iova_cache_get();
}
arch_initcall(iommu_dma_init);<|MERGE_RESOLUTION|>--- conflicted
+++ resolved
@@ -53,19 +53,6 @@
 
 static DEFINE_STATIC_KEY_FALSE(iommu_deferred_attach_enabled);
 bool iommu_dma_forcedac __read_mostly;
-<<<<<<< HEAD
-
-static int __init iommu_dma_forcedac_setup(char *str)
-{
-	int ret = kstrtobool(str, &iommu_dma_forcedac);
-
-	if (!ret && iommu_dma_forcedac)
-		pr_info("Forcing DAC for PCI devices\n");
-	return ret;
-}
-early_param("iommu.forcedac", iommu_dma_forcedac_setup);
-=======
->>>>>>> 25423f4b
 
 static int __init iommu_dma_forcedac_setup(char *str)
 {
