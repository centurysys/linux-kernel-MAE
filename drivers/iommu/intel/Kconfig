# SPDX-License-Identifier: GPL-2.0-only
# Intel IOMMU support
config DMAR_TABLE
	bool

config DMAR_PERF
	bool

<<<<<<< HEAD
=======
config DMAR_DEBUG
	bool

>>>>>>> df0cc57e
config INTEL_IOMMU
	bool "Support for Intel IOMMU using DMA Remapping Devices"
	depends on PCI_MSI && ACPI && (X86 || IA64)
	select DMA_OPS
	select IOMMU_API
	select IOMMU_IOVA
	select NEED_DMA_MAP_STATE
	select DMAR_TABLE
	select SWIOTLB
	select IOASID
	select IOMMU_DMA
	select PCI_ATS
	help
	  DMA remapping (DMAR) devices support enables independent address
	  translations for Direct Memory Access (DMA) from devices.
	  These DMA remapping devices are reported via ACPI tables
	  and include PCI device scope covered by these DMA
	  remapping devices.

if INTEL_IOMMU

config INTEL_IOMMU_DEBUGFS
	bool "Export Intel IOMMU internals in Debugfs"
	depends on IOMMU_DEBUGFS
	select DMAR_PERF
<<<<<<< HEAD
=======
	select DMAR_DEBUG
>>>>>>> df0cc57e
	help
	  !!!WARNING!!!

	  DO NOT ENABLE THIS OPTION UNLESS YOU REALLY KNOW WHAT YOU ARE DOING!!!

	  Expose Intel IOMMU internals in Debugfs.

	  This option is -NOT- intended for production environments, and should
	  only be enabled for debugging Intel IOMMU.

config INTEL_IOMMU_SVM
	bool "Support for Shared Virtual Memory with Intel IOMMU"
	depends on X86_64
	select PCI_PASID
	select PCI_PRI
	select MMU_NOTIFIER
	select IOASID
	select IOMMU_SVA_LIB
	help
	  Shared Virtual Memory (SVM) provides a facility for devices
	  to access DMA resources through process address space by
	  means of a Process Address Space ID (PASID).

config INTEL_IOMMU_DEFAULT_ON
	bool "Enable Intel DMA Remapping Devices by default"
	default y
	help
	  Selecting this option will enable a DMAR device at boot time if
	  one is found. If this option is not selected, DMAR support can
	  be enabled by passing intel_iommu=on to the kernel.

config INTEL_IOMMU_BROKEN_GFX_WA
	bool "Workaround broken graphics drivers (going away soon)"
	depends on BROKEN && X86
	help
	  Current Graphics drivers tend to use physical address
	  for DMA and avoid using DMA APIs. Setting this config
	  option permits the IOMMU driver to set a unity map for
	  all the OS-visible memory. Hence the driver can continue
	  to use physical addresses for DMA, at least until this
	  option is removed in the 2.6.32 kernel.

config INTEL_IOMMU_FLOPPY_WA
	def_bool y
	depends on X86
	help
	  Floppy disk drivers are known to bypass DMA API calls
	  thereby failing to work when IOMMU is enabled. This
	  workaround will setup a 1:1 mapping for the first
	  16MiB to make floppy (an ISA device) work.

config INTEL_IOMMU_SCALABLE_MODE_DEFAULT_ON
	bool "Enable Intel IOMMU scalable mode by default"
	default y
	help
	  Selecting this option will enable by default the scalable mode if
	  hardware presents the capability. The scalable mode is defined in
	  VT-d 3.0. The scalable mode capability could be checked by reading
	  /sys/devices/virtual/iommu/dmar*/intel-iommu/ecap. If this option
	  is not selected, scalable mode support could also be enabled by
	  passing intel_iommu=sm_on to the kernel. If not sure, please use
	  the default value.

endif # INTEL_IOMMU<|MERGE_RESOLUTION|>--- conflicted
+++ resolved
@@ -6,12 +6,9 @@
 config DMAR_PERF
 	bool
 
-<<<<<<< HEAD
-=======
 config DMAR_DEBUG
 	bool
 
->>>>>>> df0cc57e
 config INTEL_IOMMU
 	bool "Support for Intel IOMMU using DMA Remapping Devices"
 	depends on PCI_MSI && ACPI && (X86 || IA64)
@@ -37,10 +34,7 @@
 	bool "Export Intel IOMMU internals in Debugfs"
 	depends on IOMMU_DEBUGFS
 	select DMAR_PERF
-<<<<<<< HEAD
-=======
 	select DMAR_DEBUG
->>>>>>> df0cc57e
 	help
 	  !!!WARNING!!!
 
