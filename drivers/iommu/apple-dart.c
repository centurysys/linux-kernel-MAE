// SPDX-License-Identifier: GPL-2.0-only
/*
 * Apple DART (Device Address Resolution Table) IOMMU driver
 *
 * Copyright (C) 2021 The Asahi Linux Contributors
 *
 * Based on arm/arm-smmu/arm-ssmu.c and arm/arm-smmu-v3/arm-smmu-v3.c
 *  Copyright (C) 2013 ARM Limited
 *  Copyright (C) 2015 ARM Limited
 * and on exynos-iommu.c
 *  Copyright (c) 2011,2016 Samsung Electronics Co., Ltd.
 */

#include <linux/atomic.h>
#include <linux/bitfield.h>
#include <linux/clk.h>
#include <linux/dev_printk.h>
#include <linux/dma-iommu.h>
#include <linux/dma-mapping.h>
#include <linux/err.h>
#include <linux/interrupt.h>
#include <linux/io-pgtable.h>
#include <linux/iommu.h>
#include <linux/iopoll.h>
#include <linux/module.h>
#include <linux/of.h>
#include <linux/of_address.h>
#include <linux/of_iommu.h>
#include <linux/of_platform.h>
#include <linux/pci.h>
#include <linux/platform_device.h>
#include <linux/slab.h>
#include <linux/swab.h>
#include <linux/types.h>

#define DART_MAX_STREAMS 16
#define DART_MAX_TTBR 4
#define MAX_DARTS_PER_DEVICE 2

#define DART_STREAM_ALL 0xffff

#define DART_PARAMS1 0x00
#define DART_PARAMS_PAGE_SHIFT GENMASK(27, 24)

#define DART_PARAMS2 0x04
#define DART_PARAMS_BYPASS_SUPPORT BIT(0)

#define DART_STREAM_COMMAND 0x20
#define DART_STREAM_COMMAND_BUSY BIT(2)
#define DART_STREAM_COMMAND_INVALIDATE BIT(20)

#define DART_STREAM_SELECT 0x34

#define DART_ERROR 0x40
#define DART_ERROR_STREAM GENMASK(27, 24)
#define DART_ERROR_CODE GENMASK(11, 0)
#define DART_ERROR_FLAG BIT(31)

#define DART_ERROR_READ_FAULT BIT(4)
#define DART_ERROR_WRITE_FAULT BIT(3)
#define DART_ERROR_NO_PTE BIT(2)
#define DART_ERROR_NO_PMD BIT(1)
#define DART_ERROR_NO_TTBR BIT(0)

#define DART_CONFIG 0x60
#define DART_CONFIG_LOCK BIT(15)

#define DART_STREAM_COMMAND_BUSY_TIMEOUT 100

#define DART_ERROR_ADDR_HI 0x54
#define DART_ERROR_ADDR_LO 0x50

#define DART_STREAMS_ENABLE 0xfc

#define DART_TCR(sid) (0x100 + 4 * (sid))
#define DART_TCR_TRANSLATE_ENABLE BIT(7)
#define DART_TCR_BYPASS0_ENABLE BIT(8)
#define DART_TCR_BYPASS1_ENABLE BIT(12)

#define DART_TTBR(sid, idx) (0x200 + 16 * (sid) + 4 * (idx))
#define DART_TTBR_VALID BIT(31)
#define DART_TTBR_SHIFT 12

/*
 * Private structure associated with each DART device.
 *
 * @dev: device struct
 * @regs: mapped MMIO region
 * @irq: interrupt number, can be shared with other DARTs
 * @clks: clocks associated with this DART
 * @num_clks: number of @clks
 * @lock: lock for hardware operations involving this dart
 * @pgsize: pagesize supported by this DART
 * @supports_bypass: indicates if this DART supports bypass mode
 * @force_bypass: force bypass mode due to pagesize mismatch?
 * @sid2group: maps stream ids to iommu_groups
 * @iommu: iommu core device
 */
struct apple_dart {
	struct device *dev;

	void __iomem *regs;

	int irq;
	struct clk_bulk_data *clks;
	int num_clks;

	spinlock_t lock;

	u32 pgsize;
	u32 supports_bypass : 1;
	u32 force_bypass : 1;

	struct iommu_group *sid2group[DART_MAX_STREAMS];
	struct iommu_device iommu;
};

/*
 * Convenience struct to identify streams.
 *
 * The normal variant is used inside apple_dart_master_cfg which isn't written
 * to concurrently.
 * The atomic variant is used inside apple_dart_domain where we have to guard
 * against races from potential parallel calls to attach/detach_device.
 * Note that even inside the atomic variant the apple_dart pointer is not
 * protected: This pointer is initialized once under the domain init mutex
 * and never changed again afterwards. Devices with different dart pointers
 * cannot be attached to the same domain.
 *
 * @dart dart pointer
 * @sid stream id bitmap
 */
struct apple_dart_stream_map {
	struct apple_dart *dart;
	unsigned long sidmap;
};
struct apple_dart_atomic_stream_map {
	struct apple_dart *dart;
	atomic64_t sidmap;
};

/*
 * This structure is attached to each iommu domain handled by a DART.
 *
 * @pgtbl_ops: pagetable ops allocated by io-pgtable
 * @finalized: true if the domain has been completely initialized
 * @init_lock: protects domain initialization
 * @stream_maps: streams attached to this domain (valid for DMA/UNMANAGED only)
 * @domain: core iommu domain pointer
 */
struct apple_dart_domain {
	struct io_pgtable_ops *pgtbl_ops;

	bool finalized;
	struct mutex init_lock;
	struct apple_dart_atomic_stream_map stream_maps[MAX_DARTS_PER_DEVICE];

	struct iommu_domain domain;
};

/*
 * This structure is attached to devices with dev_iommu_priv_set() on of_xlate
 * and contains a list of streams bound to this device.
 * So far the worst case seen is a single device with two streams
 * from different darts, such that this simple static array is enough.
 *
 * @streams: streams for this device
 */
struct apple_dart_master_cfg {
	struct apple_dart_stream_map stream_maps[MAX_DARTS_PER_DEVICE];
};

/*
 * Helper macro to iterate over apple_dart_master_cfg.stream_maps and
 * apple_dart_domain.stream_maps
 *
 * @i int used as loop variable
 * @base pointer to base struct (apple_dart_master_cfg or apple_dart_domain)
 * @stream pointer to the apple_dart_streams struct for each loop iteration
 */
#define for_each_stream_map(i, base, stream_map)                               \
	for (i = 0, stream_map = &(base)->stream_maps[0];                      \
	     i < MAX_DARTS_PER_DEVICE && stream_map->dart;                     \
	     stream_map = &(base)->stream_maps[++i])

static struct platform_driver apple_dart_driver;
static const struct iommu_ops apple_dart_iommu_ops;

static struct apple_dart_domain *to_dart_domain(struct iommu_domain *dom)
{
	return container_of(dom, struct apple_dart_domain, domain);
}

static void
apple_dart_hw_enable_translation(struct apple_dart_stream_map *stream_map)
{
	int sid;

	for_each_set_bit(sid, &stream_map->sidmap, DART_MAX_STREAMS)
		writel(DART_TCR_TRANSLATE_ENABLE,
		       stream_map->dart->regs + DART_TCR(sid));
}

static void apple_dart_hw_disable_dma(struct apple_dart_stream_map *stream_map)
{
	int sid;

	for_each_set_bit(sid, &stream_map->sidmap, DART_MAX_STREAMS)
		writel(0, stream_map->dart->regs + DART_TCR(sid));
}

static void
apple_dart_hw_enable_bypass(struct apple_dart_stream_map *stream_map)
{
	int sid;

	WARN_ON(!stream_map->dart->supports_bypass);
	for_each_set_bit(sid, &stream_map->sidmap, DART_MAX_STREAMS)
		writel(DART_TCR_BYPASS0_ENABLE | DART_TCR_BYPASS1_ENABLE,
		       stream_map->dart->regs + DART_TCR(sid));
}

static void apple_dart_hw_set_ttbr(struct apple_dart_stream_map *stream_map,
				   u8 idx, phys_addr_t paddr)
{
	int sid;

	WARN_ON(paddr & ((1 << DART_TTBR_SHIFT) - 1));
	for_each_set_bit(sid, &stream_map->sidmap, DART_MAX_STREAMS)
		writel(DART_TTBR_VALID | (paddr >> DART_TTBR_SHIFT),
		       stream_map->dart->regs + DART_TTBR(sid, idx));
}

static void apple_dart_hw_clear_ttbr(struct apple_dart_stream_map *stream_map,
				     u8 idx)
{
	int sid;

	for_each_set_bit(sid, &stream_map->sidmap, DART_MAX_STREAMS)
		writel(0, stream_map->dart->regs + DART_TTBR(sid, idx));
}

static void
apple_dart_hw_clear_all_ttbrs(struct apple_dart_stream_map *stream_map)
{
	int i;

	for (i = 0; i < DART_MAX_TTBR; ++i)
		apple_dart_hw_clear_ttbr(stream_map, i);
}

static int
apple_dart_hw_stream_command(struct apple_dart_stream_map *stream_map,
			     u32 command)
{
	unsigned long flags;
	int ret;
	u32 command_reg;

	spin_lock_irqsave(&stream_map->dart->lock, flags);

	writel(stream_map->sidmap, stream_map->dart->regs + DART_STREAM_SELECT);
	writel(command, stream_map->dart->regs + DART_STREAM_COMMAND);

	ret = readl_poll_timeout_atomic(
		stream_map->dart->regs + DART_STREAM_COMMAND, command_reg,
		!(command_reg & DART_STREAM_COMMAND_BUSY), 1,
		DART_STREAM_COMMAND_BUSY_TIMEOUT);

	spin_unlock_irqrestore(&stream_map->dart->lock, flags);

	if (ret) {
		dev_err(stream_map->dart->dev,
			"busy bit did not clear after command %x for streams %lx\n",
			command, stream_map->sidmap);
		return ret;
	}

	return 0;
}

static int
apple_dart_hw_invalidate_tlb(struct apple_dart_stream_map *stream_map)
{
	return apple_dart_hw_stream_command(stream_map,
					    DART_STREAM_COMMAND_INVALIDATE);
}

static int apple_dart_hw_reset(struct apple_dart *dart)
{
	u32 config;
	struct apple_dart_stream_map stream_map;

	config = readl(dart->regs + DART_CONFIG);
	if (config & DART_CONFIG_LOCK) {
		dev_err(dart->dev, "DART is locked down until reboot: %08x\n",
			config);
		return -EINVAL;
	}

	stream_map.dart = dart;
	stream_map.sidmap = DART_STREAM_ALL;
	apple_dart_hw_disable_dma(&stream_map);
	apple_dart_hw_clear_all_ttbrs(&stream_map);

	/* enable all streams globally since TCR is used to control isolation */
	writel(DART_STREAM_ALL, dart->regs + DART_STREAMS_ENABLE);

	/* clear any pending errors before the interrupt is unmasked */
	writel(readl(dart->regs + DART_ERROR), dart->regs + DART_ERROR);

	return apple_dart_hw_invalidate_tlb(&stream_map);
}

static void apple_dart_domain_flush_tlb(struct apple_dart_domain *domain)
{
	int i;
	struct apple_dart_atomic_stream_map *domain_stream_map;
	struct apple_dart_stream_map stream_map;

	for_each_stream_map(i, domain, domain_stream_map) {
		stream_map.dart = domain_stream_map->dart;
		stream_map.sidmap = atomic64_read(&domain_stream_map->sidmap);
		apple_dart_hw_invalidate_tlb(&stream_map);
	}
}

static void apple_dart_flush_iotlb_all(struct iommu_domain *domain)
{
	apple_dart_domain_flush_tlb(to_dart_domain(domain));
}

static void apple_dart_iotlb_sync(struct iommu_domain *domain,
				  struct iommu_iotlb_gather *gather)
{
	apple_dart_domain_flush_tlb(to_dart_domain(domain));
}

static void apple_dart_iotlb_sync_map(struct iommu_domain *domain,
				      unsigned long iova, size_t size)
{
	apple_dart_domain_flush_tlb(to_dart_domain(domain));
}

static phys_addr_t apple_dart_iova_to_phys(struct iommu_domain *domain,
					   dma_addr_t iova)
{
	struct apple_dart_domain *dart_domain = to_dart_domain(domain);
	struct io_pgtable_ops *ops = dart_domain->pgtbl_ops;

	if (!ops)
		return 0;

	return ops->iova_to_phys(ops, iova);
}

static int apple_dart_map_pages(struct iommu_domain *domain, unsigned long iova,
				phys_addr_t paddr, size_t pgsize,
				size_t pgcount, int prot, gfp_t gfp,
				size_t *mapped)
{
	struct apple_dart_domain *dart_domain = to_dart_domain(domain);
	struct io_pgtable_ops *ops = dart_domain->pgtbl_ops;

	if (!ops)
		return -ENODEV;

	return ops->map_pages(ops, iova, paddr, pgsize, pgcount, prot, gfp,
			      mapped);
}

static size_t apple_dart_unmap_pages(struct iommu_domain *domain,
				     unsigned long iova, size_t pgsize,
				     size_t pgcount,
				     struct iommu_iotlb_gather *gather)
{
	struct apple_dart_domain *dart_domain = to_dart_domain(domain);
	struct io_pgtable_ops *ops = dart_domain->pgtbl_ops;

	return ops->unmap_pages(ops, iova, pgsize, pgcount, gather);
}

static void
apple_dart_setup_translation(struct apple_dart_domain *domain,
			     struct apple_dart_stream_map *stream_map)
{
	int i;
	struct io_pgtable_cfg *pgtbl_cfg =
		&io_pgtable_ops_to_pgtable(domain->pgtbl_ops)->cfg;

	for (i = 0; i < pgtbl_cfg->apple_dart_cfg.n_ttbrs; ++i)
		apple_dart_hw_set_ttbr(stream_map, i,
				       pgtbl_cfg->apple_dart_cfg.ttbr[i]);
	for (; i < DART_MAX_TTBR; ++i)
		apple_dart_hw_clear_ttbr(stream_map, i);

	apple_dart_hw_enable_translation(stream_map);
	apple_dart_hw_invalidate_tlb(stream_map);
}

static int apple_dart_finalize_domain(struct iommu_domain *domain,
				      struct apple_dart_master_cfg *cfg)
{
	struct apple_dart_domain *dart_domain = to_dart_domain(domain);
	struct apple_dart *dart = cfg->stream_maps[0].dart;
	struct io_pgtable_cfg pgtbl_cfg;
	int ret = 0;
	int i;

	mutex_lock(&dart_domain->init_lock);

	if (dart_domain->finalized)
		goto done;

	for (i = 0; i < MAX_DARTS_PER_DEVICE; ++i) {
		dart_domain->stream_maps[i].dart = cfg->stream_maps[i].dart;
		atomic64_set(&dart_domain->stream_maps[i].sidmap,
			     cfg->stream_maps[i].sidmap);
	}

	pgtbl_cfg = (struct io_pgtable_cfg){
		.pgsize_bitmap = dart->pgsize,
		.ias = 32,
		.oas = 36,
		.coherent_walk = 1,
		.iommu_dev = dart->dev,
	};

	dart_domain->pgtbl_ops =
		alloc_io_pgtable_ops(APPLE_DART, &pgtbl_cfg, domain);
	if (!dart_domain->pgtbl_ops) {
		ret = -ENOMEM;
		goto done;
	}

	domain->pgsize_bitmap = pgtbl_cfg.pgsize_bitmap;
	domain->geometry.aperture_start = 0;
	domain->geometry.aperture_end = DMA_BIT_MASK(32);
	domain->geometry.force_aperture = true;

	dart_domain->finalized = true;

done:
	mutex_unlock(&dart_domain->init_lock);
	return ret;
}

static int
apple_dart_mod_streams(struct apple_dart_atomic_stream_map *domain_maps,
		       struct apple_dart_stream_map *master_maps,
		       bool add_streams)
{
	int i;

	for (i = 0; i < MAX_DARTS_PER_DEVICE; ++i) {
		if (domain_maps[i].dart != master_maps[i].dart)
			return -EINVAL;
	}

	for (i = 0; i < MAX_DARTS_PER_DEVICE; ++i) {
		if (!domain_maps[i].dart)
			break;
		if (add_streams)
			atomic64_or(master_maps[i].sidmap,
				    &domain_maps[i].sidmap);
		else
			atomic64_and(~master_maps[i].sidmap,
				     &domain_maps[i].sidmap);
	}

	return 0;
}

static int apple_dart_domain_add_streams(struct apple_dart_domain *domain,
					 struct apple_dart_master_cfg *cfg)
{
	return apple_dart_mod_streams(domain->stream_maps, cfg->stream_maps,
				      true);
}

static int apple_dart_domain_remove_streams(struct apple_dart_domain *domain,
					    struct apple_dart_master_cfg *cfg)
{
	return apple_dart_mod_streams(domain->stream_maps, cfg->stream_maps,
				      false);
}

static int apple_dart_attach_dev(struct iommu_domain *domain,
				 struct device *dev)
{
	int ret, i;
	struct apple_dart_stream_map *stream_map;
	struct apple_dart_master_cfg *cfg = dev_iommu_priv_get(dev);
	struct apple_dart_domain *dart_domain = to_dart_domain(domain);

	if (cfg->stream_maps[0].dart->force_bypass &&
	    domain->type != IOMMU_DOMAIN_IDENTITY)
		return -EINVAL;
	if (!cfg->stream_maps[0].dart->supports_bypass &&
	    domain->type == IOMMU_DOMAIN_IDENTITY)
		return -EINVAL;

	ret = apple_dart_finalize_domain(domain, cfg);
	if (ret)
		return ret;

	switch (domain->type) {
	case IOMMU_DOMAIN_DMA:
	case IOMMU_DOMAIN_UNMANAGED:
		ret = apple_dart_domain_add_streams(dart_domain, cfg);
		if (ret)
			return ret;

		for_each_stream_map(i, cfg, stream_map)
			apple_dart_setup_translation(dart_domain, stream_map);
		break;
	case IOMMU_DOMAIN_BLOCKED:
		for_each_stream_map(i, cfg, stream_map)
			apple_dart_hw_disable_dma(stream_map);
		break;
	case IOMMU_DOMAIN_IDENTITY:
		for_each_stream_map(i, cfg, stream_map)
			apple_dart_hw_enable_bypass(stream_map);
		break;
	}

	return ret;
}

static void apple_dart_detach_dev(struct iommu_domain *domain,
				  struct device *dev)
{
	int i;
	struct apple_dart_stream_map *stream_map;
	struct apple_dart_master_cfg *cfg = dev_iommu_priv_get(dev);
	struct apple_dart_domain *dart_domain = to_dart_domain(domain);

	for_each_stream_map(i, cfg, stream_map)
		apple_dart_hw_disable_dma(stream_map);

	if (domain->type == IOMMU_DOMAIN_DMA ||
	    domain->type == IOMMU_DOMAIN_UNMANAGED)
		apple_dart_domain_remove_streams(dart_domain, cfg);
}

static struct iommu_device *apple_dart_probe_device(struct device *dev)
{
	struct apple_dart_master_cfg *cfg = dev_iommu_priv_get(dev);
	struct apple_dart_stream_map *stream_map;
	int i;

	if (!cfg)
		return ERR_PTR(-ENODEV);

	for_each_stream_map(i, cfg, stream_map)
		device_link_add(
			dev, stream_map->dart->dev,
			DL_FLAG_PM_RUNTIME | DL_FLAG_AUTOREMOVE_SUPPLIER);

	return &cfg->stream_maps[0].dart->iommu;
}

static void apple_dart_release_device(struct device *dev)
{
	struct apple_dart_master_cfg *cfg = dev_iommu_priv_get(dev);

	if (!cfg)
		return;

	dev_iommu_priv_set(dev, NULL);
	kfree(cfg);
}

static struct iommu_domain *apple_dart_domain_alloc(unsigned int type)
{
	struct apple_dart_domain *dart_domain;

	if (type != IOMMU_DOMAIN_DMA && type != IOMMU_DOMAIN_UNMANAGED &&
	    type != IOMMU_DOMAIN_IDENTITY && type != IOMMU_DOMAIN_BLOCKED)
		return NULL;

	dart_domain = kzalloc(sizeof(*dart_domain), GFP_KERNEL);
	if (!dart_domain)
		return NULL;

	mutex_init(&dart_domain->init_lock);

	/* no need to allocate pgtbl_ops or do any other finalization steps */
	if (type == IOMMU_DOMAIN_IDENTITY || type == IOMMU_DOMAIN_BLOCKED)
		dart_domain->finalized = true;

	return &dart_domain->domain;
}

static void apple_dart_domain_free(struct iommu_domain *domain)
{
	struct apple_dart_domain *dart_domain = to_dart_domain(domain);

	if (dart_domain->pgtbl_ops)
		free_io_pgtable_ops(dart_domain->pgtbl_ops);

	kfree(dart_domain);
}

static int apple_dart_of_xlate(struct device *dev, struct of_phandle_args *args)
{
	struct apple_dart_master_cfg *cfg = dev_iommu_priv_get(dev);
	struct platform_device *iommu_pdev = of_find_device_by_node(args->np);
	struct apple_dart *dart = platform_get_drvdata(iommu_pdev);
	struct apple_dart *cfg_dart;
	int i, sid;

	if (args->args_count != 1)
		return -EINVAL;
	sid = args->args[0];

	if (!cfg)
		cfg = kzalloc(sizeof(*cfg), GFP_KERNEL);
	if (!cfg)
		return -ENOMEM;
	dev_iommu_priv_set(dev, cfg);

	cfg_dart = cfg->stream_maps[0].dart;
	if (cfg_dart) {
		if (cfg_dart->supports_bypass != dart->supports_bypass)
			return -EINVAL;
		if (cfg_dart->force_bypass != dart->force_bypass)
			return -EINVAL;
		if (cfg_dart->pgsize != dart->pgsize)
			return -EINVAL;
	}

	for (i = 0; i < MAX_DARTS_PER_DEVICE; ++i) {
		if (cfg->stream_maps[i].dart == dart) {
			cfg->stream_maps[i].sidmap |= 1 << sid;
			return 0;
		}
	}
	for (i = 0; i < MAX_DARTS_PER_DEVICE; ++i) {
		if (!cfg->stream_maps[i].dart) {
			cfg->stream_maps[i].dart = dart;
			cfg->stream_maps[i].sidmap = 1 << sid;
			return 0;
		}
	}

	return -EINVAL;
}

static DEFINE_MUTEX(apple_dart_groups_lock);

static void apple_dart_release_group(void *iommu_data)
{
	int i, sid;
	struct apple_dart_stream_map *stream_map;
	struct apple_dart_master_cfg *group_master_cfg = iommu_data;

	mutex_lock(&apple_dart_groups_lock);

	for_each_stream_map(i, group_master_cfg, stream_map)
		for_each_set_bit(sid, &stream_map->sidmap, DART_MAX_STREAMS)
			stream_map->dart->sid2group[sid] = NULL;

	kfree(iommu_data);
	mutex_unlock(&apple_dart_groups_lock);
}

static struct iommu_group *apple_dart_device_group(struct device *dev)
{
	int i, sid;
	struct apple_dart_master_cfg *cfg = dev_iommu_priv_get(dev);
	struct apple_dart_stream_map *stream_map;
	struct apple_dart_master_cfg *group_master_cfg;
	struct iommu_group *group = NULL;
	struct iommu_group *res = ERR_PTR(-EINVAL);

	mutex_lock(&apple_dart_groups_lock);

	for_each_stream_map(i, cfg, stream_map) {
		for_each_set_bit(sid, &stream_map->sidmap, DART_MAX_STREAMS) {
			struct iommu_group *stream_group =
				stream_map->dart->sid2group[sid];

			if (group && group != stream_group) {
				res = ERR_PTR(-EINVAL);
				goto out;
			}

			group = stream_group;
		}
	}

	if (group) {
		res = iommu_group_ref_get(group);
		goto out;
	}

#ifdef CONFIG_PCI
	if (dev_is_pci(dev))
		group = pci_device_group(dev);
	else
#endif
		group = generic_device_group(dev);

	res = ERR_PTR(-ENOMEM);
	if (!group)
		goto out;

	group_master_cfg = kmemdup(cfg, sizeof(*group_master_cfg), GFP_KERNEL);
	if (!group_master_cfg) {
		iommu_group_put(group);
		goto out;
	}

	iommu_group_set_iommudata(group, group_master_cfg,
		apple_dart_release_group);

	for_each_stream_map(i, cfg, stream_map)
		for_each_set_bit(sid, &stream_map->sidmap, DART_MAX_STREAMS)
			stream_map->dart->sid2group[sid] = group;

	res = group;

out:
	mutex_unlock(&apple_dart_groups_lock);
	return res;
}

static int apple_dart_def_domain_type(struct device *dev)
{
	struct apple_dart_master_cfg *cfg = dev_iommu_priv_get(dev);

	if (cfg->stream_maps[0].dart->force_bypass)
		return IOMMU_DOMAIN_IDENTITY;
	if (!cfg->stream_maps[0].dart->supports_bypass)
		return IOMMU_DOMAIN_DMA;

	return 0;
}

#ifndef CONFIG_PCIE_APPLE_MSI_DOORBELL_ADDR
/* Keep things compiling when CONFIG_PCI_APPLE isn't selected */
#define CONFIG_PCIE_APPLE_MSI_DOORBELL_ADDR	0
#endif
#define DOORBELL_ADDR	(CONFIG_PCIE_APPLE_MSI_DOORBELL_ADDR & PAGE_MASK)

static void apple_dart_get_resv_regions(struct device *dev,
					struct list_head *head)
{
	if (IS_ENABLED(CONFIG_PCIE_APPLE) && dev_is_pci(dev)) {
		struct iommu_resv_region *region;
		int prot = IOMMU_WRITE | IOMMU_NOEXEC | IOMMU_MMIO;

		region = iommu_alloc_resv_region(DOORBELL_ADDR,
						 PAGE_SIZE, prot,
						 IOMMU_RESV_MSI);
		if (!region)
			return;

		list_add_tail(&region->list, head);
	}

	iommu_dma_get_resv_regions(dev, head);
}

static const struct iommu_ops apple_dart_iommu_ops = {
	.domain_alloc = apple_dart_domain_alloc,
	.probe_device = apple_dart_probe_device,
	.release_device = apple_dart_release_device,
	.device_group = apple_dart_device_group,
	.of_xlate = apple_dart_of_xlate,
	.def_domain_type = apple_dart_def_domain_type,
	.get_resv_regions = apple_dart_get_resv_regions,
	.put_resv_regions = generic_iommu_put_resv_regions,
	.pgsize_bitmap = -1UL, /* Restricted during dart probe */
	.owner = THIS_MODULE,
<<<<<<< HEAD
=======
	.default_domain_ops = &(const struct iommu_domain_ops) {
		.attach_dev	= apple_dart_attach_dev,
		.detach_dev	= apple_dart_detach_dev,
		.map_pages	= apple_dart_map_pages,
		.unmap_pages	= apple_dart_unmap_pages,
		.flush_iotlb_all = apple_dart_flush_iotlb_all,
		.iotlb_sync	= apple_dart_iotlb_sync,
		.iotlb_sync_map	= apple_dart_iotlb_sync_map,
		.iova_to_phys	= apple_dart_iova_to_phys,
		.free		= apple_dart_domain_free,
	}
>>>>>>> 3a82f341
};

static irqreturn_t apple_dart_irq(int irq, void *dev)
{
	struct apple_dart *dart = dev;
	const char *fault_name = NULL;
	u32 error = readl(dart->regs + DART_ERROR);
	u32 error_code = FIELD_GET(DART_ERROR_CODE, error);
	u32 addr_lo = readl(dart->regs + DART_ERROR_ADDR_LO);
	u32 addr_hi = readl(dart->regs + DART_ERROR_ADDR_HI);
	u64 addr = addr_lo | (((u64)addr_hi) << 32);
	u8 stream_idx = FIELD_GET(DART_ERROR_STREAM, error);

	if (!(error & DART_ERROR_FLAG))
		return IRQ_NONE;

	/* there should only be a single bit set but let's use == to be sure */
	if (error_code == DART_ERROR_READ_FAULT)
		fault_name = "READ FAULT";
	else if (error_code == DART_ERROR_WRITE_FAULT)
		fault_name = "WRITE FAULT";
	else if (error_code == DART_ERROR_NO_PTE)
		fault_name = "NO PTE FOR IOVA";
	else if (error_code == DART_ERROR_NO_PMD)
		fault_name = "NO PMD FOR IOVA";
	else if (error_code == DART_ERROR_NO_TTBR)
		fault_name = "NO TTBR FOR IOVA";
	else
		fault_name = "unknown";

	dev_err_ratelimited(
		dart->dev,
		"translation fault: status:0x%x stream:%d code:0x%x (%s) at 0x%llx",
		error, stream_idx, error_code, fault_name, addr);

	writel(error, dart->regs + DART_ERROR);
	return IRQ_HANDLED;
}

static int apple_dart_set_bus_ops(const struct iommu_ops *ops)
{
	int ret;

	if (!iommu_present(&platform_bus_type)) {
		ret = bus_set_iommu(&platform_bus_type, ops);
		if (ret)
			return ret;
	}
#ifdef CONFIG_PCI
	if (!iommu_present(&pci_bus_type)) {
		ret = bus_set_iommu(&pci_bus_type, ops);
		if (ret) {
			bus_set_iommu(&platform_bus_type, NULL);
			return ret;
		}
	}
#endif
	return 0;
}

static int apple_dart_probe(struct platform_device *pdev)
{
	int ret;
	u32 dart_params[2];
	struct resource *res;
	struct apple_dart *dart;
	struct device *dev = &pdev->dev;

	dart = devm_kzalloc(dev, sizeof(*dart), GFP_KERNEL);
	if (!dart)
		return -ENOMEM;

	dart->dev = dev;
	spin_lock_init(&dart->lock);

	dart->regs = devm_platform_get_and_ioremap_resource(pdev, 0, &res);
	if (IS_ERR(dart->regs))
		return PTR_ERR(dart->regs);

	if (resource_size(res) < 0x4000) {
		dev_err(dev, "MMIO region too small (%pr)\n", res);
		return -EINVAL;
	}

	dart->irq = platform_get_irq(pdev, 0);
	if (dart->irq < 0)
		return -ENODEV;

	ret = devm_clk_bulk_get_all(dev, &dart->clks);
	if (ret < 0)
		return ret;
	dart->num_clks = ret;

	ret = clk_bulk_prepare_enable(dart->num_clks, dart->clks);
	if (ret)
		return ret;

	ret = apple_dart_hw_reset(dart);
	if (ret)
		goto err_clk_disable;

	dart_params[0] = readl(dart->regs + DART_PARAMS1);
	dart_params[1] = readl(dart->regs + DART_PARAMS2);
	dart->pgsize = 1 << FIELD_GET(DART_PARAMS_PAGE_SHIFT, dart_params[0]);
	dart->supports_bypass = dart_params[1] & DART_PARAMS_BYPASS_SUPPORT;
	dart->force_bypass = dart->pgsize > PAGE_SIZE;

	ret = request_irq(dart->irq, apple_dart_irq, IRQF_SHARED,
			  "apple-dart fault handler", dart);
	if (ret)
		goto err_clk_disable;

	platform_set_drvdata(pdev, dart);

	ret = apple_dart_set_bus_ops(&apple_dart_iommu_ops);
	if (ret)
		goto err_free_irq;

	ret = iommu_device_sysfs_add(&dart->iommu, dev, NULL, "apple-dart.%s",
				     dev_name(&pdev->dev));
	if (ret)
		goto err_remove_bus_ops;

	ret = iommu_device_register(&dart->iommu, &apple_dart_iommu_ops, dev);
	if (ret)
		goto err_sysfs_remove;

	dev_info(
		&pdev->dev,
		"DART [pagesize %x, bypass support: %d, bypass forced: %d] initialized\n",
		dart->pgsize, dart->supports_bypass, dart->force_bypass);
	return 0;

err_sysfs_remove:
	iommu_device_sysfs_remove(&dart->iommu);
err_remove_bus_ops:
	apple_dart_set_bus_ops(NULL);
err_free_irq:
	free_irq(dart->irq, dart);
err_clk_disable:
	clk_bulk_disable_unprepare(dart->num_clks, dart->clks);

	return ret;
}

static int apple_dart_remove(struct platform_device *pdev)
{
	struct apple_dart *dart = platform_get_drvdata(pdev);

	apple_dart_hw_reset(dart);
	free_irq(dart->irq, dart);
	apple_dart_set_bus_ops(NULL);

	iommu_device_unregister(&dart->iommu);
	iommu_device_sysfs_remove(&dart->iommu);

	clk_bulk_disable_unprepare(dart->num_clks, dart->clks);

	return 0;
}

static const struct of_device_id apple_dart_of_match[] = {
	{ .compatible = "apple,t8103-dart", .data = NULL },
	{},
};
MODULE_DEVICE_TABLE(of, apple_dart_of_match);

static struct platform_driver apple_dart_driver = {
	.driver	= {
		.name			= "apple-dart",
		.of_match_table		= apple_dart_of_match,
		.suppress_bind_attrs    = true,
	},
	.probe	= apple_dart_probe,
	.remove	= apple_dart_remove,
};

module_platform_driver(apple_dart_driver);

MODULE_DESCRIPTION("IOMMU API for Apple's DART");
MODULE_AUTHOR("Sven Peter <sven@svenpeter.dev>");
MODULE_LICENSE("GPL v2");<|MERGE_RESOLUTION|>--- conflicted
+++ resolved
@@ -774,8 +774,6 @@
 	.put_resv_regions = generic_iommu_put_resv_regions,
 	.pgsize_bitmap = -1UL, /* Restricted during dart probe */
 	.owner = THIS_MODULE,
-<<<<<<< HEAD
-=======
 	.default_domain_ops = &(const struct iommu_domain_ops) {
 		.attach_dev	= apple_dart_attach_dev,
 		.detach_dev	= apple_dart_detach_dev,
@@ -787,7 +785,6 @@
 		.iova_to_phys	= apple_dart_iova_to_phys,
 		.free		= apple_dart_domain_free,
 	}
->>>>>>> 3a82f341
 };
 
 static irqreturn_t apple_dart_irq(int irq, void *dev)
