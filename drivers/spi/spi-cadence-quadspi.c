// SPDX-License-Identifier: GPL-2.0-only
//
// Driver for Cadence QSPI Controller
//
// Copyright Altera Corporation (C) 2012-2014. All rights reserved.
// Copyright Intel Corporation (C) 2019-2020. All rights reserved.
// Copyright (C) 2020 Texas Instruments Incorporated - http://www.ti.com

#include <linux/clk.h>
#include <linux/completion.h>
#include <linux/delay.h>
#include <linux/dma-mapping.h>
#include <linux/dmaengine.h>
#include <linux/err.h>
#include <linux/errno.h>
#include <linux/firmware/xlnx-zynqmp.h>
#include <linux/interrupt.h>
#include <linux/io.h>
#include <linux/iopoll.h>
#include <linux/jiffies.h>
#include <linux/kernel.h>
#include <linux/log2.h>
#include <linux/module.h>
#include <linux/of.h>
#include <linux/platform_device.h>
#include <linux/pm_runtime.h>
#include <linux/reset.h>
#include <linux/sched.h>
#include <linux/spi/spi.h>
#include <linux/spi/spi-mem.h>
#include <linux/sys_soc.h>
#include <linux/timer.h>

#define CQSPI_NAME			"cadence-qspi"
#define CQSPI_MAX_CHIPSELECT		16

/* Quirks */
#define CQSPI_NEEDS_WR_DELAY		BIT(0)
#define CQSPI_DISABLE_DAC_MODE		BIT(1)
#define CQSPI_SUPPORT_EXTERNAL_DMA	BIT(2)
#define CQSPI_NO_SUPPORT_WR_COMPLETION	BIT(3)
#define CQSPI_SLOW_SRAM		BIT(4)
#define CQSPI_NEEDS_APB_AHB_HAZARD_WAR	BIT(5)

/* Capabilities */
#define CQSPI_SUPPORTS_OCTAL		BIT(0)

#define CQSPI_OP_WIDTH(part) ((part).nbytes ? ilog2((part).buswidth) : 0)

enum {
	CLK_QSPI_APB = 0,
	CLK_QSPI_AHB,
	CLK_QSPI_NUM,
};

struct cqspi_st;

struct phy_setting {
	u8		rx;
	u8		tx;
	u8		read_delay;
};

struct cqspi_flash_pdata {
	struct cqspi_st		*cqspi;
	u32			clk_rate;
	u32			read_delay;
	u32			tshsl_ns;
	u32			tsd2d_ns;
	u32			tchsh_ns;
	u32			tslch_ns;
	u8			inst_width;
	u8			addr_width;
	u8			data_width;
	bool			dtr;
	u8			cs;
	bool			use_phy;
	bool			use_dqs;
	struct phy_setting	phy_setting;
	struct spi_mem_op	phy_read_op;
	u32			phy_tx_start;
	u32			phy_tx_end;
};

struct cqspi_st {
	struct platform_device	*pdev;
	struct spi_controller	*host;
	struct clk		*clk;
	struct clk		*clks[CLK_QSPI_NUM];
	unsigned int		sclk;

	void __iomem		*iobase;
	void __iomem		*ahb_base;
	resource_size_t		ahb_size;
	struct completion	transfer_complete;

	struct dma_chan		*rx_chan;
	struct completion	rx_dma_complete;
	dma_addr_t		mmap_phys_base;

	int			current_cs;
	unsigned long		master_ref_clk_hz;
	bool			is_decoded_cs;
	u32			fifo_depth;
	u32			fifo_width;
	u32			num_chipselect;
	bool			rclk_en;
	u32			trigger_address;
	u32			wr_delay;
	bool			use_direct_mode;
	bool			use_direct_mode_wr;
	struct cqspi_flash_pdata f_pdata[CQSPI_MAX_CHIPSELECT];
	bool			use_dma_read;
	u32			pd_dev_id;
	bool			wr_completion;
	bool			slow_sram;
	bool			apb_ahb_hazard;

	bool			is_jh7110; /* Flag for StarFive JH7110 SoC */
};

struct cqspi_driver_platdata {
	u32 hwcaps_mask;
	u8 quirks;
	int (*indirect_read_dma)(struct cqspi_flash_pdata *f_pdata,
				 u_char *rxbuf, loff_t from_addr, size_t n_rx);
	u32 (*get_dma_status)(struct cqspi_st *cqspi);
	int (*jh7110_clk_init)(struct platform_device *pdev,
			       struct cqspi_st *cqspi);
};

/* Operation timeout value */
#define CQSPI_TIMEOUT_MS			500
#define CQSPI_READ_TIMEOUT_MS			10

/* Runtime_pm autosuspend delay */
#define CQSPI_AUTOSUSPEND_TIMEOUT		2000

#define CQSPI_DUMMY_CLKS_PER_BYTE		8
#define CQSPI_DUMMY_BYTES_MAX			4
#define CQSPI_DUMMY_CLKS_MAX			31

#define CQSPI_STIG_DATA_LEN_MAX			8

/* Register map */
#define CQSPI_REG_CONFIG			0x00
#define CQSPI_REG_CONFIG_ENABLE_MASK		BIT(0)
#define CQSPI_REG_CONFIG_PHY_EN			BIT(3)
#define CQSPI_REG_CONFIG_ENB_DIR_ACC_CTRL	BIT(7)
#define CQSPI_REG_CONFIG_DECODE_MASK		BIT(9)
#define CQSPI_REG_CONFIG_CHIPSELECT_LSB		10
#define CQSPI_REG_CONFIG_DMA_MASK		BIT(15)
#define CQSPI_REG_CONFIG_BAUD_LSB		19
#define CQSPI_REG_CONFIG_DTR_PROTO		BIT(24)
#define CQSPI_REG_CONFIG_PHY_PIPELINE		BIT(25)
#define CQSPI_REG_CONFIG_DUAL_OPCODE		BIT(30)
#define CQSPI_REG_CONFIG_IDLE_LSB		31
#define CQSPI_REG_CONFIG_CHIPSELECT_MASK	0xF
#define CQSPI_REG_CONFIG_BAUD_MASK		0xF

#define CQSPI_REG_RD_INSTR			0x04
#define CQSPI_REG_RD_INSTR_OPCODE_LSB		0
#define CQSPI_REG_RD_INSTR_TYPE_INSTR_LSB	8
#define CQSPI_REG_RD_INSTR_TYPE_ADDR_LSB	12
#define CQSPI_REG_RD_INSTR_TYPE_DATA_LSB	16
#define CQSPI_REG_RD_INSTR_MODE_EN_LSB		20
#define CQSPI_REG_RD_INSTR_DUMMY_LSB		24
#define CQSPI_REG_RD_INSTR_TYPE_INSTR_MASK	0x3
#define CQSPI_REG_RD_INSTR_TYPE_ADDR_MASK	0x3
#define CQSPI_REG_RD_INSTR_TYPE_DATA_MASK	0x3
#define CQSPI_REG_RD_INSTR_DUMMY_MASK		0x1F

#define CQSPI_REG_WR_INSTR			0x08
#define CQSPI_REG_WR_INSTR_OPCODE_LSB		0
#define CQSPI_REG_WR_INSTR_TYPE_ADDR_LSB	12
#define CQSPI_REG_WR_INSTR_TYPE_DATA_LSB	16

#define CQSPI_REG_DELAY				0x0C
#define CQSPI_REG_DELAY_TSLCH_LSB		0
#define CQSPI_REG_DELAY_TCHSH_LSB		8
#define CQSPI_REG_DELAY_TSD2D_LSB		16
#define CQSPI_REG_DELAY_TSHSL_LSB		24
#define CQSPI_REG_DELAY_TSLCH_MASK		0xFF
#define CQSPI_REG_DELAY_TCHSH_MASK		0xFF
#define CQSPI_REG_DELAY_TSD2D_MASK		0xFF
#define CQSPI_REG_DELAY_TSHSL_MASK		0xFF

#define CQSPI_REG_READCAPTURE			0x10
#define CQSPI_REG_READCAPTURE_BYPASS_LSB	0
#define CQSPI_REG_READCAPTURE_DELAY_LSB		1
#define CQSPI_REG_READCAPTURE_DELAY_MASK	0xF
#define CQSPI_REG_READCAPTURE_DQS_LSB		8

#define CQSPI_REG_SIZE				0x14
#define CQSPI_REG_SIZE_ADDRESS_LSB		0
#define CQSPI_REG_SIZE_PAGE_LSB			4
#define CQSPI_REG_SIZE_BLOCK_LSB		16
#define CQSPI_REG_SIZE_ADDRESS_MASK		0xF
#define CQSPI_REG_SIZE_PAGE_MASK		0xFFF
#define CQSPI_REG_SIZE_BLOCK_MASK		0x3F

#define CQSPI_REG_SRAMPARTITION			0x18
#define CQSPI_REG_INDIRECTTRIGGER		0x1C

#define CQSPI_REG_DMA				0x20
#define CQSPI_REG_DMA_SINGLE_LSB		0
#define CQSPI_REG_DMA_BURST_LSB			8
#define CQSPI_REG_DMA_SINGLE_MASK		0xFF
#define CQSPI_REG_DMA_BURST_MASK		0xFF

#define CQSPI_REG_REMAP				0x24
#define CQSPI_REG_MODE_BIT			0x28

#define CQSPI_REG_SDRAMLEVEL			0x2C
#define CQSPI_REG_SDRAMLEVEL_RD_LSB		0
#define CQSPI_REG_SDRAMLEVEL_WR_LSB		16
#define CQSPI_REG_SDRAMLEVEL_RD_MASK		0xFFFF
#define CQSPI_REG_SDRAMLEVEL_WR_MASK		0xFFFF

#define CQSPI_REG_WR_COMPLETION_CTRL		0x38
#define CQSPI_REG_WR_DISABLE_AUTO_POLL		BIT(14)

#define CQSPI_REG_IRQSTATUS			0x40
#define CQSPI_REG_IRQMASK			0x44

#define CQSPI_REG_INDIRECTRD			0x60
#define CQSPI_REG_INDIRECTRD_START_MASK		BIT(0)
#define CQSPI_REG_INDIRECTRD_CANCEL_MASK	BIT(1)
#define CQSPI_REG_INDIRECTRD_DONE_MASK		BIT(5)

#define CQSPI_REG_INDIRECTRDWATERMARK		0x64
#define CQSPI_REG_INDIRECTRDSTARTADDR		0x68
#define CQSPI_REG_INDIRECTRDBYTES		0x6C

#define CQSPI_REG_CMDCTRL			0x90
#define CQSPI_REG_CMDCTRL_EXECUTE_MASK		BIT(0)
#define CQSPI_REG_CMDCTRL_INPROGRESS_MASK	BIT(1)
#define CQSPI_REG_CMDCTRL_DUMMY_LSB		7
#define CQSPI_REG_CMDCTRL_WR_BYTES_LSB		12
#define CQSPI_REG_CMDCTRL_WR_EN_LSB		15
#define CQSPI_REG_CMDCTRL_ADD_BYTES_LSB		16
#define CQSPI_REG_CMDCTRL_ADDR_EN_LSB		19
#define CQSPI_REG_CMDCTRL_RD_BYTES_LSB		20
#define CQSPI_REG_CMDCTRL_RD_EN_LSB		23
#define CQSPI_REG_CMDCTRL_OPCODE_LSB		24
#define CQSPI_REG_CMDCTRL_WR_BYTES_MASK		0x7
#define CQSPI_REG_CMDCTRL_ADD_BYTES_MASK	0x3
#define CQSPI_REG_CMDCTRL_RD_BYTES_MASK		0x7
#define CQSPI_REG_CMDCTRL_DUMMY_MASK		0x1F

#define CQSPI_REG_INDIRECTWR			0x70
#define CQSPI_REG_INDIRECTWR_START_MASK		BIT(0)
#define CQSPI_REG_INDIRECTWR_CANCEL_MASK	BIT(1)
#define CQSPI_REG_INDIRECTWR_DONE_MASK		BIT(5)

#define CQSPI_REG_INDIRECTWRWATERMARK		0x74
#define CQSPI_REG_INDIRECTWRSTARTADDR		0x78
#define CQSPI_REG_INDIRECTWRBYTES		0x7C

#define CQSPI_REG_INDTRIG_ADDRRANGE		0x80

#define CQSPI_REG_CMDADDRESS			0x94
#define CQSPI_REG_CMDREADDATALOWER		0xA0
#define CQSPI_REG_CMDREADDATAUPPER		0xA4
#define CQSPI_REG_CMDWRITEDATALOWER		0xA8
#define CQSPI_REG_CMDWRITEDATAUPPER		0xAC

#define CQSPI_REG_POLLING_STATUS		0xB0
#define CQSPI_REG_POLLING_STATUS_DUMMY_LSB	16

#define CQSPI_REG_PHY_CONFIG			0xB4
#define CQSPI_REG_PHY_CONFIG_RX_DEL_LSB		0
#define CQSPI_REG_PHY_CONFIG_RX_DEL_MASK	0x7F
#define CQSPI_REG_PHY_CONFIG_TX_DEL_LSB		16
#define CQSPI_REG_PHY_CONFIG_TX_DEL_MASK	0x7F
#define CQSPI_REG_PHY_CONFIG_RESYNC		BIT(31)

#define CQSPI_REG_PHY_DLL_MASTER		0xB8
#define CQSPI_REG_PHY_DLL_MASTER_DLY_ELMTS_LEN	0x7
#define CQSPI_REG_PHY_DLL_MASTER_DLY_ELMTS_LSB	20
#define CQSPI_REG_PHY_DLL_MASTER_DLY_ELMTS_3	0x2
#define CQSPI_REG_PHY_DLL_MASTER_BYPASS		BIT(23)
#define CQSPI_REG_PHY_DLL_MASTER_CYCLE		BIT(24)

#define CQSPI_REG_OP_EXT_LOWER			0xE0
#define CQSPI_REG_OP_EXT_READ_LSB		24
#define CQSPI_REG_OP_EXT_WRITE_LSB		16
#define CQSPI_REG_OP_EXT_STIG_LSB		0

#define CQSPI_REG_VERSAL_DMA_SRC_ADDR		0x1000

#define CQSPI_REG_VERSAL_DMA_DST_ADDR		0x1800
#define CQSPI_REG_VERSAL_DMA_DST_SIZE		0x1804

#define CQSPI_REG_VERSAL_DMA_DST_CTRL		0x180C

#define CQSPI_REG_VERSAL_DMA_DST_I_STS		0x1814
#define CQSPI_REG_VERSAL_DMA_DST_I_EN		0x1818
#define CQSPI_REG_VERSAL_DMA_DST_I_DIS		0x181C
#define CQSPI_REG_VERSAL_DMA_DST_DONE_MASK	BIT(1)

#define CQSPI_REG_VERSAL_DMA_DST_ADDR_MSB	0x1828

#define CQSPI_REG_VERSAL_DMA_DST_CTRL_VAL	0xF43FFA00
#define CQSPI_REG_VERSAL_ADDRRANGE_WIDTH_VAL	0x6

/* Interrupt status bits */
#define CQSPI_REG_IRQ_MODE_ERR			BIT(0)
#define CQSPI_REG_IRQ_UNDERFLOW			BIT(1)
#define CQSPI_REG_IRQ_IND_COMP			BIT(2)
#define CQSPI_REG_IRQ_IND_RD_REJECT		BIT(3)
#define CQSPI_REG_IRQ_WR_PROTECTED_ERR		BIT(4)
#define CQSPI_REG_IRQ_ILLEGAL_AHB_ERR		BIT(5)
#define CQSPI_REG_IRQ_WATERMARK			BIT(6)
#define CQSPI_REG_IRQ_IND_SRAM_FULL		BIT(12)

#define CQSPI_IRQ_MASK_RD		(CQSPI_REG_IRQ_WATERMARK	| \
					 CQSPI_REG_IRQ_IND_SRAM_FULL	| \
					 CQSPI_REG_IRQ_IND_COMP)

#define CQSPI_IRQ_MASK_WR		(CQSPI_REG_IRQ_IND_COMP		| \
					 CQSPI_REG_IRQ_WATERMARK	| \
					 CQSPI_REG_IRQ_UNDERFLOW)

#define CQSPI_IRQ_STATUS_MASK		0x1FFFF
#define CQSPI_DMA_UNALIGN		0x3

#define CQSPI_REG_VERSAL_DMA_VAL		0x602

#define CQSPI_PHY_INIT_RD		1
#define CQSPI_PHY_MAX_RD		4
#define CQSPI_PHY_MAX_RX		63
#define CQSPI_PHY_MAX_TX		63
#define CQSPI_PHY_MAX_DELAY		127
#define CQSPI_PHY_LOW_RX_BOUND		15
#define CQSPI_PHY_HIGH_RX_BOUND		25
#define CQSPI_PHY_LOW_TX_BOUND		32
#define CQSPI_PHY_HIGH_TX_BOUND		48
#define CQSPI_PHY_TX_LOOKUP_LOW_BOUND	24
#define CQSPI_PHY_TX_LOOKUP_HIGH_BOUND	38

#define CQSPI_PHY_DEFAULT_TEMP		45
#define CQSPI_PHY_MIN_TEMP		-45
#define CQSPI_PHY_MAX_TEMP		130
#define CQSPI_PHY_MID_TEMP		(CQSPI_PHY_MIN_TEMP +	\
					 ((CQSPI_PHY_MAX_TEMP - CQSPI_PHY_MIN_TEMP) / 2))

static const u8 phy_tuning_pattern[] = {
0xFE, 0xFF, 0x01, 0x01, 0x01, 0x01, 0x01, 0x00, 0x00, 0xFE, 0xFE, 0x01, 0x01,
0x01, 0x01, 0x00, 0x00, 0xFE, 0xFE, 0x01, 0xFF, 0xFF, 0xFF, 0xFF, 0xFF, 0x00,
0x00, 0xFE, 0xFE, 0xFF, 0xFF, 0xFF, 0xFF, 0x00, 0x00, 0xFE, 0xFE, 0xFF, 0x01,
0x01, 0x01, 0x01, 0x01, 0xFE, 0x00, 0xFE, 0xFE, 0x01, 0x01, 0x01, 0x01, 0xFE,
0x00, 0xFE, 0xFE, 0x01, 0xFF, 0xFF, 0xFF, 0xFF, 0xFF, 0xFE, 0x00, 0xFE, 0xFE,
0xFF, 0xFF, 0xFF, 0xFF, 0xFE, 0x00, 0xFE, 0xFE, 0xFF, 0x01, 0x01, 0x01, 0x01,
0x01, 0x00, 0xFE, 0xFE, 0xFE, 0x01, 0x01, 0x01, 0x01, 0x00, 0xFE, 0xFE, 0xFE,
0x01, 0xFF, 0xFF, 0xFF, 0xFF, 0xFF, 0x00, 0xFE, 0xFE, 0xFE, 0xFF, 0xFF, 0xFF,
0xFF, 0x00, 0xFE, 0xFE, 0xFE, 0xFF, 0x01, 0x01, 0x01, 0x01, 0x01, 0xFE, 0xFE,
0xFE, 0xFE, 0x01, 0x01, 0x01, 0x01, 0xFE, 0xFE, 0xFE, 0xFE, 0x01,
};

static void cqspi_set_tx_dll(void __iomem *reg_base, u8 dll)
{
	unsigned int reg;

	reg = readl(reg_base + CQSPI_REG_PHY_CONFIG);
	reg &= ~(CQSPI_REG_PHY_CONFIG_TX_DEL_MASK <<
		CQSPI_REG_PHY_CONFIG_TX_DEL_LSB);
	reg |= (dll & CQSPI_REG_PHY_CONFIG_TX_DEL_MASK) <<
		CQSPI_REG_PHY_CONFIG_TX_DEL_LSB;
	reg |= CQSPI_REG_PHY_CONFIG_RESYNC;
	writel(reg, reg_base + CQSPI_REG_PHY_CONFIG);
}

static void cqspi_set_rx_dll(void __iomem *reg_base, u8 dll)
{
	unsigned int reg;

	reg = readl(reg_base + CQSPI_REG_PHY_CONFIG);
	reg &= ~(CQSPI_REG_PHY_CONFIG_RX_DEL_MASK <<
		CQSPI_REG_PHY_CONFIG_RX_DEL_LSB);
	reg |= (dll & CQSPI_REG_PHY_CONFIG_RX_DEL_MASK) <<
		CQSPI_REG_PHY_CONFIG_RX_DEL_LSB;
	reg |= CQSPI_REG_PHY_CONFIG_RESYNC;
	writel(reg, reg_base + CQSPI_REG_PHY_CONFIG);
}

/* TODO: Figure out how to get the temperature here. */
static int cqspi_get_temp(int *temp)
{
	return -EOPNOTSUPP;
}

static void cqspi_phy_apply_setting(struct cqspi_flash_pdata *f_pdata,
				    struct phy_setting *phy)
{
	struct cqspi_st *cqspi = f_pdata->cqspi;

	cqspi_set_rx_dll(cqspi->iobase, phy->rx);
	cqspi_set_tx_dll(cqspi->iobase, phy->tx);
	f_pdata->phy_setting.read_delay = phy->read_delay;
}

static int cqspi_phy_check_pattern(struct cqspi_flash_pdata *f_pdata,
				   struct spi_mem *mem)
{
	struct spi_mem_op op = f_pdata->phy_read_op;
	u8 *read_data;
	unsigned int size = sizeof(phy_tuning_pattern);
	int ret;

	read_data = kmalloc(size, GFP_KERNEL);
	if (!read_data)
		return -ENOMEM;

	op.data.buf.in = read_data;
	op.data.nbytes = size;

	ret = spi_mem_exec_op(mem, &op);
	if (ret)
		goto out;

	if (memcmp(read_data, phy_tuning_pattern,
		   ARRAY_SIZE(phy_tuning_pattern))) {
		ret = -EAGAIN;
		goto out;
	}

	ret = 0;

out:
	kfree(read_data);
	return ret;
}

static int cqspi_find_rx_low(struct cqspi_flash_pdata *f_pdata,
			     struct spi_mem *mem, struct phy_setting *phy)
{
	struct device *dev = &f_pdata->cqspi->pdev->dev;
	int ret;

	do {
		phy->rx = 0;
		do {
			cqspi_phy_apply_setting(f_pdata, phy);
			ret = cqspi_phy_check_pattern(f_pdata, mem);
			if (!ret)
				return 0;

			phy->rx++;
		} while (phy->rx <= CQSPI_PHY_LOW_RX_BOUND);

		phy->read_delay++;
	} while (phy->read_delay <= CQSPI_PHY_MAX_RD);

	dev_dbg(dev, "Unable to find RX low\n");
	return -ENOENT;
}

static int cqspi_find_rx_low_sdr(struct cqspi_flash_pdata *f_pdata,
				 struct spi_mem *mem, struct phy_setting *phy)
{
	struct device *dev = &f_pdata->cqspi->pdev->dev;
	int ret;

	phy->rx = 0;
	do {
		cqspi_phy_apply_setting(f_pdata, phy);
		ret = cqspi_phy_check_pattern(f_pdata, mem);
		if (!ret)
			return 0;

		phy->rx++;
	} while (phy->rx < CQSPI_PHY_MAX_DELAY - 1);

	dev_dbg(dev, "Unable to find RX low\n");
	return -ENOENT;
}

static int cqspi_find_rx_high(struct cqspi_flash_pdata *f_pdata,
			      struct spi_mem *mem, struct phy_setting *phy)
{
	struct device *dev = &f_pdata->cqspi->pdev->dev;
	int ret;

	do {
		phy->rx = CQSPI_PHY_MAX_RX;
		do {
			cqspi_phy_apply_setting(f_pdata, phy);
			ret = cqspi_phy_check_pattern(f_pdata, mem);
			if (!ret)
				return 0;

			phy->rx--;
		} while (phy->rx >= CQSPI_PHY_HIGH_RX_BOUND);

		phy->read_delay++;
	} while (phy->read_delay <= CQSPI_PHY_MAX_RD);

	dev_dbg(dev, "Unable to find RX high\n");
	return -ENOENT;
}

static int cqspi_find_rx_high_sdr(struct cqspi_flash_pdata *f_pdata,
				  struct spi_mem *mem, struct phy_setting *phy,
				  u8 lowerbound)
{
	struct device *dev = &f_pdata->cqspi->pdev->dev;
	int ret;

	phy->rx = CQSPI_PHY_MAX_DELAY;
	do {
		cqspi_phy_apply_setting(f_pdata, phy);
		ret = cqspi_phy_check_pattern(f_pdata, mem);
		if (!ret)
			return 0;

		phy->rx--;
	} while (phy->rx > lowerbound);

	dev_dbg(dev, "Unable to find RX high\n");
	return -ENOENT;
}

static int cqspi_find_tx_low(struct cqspi_flash_pdata *f_pdata,
			     struct spi_mem *mem, struct phy_setting *phy)
{
	struct device *dev = &f_pdata->cqspi->pdev->dev;
	int ret;

	do {
		phy->tx = 0;
		do {
			cqspi_phy_apply_setting(f_pdata, phy);
			ret = cqspi_phy_check_pattern(f_pdata, mem);
			if (!ret)
				return 0;

			phy->tx++;
		} while (phy->tx <= CQSPI_PHY_LOW_TX_BOUND);

		phy->read_delay++;
	} while (phy->read_delay <= CQSPI_PHY_MAX_RD);

	dev_dbg(dev, "Unable to find TX low\n");
	return -ENOENT;
}

static int cqspi_find_tx_high(struct cqspi_flash_pdata *f_pdata,
			      struct spi_mem *mem, struct phy_setting *phy)
{
	struct device *dev = &f_pdata->cqspi->pdev->dev;
	int ret;

	do {
		phy->tx = CQSPI_PHY_MAX_TX;
		do {
			cqspi_phy_apply_setting(f_pdata, phy);
			ret = cqspi_phy_check_pattern(f_pdata, mem);
			if (!ret)
				return 0;

			phy->tx--;
		} while (phy->tx >= CQSPI_PHY_HIGH_TX_BOUND);

		phy->read_delay++;
	} while (phy->read_delay <= CQSPI_PHY_MAX_RD);

	dev_dbg(dev, "Unable to find TX high\n");
	return -ENOENT;
}

static int cqspi_phy_find_gaplow(struct cqspi_flash_pdata *f_pdata,
				 struct spi_mem *mem,
				 struct phy_setting *bottomleft,
				 struct phy_setting *topright,
				 struct phy_setting *gaplow)
{
	struct phy_setting left, right, mid;
	int ret;

	left = *bottomleft;
	right = *topright;

	mid.tx = left.tx + ((right.tx - left.tx) / 2);
	mid.rx = left.rx + ((right.rx - left.rx) / 2);
	mid.read_delay = left.read_delay;

	do {
		cqspi_phy_apply_setting(f_pdata, &mid);
		ret = cqspi_phy_check_pattern(f_pdata, mem);
		if (ret) {
			/* The pattern was not found. Go to the lower half. */
			right.tx = mid.tx;
			right.rx = mid.rx;

			mid.tx = left.tx + ((mid.tx - left.tx) / 2);
			mid.rx = left.rx + ((mid.rx - left.rx) / 2);
		} else {
			/* The pattern was found. Go to the upper half. */
			left.tx = mid.tx;
			left.rx = mid.rx;

			mid.tx = mid.tx + ((right.tx - mid.tx) / 2);
			mid.rx = mid.rx + ((right.rx - mid.rx) / 2);
		}

	/* Break the loop if the window has closed. */
	} while ((right.tx - left.tx >= 2) && (right.rx - left.rx >= 2));

	*gaplow = mid;
	return 0;
}

static int cqspi_phy_find_gaphigh(struct cqspi_flash_pdata *f_pdata,
				  struct spi_mem *mem,
				  struct phy_setting *bottomleft,
				  struct phy_setting *topright,
				  struct phy_setting *gaphigh)
{
	struct phy_setting left, right, mid;
	int ret;

	left = *bottomleft;
	right = *topright;

	mid.tx = left.tx + ((right.tx - left.tx) / 2);
	mid.rx = left.rx + ((right.rx - left.rx) / 2);
	mid.read_delay = right.read_delay;

	do {
		cqspi_phy_apply_setting(f_pdata, &mid);
		ret = cqspi_phy_check_pattern(f_pdata, mem);
		if (ret) {
			/* The pattern was not found. Go to the upper half. */
			left.tx = mid.tx;
			left.rx = mid.rx;

			mid.tx = mid.tx + ((right.tx - mid.tx) / 2);
			mid.rx = mid.rx + ((right.rx - mid.rx) / 2);
		} else {
			/* The pattern was found. Go to the lower half. */
			right.tx = mid.tx;
			right.rx = mid.rx;

			mid.tx = left.tx + ((mid.tx - left.tx) / 2);
			mid.rx = left.rx + ((mid.rx - left.rx) / 2);
		}

	/* Break the loop if the window has closed. */
	} while ((right.tx - left.tx >= 2) && (right.rx - left.rx >= 2));

	*gaphigh = mid;
	return 0;
}

static int cqspi_phy_calibrate(struct cqspi_flash_pdata *f_pdata,
			       struct spi_mem *mem)
{
	struct cqspi_st *cqspi = f_pdata->cqspi;
	struct device *dev = &cqspi->pdev->dev;
	struct phy_setting rxlow, rxhigh, txlow, txhigh, temp;
	struct phy_setting bottomleft, topright, searchpoint, gaplow, gaphigh;
	int ret, tmp;

	f_pdata->use_phy = true;

	/* Look for RX boundaries at lower TX range. */
	rxlow.tx = f_pdata->phy_tx_start;

	do {
		dev_dbg(dev, "Searching for rxlow on TX = %d\n", rxlow.tx);
		rxlow.read_delay = CQSPI_PHY_INIT_RD;
		ret = cqspi_find_rx_low(f_pdata, mem, &rxlow);
	} while (ret && ++rxlow.tx <= CQSPI_PHY_TX_LOOKUP_LOW_BOUND);

	if (ret)
		goto out;
	dev_dbg(dev, "rxlow: RX: %d TX: %d RD: %d\n", rxlow.rx, rxlow.tx,
		rxlow.read_delay);

	rxhigh.tx = rxlow.tx;
	rxhigh.read_delay = rxlow.read_delay;
	ret = cqspi_find_rx_high(f_pdata, mem, &rxhigh);
	if (ret)
		goto out;
	dev_dbg(dev, "rxhigh: RX: %d TX: %d RD: %d\n", rxhigh.rx, rxhigh.tx,
		rxhigh.read_delay);

	/*
	 * Check a different point if rxlow and rxhigh are on the same read
	 * delay. This avoids mistaking the failing region for an RX boundary.
	 */
	if (rxlow.read_delay == rxhigh.read_delay) {
		dev_dbg(dev,
			"rxlow and rxhigh at the same read delay.\n");

		/* Look for RX boundaries at upper TX range. */
		temp.tx = f_pdata->phy_tx_end;

		do {
			dev_dbg(dev, "Searching for rxlow on TX = %d\n",
				temp.tx);
			temp.read_delay = CQSPI_PHY_INIT_RD;
			ret = cqspi_find_rx_low(f_pdata, mem, &temp);
		} while (ret && --temp.tx >= CQSPI_PHY_TX_LOOKUP_HIGH_BOUND);

		if (ret)
			goto out;
		dev_dbg(dev, "rxlow: RX: %d TX: %d RD: %d\n", temp.rx, temp.tx,
			temp.read_delay);

		if (temp.rx < rxlow.rx) {
			rxlow = temp;
			dev_dbg(dev, "Updating rxlow to the one at TX = 48\n");
		}

		/* Find RX max. */
		ret = cqspi_find_rx_high(f_pdata, mem, &temp);
		if (ret)
			goto out;
		dev_dbg(dev, "rxhigh: RX: %d TX: %d RD: %d\n", temp.rx, temp.tx,
			temp.read_delay);

		if (temp.rx < rxhigh.rx) {
			rxhigh = temp;
			dev_dbg(dev, "Updating rxhigh to the one at TX = 48\n");
		}
	}

	/* Look for TX boundaries at 1/4 of RX window. */
	txlow.rx = rxlow.rx + ((rxhigh.rx - rxlow.rx) / 4);
	txhigh.rx = txlow.rx;

	txlow.read_delay = CQSPI_PHY_INIT_RD;
	ret = cqspi_find_tx_low(f_pdata, mem, &txlow);
	if (ret)
		goto out;
	dev_dbg(dev, "txlow: RX: %d TX: %d RD: %d\n", txlow.rx, txlow.tx,
		txlow.read_delay);

	txhigh.read_delay = txlow.read_delay;
	ret = cqspi_find_tx_high(f_pdata, mem, &txhigh);
	if (ret)
		goto out;
	dev_dbg(dev, "txhigh: RX: %d TX: %d RD: %d\n", txhigh.rx, txhigh.tx,
		txhigh.read_delay);

	/*
	 * Check a different point if txlow and txhigh are on the same read
	 * delay. This avoids mistaking the failing region for an TX boundary.
	 */
	if (txlow.read_delay == txhigh.read_delay) {
		/* Look for TX boundaries at 3/4 of RX window. */
		temp.rx = rxlow.rx + (3 * (rxhigh.rx - rxlow.rx) / 4);
		temp.read_delay = CQSPI_PHY_INIT_RD;
		dev_dbg(dev,
			"txlow and txhigh at the same read delay. Searching at RX = %d\n",
			temp.rx);

		ret = cqspi_find_tx_low(f_pdata, mem, &temp);
		if (ret)
			goto out;
		dev_dbg(dev, "txlow: RX: %d TX: %d RD: %d\n", temp.rx, temp.tx,
			temp.read_delay);

		if (temp.tx < txlow.tx) {
			txlow = temp;
			dev_dbg(dev, "Updating txlow with the one at RX = %d\n",
				txlow.rx);
		}

		ret = cqspi_find_tx_high(f_pdata, mem, &temp);
		if (ret)
			goto out;
		dev_dbg(dev, "txhigh: RX: %d TX: %d RD: %d\n", temp.rx, temp.tx,
			temp.read_delay);

		if (temp.tx < txhigh.tx) {
			txhigh = temp;
			dev_dbg(dev, "Updating txhigh with the one at RX = %d\n",
				txhigh.rx);
		}
	}

	/*
	 * Set bottom left and top right corners. These are theoretical
	 * corners. They may not actually be "good" points. But the longest
	 * diagonal will be between these corners.
	 */
	bottomleft.tx = txlow.tx;
	bottomleft.rx = rxlow.rx;
	if (txlow.read_delay <= rxlow.read_delay)
		bottomleft.read_delay = txlow.read_delay;
	else
		bottomleft.read_delay = rxlow.read_delay;

	temp = bottomleft;
	temp.tx += 4;
	temp.rx += 4;
	cqspi_phy_apply_setting(f_pdata, &temp);
	ret = cqspi_phy_check_pattern(f_pdata, mem);
	if (ret) {
		temp.read_delay--;
		cqspi_phy_apply_setting(f_pdata, &temp);
		ret = cqspi_phy_check_pattern(f_pdata, mem);
	}

	if (!ret)
		bottomleft.read_delay = temp.read_delay;

	topright.tx = txhigh.tx;
	topright.rx = rxhigh.rx;
	if (txhigh.read_delay >= rxhigh.read_delay)
		topright.read_delay = txhigh.read_delay;
	else
		topright.read_delay = rxhigh.read_delay;

	temp = topright;
	temp.tx -= 4;
	temp.rx -= 4;
	cqspi_phy_apply_setting(f_pdata, &temp);
	ret = cqspi_phy_check_pattern(f_pdata, mem);
	if (ret) {
		temp.read_delay++;
		cqspi_phy_apply_setting(f_pdata, &temp);
		ret = cqspi_phy_check_pattern(f_pdata, mem);
	}

	if (!ret)
		topright.read_delay = temp.read_delay;

	dev_dbg(dev, "topright: RX: %d TX: %d RD: %d\n", topright.rx,
		topright.tx, topright.read_delay);
	dev_dbg(dev, "bottomleft: RX: %d TX: %d RD: %d\n", bottomleft.rx,
		bottomleft.tx, bottomleft.read_delay);

	ret = cqspi_phy_find_gaplow(f_pdata, mem, &bottomleft, &topright,
				    &gaplow);
	if (ret)
		goto out;
	dev_dbg(dev, "gaplow: RX: %d TX: %d RD: %d\n", gaplow.rx, gaplow.tx,
		gaplow.read_delay);

	if (bottomleft.read_delay == topright.read_delay) {
		/*
		 * If there is only one passing region, it means that the "true"
		 * topright is too small to find, so the start of the failing
		 * region is a good approximation. Put the tuning point in the
		 * middle and adjust for temperature.
		 */
		topright = gaplow;
		searchpoint.read_delay = bottomleft.read_delay;
		searchpoint.tx = bottomleft.tx +
				 ((topright.tx - bottomleft.tx) / 2);
		searchpoint.rx = bottomleft.rx +
				 ((topright.rx - bottomleft.rx) / 2);

		ret = cqspi_get_temp(&tmp);
		if (ret) {
			/*
			 * Assume room temperature if it couldn't be obtained
			 * from the thermal sensor.
			 *
			 * TODO: Change it to dev_warn once support for finding
			 * out the temperature is added.
			 */
			dev_dbg(dev,
				"Unable to get temperature. Assuming room temperature\n");
			tmp = CQSPI_PHY_DEFAULT_TEMP;
		}

		if (tmp < CQSPI_PHY_MIN_TEMP || tmp > CQSPI_PHY_MAX_TEMP) {
			dev_err(dev,
				"Temperature outside operating range: %dC\n",
				tmp);
			ret = -EINVAL;
			goto out;
		}

		/* Avoid a divide-by-zero. */
		if (tmp == CQSPI_PHY_MID_TEMP)
			tmp++;
		dev_dbg(dev, "Temperature: %dC\n", tmp);

		searchpoint.tx += (topright.tx - bottomleft.tx) /
				  (330 / (tmp - CQSPI_PHY_MID_TEMP));
		searchpoint.rx += (topright.rx - bottomleft.rx) /
				  (330 / (tmp - CQSPI_PHY_MID_TEMP));
	} else {
		/*
		 * If there are two passing regions, find the start and end of
		 * the second one.
		 */
		ret = cqspi_phy_find_gaphigh(f_pdata, mem, &bottomleft,
					     &topright, &gaphigh);
		if (ret)
			goto out;
		dev_dbg(dev, "gaphigh: RX: %d TX: %d RD: %d\n", gaphigh.rx,
			gaphigh.tx, gaphigh.read_delay);

		/*
		 * Place the final tuning point in the corner furthest from the
		 * failing region but leave some margin for temperature changes.
		 */
		if ((abs(gaplow.tx - bottomleft.tx) +
		     abs(gaplow.rx - bottomleft.rx)) <
		    (abs(gaphigh.tx - topright.tx) +
		     abs(gaphigh.rx - topright.rx))) {
			searchpoint = topright;
			searchpoint.tx -= 16;
			searchpoint.rx -= (16 * (topright.rx - bottomleft.rx)) /
					   (topright.tx - bottomleft.tx);
		} else {
			searchpoint = bottomleft;
			searchpoint.tx += 16;
			searchpoint.rx += (16 * (topright.rx - bottomleft.rx)) /
					   (topright.tx - bottomleft.tx);
		}
	}

	/* Set the final PHY settings and check if they are working. */
	cqspi_phy_apply_setting(f_pdata, &searchpoint);
	dev_dbg(dev, "Final tuning point: RX: %d TX: %d RD: %d\n",
		searchpoint.rx, searchpoint.tx, searchpoint.read_delay);

	ret = cqspi_phy_check_pattern(f_pdata, mem);
	if (ret) {
		dev_err(dev,
			"Failed to find pattern at final calibration point\n");
		ret = -EINVAL;
		goto out;
	}

	ret = 0;
	f_pdata->phy_setting.read_delay = searchpoint.read_delay;
	f_pdata->phy_setting.rx = searchpoint.rx;
	f_pdata->phy_setting.tx = searchpoint.tx;
out:
	if (ret)
		f_pdata->use_phy = false;
	return ret;
}

static void cqspi_phy_reset_setting(struct phy_setting *phy)
{
	phy->rx = 0;
	phy->tx = 127;
	phy->read_delay = 0;
}

static int cqspi_phy_calibrate_sdr(struct cqspi_flash_pdata *f_pdata,
				   struct spi_mem *mem)
{
	struct cqspi_st *cqspi = f_pdata->cqspi;
	struct device *dev = &cqspi->pdev->dev;
	struct phy_setting rxlow, rxhigh, first, second, final;
	char window1 = 0;
	char window2 = 0;
	int ret;

	f_pdata->use_phy = true;
	cqspi_phy_reset_setting(&rxlow);
	cqspi_phy_reset_setting(&rxhigh);
	cqspi_phy_reset_setting(&first);

	do {
		ret = cqspi_find_rx_low_sdr(f_pdata, mem, &rxlow);

		if (ret)
			rxlow.read_delay++;
	} while (ret && rxlow.read_delay <= CQSPI_PHY_MAX_RD);

	rxhigh.read_delay = rxlow.read_delay;
	ret = cqspi_find_rx_high_sdr(f_pdata, mem, &rxhigh, rxlow.rx);
	if (ret)
		goto out;

	first.read_delay = rxlow.read_delay;
	window1 = rxhigh.rx - rxlow.rx;
	first.rx = rxlow.rx + (window1 / 2);

	cqspi_phy_apply_setting(f_pdata, &first);
	dev_dbg(dev, "First tuning point: RX: %d TX: %d RD: %d\n", first.rx,
		first.tx, first.read_delay);

	ret = cqspi_phy_check_pattern(f_pdata, mem);
	if (ret || first.read_delay > CQSPI_PHY_MAX_RD)
		goto out;

	cqspi_phy_reset_setting(&rxlow);
	cqspi_phy_reset_setting(&rxhigh);
	cqspi_phy_reset_setting(&second);

	rxlow.read_delay = first.read_delay + 1;
	if (rxlow.read_delay > CQSPI_PHY_MAX_RD)
		goto compare;

	ret = cqspi_find_rx_low_sdr(f_pdata, mem, &rxlow);
	if (ret)
		goto compare;

	rxhigh.read_delay = rxlow.read_delay;
	ret = cqspi_find_rx_high_sdr(f_pdata, mem, &rxhigh, rxlow.rx);
	if (ret)
		goto compare;

	window2 = rxhigh.rx - rxlow.rx;
	second.rx = rxlow.rx + (window2 / 2);
	second.read_delay = rxlow.read_delay;

	cqspi_phy_apply_setting(f_pdata, &second);
	dev_dbg(dev, "Second tuning point: RX: %d TX: %d RD: %d\n", second.rx,
		second.tx, second.read_delay);

	ret = cqspi_phy_check_pattern(f_pdata, mem);
	if (ret || second.read_delay > CQSPI_PHY_MAX_RD)
		window2 = 0;

compare:
	cqspi_phy_reset_setting(&final);
	if (window2 > window1) {
		final.rx = second.rx;
		final.read_delay = second.read_delay;
	} else {
		final.rx = first.rx;
		final.read_delay = first.read_delay;
	}

	cqspi_phy_apply_setting(f_pdata, &final);
	ret = cqspi_phy_check_pattern(f_pdata, mem);

	if (ret) {
		ret = -EINVAL;
		goto out;
	}
	dev_dbg(dev, "Final tuning point: RX: %d TX: %d RD: %d\n", final.rx,
		final.tx, final.read_delay);

<<<<<<< HEAD
=======
	f_pdata->phy_setting.read_delay = final.read_delay;
	f_pdata->phy_setting.rx = final.rx;
	f_pdata->phy_setting.tx = final.tx;

>>>>>>> b418ab72
out:
	if (ret)
		f_pdata->use_phy = false;

	return ret;
}

static int cqspi_wait_for_bit(void __iomem *reg, const u32 mask, bool clr)
{
	u32 val;

	return readl_relaxed_poll_timeout(reg, val,
					  (((clr ? ~val : val) & mask) == mask),
					  10, CQSPI_TIMEOUT_MS * 1000);
}

static bool cqspi_is_idle(struct cqspi_st *cqspi)
{
	u32 reg = readl(cqspi->iobase + CQSPI_REG_CONFIG);

	return reg & (1UL << CQSPI_REG_CONFIG_IDLE_LSB);
}

static u32 cqspi_get_rd_sram_level(struct cqspi_st *cqspi)
{
	u32 reg = readl(cqspi->iobase + CQSPI_REG_SDRAMLEVEL);

	reg >>= CQSPI_REG_SDRAMLEVEL_RD_LSB;
	return reg & CQSPI_REG_SDRAMLEVEL_RD_MASK;
}

static u32 cqspi_get_versal_dma_status(struct cqspi_st *cqspi)
{
	u32 dma_status;

	dma_status = readl(cqspi->iobase +
					   CQSPI_REG_VERSAL_DMA_DST_I_STS);
	writel(dma_status, cqspi->iobase +
		   CQSPI_REG_VERSAL_DMA_DST_I_STS);

	return dma_status & CQSPI_REG_VERSAL_DMA_DST_DONE_MASK;
}

static irqreturn_t cqspi_irq_handler(int this_irq, void *dev)
{
	struct cqspi_st *cqspi = dev;
	unsigned int irq_status;
	struct device *device = &cqspi->pdev->dev;
	const struct cqspi_driver_platdata *ddata;

	ddata = of_device_get_match_data(device);

	/* Read interrupt status */
	irq_status = readl(cqspi->iobase + CQSPI_REG_IRQSTATUS);

	/* Clear interrupt */
	writel(irq_status, cqspi->iobase + CQSPI_REG_IRQSTATUS);

	if (cqspi->use_dma_read && ddata && ddata->get_dma_status) {
		if (ddata->get_dma_status(cqspi)) {
			complete(&cqspi->transfer_complete);
			return IRQ_HANDLED;
		}
	}

	else if (!cqspi->slow_sram)
		irq_status &= CQSPI_IRQ_MASK_RD | CQSPI_IRQ_MASK_WR;
	else
		irq_status &= CQSPI_REG_IRQ_WATERMARK | CQSPI_IRQ_MASK_WR;

	if (irq_status)
		complete(&cqspi->transfer_complete);

	return IRQ_HANDLED;
}

static unsigned int cqspi_calc_rdreg(const struct spi_mem_op *op)
{
	u32 rdreg = 0;

	rdreg |= CQSPI_OP_WIDTH(op->cmd) << CQSPI_REG_RD_INSTR_TYPE_INSTR_LSB;
	rdreg |= CQSPI_OP_WIDTH(op->addr) << CQSPI_REG_RD_INSTR_TYPE_ADDR_LSB;
	rdreg |= CQSPI_OP_WIDTH(op->data) << CQSPI_REG_RD_INSTR_TYPE_DATA_LSB;

	return rdreg;
}

static unsigned int cqspi_calc_dummy(const struct spi_mem_op *op)
{
	unsigned int dummy_clk;

	if (!op->dummy.nbytes)
		return 0;

	dummy_clk = op->dummy.nbytes * (8 / op->dummy.buswidth);
	if (op->cmd.dtr)
		dummy_clk /= 2;

	return dummy_clk;
}

static int cqspi_wait_idle(struct cqspi_st *cqspi)
{
	const unsigned int poll_idle_retry = 3;
	unsigned int count = 0;
	unsigned long timeout;

	timeout = jiffies + msecs_to_jiffies(CQSPI_TIMEOUT_MS);
	while (1) {
		/*
		 * Read few times in succession to ensure the controller
		 * is indeed idle, that is, the bit does not transition
		 * low again.
		 */
		if (cqspi_is_idle(cqspi))
			count++;
		else
			count = 0;

		if (count >= poll_idle_retry)
			return 0;

		if (time_after(jiffies, timeout)) {
			/* Timeout, in busy mode. */
			dev_err(&cqspi->pdev->dev,
				"QSPI is still busy after %dms timeout.\n",
				CQSPI_TIMEOUT_MS);
			return -ETIMEDOUT;
		}

		cpu_relax();
	}
}

static void cqspi_readdata_capture(struct cqspi_st *cqspi, const bool bypass,
				   const bool dqs, const unsigned int delay)
{
	void __iomem *reg_base = cqspi->iobase;
	unsigned int reg;

	reg = readl(reg_base + CQSPI_REG_READCAPTURE);

	if (bypass)
		reg |= (1 << CQSPI_REG_READCAPTURE_BYPASS_LSB);
	else
		reg &= ~(1 << CQSPI_REG_READCAPTURE_BYPASS_LSB);

	reg &= ~(CQSPI_REG_READCAPTURE_DELAY_MASK
		 << CQSPI_REG_READCAPTURE_DELAY_LSB);

	reg |= (delay & CQSPI_REG_READCAPTURE_DELAY_MASK)
	       << CQSPI_REG_READCAPTURE_DELAY_LSB;

	if (dqs)
		reg |= (1 << CQSPI_REG_READCAPTURE_DQS_LSB);
	else
		reg &= ~(1 << CQSPI_REG_READCAPTURE_DQS_LSB);

	writel(reg, reg_base + CQSPI_REG_READCAPTURE);
}

static void cqspi_phy_enable(struct cqspi_flash_pdata *f_pdata, bool enable)
{
	struct cqspi_st *cqspi = f_pdata->cqspi;
	void __iomem *reg_base = cqspi->iobase;
	u32 reg;
	u8 dummy;

	if (enable) {
		cqspi_readdata_capture(cqspi, 1, f_pdata->use_dqs,
				       f_pdata->phy_setting.read_delay);

		reg = readl(reg_base + CQSPI_REG_CONFIG);
		reg |= CQSPI_REG_CONFIG_PHY_EN | CQSPI_REG_CONFIG_PHY_PIPELINE;
		writel(reg, reg_base + CQSPI_REG_CONFIG);

		/*
		 * Reduce dummy cycle by 1. This is a requirement of PHY mode
		 * operation for correctly reading the data.
		 */
		reg = readl(reg_base + CQSPI_REG_RD_INSTR);
		dummy = (reg >> CQSPI_REG_RD_INSTR_DUMMY_LSB) &
			CQSPI_REG_RD_INSTR_DUMMY_MASK;
		dummy--;
		reg &= ~(CQSPI_REG_RD_INSTR_DUMMY_MASK
			 << CQSPI_REG_RD_INSTR_DUMMY_LSB);

		reg |= (dummy & CQSPI_REG_RD_INSTR_DUMMY_MASK)
		       << CQSPI_REG_RD_INSTR_DUMMY_LSB;
		writel(reg, reg_base + CQSPI_REG_RD_INSTR);
	} else {
		cqspi_readdata_capture(cqspi, !cqspi->rclk_en, false,
				       f_pdata->read_delay);

		reg = readl(reg_base + CQSPI_REG_CONFIG);
		reg &= ~(CQSPI_REG_CONFIG_PHY_EN |
			 CQSPI_REG_CONFIG_PHY_PIPELINE);
		writel(reg, reg_base + CQSPI_REG_CONFIG);

		/*
		 * Dummy cycles were decremented when enabling PHY. Increment
		 * dummy cycle by 1 to restore the original value.
		 */
		reg = readl(reg_base + CQSPI_REG_RD_INSTR);
		dummy = (reg >> CQSPI_REG_RD_INSTR_DUMMY_LSB) &
			CQSPI_REG_RD_INSTR_DUMMY_MASK;
		dummy++;
		reg &= ~(CQSPI_REG_RD_INSTR_DUMMY_MASK
			 << CQSPI_REG_RD_INSTR_DUMMY_LSB);

		reg |= (dummy & CQSPI_REG_RD_INSTR_DUMMY_MASK)
		       << CQSPI_REG_RD_INSTR_DUMMY_LSB;
		writel(reg, reg_base + CQSPI_REG_RD_INSTR);
	}

	cqspi_wait_idle(cqspi);
}

static int cqspi_exec_flash_cmd(struct cqspi_st *cqspi, unsigned int reg)
{
	void __iomem *reg_base = cqspi->iobase;
	int ret;

	/* Write the CMDCTRL without start execution. */
	writel(reg, reg_base + CQSPI_REG_CMDCTRL);
	/* Start execute */
	reg |= CQSPI_REG_CMDCTRL_EXECUTE_MASK;
	writel(reg, reg_base + CQSPI_REG_CMDCTRL);

	/* Polling for completion. */
	ret = cqspi_wait_for_bit(reg_base + CQSPI_REG_CMDCTRL,
				 CQSPI_REG_CMDCTRL_INPROGRESS_MASK, 1);
	if (ret) {
		dev_err(&cqspi->pdev->dev,
			"Flash command execution timed out.\n");
		return ret;
	}

	/* Polling QSPI idle status. */
	return cqspi_wait_idle(cqspi);
}

static int cqspi_setup_opcode_ext(struct cqspi_flash_pdata *f_pdata,
				  const struct spi_mem_op *op,
				  unsigned int shift)
{
	struct cqspi_st *cqspi = f_pdata->cqspi;
	void __iomem *reg_base = cqspi->iobase;
	unsigned int reg;
	u8 ext;

	if (op->cmd.nbytes != 2)
		return -EINVAL;

	/* Opcode extension is the LSB. */
	ext = op->cmd.opcode & 0xff;

	reg = readl(reg_base + CQSPI_REG_OP_EXT_LOWER);
	reg &= ~(0xff << shift);
	reg |= ext << shift;
	writel(reg, reg_base + CQSPI_REG_OP_EXT_LOWER);

	return 0;
}

static int cqspi_enable_dtr(struct cqspi_flash_pdata *f_pdata,
			    const struct spi_mem_op *op, unsigned int shift)
{
	struct cqspi_st *cqspi = f_pdata->cqspi;
	void __iomem *reg_base = cqspi->iobase;
	unsigned int reg;
	int ret;

	reg = readl(reg_base + CQSPI_REG_CONFIG);

	/*
	 * We enable dual byte opcode here. The callers have to set up the
	 * extension opcode based on which type of operation it is.
	 */
	if (op->cmd.dtr) {
		reg |= CQSPI_REG_CONFIG_DTR_PROTO;
		reg |= CQSPI_REG_CONFIG_DUAL_OPCODE;

		/* Set up command opcode extension. */
		ret = cqspi_setup_opcode_ext(f_pdata, op, shift);
		if (ret)
			return ret;
	} else {
		reg &= ~CQSPI_REG_CONFIG_DTR_PROTO;
		reg &= ~CQSPI_REG_CONFIG_DUAL_OPCODE;
	}

	writel(reg, reg_base + CQSPI_REG_CONFIG);

	return cqspi_wait_idle(cqspi);
}

static int cqspi_command_read(struct cqspi_flash_pdata *f_pdata,
			      const struct spi_mem_op *op)
{
	struct cqspi_st *cqspi = f_pdata->cqspi;
	void __iomem *reg_base = cqspi->iobase;
	u8 *rxbuf = op->data.buf.in;
	u8 opcode;
	size_t n_rx = op->data.nbytes;
	unsigned int rdreg;
	unsigned int reg;
	unsigned int dummy_clk;
	size_t read_len;
	int status;

	status = cqspi_enable_dtr(f_pdata, op, CQSPI_REG_OP_EXT_STIG_LSB);
	if (status)
		return status;

	if (!n_rx || n_rx > CQSPI_STIG_DATA_LEN_MAX || !rxbuf) {
		dev_err(&cqspi->pdev->dev,
			"Invalid input argument, len %zu rxbuf 0x%p\n",
			n_rx, rxbuf);
		return -EINVAL;
	}

	if (op->cmd.dtr)
		opcode = op->cmd.opcode >> 8;
	else
		opcode = op->cmd.opcode;

	reg = opcode << CQSPI_REG_CMDCTRL_OPCODE_LSB;

	rdreg = cqspi_calc_rdreg(op);
	writel(rdreg, reg_base + CQSPI_REG_RD_INSTR);

	dummy_clk = cqspi_calc_dummy(op);
	if (dummy_clk > CQSPI_DUMMY_CLKS_MAX)
		return -EOPNOTSUPP;

	if (dummy_clk)
		reg |= (dummy_clk & CQSPI_REG_CMDCTRL_DUMMY_MASK)
		     << CQSPI_REG_CMDCTRL_DUMMY_LSB;

	reg |= (0x1 << CQSPI_REG_CMDCTRL_RD_EN_LSB);

	/* 0 means 1 byte. */
	reg |= (((n_rx - 1) & CQSPI_REG_CMDCTRL_RD_BYTES_MASK)
		<< CQSPI_REG_CMDCTRL_RD_BYTES_LSB);

	/* setup ADDR BIT field */
	if (op->addr.nbytes) {
		reg |= (0x1 << CQSPI_REG_CMDCTRL_ADDR_EN_LSB);
		reg |= ((op->addr.nbytes - 1) &
			CQSPI_REG_CMDCTRL_ADD_BYTES_MASK)
			<< CQSPI_REG_CMDCTRL_ADD_BYTES_LSB;

		writel(op->addr.val, reg_base + CQSPI_REG_CMDADDRESS);
	}

	status = cqspi_exec_flash_cmd(cqspi, reg);
	if (status)
		return status;

	reg = readl(reg_base + CQSPI_REG_CMDREADDATALOWER);

	/* Put the read value into rx_buf */
	read_len = (n_rx > 4) ? 4 : n_rx;
	memcpy(rxbuf, &reg, read_len);
	rxbuf += read_len;

	if (n_rx > 4) {
		reg = readl(reg_base + CQSPI_REG_CMDREADDATAUPPER);

		read_len = n_rx - read_len;
		memcpy(rxbuf, &reg, read_len);
	}

	/* Reset CMD_CTRL Reg once command read completes */
	writel(0, reg_base + CQSPI_REG_CMDCTRL);

	return 0;
}

static int cqspi_command_write(struct cqspi_flash_pdata *f_pdata,
			       const struct spi_mem_op *op)
{
	struct cqspi_st *cqspi = f_pdata->cqspi;
	void __iomem *reg_base = cqspi->iobase;
	u8 opcode;
	const u8 *txbuf = op->data.buf.out;
	size_t n_tx = op->data.nbytes;
	unsigned int reg;
	unsigned int data;
	size_t write_len;
	int ret;

	ret = cqspi_enable_dtr(f_pdata, op, CQSPI_REG_OP_EXT_STIG_LSB);
	if (ret)
		return ret;

	if (n_tx > CQSPI_STIG_DATA_LEN_MAX || (n_tx && !txbuf)) {
		dev_err(&cqspi->pdev->dev,
			"Invalid input argument, cmdlen %zu txbuf 0x%p\n",
			n_tx, txbuf);
		return -EINVAL;
	}

	reg = cqspi_calc_rdreg(op);
	writel(reg, reg_base + CQSPI_REG_RD_INSTR);

	if (op->cmd.dtr)
		opcode = op->cmd.opcode >> 8;
	else
		opcode = op->cmd.opcode;

	reg = opcode << CQSPI_REG_CMDCTRL_OPCODE_LSB;

	if (op->addr.nbytes) {
		reg |= (0x1 << CQSPI_REG_CMDCTRL_ADDR_EN_LSB);
		reg |= ((op->addr.nbytes - 1) &
			CQSPI_REG_CMDCTRL_ADD_BYTES_MASK)
			<< CQSPI_REG_CMDCTRL_ADD_BYTES_LSB;

		writel(op->addr.val, reg_base + CQSPI_REG_CMDADDRESS);
	}

	if (n_tx) {
		reg |= (0x1 << CQSPI_REG_CMDCTRL_WR_EN_LSB);
		reg |= ((n_tx - 1) & CQSPI_REG_CMDCTRL_WR_BYTES_MASK)
			<< CQSPI_REG_CMDCTRL_WR_BYTES_LSB;
		data = 0;
		write_len = (n_tx > 4) ? 4 : n_tx;
		memcpy(&data, txbuf, write_len);
		txbuf += write_len;
		writel(data, reg_base + CQSPI_REG_CMDWRITEDATALOWER);

		if (n_tx > 4) {
			data = 0;
			write_len = n_tx - 4;
			memcpy(&data, txbuf, write_len);
			writel(data, reg_base + CQSPI_REG_CMDWRITEDATAUPPER);
		}
	}

	ret = cqspi_exec_flash_cmd(cqspi, reg);

	/* Reset CMD_CTRL Reg once command write completes */
	writel(0, reg_base + CQSPI_REG_CMDCTRL);

	return ret;
}

static int cqspi_read_setup(struct cqspi_flash_pdata *f_pdata,
			    const struct spi_mem_op *op)
{
	struct cqspi_st *cqspi = f_pdata->cqspi;
	void __iomem *reg_base = cqspi->iobase;
	unsigned int dummy_clk = 0;
	unsigned int reg;
	int ret;
	u8 opcode;

	ret = cqspi_enable_dtr(f_pdata, op, CQSPI_REG_OP_EXT_READ_LSB);
	if (ret)
		return ret;

	if (op->cmd.dtr)
		opcode = op->cmd.opcode >> 8;
	else
		opcode = op->cmd.opcode;

	reg = opcode << CQSPI_REG_RD_INSTR_OPCODE_LSB;
	reg |= cqspi_calc_rdreg(op);

	/* Setup dummy clock cycles */
	dummy_clk = cqspi_calc_dummy(op);

	if (dummy_clk > CQSPI_DUMMY_CLKS_MAX)
		return -EOPNOTSUPP;

	if (dummy_clk)
		reg |= (dummy_clk & CQSPI_REG_RD_INSTR_DUMMY_MASK)
		       << CQSPI_REG_RD_INSTR_DUMMY_LSB;

	writel(reg, reg_base + CQSPI_REG_RD_INSTR);

	/* Set address width */
	reg = readl(reg_base + CQSPI_REG_SIZE);
	reg &= ~CQSPI_REG_SIZE_ADDRESS_MASK;
	reg |= (op->addr.nbytes - 1);
	writel(reg, reg_base + CQSPI_REG_SIZE);
	readl(reg_base + CQSPI_REG_SIZE); /* Flush posted write. */
	return 0;
}

static int cqspi_indirect_read_execute(struct cqspi_flash_pdata *f_pdata,
				       u8 *rxbuf, loff_t from_addr,
				       const size_t n_rx)
{
	struct cqspi_st *cqspi = f_pdata->cqspi;
	struct device *dev = &cqspi->pdev->dev;
	void __iomem *reg_base = cqspi->iobase;
	void __iomem *ahb_base = cqspi->ahb_base;
	unsigned int remaining = n_rx;
	unsigned int mod_bytes = n_rx % 4;
	unsigned int bytes_to_read = 0;
	u8 *rxbuf_end = rxbuf + n_rx;
	int ret = 0;

	writel(from_addr, reg_base + CQSPI_REG_INDIRECTRDSTARTADDR);
	writel(remaining, reg_base + CQSPI_REG_INDIRECTRDBYTES);

	/* Clear all interrupts. */
	writel(CQSPI_IRQ_STATUS_MASK, reg_base + CQSPI_REG_IRQSTATUS);

	/*
	 * On SoCFPGA platform reading the SRAM is slow due to
	 * hardware limitation and causing read interrupt storm to CPU,
	 * so enabling only watermark interrupt to disable all read
	 * interrupts later as we want to run "bytes to read" loop with
	 * all the read interrupts disabled for max performance.
	 */

	if (!cqspi->slow_sram)
		writel(CQSPI_IRQ_MASK_RD, reg_base + CQSPI_REG_IRQMASK);
	else
		writel(CQSPI_REG_IRQ_WATERMARK, reg_base + CQSPI_REG_IRQMASK);

	reinit_completion(&cqspi->transfer_complete);
	writel(CQSPI_REG_INDIRECTRD_START_MASK,
	       reg_base + CQSPI_REG_INDIRECTRD);
	readl(reg_base + CQSPI_REG_INDIRECTRD); /* Flush posted write. */

	while (remaining > 0) {
		if (!wait_for_completion_timeout(&cqspi->transfer_complete,
						 msecs_to_jiffies(CQSPI_READ_TIMEOUT_MS)))
			ret = -ETIMEDOUT;

		/*
		 * Disable all read interrupts until
		 * we are out of "bytes to read"
		 */
		if (cqspi->slow_sram)
			writel(0x0, reg_base + CQSPI_REG_IRQMASK);

		bytes_to_read = cqspi_get_rd_sram_level(cqspi);

		if (ret && bytes_to_read == 0) {
			dev_err(dev, "Indirect read timeout, no bytes\n");
			goto failrd;
		}

		while (bytes_to_read != 0) {
			unsigned int word_remain = round_down(remaining, 4);

			bytes_to_read *= cqspi->fifo_width;
			bytes_to_read = bytes_to_read > remaining ?
					remaining : bytes_to_read;
			bytes_to_read = round_down(bytes_to_read, 4);
			/* Read 4 byte word chunks then single bytes */
			if (bytes_to_read) {
				ioread32_rep(ahb_base, rxbuf,
					     (bytes_to_read / 4));
			} else if (!word_remain && mod_bytes) {
				unsigned int temp = ioread32(ahb_base);

				bytes_to_read = mod_bytes;
				memcpy(rxbuf, &temp, min((unsigned int)
							 (rxbuf_end - rxbuf),
							 bytes_to_read));
			}
			rxbuf += bytes_to_read;
			remaining -= bytes_to_read;
			bytes_to_read = cqspi_get_rd_sram_level(cqspi);
		}

		if (remaining > 0) {
			reinit_completion(&cqspi->transfer_complete);
			if (cqspi->slow_sram)
				writel(CQSPI_REG_IRQ_WATERMARK, reg_base + CQSPI_REG_IRQMASK);
		}
	}

	/* Check indirect done status */
	ret = cqspi_wait_for_bit(reg_base + CQSPI_REG_INDIRECTRD,
				 CQSPI_REG_INDIRECTRD_DONE_MASK, 0);
	if (ret) {
		dev_err(dev, "Indirect read completion error (%i)\n", ret);
		goto failrd;
	}

	/* Disable interrupt */
	writel(0, reg_base + CQSPI_REG_IRQMASK);

	/* Clear indirect completion status */
	writel(CQSPI_REG_INDIRECTRD_DONE_MASK, reg_base + CQSPI_REG_INDIRECTRD);

	return 0;

failrd:
	/* Disable interrupt */
	writel(0, reg_base + CQSPI_REG_IRQMASK);

	/* Cancel the indirect read */
	writel(CQSPI_REG_INDIRECTRD_CANCEL_MASK,
	       reg_base + CQSPI_REG_INDIRECTRD);
	return ret;
}

static void cqspi_controller_enable(struct cqspi_st *cqspi, bool enable)
{
	void __iomem *reg_base = cqspi->iobase;
	unsigned int reg;

	reg = readl(reg_base + CQSPI_REG_CONFIG);

	if (enable)
		reg |= CQSPI_REG_CONFIG_ENABLE_MASK;
	else
		reg &= ~CQSPI_REG_CONFIG_ENABLE_MASK;

	writel(reg, reg_base + CQSPI_REG_CONFIG);
}

static int cqspi_versal_indirect_read_dma(struct cqspi_flash_pdata *f_pdata,
					  u_char *rxbuf, loff_t from_addr,
					  size_t n_rx)
{
	struct cqspi_st *cqspi = f_pdata->cqspi;
	struct device *dev = &cqspi->pdev->dev;
	void __iomem *reg_base = cqspi->iobase;
	u32 reg, bytes_to_dma;
	loff_t addr = from_addr;
	void *buf = rxbuf;
	dma_addr_t dma_addr;
	u8 bytes_rem;
	int ret = 0;

	bytes_rem = n_rx % 4;
	bytes_to_dma = (n_rx - bytes_rem);

	if (!bytes_to_dma)
		goto nondmard;

	ret = zynqmp_pm_ospi_mux_select(cqspi->pd_dev_id, PM_OSPI_MUX_SEL_DMA);
	if (ret)
		return ret;

	cqspi_controller_enable(cqspi, 0);

	reg = readl(cqspi->iobase + CQSPI_REG_CONFIG);
	reg |= CQSPI_REG_CONFIG_DMA_MASK;
	writel(reg, cqspi->iobase + CQSPI_REG_CONFIG);

	cqspi_controller_enable(cqspi, 1);

	dma_addr = dma_map_single(dev, rxbuf, bytes_to_dma, DMA_FROM_DEVICE);
	if (dma_mapping_error(dev, dma_addr)) {
		dev_err(dev, "dma mapping failed\n");
		return -ENOMEM;
	}

	writel(from_addr, reg_base + CQSPI_REG_INDIRECTRDSTARTADDR);
	writel(bytes_to_dma, reg_base + CQSPI_REG_INDIRECTRDBYTES);
	writel(CQSPI_REG_VERSAL_ADDRRANGE_WIDTH_VAL,
	       reg_base + CQSPI_REG_INDTRIG_ADDRRANGE);

	/* Clear all interrupts. */
	writel(CQSPI_IRQ_STATUS_MASK, reg_base + CQSPI_REG_IRQSTATUS);

	/* Enable DMA done interrupt */
	writel(CQSPI_REG_VERSAL_DMA_DST_DONE_MASK,
	       reg_base + CQSPI_REG_VERSAL_DMA_DST_I_EN);

	/* Default DMA periph configuration */
	writel(CQSPI_REG_VERSAL_DMA_VAL, reg_base + CQSPI_REG_DMA);

	/* Configure DMA Dst address */
	writel(lower_32_bits(dma_addr),
	       reg_base + CQSPI_REG_VERSAL_DMA_DST_ADDR);
	writel(upper_32_bits(dma_addr),
	       reg_base + CQSPI_REG_VERSAL_DMA_DST_ADDR_MSB);

	/* Configure DMA Src address */
	writel(cqspi->trigger_address, reg_base +
	       CQSPI_REG_VERSAL_DMA_SRC_ADDR);

	/* Set DMA destination size */
	writel(bytes_to_dma, reg_base + CQSPI_REG_VERSAL_DMA_DST_SIZE);

	/* Set DMA destination control */
	writel(CQSPI_REG_VERSAL_DMA_DST_CTRL_VAL,
	       reg_base + CQSPI_REG_VERSAL_DMA_DST_CTRL);

	writel(CQSPI_REG_INDIRECTRD_START_MASK,
	       reg_base + CQSPI_REG_INDIRECTRD);

	reinit_completion(&cqspi->transfer_complete);

	if (!wait_for_completion_timeout(&cqspi->transfer_complete,
					 msecs_to_jiffies(max_t(size_t, bytes_to_dma, 500)))) {
		ret = -ETIMEDOUT;
		goto failrd;
	}

	/* Disable DMA interrupt */
	writel(0x0, cqspi->iobase + CQSPI_REG_VERSAL_DMA_DST_I_DIS);

	/* Clear indirect completion status */
	writel(CQSPI_REG_INDIRECTRD_DONE_MASK,
	       cqspi->iobase + CQSPI_REG_INDIRECTRD);
	dma_unmap_single(dev, dma_addr, bytes_to_dma, DMA_FROM_DEVICE);

	cqspi_controller_enable(cqspi, 0);

	reg = readl(cqspi->iobase + CQSPI_REG_CONFIG);
	reg &= ~CQSPI_REG_CONFIG_DMA_MASK;
	writel(reg, cqspi->iobase + CQSPI_REG_CONFIG);

	cqspi_controller_enable(cqspi, 1);

	ret = zynqmp_pm_ospi_mux_select(cqspi->pd_dev_id,
					PM_OSPI_MUX_SEL_LINEAR);
	if (ret)
		return ret;

nondmard:
	if (bytes_rem) {
		addr += bytes_to_dma;
		buf += bytes_to_dma;
		ret = cqspi_indirect_read_execute(f_pdata, buf, addr,
						  bytes_rem);
		if (ret)
			return ret;
	}

	return 0;

failrd:
	/* Disable DMA interrupt */
	writel(0x0, reg_base + CQSPI_REG_VERSAL_DMA_DST_I_DIS);

	/* Cancel the indirect read */
	writel(CQSPI_REG_INDIRECTWR_CANCEL_MASK,
	       reg_base + CQSPI_REG_INDIRECTRD);

	dma_unmap_single(dev, dma_addr, bytes_to_dma, DMA_FROM_DEVICE);

	reg = readl(cqspi->iobase + CQSPI_REG_CONFIG);
	reg &= ~CQSPI_REG_CONFIG_DMA_MASK;
	writel(reg, cqspi->iobase + CQSPI_REG_CONFIG);

	zynqmp_pm_ospi_mux_select(cqspi->pd_dev_id, PM_OSPI_MUX_SEL_LINEAR);

	return ret;
}

static int cqspi_write_setup(struct cqspi_flash_pdata *f_pdata,
			     const struct spi_mem_op *op)
{
	unsigned int reg;
	int ret;
	struct cqspi_st *cqspi = f_pdata->cqspi;
	void __iomem *reg_base = cqspi->iobase;
	u8 opcode;

	ret = cqspi_enable_dtr(f_pdata, op, CQSPI_REG_OP_EXT_WRITE_LSB);
	if (ret)
		return ret;

	if (op->cmd.dtr)
		opcode = op->cmd.opcode >> 8;
	else
		opcode = op->cmd.opcode;

	/* Set opcode. */
	reg = opcode << CQSPI_REG_WR_INSTR_OPCODE_LSB;
	reg |= CQSPI_OP_WIDTH(op->data) << CQSPI_REG_WR_INSTR_TYPE_DATA_LSB;
	reg |= CQSPI_OP_WIDTH(op->addr) << CQSPI_REG_WR_INSTR_TYPE_ADDR_LSB;
	writel(reg, reg_base + CQSPI_REG_WR_INSTR);
	reg = cqspi_calc_rdreg(op);
	writel(reg, reg_base + CQSPI_REG_RD_INSTR);

	/*
	 * SPI NAND flashes require the address of the status register to be
	 * passed in the Read SR command. Also, some SPI NOR flashes like the
	 * cypress Semper flash expect a 4-byte dummy address in the Read SR
	 * command in DTR mode.
	 *
	 * But this controller does not support address phase in the Read SR
	 * command when doing auto-HW polling. So, disable write completion
	 * polling on the controller's side. spinand and spi-nor will take
	 * care of polling the status register.
	 */
	if (cqspi->wr_completion) {
		reg = readl(reg_base + CQSPI_REG_WR_COMPLETION_CTRL);
		reg |= CQSPI_REG_WR_DISABLE_AUTO_POLL;
		writel(reg, reg_base + CQSPI_REG_WR_COMPLETION_CTRL);
		/*
		 * DAC mode require auto polling as flash needs to be polled
		 * for write completion in case of bubble in SPI transaction
		 * due to slow CPU/DMA master.
		 */
		cqspi->use_direct_mode_wr = false;
	}

	reg = readl(reg_base + CQSPI_REG_SIZE);
	reg &= ~CQSPI_REG_SIZE_ADDRESS_MASK;
	reg |= (op->addr.nbytes - 1);
	writel(reg, reg_base + CQSPI_REG_SIZE);
	readl(reg_base + CQSPI_REG_SIZE); /* Flush posted write. */
	return 0;
}

static int cqspi_indirect_write_execute(struct cqspi_flash_pdata *f_pdata,
					loff_t to_addr, const u8 *txbuf,
					const size_t n_tx)
{
	struct cqspi_st *cqspi = f_pdata->cqspi;
	struct device *dev = &cqspi->pdev->dev;
	void __iomem *reg_base = cqspi->iobase;
	unsigned int remaining = n_tx;
	unsigned int write_bytes;
	int ret;

	writel(to_addr, reg_base + CQSPI_REG_INDIRECTWRSTARTADDR);
	writel(remaining, reg_base + CQSPI_REG_INDIRECTWRBYTES);

	/* Clear all interrupts. */
	writel(CQSPI_IRQ_STATUS_MASK, reg_base + CQSPI_REG_IRQSTATUS);

	writel(CQSPI_IRQ_MASK_WR, reg_base + CQSPI_REG_IRQMASK);

	reinit_completion(&cqspi->transfer_complete);
	writel(CQSPI_REG_INDIRECTWR_START_MASK,
	       reg_base + CQSPI_REG_INDIRECTWR);
	readl(reg_base + CQSPI_REG_INDIRECTWR); /* Flush posted write. */

	/*
	 * As per 66AK2G02 TRM SPRUHY8F section 11.15.5.3 Indirect Access
	 * Controller programming sequence, couple of cycles of
	 * QSPI_REF_CLK delay is required for the above bit to
	 * be internally synchronized by the QSPI module. Provide 5
	 * cycles of delay.
	 */
	if (cqspi->wr_delay)
		ndelay(cqspi->wr_delay);

	/*
	 * If a hazard exists between the APB and AHB interfaces, perform a
	 * dummy readback from the controller to ensure synchronization.
	 */
	if (cqspi->apb_ahb_hazard)
		readl(reg_base + CQSPI_REG_INDIRECTWR);

	if (n_tx >= SZ_1K)
		cqspi_phy_enable(f_pdata, true);

	while (remaining > 0) {
		size_t write_words, mod_bytes;

		write_bytes = remaining;
		write_words = write_bytes / 4;
		mod_bytes = write_bytes % 4;
		/* Write 4 bytes at a time then single bytes. */
		if (write_words) {
			iowrite32_rep(cqspi->ahb_base, txbuf, write_words);
			txbuf += (write_words * 4);
		}
		if (mod_bytes) {
			unsigned int temp = 0xFFFFFFFF;

			memcpy(&temp, txbuf, mod_bytes);
			iowrite32(temp, cqspi->ahb_base);
			txbuf += mod_bytes;
		}

		if (!wait_for_completion_timeout(&cqspi->transfer_complete,
						 msecs_to_jiffies(CQSPI_TIMEOUT_MS))) {
			dev_err(dev, "Indirect write timeout\n");
			ret = -ETIMEDOUT;
			goto failwr;
		}

		remaining -= write_bytes;

		if (remaining > 0)
			reinit_completion(&cqspi->transfer_complete);
	}

	/* Check indirect done status */
	ret = cqspi_wait_for_bit(reg_base + CQSPI_REG_INDIRECTWR,
				 CQSPI_REG_INDIRECTWR_DONE_MASK, 0);
	if (ret) {
		dev_err(dev, "Indirect write completion error (%i)\n", ret);
		goto failwr;
	}

	if (n_tx >= SZ_1K)
		cqspi_phy_enable(f_pdata, false);

	/* Disable interrupt. */
	writel(0, reg_base + CQSPI_REG_IRQMASK);

	/* Clear indirect completion status */
	writel(CQSPI_REG_INDIRECTWR_DONE_MASK, reg_base + CQSPI_REG_INDIRECTWR);

	cqspi_wait_idle(cqspi);

	return 0;

failwr:
	if (n_tx >= SZ_1K)
		cqspi_phy_enable(f_pdata, false);

	/* Disable interrupt. */
	writel(0, reg_base + CQSPI_REG_IRQMASK);

	/* Cancel the indirect write */
	writel(CQSPI_REG_INDIRECTWR_CANCEL_MASK,
	       reg_base + CQSPI_REG_INDIRECTWR);
	return ret;
}

static void cqspi_chipselect(struct cqspi_flash_pdata *f_pdata)
{
	struct cqspi_st *cqspi = f_pdata->cqspi;
	void __iomem *reg_base = cqspi->iobase;
	unsigned int chip_select = f_pdata->cs;
	unsigned int reg;

	reg = readl(reg_base + CQSPI_REG_CONFIG);
	if (cqspi->is_decoded_cs) {
		reg |= CQSPI_REG_CONFIG_DECODE_MASK;
	} else {
		reg &= ~CQSPI_REG_CONFIG_DECODE_MASK;

		/* Convert CS if without decoder.
		 * CS0 to 4b'1110
		 * CS1 to 4b'1101
		 * CS2 to 4b'1011
		 * CS3 to 4b'0111
		 */
		chip_select = 0xF & ~(1 << chip_select);
	}

	reg &= ~(CQSPI_REG_CONFIG_CHIPSELECT_MASK
		 << CQSPI_REG_CONFIG_CHIPSELECT_LSB);
	reg |= (chip_select & CQSPI_REG_CONFIG_CHIPSELECT_MASK)
	    << CQSPI_REG_CONFIG_CHIPSELECT_LSB;
	writel(reg, reg_base + CQSPI_REG_CONFIG);
}

static unsigned int calculate_ticks_for_ns(const unsigned int ref_clk_hz,
					   const unsigned int ns_val)
{
	unsigned int ticks;

	ticks = ref_clk_hz / 1000;	/* kHz */
	ticks = DIV_ROUND_UP(ticks * ns_val, 1000000);

	return ticks;
}

static void cqspi_delay(struct cqspi_flash_pdata *f_pdata)
{
	struct cqspi_st *cqspi = f_pdata->cqspi;
	void __iomem *iobase = cqspi->iobase;
	const unsigned int ref_clk_hz = cqspi->master_ref_clk_hz;
	unsigned int tshsl, tchsh, tslch, tsd2d;
	unsigned int reg;
	unsigned int tsclk;

	/* calculate the number of ref ticks for one sclk tick */
	tsclk = DIV_ROUND_UP(ref_clk_hz, cqspi->sclk);

	tshsl = calculate_ticks_for_ns(ref_clk_hz, f_pdata->tshsl_ns);
	/* this particular value must be at least one sclk */
	if (tshsl < tsclk)
		tshsl = tsclk;

	tchsh = calculate_ticks_for_ns(ref_clk_hz, f_pdata->tchsh_ns);
	tslch = calculate_ticks_for_ns(ref_clk_hz, f_pdata->tslch_ns);
	tsd2d = calculate_ticks_for_ns(ref_clk_hz, f_pdata->tsd2d_ns);

	reg = (tshsl & CQSPI_REG_DELAY_TSHSL_MASK)
	       << CQSPI_REG_DELAY_TSHSL_LSB;
	reg |= (tchsh & CQSPI_REG_DELAY_TCHSH_MASK)
		<< CQSPI_REG_DELAY_TCHSH_LSB;
	reg |= (tslch & CQSPI_REG_DELAY_TSLCH_MASK)
		<< CQSPI_REG_DELAY_TSLCH_LSB;
	reg |= (tsd2d & CQSPI_REG_DELAY_TSD2D_MASK)
		<< CQSPI_REG_DELAY_TSD2D_LSB;
	writel(reg, iobase + CQSPI_REG_DELAY);
}

static void cqspi_config_baudrate_div(struct cqspi_st *cqspi)
{
	const unsigned int ref_clk_hz = cqspi->master_ref_clk_hz;
	void __iomem *reg_base = cqspi->iobase;
	u32 reg, div;

	/* Recalculate the baudrate divisor based on QSPI specification. */
	div = DIV_ROUND_UP(ref_clk_hz, 2 * cqspi->sclk) - 1;

	/* Maximum baud divisor */
	if (div > CQSPI_REG_CONFIG_BAUD_MASK) {
		div = CQSPI_REG_CONFIG_BAUD_MASK;
		dev_warn(&cqspi->pdev->dev,
			"Unable to adjust clock <= %d hz. Reduced to %d hz\n",
			cqspi->sclk, ref_clk_hz/((div+1)*2));
	}

	reg = readl(reg_base + CQSPI_REG_CONFIG);
	reg &= ~(CQSPI_REG_CONFIG_BAUD_MASK << CQSPI_REG_CONFIG_BAUD_LSB);
	reg |= (div & CQSPI_REG_CONFIG_BAUD_MASK) << CQSPI_REG_CONFIG_BAUD_LSB;
	writel(reg, reg_base + CQSPI_REG_CONFIG);
}

<<<<<<< HEAD
static void cqspi_phy_pre_config_sdr(struct cqspi_st *cqspi,
				     struct cqspi_flash_pdata *f_pdata)
=======
static void cqspi_phy_set_dll_master(struct cqspi_st *cqspi)
>>>>>>> b418ab72
{
	void __iomem *reg_base = cqspi->iobase;
	unsigned int reg;
	u8 dummy;

<<<<<<< HEAD
	cqspi_readdata_capture(cqspi, 1, false,
			       f_pdata->phy_setting.read_delay);

	reg = readl(reg_base + CQSPI_REG_CONFIG);
	reg &= ~(CQSPI_REG_CONFIG_PHY_EN | CQSPI_REG_CONFIG_PHY_PIPELINE);
	reg |= CQSPI_REG_CONFIG_PHY_EN;
	writel(reg, reg_base + CQSPI_REG_CONFIG);

	reg = readl(reg_base + CQSPI_REG_RD_INSTR);
	dummy = (reg >> CQSPI_REG_RD_INSTR_DUMMY_LSB) &
		CQSPI_REG_RD_INSTR_DUMMY_MASK;
	dummy--;
	reg &= ~(CQSPI_REG_RD_INSTR_DUMMY_MASK << CQSPI_REG_RD_INSTR_DUMMY_LSB);

	reg |= (dummy & CQSPI_REG_RD_INSTR_DUMMY_MASK)
	       << CQSPI_REG_RD_INSTR_DUMMY_LSB;
	writel(reg, reg_base + CQSPI_REG_RD_INSTR);

=======
>>>>>>> b418ab72
	reg = readl(reg_base + CQSPI_REG_PHY_DLL_MASTER);
	reg &= ~((CQSPI_REG_PHY_DLL_MASTER_DLY_ELMTS_LEN
		  << CQSPI_REG_PHY_DLL_MASTER_DLY_ELMTS_LSB) |
		 CQSPI_REG_PHY_DLL_MASTER_BYPASS |
		 CQSPI_REG_PHY_DLL_MASTER_CYCLE);
	reg |= ((CQSPI_REG_PHY_DLL_MASTER_DLY_ELMTS_3
		 << CQSPI_REG_PHY_DLL_MASTER_DLY_ELMTS_LSB) |
		CQSPI_REG_PHY_DLL_MASTER_CYCLE);

	writel(reg, reg_base + CQSPI_REG_PHY_DLL_MASTER);
}

<<<<<<< HEAD
static void cqspi_phy_post_config_sdr(struct cqspi_st *cqspi)
=======
static void cqspi_phy_pre_config_sdr(struct cqspi_st *cqspi,
				     struct cqspi_flash_pdata *f_pdata)
>>>>>>> b418ab72
{
	void __iomem *reg_base = cqspi->iobase;
	unsigned int reg;
	u8 dummy;

<<<<<<< HEAD
	reg = readl(reg_base + CQSPI_REG_CONFIG);
	reg &= ~(CQSPI_REG_CONFIG_PHY_EN | CQSPI_REG_CONFIG_PHY_PIPELINE);
	reg &= ~(CQSPI_REG_CONFIG_PHY_EN);
	writel(reg, reg_base + CQSPI_REG_CONFIG);

	reg = readl(reg_base + CQSPI_REG_RD_INSTR);
	dummy = (reg >> CQSPI_REG_RD_INSTR_DUMMY_LSB) &
		CQSPI_REG_RD_INSTR_DUMMY_MASK;
	dummy++;
	reg &= ~(CQSPI_REG_RD_INSTR_DUMMY_MASK << CQSPI_REG_RD_INSTR_DUMMY_LSB);

=======
	cqspi_readdata_capture(cqspi, 1, false,
			       f_pdata->phy_setting.read_delay);

	reg = readl(reg_base + CQSPI_REG_CONFIG);
	reg &= ~(CQSPI_REG_CONFIG_PHY_EN | CQSPI_REG_CONFIG_PHY_PIPELINE);
	reg |= CQSPI_REG_CONFIG_PHY_EN;
	writel(reg, reg_base + CQSPI_REG_CONFIG);

	reg = readl(reg_base + CQSPI_REG_RD_INSTR);
	dummy = (reg >> CQSPI_REG_RD_INSTR_DUMMY_LSB) &
		CQSPI_REG_RD_INSTR_DUMMY_MASK;
	dummy--;
	reg &= ~(CQSPI_REG_RD_INSTR_DUMMY_MASK << CQSPI_REG_RD_INSTR_DUMMY_LSB);

	reg |= (dummy & CQSPI_REG_RD_INSTR_DUMMY_MASK)
	       << CQSPI_REG_RD_INSTR_DUMMY_LSB;
	writel(reg, reg_base + CQSPI_REG_RD_INSTR);

	cqspi_phy_set_dll_master(cqspi);
}

static void cqspi_phy_post_config_sdr(struct cqspi_st *cqspi)
{
	void __iomem *reg_base = cqspi->iobase;
	unsigned int reg;
	u8 dummy;

	reg = readl(reg_base + CQSPI_REG_CONFIG);
	reg &= ~(CQSPI_REG_CONFIG_PHY_EN | CQSPI_REG_CONFIG_PHY_PIPELINE);
	reg &= ~(CQSPI_REG_CONFIG_PHY_EN);
	writel(reg, reg_base + CQSPI_REG_CONFIG);

	reg = readl(reg_base + CQSPI_REG_RD_INSTR);
	dummy = (reg >> CQSPI_REG_RD_INSTR_DUMMY_LSB) &
		CQSPI_REG_RD_INSTR_DUMMY_MASK;
	dummy++;
	reg &= ~(CQSPI_REG_RD_INSTR_DUMMY_MASK << CQSPI_REG_RD_INSTR_DUMMY_LSB);

>>>>>>> b418ab72
	reg |= (dummy & CQSPI_REG_RD_INSTR_DUMMY_MASK)
	       << CQSPI_REG_RD_INSTR_DUMMY_LSB;
	writel(reg, reg_base + CQSPI_REG_RD_INSTR);
}

static void cqspi_configure(struct cqspi_flash_pdata *f_pdata,
			    unsigned long sclk)
{
	struct cqspi_st *cqspi = f_pdata->cqspi;
	int switch_cs = (cqspi->current_cs != f_pdata->cs);
	int switch_ck = (cqspi->sclk != sclk);

	if (switch_cs || switch_ck)
		cqspi_controller_enable(cqspi, 0);

	/* Switch chip select. */
	if (switch_cs) {
		cqspi->current_cs = f_pdata->cs;
		cqspi_chipselect(f_pdata);
	}

	/* Setup baudrate divisor and delays */
	if (switch_ck) {
		cqspi->sclk = sclk;
		cqspi_config_baudrate_div(cqspi);
		cqspi_delay(f_pdata);
		cqspi_readdata_capture(cqspi, !cqspi->rclk_en, false,
				       f_pdata->read_delay);
	}

	if (switch_cs || switch_ck)
		cqspi_controller_enable(cqspi, 1);
}

static ssize_t cqspi_write(struct cqspi_flash_pdata *f_pdata,
			   const struct spi_mem_op *op)
{
	struct cqspi_st *cqspi = f_pdata->cqspi;
	loff_t to = op->addr.val;
	size_t len = op->data.nbytes;
	const u_char *buf = op->data.buf.out;
	int ret;

	ret = cqspi_write_setup(f_pdata, op);
	if (ret)
		return ret;

	/*
	 * Some flashes like the Cypress Semper flash expect a dummy 4-byte
	 * address (all 0s) with the read status register command in DTR mode.
	 * But this controller does not support sending dummy address bytes to
	 * the flash when it is polling the write completion register in DTR
	 * mode. So, we can not use direct mode when in DTR mode for writing
	 * data.
	 */
	if (!op->cmd.dtr && cqspi->use_direct_mode &&
	    cqspi->use_direct_mode_wr && ((to + len) <= cqspi->ahb_size)) {
		memcpy_toio(cqspi->ahb_base + to, buf, len);
		return cqspi_wait_idle(cqspi);
	}

	return cqspi_indirect_write_execute(f_pdata, to, buf, len);
}

/*
 * Check if PHY mode can be used on the given op. This is assuming it will be a
 * DAC mode read, since PHY won't work on any other type of operation anyway.
 */
static bool cqspi_phy_op_eligible(const struct spi_mem_op *op)
{
	/* PHY is only tuned for 8D-8D-8D. */
	if (!(op->cmd.dtr && op->addr.dtr && op->dummy.dtr && op->data.dtr))
		return false;
	if (op->cmd.buswidth != 8)
		return false;
	if (op->addr.nbytes && op->addr.buswidth != 8)
		return false;
	if (op->dummy.nbytes && op->dummy.buswidth != 8)
		return false;
	if (op->data.nbytes && op->data.buswidth != 8)
		return false;

	return true;
}

static bool cqspi_phy_op_eligible_sdr(const struct spi_mem_op *op)
{
	if (op->addr.nbytes && op->addr.buswidth < 1)
		return false;
	if (op->dummy.nbytes && op->dummy.buswidth < 1)
		return false;
	if (op->data.nbytes && op->data.buswidth < 1)
		return false;

	return true;
}

static bool cqspi_use_phy(struct cqspi_flash_pdata *f_pdata,
			  const struct spi_mem_op *op)
{
	if (!f_pdata->use_phy)
		return false;

	if (op->data.nbytes < 16)
		return false;

	if (op->cmd.dtr || op->addr.dtr || op->dummy.dtr || op->data.dtr)
		return cqspi_phy_op_eligible(op);
	else
		return cqspi_phy_op_eligible_sdr(op);
}

static void cqspi_rx_dma_callback(void *param)
{
	struct cqspi_st *cqspi = param;

	complete(&cqspi->rx_dma_complete);
}

static int cqspi_direct_read_dma(struct cqspi_flash_pdata *f_pdata,
				 u_char *buf, loff_t from, size_t len)
{
	struct cqspi_st *cqspi = f_pdata->cqspi;
	struct device *dev = &cqspi->pdev->dev;
	enum dma_ctrl_flags flags = DMA_CTRL_ACK | DMA_PREP_INTERRUPT;
	dma_addr_t dma_src = (dma_addr_t)cqspi->mmap_phys_base + from;
	int ret = 0;
	struct dma_async_tx_descriptor *tx;
	dma_cookie_t cookie;
	dma_addr_t dma_dst;
	struct device *ddev;

	ddev = cqspi->rx_chan->device->dev;
	dma_dst = dma_map_single(ddev, buf, len, DMA_FROM_DEVICE);
	if (dma_mapping_error(ddev, dma_dst)) {
		dev_err(dev, "dma mapping failed\n");
		return -ENOMEM;
	}
	tx = dmaengine_prep_dma_memcpy(cqspi->rx_chan, dma_dst, dma_src,
				       len, flags);
	if (!tx) {
		dev_err(dev, "device_prep_dma_memcpy error\n");
		ret = -EIO;
		goto err_unmap;
	}

	tx->callback = cqspi_rx_dma_callback;
	tx->callback_param = cqspi;
	cookie = tx->tx_submit(tx);
	reinit_completion(&cqspi->rx_dma_complete);

	ret = dma_submit_error(cookie);
	if (ret) {
		dev_err(dev, "dma_submit_error %d\n", cookie);
		ret = -EIO;
		goto err_unmap;
	}

	dma_async_issue_pending(cqspi->rx_chan);
	if (!wait_for_completion_timeout(&cqspi->rx_dma_complete,
					 msecs_to_jiffies(max_t(size_t, len, 500)))) {
		dmaengine_terminate_sync(cqspi->rx_chan);
		dev_err(dev, "DMA wait_for_completion_timeout\n");
		ret = -ETIMEDOUT;
		goto err_unmap;
	}

err_unmap:
	dma_unmap_single(ddev, dma_dst, len, DMA_FROM_DEVICE);

	return ret;
}

static void cqspi_memcpy_fromio(const struct spi_mem_op *op, void *to,
				const void __iomem *from, size_t count)
{
	if (op->data.buswidth == 8 && op->data.dtr) {
		/*
		 * 8D-8D-8D ops with odd length should be rejected by
		 * supports_op() so no need to worry about that.
		 */
		while (count && !IS_ALIGNED((unsigned long)from, 4)) {
			*(u16 *)to = __raw_readw(from);
			from += 2;
			to += 2;
			count -= 2;
		}

		/*
		 * The controller can work with both 32-bit and 64-bit
		 * platforms. 32-bit platforms won't have a readq. So use a
		 * readl instead.
		 */
		while (count >= 4) {
			*(u32 *)to = __raw_readl(from);
			from += 4;
			to += 4;
			count -= 4;
		}

		while (count) {
			*(u16 *)to = __raw_readw(from);
			from += 2;
			to += 2;
			count -= 2;
		}

		return;
	}

	memcpy_fromio(to, from, count);
}

static int cqspi_direct_read_execute(struct cqspi_flash_pdata *f_pdata,
				     const struct spi_mem_op *op)
{
	struct cqspi_st *cqspi = f_pdata->cqspi;
	loff_t from = op->addr.val;
	loff_t from_aligned, to_aligned;
	size_t len = op->data.nbytes;
	size_t len_aligned;
	u_char *buf = op->data.buf.in;
	int ret;

	if (!cqspi->rx_chan || !virt_addr_valid(buf) || len <= 16) {
		cqspi_memcpy_fromio(op, buf, cqspi->ahb_base + from, len);
		return 0;
	}

	if (!cqspi_use_phy(f_pdata, op))
		return cqspi_direct_read_dma(f_pdata, buf, from, len);

	/*
	 * PHY reads must be 16-byte aligned, and they must be a multiple of 16
	 * bytes.
	 */
	from_aligned = (from + 0xF) & ~0xF;
	to_aligned = (from + len) & ~0xF;
	len_aligned = to_aligned - from_aligned;

	/* Read the unaligned part at the start. */
	if (from != from_aligned) {
		ret = cqspi_direct_read_dma(f_pdata, buf, from,
					    from_aligned - from);
		if (ret)
			return ret;
		buf += from_aligned - from;
	}

	if (len_aligned) {
		cqspi_phy_enable(f_pdata, true);
		ret = cqspi_direct_read_dma(f_pdata, buf, from_aligned,
					    len_aligned);
		cqspi_phy_enable(f_pdata, false);
		if (ret)
			return ret;
		buf += len_aligned;
	}

	/* Now read the remaining part, if any. */
	if (to_aligned != (from + len)) {
		ret = cqspi_direct_read_dma(f_pdata, buf, to_aligned,
					    (from + len) - to_aligned);
		if (ret)
			return ret;
		buf += (from + len) - to_aligned;
	}

	return 0;
}

static ssize_t cqspi_read(struct cqspi_flash_pdata *f_pdata,
			  const struct spi_mem_op *op)
{
	struct cqspi_st *cqspi = f_pdata->cqspi;
	struct device *dev = &cqspi->pdev->dev;
	const struct cqspi_driver_platdata *ddata;
	loff_t from = op->addr.val;
	size_t len = op->data.nbytes;
	u_char *buf = op->data.buf.in;
	u64 dma_align = (u64)(uintptr_t)buf;
	int ret;

	ddata = of_device_get_match_data(dev);

	ret = cqspi_read_setup(f_pdata, op);
	if (ret)
		return ret;

	if (cqspi->use_direct_mode && ((from + len) <= cqspi->ahb_size))
		return cqspi_direct_read_execute(f_pdata, op);

	if (cqspi->use_dma_read && ddata && ddata->indirect_read_dma &&
	    virt_addr_valid(buf) && ((dma_align & CQSPI_DMA_UNALIGN) == 0))
		return ddata->indirect_read_dma(f_pdata, buf, from, len);

	return cqspi_indirect_read_execute(f_pdata, buf, from, len);
}

static int cqspi_mem_process(struct spi_mem *mem, const struct spi_mem_op *op)
{
	struct cqspi_st *cqspi = spi_controller_get_devdata(mem->spi->controller);
	struct cqspi_flash_pdata *f_pdata;

	f_pdata = &cqspi->f_pdata[spi_get_chipselect(mem->spi, 0)];
	cqspi_configure(f_pdata, mem->spi->max_speed_hz);

	if (op->data.dir == SPI_MEM_DATA_IN && op->data.buf.in) {
	/*
	 * Performing reads in DAC mode forces to read minimum 4 bytes
	 * which is unsupported on some flash devices during register
	 * reads, prefer STIG mode for such small reads.
	 */
		if (!op->addr.nbytes ||
		    op->data.nbytes <= CQSPI_STIG_DATA_LEN_MAX)
			return cqspi_command_read(f_pdata, op);

		return cqspi_read(f_pdata, op);
	}

	if (!op->addr.nbytes || !op->data.buf.out)
		return cqspi_command_write(f_pdata, op);

	return cqspi_write(f_pdata, op);
}

static int cqspi_exec_mem_op(struct spi_mem *mem, const struct spi_mem_op *op)
{
	int ret;
	struct cqspi_st *cqspi = spi_master_get_devdata(mem->spi->master);
	struct device *dev = &cqspi->pdev->dev;

	ret = pm_runtime_resume_and_get(dev);
	if (ret) {
		dev_err(&mem->spi->dev, "resume failed with %d\n", ret);
		return ret;
	}

	ret = cqspi_mem_process(mem, op);

	pm_runtime_mark_last_busy(dev);
	pm_runtime_put_autosuspend(dev);

	if (ret)
		dev_err(&mem->spi->dev, "operation failed with %d\n", ret);

	return ret;
}

static bool cqspi_supports_mem_op(struct spi_mem *mem,
				  const struct spi_mem_op *op)
{
	bool all_true, all_false;

	/*
	 * op->dummy.dtr is required for converting nbytes into ncycles.
	 * Also, don't check the dtr field of the op phase having zero nbytes.
	 */
	all_true = op->cmd.dtr &&
		   (!op->addr.nbytes || op->addr.dtr) &&
		   (!op->dummy.nbytes || op->dummy.dtr) &&
		   (!op->data.nbytes || op->data.dtr);

	all_false = !op->cmd.dtr && !op->addr.dtr && !op->dummy.dtr &&
		    !op->data.dtr;

	if (all_true) {
		/* Right now we only support 8-8-8 DTR mode. */
		if (op->cmd.nbytes && op->cmd.buswidth != 8)
			return false;
		if (op->addr.nbytes && op->addr.buswidth != 8)
			return false;
		if (op->data.nbytes && op->data.buswidth != 8)
			return false;
	} else if (!all_false) {
		/* Mixed DTR modes are not supported. */
		return false;
	}

	return spi_mem_default_supports_op(mem, op);
}

static void cqspi_mem_do_calibration(struct spi_mem *mem,
				     const struct spi_mem_op *op)
{
	struct cqspi_st *cqspi = spi_master_get_devdata(mem->spi->master);
	struct cqspi_flash_pdata *f_pdata;
	struct device *dev = &cqspi->pdev->dev;
	int ret;

	f_pdata = &cqspi->f_pdata[mem->spi->chip_select];

	if (op->cmd.dtr || op->addr.dtr || op->dummy.dtr || op->data.dtr) {
		if (!cqspi_phy_op_eligible(op))
			return;

		f_pdata->phy_read_op = *op;
		f_pdata->use_dqs = true;

		ret = cqspi_phy_check_pattern(f_pdata, mem);
		if (ret) {
			dev_dbg(dev,
				"Pattern not found. Skipping calibration.\n");
			return;
		}

		ret = cqspi_phy_calibrate(f_pdata, mem);
		if (ret)
			dev_info(&cqspi->pdev->dev,
				 "PHY calibration failed: %d\n", ret);

	} else {
		if (!cqspi_phy_op_eligible_sdr(op))
			return;

		f_pdata->phy_read_op = *op;
		f_pdata->use_dqs = false;

		ret = cqspi_phy_check_pattern(f_pdata, mem);
		if (ret) {
			dev_dbg(dev,
				"Pattern not found. Skipping calibration.\n");
			return;
		}

		cqspi_phy_pre_config_sdr(cqspi, f_pdata);

		ret = cqspi_phy_calibrate_sdr(f_pdata, mem);
		if (ret)
			dev_info(&cqspi->pdev->dev,
				 "PHY calibration failed: %d\n", ret);

		cqspi_phy_post_config_sdr(cqspi);
	}
}

static int cqspi_of_get_flash_pdata(struct platform_device *pdev,
				    struct cqspi_flash_pdata *f_pdata,
				    struct device_node *np)
{
	if (of_property_read_u32(np, "cdns,read-delay", &f_pdata->read_delay)) {
		dev_err(&pdev->dev, "couldn't determine read-delay\n");
		return -ENXIO;
	}

	if (of_property_read_u32(np, "cdns,tshsl-ns", &f_pdata->tshsl_ns)) {
		dev_err(&pdev->dev, "couldn't determine tshsl-ns\n");
		return -ENXIO;
	}

	if (of_property_read_u32(np, "cdns,tsd2d-ns", &f_pdata->tsd2d_ns)) {
		dev_err(&pdev->dev, "couldn't determine tsd2d-ns\n");
		return -ENXIO;
	}

	if (of_property_read_u32(np, "cdns,tchsh-ns", &f_pdata->tchsh_ns)) {
		dev_err(&pdev->dev, "couldn't determine tchsh-ns\n");
		return -ENXIO;
	}

	if (of_property_read_u32(np, "cdns,tslch-ns", &f_pdata->tslch_ns)) {
		dev_err(&pdev->dev, "couldn't determine tslch-ns\n");
		return -ENXIO;
	}

	if (of_property_read_u32(np, "spi-max-frequency", &f_pdata->clk_rate)) {
		dev_err(&pdev->dev, "couldn't determine spi-max-frequency\n");
		return -ENXIO;
	}

	if (of_property_read_u32(np, "cdns,phy-tx-start", &f_pdata->phy_tx_start))
		f_pdata->phy_tx_start = 16;

	if (of_property_read_u32(np, "cdns,phy-tx-end", &f_pdata->phy_tx_end))
		f_pdata->phy_tx_end = 48;

	return 0;
}

static int cqspi_of_get_pdata(struct cqspi_st *cqspi)
{
	struct device *dev = &cqspi->pdev->dev;
	struct device_node *np = dev->of_node;
	u32 id[2];

	cqspi->is_decoded_cs = of_property_read_bool(np, "cdns,is-decoded-cs");

	if (of_property_read_u32(np, "cdns,fifo-depth", &cqspi->fifo_depth)) {
		dev_err(dev, "couldn't determine fifo-depth\n");
		return -ENXIO;
	}

	if (of_property_read_u32(np, "cdns,fifo-width", &cqspi->fifo_width)) {
		dev_err(dev, "couldn't determine fifo-width\n");
		return -ENXIO;
	}

	if (of_property_read_u32(np, "cdns,trigger-address",
				 &cqspi->trigger_address)) {
		dev_err(dev, "couldn't determine trigger-address\n");
		return -ENXIO;
	}

	if (of_property_read_u32(np, "num-cs", &cqspi->num_chipselect))
		cqspi->num_chipselect = CQSPI_MAX_CHIPSELECT;

	cqspi->rclk_en = of_property_read_bool(np, "cdns,rclk-en");

	if (!of_property_read_u32_array(np, "power-domains", id,
					ARRAY_SIZE(id)))
		cqspi->pd_dev_id = id[1];

	return 0;
}

static void cqspi_controller_init(struct cqspi_st *cqspi)
{
	u32 reg;

	cqspi_controller_enable(cqspi, 0);

	/* Configure the remap address register, no remap */
	writel(0, cqspi->iobase + CQSPI_REG_REMAP);

	/* Disable all interrupts. */
	writel(0, cqspi->iobase + CQSPI_REG_IRQMASK);

	/* Configure the SRAM split to 1:1 . */
	writel(cqspi->fifo_depth / 2, cqspi->iobase + CQSPI_REG_SRAMPARTITION);

	/* Load indirect trigger address. */
	writel(cqspi->trigger_address,
	       cqspi->iobase + CQSPI_REG_INDIRECTTRIGGER);

	/* Program read watermark -- 1/2 of the FIFO. */
	writel(cqspi->fifo_depth * cqspi->fifo_width / 2,
	       cqspi->iobase + CQSPI_REG_INDIRECTRDWATERMARK);
	/* Program write watermark -- 1/8 of the FIFO. */
	writel(cqspi->fifo_depth * cqspi->fifo_width / 8,
	       cqspi->iobase + CQSPI_REG_INDIRECTWRWATERMARK);

	/* Disable direct access controller */
	if (!cqspi->use_direct_mode) {
		reg = readl(cqspi->iobase + CQSPI_REG_CONFIG);
		reg &= ~CQSPI_REG_CONFIG_ENB_DIR_ACC_CTRL;
		writel(reg, cqspi->iobase + CQSPI_REG_CONFIG);
	}

	/* Enable DMA interface */
	if (cqspi->use_dma_read) {
		reg = readl(cqspi->iobase + CQSPI_REG_CONFIG);
		reg |= CQSPI_REG_CONFIG_DMA_MASK;
		writel(reg, cqspi->iobase + CQSPI_REG_CONFIG);
	}

	cqspi_controller_enable(cqspi, 1);
}

static int cqspi_request_mmap_dma(struct cqspi_st *cqspi)
{
	dma_cap_mask_t mask;

	dma_cap_zero(mask);
	dma_cap_set(DMA_MEMCPY, mask);

	cqspi->rx_chan = dma_request_chan_by_mask(&mask);
	if (IS_ERR(cqspi->rx_chan)) {
		int ret = (-EPROBE_DEFER);

		cqspi->rx_chan = NULL;
		return dev_err_probe(&cqspi->pdev->dev, ret, "No Rx DMA available\n");
	}
	init_completion(&cqspi->rx_dma_complete);

	return 0;
}

static const char *cqspi_get_name(struct spi_mem *mem)
{
	struct cqspi_st *cqspi = spi_controller_get_devdata(mem->spi->controller);
	struct device *dev = &cqspi->pdev->dev;

	return devm_kasprintf(dev, GFP_KERNEL, "%s.%d", dev_name(dev),
			      spi_get_chipselect(mem->spi, 0));
}

static const struct spi_controller_mem_ops cqspi_mem_ops = {
	.exec_op = cqspi_exec_mem_op,
	.get_name = cqspi_get_name,
	.supports_op = cqspi_supports_mem_op,
	.do_calibration = cqspi_mem_do_calibration,
};

static const struct spi_controller_mem_caps cqspi_mem_caps = {
	.dtr = true,
};

static int cqspi_setup_flash(struct cqspi_st *cqspi)
{
	struct platform_device *pdev = cqspi->pdev;
	struct device *dev = &pdev->dev;
	struct device_node *np = dev->of_node;
	struct cqspi_flash_pdata *f_pdata;
	unsigned int cs;
	int ret;

	/* Get flash device data */
	for_each_available_child_of_node(dev->of_node, np) {
		ret = of_property_read_u32(np, "reg", &cs);
		if (ret) {
			dev_err(dev, "Couldn't determine chip select.\n");
			of_node_put(np);
			return ret;
		}

		if (cs >= CQSPI_MAX_CHIPSELECT) {
			dev_err(dev, "Chip select %d out of range.\n", cs);
			of_node_put(np);
			return -EINVAL;
		}

		f_pdata = &cqspi->f_pdata[cs];
		f_pdata->cqspi = cqspi;
		f_pdata->cs = cs;

		ret = cqspi_of_get_flash_pdata(pdev, f_pdata, np);
		if (ret) {
			of_node_put(np);
			return ret;
		}
	}

	return 0;
}

static int cqspi_jh7110_clk_init(struct platform_device *pdev, struct cqspi_st *cqspi)
{
	static struct clk_bulk_data qspiclk[] = {
		{ .id = "apb" },
		{ .id = "ahb" },
	};

	int ret = 0;

	ret = devm_clk_bulk_get(&pdev->dev, ARRAY_SIZE(qspiclk), qspiclk);
	if (ret) {
		dev_err(&pdev->dev, "%s: failed to get qspi clocks\n", __func__);
		return ret;
	}

	cqspi->clks[CLK_QSPI_APB] = qspiclk[0].clk;
	cqspi->clks[CLK_QSPI_AHB] = qspiclk[1].clk;

	ret = clk_prepare_enable(cqspi->clks[CLK_QSPI_APB]);
	if (ret) {
		dev_err(&pdev->dev, "%s: failed to enable CLK_QSPI_APB\n", __func__);
		return ret;
	}

	ret = clk_prepare_enable(cqspi->clks[CLK_QSPI_AHB]);
	if (ret) {
		dev_err(&pdev->dev, "%s: failed to enable CLK_QSPI_AHB\n", __func__);
		goto disable_apb_clk;
	}

	cqspi->is_jh7110 = true;

	return 0;

disable_apb_clk:
	clk_disable_unprepare(cqspi->clks[CLK_QSPI_APB]);

	return ret;
}

static void cqspi_jh7110_disable_clk(struct platform_device *pdev, struct cqspi_st *cqspi)
{
	clk_disable_unprepare(cqspi->clks[CLK_QSPI_AHB]);
	clk_disable_unprepare(cqspi->clks[CLK_QSPI_APB]);
}
static const struct soc_device_attribute k3_soc_devices[] = {
	{ .family = "AM64X", .revision = "SR1.0" },
	{ /* sentinel */ }
};

static int cqspi_probe(struct platform_device *pdev)
{
	const struct cqspi_driver_platdata *ddata;
	struct reset_control *rstc, *rstc_ocp, *rstc_ref;
	struct device *dev = &pdev->dev;
	struct spi_controller *host;
	struct resource *res_ahb;
	struct cqspi_st *cqspi;
	int ret;
	int irq;

	host = devm_spi_alloc_host(&pdev->dev, sizeof(*cqspi));
	if (!host) {
		dev_err(&pdev->dev, "devm_spi_alloc_host failed\n");
		return -ENOMEM;
	}
	host->mode_bits = SPI_RX_QUAD | SPI_TX_QUAD | SPI_RX_DUAL;
	host->mem_ops = &cqspi_mem_ops;
	host->mem_caps = &cqspi_mem_caps;
	host->dev.of_node = pdev->dev.of_node;

	cqspi = spi_controller_get_devdata(host);

	cqspi->pdev = pdev;
	cqspi->host = host;
	cqspi->is_jh7110 = false;
	platform_set_drvdata(pdev, cqspi);

	/* Obtain configuration from OF. */
	ret = cqspi_of_get_pdata(cqspi);
	if (ret) {
		dev_err(dev, "Cannot get mandatory OF data.\n");
		return -ENODEV;
	}

	/* Obtain QSPI clock. */
	cqspi->clk = devm_clk_get(dev, NULL);
	if (IS_ERR(cqspi->clk)) {
		dev_err(dev, "Cannot claim QSPI clock.\n");
		ret = PTR_ERR(cqspi->clk);
		return ret;
	}

	/* Obtain and remap controller address. */
	cqspi->iobase = devm_platform_ioremap_resource(pdev, 0);
	if (IS_ERR(cqspi->iobase)) {
		dev_err(dev, "Cannot remap controller address.\n");
		ret = PTR_ERR(cqspi->iobase);
		return ret;
	}

	/* Obtain and remap AHB address. */
	cqspi->ahb_base = devm_platform_get_and_ioremap_resource(pdev, 1, &res_ahb);
	if (IS_ERR(cqspi->ahb_base)) {
		dev_err(dev, "Cannot remap AHB address.\n");
		ret = PTR_ERR(cqspi->ahb_base);
		return ret;
	}
	cqspi->mmap_phys_base = (dma_addr_t)res_ahb->start;
	cqspi->ahb_size = resource_size(res_ahb);

	init_completion(&cqspi->transfer_complete);

	/* Obtain IRQ line. */
	irq = platform_get_irq(pdev, 0);
	if (irq < 0)
		return -ENXIO;

	ret = pm_runtime_set_active(dev);
	if (ret)
		return ret;


	ret = clk_prepare_enable(cqspi->clk);
	if (ret) {
		dev_err(dev, "Cannot enable QSPI clock.\n");
		goto probe_clk_failed;
	}

	/* Obtain QSPI reset control */
	rstc = devm_reset_control_get_optional_exclusive(dev, "qspi");
	if (IS_ERR(rstc)) {
		ret = PTR_ERR(rstc);
		dev_err(dev, "Cannot get QSPI reset.\n");
		goto probe_reset_failed;
	}

	rstc_ocp = devm_reset_control_get_optional_exclusive(dev, "qspi-ocp");
	if (IS_ERR(rstc_ocp)) {
		ret = PTR_ERR(rstc_ocp);
		dev_err(dev, "Cannot get QSPI OCP reset.\n");
		goto probe_reset_failed;
	}

	if (of_device_is_compatible(pdev->dev.of_node, "starfive,jh7110-qspi")) {
		rstc_ref = devm_reset_control_get_optional_exclusive(dev, "rstc_ref");
		if (IS_ERR(rstc_ref)) {
			ret = PTR_ERR(rstc_ref);
			dev_err(dev, "Cannot get QSPI REF reset.\n");
			goto probe_reset_failed;
		}
		reset_control_assert(rstc_ref);
		reset_control_deassert(rstc_ref);
	}

	reset_control_assert(rstc);
	reset_control_deassert(rstc);

	reset_control_assert(rstc_ocp);
	reset_control_deassert(rstc_ocp);

	cqspi->master_ref_clk_hz = clk_get_rate(cqspi->clk);
	host->max_speed_hz = cqspi->master_ref_clk_hz;

	/* write completion is supported by default */
	cqspi->wr_completion = true;

	ddata  = of_device_get_match_data(dev);
	if (ddata) {
		if (ddata->quirks & CQSPI_NEEDS_WR_DELAY)
			cqspi->wr_delay = 50 * DIV_ROUND_UP(NSEC_PER_SEC,
						cqspi->master_ref_clk_hz);
		if (ddata->hwcaps_mask & CQSPI_SUPPORTS_OCTAL)
			host->mode_bits |= SPI_RX_OCTAL | SPI_TX_OCTAL;
		if (!(ddata->quirks & CQSPI_DISABLE_DAC_MODE)) {
			cqspi->use_direct_mode = true;
			cqspi->use_direct_mode_wr = true;
		}
		if (ddata->quirks & CQSPI_SUPPORT_EXTERNAL_DMA)
			cqspi->use_dma_read = true;
		if (ddata->quirks & CQSPI_NO_SUPPORT_WR_COMPLETION)
			cqspi->wr_completion = false;
		if (ddata->quirks & CQSPI_SLOW_SRAM)
			cqspi->slow_sram = true;
		if (ddata->quirks & CQSPI_NEEDS_APB_AHB_HAZARD_WAR)
			cqspi->apb_ahb_hazard = true;

		if (ddata->jh7110_clk_init) {
			ret = cqspi_jh7110_clk_init(pdev, cqspi);
			if (ret)
				goto probe_reset_failed;
		}

		if (of_device_is_compatible(pdev->dev.of_node,
					    "xlnx,versal-ospi-1.0")) {
			ret = dma_set_mask(&pdev->dev, DMA_BIT_MASK(64));
			if (ret)
				goto probe_reset_failed;
		}
	}

	ret = devm_request_irq(dev, irq, cqspi_irq_handler, 0,
			       pdev->name, cqspi);
	if (ret) {
		dev_err(dev, "Cannot request IRQ.\n");
		goto probe_reset_failed;
	}

	cqspi_wait_idle(cqspi);
	cqspi_controller_init(cqspi);
	cqspi->current_cs = -1;
	cqspi->sclk = 0;

	host->num_chipselect = cqspi->num_chipselect;

	ret = cqspi_setup_flash(cqspi);
	if (ret) {
		dev_err(dev, "failed to setup flash parameters %d\n", ret);
		goto probe_setup_failed;
	}

	if (cqspi->use_direct_mode && !soc_device_match(k3_soc_devices)) {
		ret = cqspi_request_mmap_dma(cqspi);
		if (ret == -EPROBE_DEFER)
			goto probe_setup_failed;
	}

	ret = devm_pm_runtime_enable(dev);
	if (ret) {
		if (cqspi->rx_chan)
			dma_release_channel(cqspi->rx_chan);
		goto probe_setup_failed;
	}

	pm_runtime_set_autosuspend_delay(dev, CQSPI_AUTOSUSPEND_TIMEOUT);
	pm_runtime_use_autosuspend(dev);
	pm_runtime_get_noresume(dev);

	ret = spi_register_controller(host);
	if (ret) {
		dev_err(&pdev->dev, "failed to register SPI ctlr %d\n", ret);
		goto probe_setup_failed;
	}

	pm_runtime_mark_last_busy(dev);
	pm_runtime_put_autosuspend(dev);

	return 0;
probe_setup_failed:
	cqspi_controller_enable(cqspi, 0);
probe_reset_failed:
	if (cqspi->is_jh7110)
		cqspi_jh7110_disable_clk(pdev, cqspi);
	clk_disable_unprepare(cqspi->clk);
probe_clk_failed:
	return ret;
}

static void cqspi_remove(struct platform_device *pdev)
{
	struct cqspi_st *cqspi = platform_get_drvdata(pdev);

	spi_unregister_controller(cqspi->host);
	cqspi_controller_enable(cqspi, 0);

	if (cqspi->rx_chan)
		dma_release_channel(cqspi->rx_chan);

	clk_disable_unprepare(cqspi->clk);

	if (cqspi->is_jh7110)
		cqspi_jh7110_disable_clk(pdev, cqspi);

	pm_runtime_put_sync(&pdev->dev);
	pm_runtime_disable(&pdev->dev);
}

static void __maybe_unused cqspi_restore_context(struct cqspi_st *cqspi)
{
	if (!(cqspi->f_pdata->use_dqs))
		cqspi_phy_set_dll_master(cqspi);

	cqspi_phy_apply_setting(cqspi->f_pdata,
				&cqspi->f_pdata->phy_setting);
}

static int cqspi_runtime_suspend(struct device *dev)
{
	struct cqspi_st *cqspi = dev_get_drvdata(dev);

	cqspi_controller_enable(cqspi, 0);
	clk_disable_unprepare(cqspi->clk);
	return 0;
}

static int cqspi_runtime_resume(struct device *dev)
{
	struct cqspi_st *cqspi = dev_get_drvdata(dev);

	clk_prepare_enable(cqspi->clk);
	cqspi_wait_idle(cqspi);
	cqspi_controller_init(cqspi);

	/*
	 * Only restore context if PHY is enabled, or else skip this step
	 */
	if ((cqspi->f_pdata->use_phy) == true)
		cqspi_restore_context(cqspi);

	cqspi->current_cs = -1;
	cqspi->sclk = 0;
	return 0;
}

static int cqspi_suspend(struct device *dev)
{
	struct cqspi_st *cqspi = dev_get_drvdata(dev);
	int ret;

	ret = spi_controller_suspend(cqspi->host);
	if (ret)
		return ret;

	return pm_runtime_force_suspend(dev);
}

static int cqspi_resume(struct device *dev)
{
	struct cqspi_st *cqspi = dev_get_drvdata(dev);
	int ret;

	ret = pm_runtime_force_resume(dev);
	if (ret) {
		dev_err(dev, "pm_runtime_force_resume failed on resume\n");
		return ret;
	}

	return spi_controller_resume(cqspi->host);
}

static const struct dev_pm_ops cqspi_dev_pm_ops = {
	RUNTIME_PM_OPS(cqspi_runtime_suspend, cqspi_runtime_resume, NULL)
	SYSTEM_SLEEP_PM_OPS(cqspi_suspend, cqspi_resume)
};

static const struct cqspi_driver_platdata cdns_qspi = {
	.quirks = CQSPI_DISABLE_DAC_MODE,
};

static const struct cqspi_driver_platdata k2g_qspi = {
	.quirks = CQSPI_NEEDS_WR_DELAY,
};

static const struct cqspi_driver_platdata am654_ospi = {
	.hwcaps_mask = CQSPI_SUPPORTS_OCTAL,
	.quirks = CQSPI_NEEDS_WR_DELAY,
};

static const struct cqspi_driver_platdata intel_lgm_qspi = {
	.quirks = CQSPI_DISABLE_DAC_MODE,
};

static const struct cqspi_driver_platdata socfpga_qspi = {
	.quirks = CQSPI_DISABLE_DAC_MODE
			| CQSPI_NO_SUPPORT_WR_COMPLETION
			| CQSPI_SLOW_SRAM,
};

static const struct cqspi_driver_platdata versal_ospi = {
	.hwcaps_mask = CQSPI_SUPPORTS_OCTAL,
	.quirks = CQSPI_DISABLE_DAC_MODE | CQSPI_SUPPORT_EXTERNAL_DMA,
	.indirect_read_dma = cqspi_versal_indirect_read_dma,
	.get_dma_status = cqspi_get_versal_dma_status,
};

static const struct cqspi_driver_platdata jh7110_qspi = {
	.quirks = CQSPI_DISABLE_DAC_MODE,
	.jh7110_clk_init = cqspi_jh7110_clk_init,
};

static const struct cqspi_driver_platdata pensando_cdns_qspi = {
	.quirks = CQSPI_NEEDS_APB_AHB_HAZARD_WAR | CQSPI_DISABLE_DAC_MODE,
};

static const struct of_device_id cqspi_dt_ids[] = {
	{
		.compatible = "cdns,qspi-nor",
		.data = &cdns_qspi,
	},
	{
		.compatible = "ti,k2g-qspi",
		.data = &k2g_qspi,
	},
	{
		.compatible = "ti,am654-ospi",
		.data = &am654_ospi,
	},
	{
		.compatible = "intel,lgm-qspi",
		.data = &intel_lgm_qspi,
	},
	{
		.compatible = "xlnx,versal-ospi-1.0",
		.data = &versal_ospi,
	},
	{
		.compatible = "intel,socfpga-qspi",
		.data = &socfpga_qspi,
	},
	{
		.compatible = "starfive,jh7110-qspi",
		.data = &jh7110_qspi,
	},
	{
		.compatible = "amd,pensando-elba-qspi",
		.data = &pensando_cdns_qspi,
	},
	{ /* end of table */ }
};

MODULE_DEVICE_TABLE(of, cqspi_dt_ids);

static struct platform_driver cqspi_platform_driver = {
	.probe = cqspi_probe,
	.remove_new = cqspi_remove,
	.driver = {
		.name = CQSPI_NAME,
		.pm = pm_ptr(&cqspi_dev_pm_ops),
		.of_match_table = cqspi_dt_ids,
	},
};

module_platform_driver(cqspi_platform_driver);

MODULE_DESCRIPTION("Cadence QSPI Controller Driver");
MODULE_LICENSE("GPL v2");
MODULE_ALIAS("platform:" CQSPI_NAME);
MODULE_AUTHOR("Ley Foon Tan <lftan@altera.com>");
MODULE_AUTHOR("Graham Moore <grmoore@opensource.altera.com>");
MODULE_AUTHOR("Vadivel Murugan R <vadivel.muruganx.ramuthevar@intel.com>");
MODULE_AUTHOR("Vignesh Raghavendra <vigneshr@ti.com>");
MODULE_AUTHOR("Pratyush Yadav <p.yadav@ti.com>");<|MERGE_RESOLUTION|>--- conflicted
+++ resolved
@@ -1036,13 +1036,10 @@
 	dev_dbg(dev, "Final tuning point: RX: %d TX: %d RD: %d\n", final.rx,
 		final.tx, final.read_delay);
 
-<<<<<<< HEAD
-=======
 	f_pdata->phy_setting.read_delay = final.read_delay;
 	f_pdata->phy_setting.rx = final.rx;
 	f_pdata->phy_setting.tx = final.tx;
 
->>>>>>> b418ab72
 out:
 	if (ret)
 		f_pdata->use_phy = false;
@@ -2059,38 +2056,11 @@
 	writel(reg, reg_base + CQSPI_REG_CONFIG);
 }
 
-<<<<<<< HEAD
-static void cqspi_phy_pre_config_sdr(struct cqspi_st *cqspi,
-				     struct cqspi_flash_pdata *f_pdata)
-=======
 static void cqspi_phy_set_dll_master(struct cqspi_st *cqspi)
->>>>>>> b418ab72
 {
 	void __iomem *reg_base = cqspi->iobase;
 	unsigned int reg;
-	u8 dummy;
-
-<<<<<<< HEAD
-	cqspi_readdata_capture(cqspi, 1, false,
-			       f_pdata->phy_setting.read_delay);
-
-	reg = readl(reg_base + CQSPI_REG_CONFIG);
-	reg &= ~(CQSPI_REG_CONFIG_PHY_EN | CQSPI_REG_CONFIG_PHY_PIPELINE);
-	reg |= CQSPI_REG_CONFIG_PHY_EN;
-	writel(reg, reg_base + CQSPI_REG_CONFIG);
-
-	reg = readl(reg_base + CQSPI_REG_RD_INSTR);
-	dummy = (reg >> CQSPI_REG_RD_INSTR_DUMMY_LSB) &
-		CQSPI_REG_RD_INSTR_DUMMY_MASK;
-	dummy--;
-	reg &= ~(CQSPI_REG_RD_INSTR_DUMMY_MASK << CQSPI_REG_RD_INSTR_DUMMY_LSB);
-
-	reg |= (dummy & CQSPI_REG_RD_INSTR_DUMMY_MASK)
-	       << CQSPI_REG_RD_INSTR_DUMMY_LSB;
-	writel(reg, reg_base + CQSPI_REG_RD_INSTR);
-
-=======
->>>>>>> b418ab72
+
 	reg = readl(reg_base + CQSPI_REG_PHY_DLL_MASTER);
 	reg &= ~((CQSPI_REG_PHY_DLL_MASTER_DLY_ELMTS_LEN
 		  << CQSPI_REG_PHY_DLL_MASTER_DLY_ELMTS_LSB) |
@@ -2103,18 +2073,40 @@
 	writel(reg, reg_base + CQSPI_REG_PHY_DLL_MASTER);
 }
 
-<<<<<<< HEAD
-static void cqspi_phy_post_config_sdr(struct cqspi_st *cqspi)
-=======
 static void cqspi_phy_pre_config_sdr(struct cqspi_st *cqspi,
 				     struct cqspi_flash_pdata *f_pdata)
->>>>>>> b418ab72
 {
 	void __iomem *reg_base = cqspi->iobase;
 	unsigned int reg;
 	u8 dummy;
 
-<<<<<<< HEAD
+	cqspi_readdata_capture(cqspi, 1, false,
+			       f_pdata->phy_setting.read_delay);
+
+	reg = readl(reg_base + CQSPI_REG_CONFIG);
+	reg &= ~(CQSPI_REG_CONFIG_PHY_EN | CQSPI_REG_CONFIG_PHY_PIPELINE);
+	reg |= CQSPI_REG_CONFIG_PHY_EN;
+	writel(reg, reg_base + CQSPI_REG_CONFIG);
+
+	reg = readl(reg_base + CQSPI_REG_RD_INSTR);
+	dummy = (reg >> CQSPI_REG_RD_INSTR_DUMMY_LSB) &
+		CQSPI_REG_RD_INSTR_DUMMY_MASK;
+	dummy--;
+	reg &= ~(CQSPI_REG_RD_INSTR_DUMMY_MASK << CQSPI_REG_RD_INSTR_DUMMY_LSB);
+
+	reg |= (dummy & CQSPI_REG_RD_INSTR_DUMMY_MASK)
+	       << CQSPI_REG_RD_INSTR_DUMMY_LSB;
+	writel(reg, reg_base + CQSPI_REG_RD_INSTR);
+
+	cqspi_phy_set_dll_master(cqspi);
+}
+
+static void cqspi_phy_post_config_sdr(struct cqspi_st *cqspi)
+{
+	void __iomem *reg_base = cqspi->iobase;
+	unsigned int reg;
+	u8 dummy;
+
 	reg = readl(reg_base + CQSPI_REG_CONFIG);
 	reg &= ~(CQSPI_REG_CONFIG_PHY_EN | CQSPI_REG_CONFIG_PHY_PIPELINE);
 	reg &= ~(CQSPI_REG_CONFIG_PHY_EN);
@@ -2126,46 +2118,6 @@
 	dummy++;
 	reg &= ~(CQSPI_REG_RD_INSTR_DUMMY_MASK << CQSPI_REG_RD_INSTR_DUMMY_LSB);
 
-=======
-	cqspi_readdata_capture(cqspi, 1, false,
-			       f_pdata->phy_setting.read_delay);
-
-	reg = readl(reg_base + CQSPI_REG_CONFIG);
-	reg &= ~(CQSPI_REG_CONFIG_PHY_EN | CQSPI_REG_CONFIG_PHY_PIPELINE);
-	reg |= CQSPI_REG_CONFIG_PHY_EN;
-	writel(reg, reg_base + CQSPI_REG_CONFIG);
-
-	reg = readl(reg_base + CQSPI_REG_RD_INSTR);
-	dummy = (reg >> CQSPI_REG_RD_INSTR_DUMMY_LSB) &
-		CQSPI_REG_RD_INSTR_DUMMY_MASK;
-	dummy--;
-	reg &= ~(CQSPI_REG_RD_INSTR_DUMMY_MASK << CQSPI_REG_RD_INSTR_DUMMY_LSB);
-
-	reg |= (dummy & CQSPI_REG_RD_INSTR_DUMMY_MASK)
-	       << CQSPI_REG_RD_INSTR_DUMMY_LSB;
-	writel(reg, reg_base + CQSPI_REG_RD_INSTR);
-
-	cqspi_phy_set_dll_master(cqspi);
-}
-
-static void cqspi_phy_post_config_sdr(struct cqspi_st *cqspi)
-{
-	void __iomem *reg_base = cqspi->iobase;
-	unsigned int reg;
-	u8 dummy;
-
-	reg = readl(reg_base + CQSPI_REG_CONFIG);
-	reg &= ~(CQSPI_REG_CONFIG_PHY_EN | CQSPI_REG_CONFIG_PHY_PIPELINE);
-	reg &= ~(CQSPI_REG_CONFIG_PHY_EN);
-	writel(reg, reg_base + CQSPI_REG_CONFIG);
-
-	reg = readl(reg_base + CQSPI_REG_RD_INSTR);
-	dummy = (reg >> CQSPI_REG_RD_INSTR_DUMMY_LSB) &
-		CQSPI_REG_RD_INSTR_DUMMY_MASK;
-	dummy++;
-	reg &= ~(CQSPI_REG_RD_INSTR_DUMMY_MASK << CQSPI_REG_RD_INSTR_DUMMY_LSB);
-
->>>>>>> b418ab72
 	reg |= (dummy & CQSPI_REG_RD_INSTR_DUMMY_MASK)
 	       << CQSPI_REG_RD_INSTR_DUMMY_LSB;
 	writel(reg, reg_base + CQSPI_REG_RD_INSTR);
