// SPDX-License-Identifier: GPL-2.0-only
/*
 * Intel IFC VF NIC driver for virtio dataplane offloading
 *
 * Copyright (C) 2020 Intel Corporation.
 *
 * Author: Zhu Lingshan <lingshan.zhu@intel.com>
 *
 */

#include <linux/interrupt.h>
#include <linux/module.h>
#include <linux/pci.h>
#include <linux/sysfs.h>
#include "ifcvf_base.h"

#define VERSION_STRING  "0.1"
#define DRIVER_AUTHOR   "Intel Corporation"
#define IFCVF_DRIVER_NAME       "ifcvf"

static irqreturn_t ifcvf_config_changed(int irq, void *arg)
{
	struct ifcvf_hw *vf = arg;

	if (vf->config_cb.callback)
		return vf->config_cb.callback(vf->config_cb.private);

	return IRQ_HANDLED;
}

static irqreturn_t ifcvf_intr_handler(int irq, void *arg)
{
	struct vring_info *vring = arg;

	if (vring->cb.callback)
		return vring->cb.callback(vring->cb.private);

	return IRQ_HANDLED;
}

static void ifcvf_free_irq_vectors(void *data)
{
	pci_free_irq_vectors(data);
}

static void ifcvf_free_irq(struct ifcvf_adapter *adapter, int queues)
{
	struct pci_dev *pdev = adapter->pdev;
	struct ifcvf_hw *vf = &adapter->vf;
	int i;


	for (i = 0; i < queues; i++) {
		devm_free_irq(&pdev->dev, vf->vring[i].irq, &vf->vring[i]);
		vf->vring[i].irq = -EINVAL;
	}

	devm_free_irq(&pdev->dev, vf->config_irq, vf);
	ifcvf_free_irq_vectors(pdev);
}

static int ifcvf_request_irq(struct ifcvf_adapter *adapter)
{
	struct pci_dev *pdev = adapter->pdev;
	struct ifcvf_hw *vf = &adapter->vf;
	int vector, i, ret, irq;

	ret = pci_alloc_irq_vectors(pdev, IFCVF_MAX_INTR,
				    IFCVF_MAX_INTR, PCI_IRQ_MSIX);
	if (ret < 0) {
		IFCVF_ERR(pdev, "Failed to alloc IRQ vectors\n");
		return ret;
	}

	snprintf(vf->config_msix_name, 256, "ifcvf[%s]-config\n",
		 pci_name(pdev));
	vector = 0;
	vf->config_irq = pci_irq_vector(pdev, vector);
	ret = devm_request_irq(&pdev->dev, vf->config_irq,
			       ifcvf_config_changed, 0,
			       vf->config_msix_name, vf);
	if (ret) {
		IFCVF_ERR(pdev, "Failed to request config irq\n");
		return ret;
	}

	for (i = 0; i < IFCVF_MAX_QUEUE_PAIRS * 2; i++) {
		snprintf(vf->vring[i].msix_name, 256, "ifcvf[%s]-%d\n",
			 pci_name(pdev), i);
		vector = i + IFCVF_MSI_QUEUE_OFF;
		irq = pci_irq_vector(pdev, vector);
		ret = devm_request_irq(&pdev->dev, irq,
				       ifcvf_intr_handler, 0,
				       vf->vring[i].msix_name,
				       &vf->vring[i]);
		if (ret) {
			IFCVF_ERR(pdev,
				  "Failed to request irq for vq %d\n", i);
			ifcvf_free_irq(adapter, i);

			return ret;
		}

		vf->vring[i].irq = irq;
	}

	return 0;
}

static int ifcvf_start_datapath(void *private)
{
	struct ifcvf_hw *vf = ifcvf_private_to_vf(private);
	u8 status;
	int ret;

	vf->nr_vring = IFCVF_MAX_QUEUE_PAIRS * 2;
	ret = ifcvf_start_hw(vf);
	if (ret < 0) {
		status = ifcvf_get_status(vf);
		status |= VIRTIO_CONFIG_S_FAILED;
		ifcvf_set_status(vf, status);
	}

	return ret;
}

static int ifcvf_stop_datapath(void *private)
{
	struct ifcvf_hw *vf = ifcvf_private_to_vf(private);
	int i;

	for (i = 0; i < IFCVF_MAX_QUEUE_PAIRS * 2; i++)
		vf->vring[i].cb.callback = NULL;

	ifcvf_stop_hw(vf);

	return 0;
}

static void ifcvf_reset_vring(struct ifcvf_adapter *adapter)
{
	struct ifcvf_hw *vf = ifcvf_private_to_vf(adapter);
	int i;

	for (i = 0; i < IFCVF_MAX_QUEUE_PAIRS * 2; i++) {
		vf->vring[i].last_avail_idx = 0;
		vf->vring[i].desc = 0;
		vf->vring[i].avail = 0;
		vf->vring[i].used = 0;
		vf->vring[i].ready = 0;
		vf->vring[i].cb.callback = NULL;
		vf->vring[i].cb.private = NULL;
	}

	ifcvf_reset(vf);
}

static struct ifcvf_adapter *vdpa_to_adapter(struct vdpa_device *vdpa_dev)
{
	return container_of(vdpa_dev, struct ifcvf_adapter, vdpa);
}

static struct ifcvf_hw *vdpa_to_vf(struct vdpa_device *vdpa_dev)
{
	struct ifcvf_adapter *adapter = vdpa_to_adapter(vdpa_dev);

	return &adapter->vf;
}

static u64 ifcvf_vdpa_get_features(struct vdpa_device *vdpa_dev)
{
	struct ifcvf_hw *vf = vdpa_to_vf(vdpa_dev);
	u64 features;

	features = ifcvf_get_features(vf) & IFCVF_SUPPORTED_FEATURES;

	return features;
}

static int ifcvf_vdpa_set_features(struct vdpa_device *vdpa_dev, u64 features)
{
	struct ifcvf_hw *vf = vdpa_to_vf(vdpa_dev);

	vf->req_features = features;

	return 0;
}

static u8 ifcvf_vdpa_get_status(struct vdpa_device *vdpa_dev)
{
	struct ifcvf_hw *vf = vdpa_to_vf(vdpa_dev);

	return ifcvf_get_status(vf);
}

static void ifcvf_vdpa_set_status(struct vdpa_device *vdpa_dev, u8 status)
{
	struct ifcvf_adapter *adapter;
	struct ifcvf_hw *vf;
	u8 status_old;
	int ret;

	vf  = vdpa_to_vf(vdpa_dev);
	adapter = dev_get_drvdata(vdpa_dev->dev.parent);
	status_old = ifcvf_get_status(vf);

	if (status_old == status)
		return;

	if ((status_old & VIRTIO_CONFIG_S_DRIVER_OK) &&
	    !(status & VIRTIO_CONFIG_S_DRIVER_OK)) {
		ifcvf_stop_datapath(adapter);
		ifcvf_free_irq(adapter, IFCVF_MAX_QUEUE_PAIRS * 2);
	}

	if (status == 0) {
		ifcvf_reset_vring(adapter);
		return;
	}

	if ((status & VIRTIO_CONFIG_S_DRIVER_OK) &&
	    !(status_old & VIRTIO_CONFIG_S_DRIVER_OK)) {
		ret = ifcvf_request_irq(adapter);
		if (ret) {
			status = ifcvf_get_status(vf);
			status |= VIRTIO_CONFIG_S_FAILED;
			ifcvf_set_status(vf, status);
			return;
		}

		if (ifcvf_start_datapath(adapter) < 0)
			IFCVF_ERR(adapter->pdev,
				  "Failed to set ifcvf vdpa  status %u\n",
				  status);
	}

	ifcvf_set_status(vf, status);
}

static u16 ifcvf_vdpa_get_vq_num_max(struct vdpa_device *vdpa_dev)
{
	return IFCVF_QUEUE_MAX;
}

static int ifcvf_vdpa_get_vq_state(struct vdpa_device *vdpa_dev, u16 qid,
				   struct vdpa_vq_state *state)
{
	struct ifcvf_hw *vf = vdpa_to_vf(vdpa_dev);

	state->avail_index = ifcvf_get_vq_state(vf, qid);
	return 0;
}

static int ifcvf_vdpa_set_vq_state(struct vdpa_device *vdpa_dev, u16 qid,
				   const struct vdpa_vq_state *state)
{
	struct ifcvf_hw *vf = vdpa_to_vf(vdpa_dev);

	return ifcvf_set_vq_state(vf, qid, state->avail_index);
}

static void ifcvf_vdpa_set_vq_cb(struct vdpa_device *vdpa_dev, u16 qid,
				 struct vdpa_callback *cb)
{
	struct ifcvf_hw *vf = vdpa_to_vf(vdpa_dev);

	vf->vring[qid].cb = *cb;
}

static void ifcvf_vdpa_set_vq_ready(struct vdpa_device *vdpa_dev,
				    u16 qid, bool ready)
{
	struct ifcvf_hw *vf = vdpa_to_vf(vdpa_dev);

	vf->vring[qid].ready = ready;
}

static bool ifcvf_vdpa_get_vq_ready(struct vdpa_device *vdpa_dev, u16 qid)
{
	struct ifcvf_hw *vf = vdpa_to_vf(vdpa_dev);

	return vf->vring[qid].ready;
}

static void ifcvf_vdpa_set_vq_num(struct vdpa_device *vdpa_dev, u16 qid,
				  u32 num)
{
	struct ifcvf_hw *vf = vdpa_to_vf(vdpa_dev);

	vf->vring[qid].size = num;
}

static int ifcvf_vdpa_set_vq_address(struct vdpa_device *vdpa_dev, u16 qid,
				     u64 desc_area, u64 driver_area,
				     u64 device_area)
{
	struct ifcvf_hw *vf = vdpa_to_vf(vdpa_dev);

	vf->vring[qid].desc = desc_area;
	vf->vring[qid].avail = driver_area;
	vf->vring[qid].used = device_area;

	return 0;
}

static void ifcvf_vdpa_kick_vq(struct vdpa_device *vdpa_dev, u16 qid)
{
	struct ifcvf_hw *vf = vdpa_to_vf(vdpa_dev);

	ifcvf_notify_queue(vf, qid);
}

static u32 ifcvf_vdpa_get_generation(struct vdpa_device *vdpa_dev)
{
	struct ifcvf_hw *vf = vdpa_to_vf(vdpa_dev);

	return ioread8(&vf->common_cfg->config_generation);
}

static u32 ifcvf_vdpa_get_device_id(struct vdpa_device *vdpa_dev)
{
	return VIRTIO_ID_NET;
}

static u32 ifcvf_vdpa_get_vendor_id(struct vdpa_device *vdpa_dev)
{
	return IFCVF_SUBSYS_VENDOR_ID;
}

static u32 ifcvf_vdpa_get_vq_align(struct vdpa_device *vdpa_dev)
{
	return IFCVF_QUEUE_ALIGNMENT;
}

static void ifcvf_vdpa_get_config(struct vdpa_device *vdpa_dev,
				  unsigned int offset,
				  void *buf, unsigned int len)
{
	struct ifcvf_hw *vf = vdpa_to_vf(vdpa_dev);

	WARN_ON(offset + len > sizeof(struct virtio_net_config));
	ifcvf_read_net_config(vf, offset, buf, len);
}

static void ifcvf_vdpa_set_config(struct vdpa_device *vdpa_dev,
				  unsigned int offset, const void *buf,
				  unsigned int len)
{
	struct ifcvf_hw *vf = vdpa_to_vf(vdpa_dev);

	WARN_ON(offset + len > sizeof(struct virtio_net_config));
	ifcvf_write_net_config(vf, offset, buf, len);
}

static void ifcvf_vdpa_set_config_cb(struct vdpa_device *vdpa_dev,
				     struct vdpa_callback *cb)
{
	struct ifcvf_hw *vf = vdpa_to_vf(vdpa_dev);

	vf->config_cb.callback = cb->callback;
	vf->config_cb.private = cb->private;
}

static int ifcvf_vdpa_get_vq_irq(struct vdpa_device *vdpa_dev,
				 u16 qid)
{
	struct ifcvf_hw *vf = vdpa_to_vf(vdpa_dev);

	return vf->vring[qid].irq;
}

/*
 * IFCVF currently does't have on-chip IOMMU, so not
 * implemented set_map()/dma_map()/dma_unmap()
 */
static const struct vdpa_config_ops ifc_vdpa_ops = {
	.get_features	= ifcvf_vdpa_get_features,
	.set_features	= ifcvf_vdpa_set_features,
	.get_status	= ifcvf_vdpa_get_status,
	.set_status	= ifcvf_vdpa_set_status,
	.get_vq_num_max	= ifcvf_vdpa_get_vq_num_max,
	.get_vq_state	= ifcvf_vdpa_get_vq_state,
	.set_vq_state	= ifcvf_vdpa_set_vq_state,
	.set_vq_cb	= ifcvf_vdpa_set_vq_cb,
	.set_vq_ready	= ifcvf_vdpa_set_vq_ready,
	.get_vq_ready	= ifcvf_vdpa_get_vq_ready,
	.set_vq_num	= ifcvf_vdpa_set_vq_num,
	.set_vq_address	= ifcvf_vdpa_set_vq_address,
	.get_vq_irq	= ifcvf_vdpa_get_vq_irq,
	.kick_vq	= ifcvf_vdpa_kick_vq,
	.get_generation	= ifcvf_vdpa_get_generation,
	.get_device_id	= ifcvf_vdpa_get_device_id,
	.get_vendor_id	= ifcvf_vdpa_get_vendor_id,
	.get_vq_align	= ifcvf_vdpa_get_vq_align,
	.get_config	= ifcvf_vdpa_get_config,
	.set_config	= ifcvf_vdpa_set_config,
	.set_config_cb  = ifcvf_vdpa_set_config_cb,
};

static int ifcvf_probe(struct pci_dev *pdev, const struct pci_device_id *id)
{
	struct device *dev = &pdev->dev;
	struct ifcvf_adapter *adapter;
	struct ifcvf_hw *vf;
	int ret, i;

	ret = pcim_enable_device(pdev);
	if (ret) {
		IFCVF_ERR(pdev, "Failed to enable device\n");
		return ret;
	}

	ret = pcim_iomap_regions(pdev, BIT(0) | BIT(2) | BIT(4),
				 IFCVF_DRIVER_NAME);
	if (ret) {
		IFCVF_ERR(pdev, "Failed to request MMIO region\n");
		return ret;
	}

	ret = dma_set_mask_and_coherent(dev, DMA_BIT_MASK(64));
	if (ret) {
		IFCVF_ERR(pdev, "No usable DMA configuration\n");
		return ret;
	}

	ret = devm_add_action_or_reset(dev, ifcvf_free_irq_vectors, pdev);
	if (ret) {
		IFCVF_ERR(pdev,
			  "Failed for adding devres for freeing irq vectors\n");
		return ret;
	}

	adapter = vdpa_alloc_device(struct ifcvf_adapter, vdpa,
<<<<<<< HEAD
				    dev, &ifc_vdpa_ops,
				    IFCVF_MAX_QUEUE_PAIRS * 2, NULL);
=======
				    dev, &ifc_vdpa_ops, NULL);
>>>>>>> 7aef27f0
	if (adapter == NULL) {
		IFCVF_ERR(pdev, "Failed to allocate vDPA structure");
		return -ENOMEM;
	}

	pci_set_master(pdev);
	pci_set_drvdata(pdev, adapter);

	vf = &adapter->vf;
	vf->base = pcim_iomap_table(pdev);

	adapter->pdev = pdev;
	adapter->vdpa.dma_dev = &pdev->dev;

	ret = ifcvf_init_hw(vf, pdev);
	if (ret) {
		IFCVF_ERR(pdev, "Failed to init IFCVF hw\n");
		goto err;
	}

	for (i = 0; i < IFCVF_MAX_QUEUE_PAIRS * 2; i++)
		vf->vring[i].irq = -EINVAL;

	ret = vdpa_register_device(&adapter->vdpa, IFCVF_MAX_QUEUE_PAIRS * 2);
	if (ret) {
		IFCVF_ERR(pdev, "Failed to register ifcvf to vdpa bus");
		goto err;
	}

	return 0;

err:
	put_device(&adapter->vdpa.dev);
	return ret;
}

static void ifcvf_remove(struct pci_dev *pdev)
{
	struct ifcvf_adapter *adapter = pci_get_drvdata(pdev);

	vdpa_unregister_device(&adapter->vdpa);
}

static struct pci_device_id ifcvf_pci_ids[] = {
	{ PCI_DEVICE_SUB(IFCVF_VENDOR_ID,
		IFCVF_DEVICE_ID,
		IFCVF_SUBSYS_VENDOR_ID,
		IFCVF_SUBSYS_DEVICE_ID) },
	{ 0 },
};
MODULE_DEVICE_TABLE(pci, ifcvf_pci_ids);

static struct pci_driver ifcvf_driver = {
	.name     = IFCVF_DRIVER_NAME,
	.id_table = ifcvf_pci_ids,
	.probe    = ifcvf_probe,
	.remove   = ifcvf_remove,
};

module_pci_driver(ifcvf_driver);

MODULE_LICENSE("GPL v2");
MODULE_VERSION(VERSION_STRING);<|MERGE_RESOLUTION|>--- conflicted
+++ resolved
@@ -431,12 +431,7 @@
 	}
 
 	adapter = vdpa_alloc_device(struct ifcvf_adapter, vdpa,
-<<<<<<< HEAD
-				    dev, &ifc_vdpa_ops,
-				    IFCVF_MAX_QUEUE_PAIRS * 2, NULL);
-=======
 				    dev, &ifc_vdpa_ops, NULL);
->>>>>>> 7aef27f0
 	if (adapter == NULL) {
 		IFCVF_ERR(pdev, "Failed to allocate vDPA structure");
 		return -ENOMEM;
