// SPDX-License-Identifier: GPL-2.0
/*
 * Copyright (c) 2015, The Linux Foundation. All rights reserved.
 */

#include <linux/bitfield.h>
#include <linux/nvmem-consumer.h>
#include <linux/platform_device.h>
#include "tsens.h"

/* ----- SROT ------ */
#define SROT_CTRL_OFF 0x0000

/* ----- TM ------ */
#define TM_INT_EN_OFF				0x0000
#define TM_Sn_UPPER_LOWER_STATUS_CTRL_OFF	0x0004
#define TM_Sn_STATUS_OFF			0x0030
#define TM_TRDY_OFF				0x005c

/* extra data for 8974 */
#define BKP_SEL			0x3
#define BKP_REDUN_SEL		0xe0000000

#define BIT_APPEND		0x3

struct tsens_legacy_calibration_format tsens_8916_nvmem = {
	.base_len = 7,
	.base_shift = 3,
	.sp_len = 5,
	.mode = { 0, 29, 1 },
	.invalid = { 0, 31, 1 },
	.base = { { 0, 0 }, { 1, 25 } },
	.sp = {
		{ { 0, 7 },  { 0, 12 } },
		{ { 0, 17 }, { 0, 22 } },
		{ { 0, 27 }, { 1, 0 } },
		{ { 1, 5 },  { 1, 10 } },
		{ { 1, 15 }, { 1, 20 } },
	},
};

struct tsens_legacy_calibration_format tsens_8939_nvmem = {
	.base_len = 8,
	.base_shift = 2,
	.sp_len = 6,
	.mode = { 12, 0 },
	.invalid = { 12, 2 },
	.base = { { 0, 0 }, { 1, 24 } },
	.sp = {
		{ { 12, 3 },  { 12, 9 } },
		{ { 12, 15 }, { 12, 21 } },
		{ { 12, 27 }, { 13, 1 } },
		{ { 13, 7 },  { 13, 13 } },
		{ { 13, 19 }, { 13, 25 } },
		{ { 0, 8 },   { 0, 14 } },
		{ { 0, 20 },  { 0, 26 } },
		{ { 1, 0 },   { 1, 6 } },
		{ { 1, 12 },  { 1, 18 } },
	},
};

struct tsens_legacy_calibration_format tsens_8974_nvmem = {
	.base_len = 8,
	.base_shift = 2,
	.sp_len = 6,
	.mode = { 1, 30 },
	.invalid = { 3, 30 },
	.base = { { 0, 0 }, { 2, 12 } },
	.sp = {
		{ { 0, 8 },  { 2, 20 } },
		{ { 0, 14 }, { 2, 26 } },
		{ { 0, 20 }, { 3, 0 } },
		{ { 0, 26 }, { 3, 6 } },
		{ { 1, 0 },  { 3, 12 } },
		{ { 1, 6 },  { 3, 18 } },
		{ { 1, 12 }, { 3, 24 } },
		{ { 1, 18 }, { 4, 0 } },
		{ { 1, 24 }, { 4, 6 } },
		{ { 2, 0 },  { 4, 12 } },
		{ { 2, 6 },  { 4, 18 } },
	},
};

struct tsens_legacy_calibration_format tsens_8974_backup_nvmem = {
	.base_len = 8,
	.base_shift = 2,
	.sp_len = 6,
	.mode = { 4, 30, 1 },
	.invalid = { 5, 30, 1 },
	.base = { { 0, 0 }, { 2, 18 } },
	.sp = {
		{ { 0, 8 },  { 2, 26 } },
		{ { 0, 14 }, { 3, 0 } },
		{ { 0, 20 }, { 3, 6 } },
		{ { 0, 26 }, { 3, 12 } },
		{ { 1, 0 },  { 3, 18 } },
		{ { 1, 6 },  { 3, 24, 1 } },
		{ { 1, 12 }, { 4, 0, 1 } },
		{ { 1, 18 }, { 4, 6, 1 } },
		{ { 2, 0 },  { 4, 12, 1 } },
		{ { 2, 6 },  { 4, 18, 1 } },
		{ { 2, 12 }, { 4, 24, 1 } },
	},
};

struct tsens_legacy_calibration_format tsens_9607_nvmem = {
	.base_len = 8,
	.base_shift = 2,
	.sp_len = 6,
	.mode = { 2, 20 },
	.invalid = { 2, 22 },
	.base = { { 0, 0 }, { 2, 12 } },
	.sp = {
		{ { 0, 8 },  { 0, 14 } },
		{ { 0, 20 }, { 0, 26 } },
		{ { 1, 0 },  { 1, 6 } },
		{ { 1, 12 }, { 1, 18 } },
		{ { 2, 0 },  { 2, 6 } },
	},
};

static int calibrate_8916(struct tsens_priv *priv)
{
	u32 p1[5], p2[5];
	u32 *qfprom_cdata, *qfprom_csel;
	int mode, ret;

	ret = tsens_calibrate_nvmem(priv, 3);
	if (!ret)
		return 0;

	qfprom_cdata = (u32 *)qfprom_read(priv->dev, "calib");
	if (IS_ERR(qfprom_cdata))
		return PTR_ERR(qfprom_cdata);

	qfprom_csel = (u32 *)qfprom_read(priv->dev, "calib_sel");
	if (IS_ERR(qfprom_csel)) {
		kfree(qfprom_cdata);
		return PTR_ERR(qfprom_csel);
	}

	mode = tsens_read_calibration_legacy(priv, &tsens_8916_nvmem,
					     p1, p2,
					     qfprom_cdata, qfprom_csel);

	compute_intercept_slope(priv, p1, p2, mode);
	kfree(qfprom_cdata);
	kfree(qfprom_csel);

	return 0;
}

static void fixup_8974_points(int mode, u32 *p1, u32 *p2)
{
<<<<<<< HEAD
	int base0 = 0, base1 = 0, i;
	u32 p1[10], p2[10];
	int mode = 0;
	u32 *qfprom_cdata;
	u32 cdata[4];

	qfprom_cdata = (u32 *)qfprom_read(priv->dev, "calib");
	if (IS_ERR(qfprom_cdata))
		return PTR_ERR(qfprom_cdata);

	/* Mapping between qfprom nvmem and calibration data */
	cdata[0] = qfprom_cdata[12];
	cdata[1] = qfprom_cdata[13];
	cdata[2] = qfprom_cdata[0];
	cdata[3] = qfprom_cdata[1];

	mode = (cdata[0] & MSM8939_CAL_SEL_MASK) >> MSM8939_CAL_SEL_SHIFT;
	dev_dbg(priv->dev, "calibration mode is %d\n", mode);

	switch (mode) {
	case TWO_PT_CALIB:
		base1 = (cdata[3] & MSM8939_BASE1_MASK) >> MSM8939_BASE1_SHIFT;
		p2[0] = (cdata[0] & MSM8939_S0_P2_MASK) >> MSM8939_S0_P2_SHIFT;
		p2[1] = (cdata[0] & MSM8939_S1_P2_MASK) >> MSM8939_S1_P2_SHIFT;
		p2[2] = (cdata[1] & MSM8939_S2_P2_MASK) >> MSM8939_S2_P2_SHIFT;
		p2[3] = (cdata[1] & MSM8939_S3_P2_MASK) >> MSM8939_S3_P2_SHIFT;
		p2[4] = (cdata[1] & MSM8939_S4_P2_MASK) >> MSM8939_S4_P2_SHIFT;
		p2[5] = (cdata[2] & MSM8939_S5_P2_MASK) >> MSM8939_S5_P2_SHIFT;
		p2[6] = (cdata[2] & MSM8939_S6_P2_MASK) >> MSM8939_S6_P2_SHIFT;
		p2[7] = (cdata[3] & MSM8939_S7_P2_MASK) >> MSM8939_S7_P2_SHIFT;
		p2[8] = (cdata[3] & MSM8939_S8_P2_MASK) >> MSM8939_S8_P2_SHIFT;
		for (i = 0; i < priv->num_sensors; i++)
			p2[i] = (base1 + p2[i]) << 2;
		fallthrough;
	case ONE_PT_CALIB2:
		base0 = (cdata[2] & MSM8939_BASE0_MASK) >> MSM8939_BASE0_SHIFT;
		p1[0] = (cdata[0] & MSM8939_S0_P1_MASK) >> MSM8939_S0_P1_SHIFT;
		p1[1] = (cdata[0] & MSM8939_S1_P1_MASK) >> MSM8939_S1_P1_SHIFT;
		p1[2] = (cdata[0] & MSM8939_S2_P1_MASK_0_4) >> MSM8939_S2_P1_SHIFT_0_4;
		p1[2] |= ((cdata[1] & MSM8939_S2_P1_MASK_5) >> MSM8939_S2_P1_SHIFT_5) << 5;
		p1[3] = (cdata[1] & MSM8939_S3_P1_MASK) >> MSM8939_S3_P1_SHIFT;
		p1[4] = (cdata[1] & MSM8939_S4_P1_MASK) >> MSM8939_S4_P1_SHIFT;
		p1[5] = (cdata[2] & MSM8939_S5_P1_MASK) >> MSM8939_S5_P1_SHIFT;
		p1[6] = (cdata[2] & MSM8939_S6_P1_MASK) >> MSM8939_S6_P1_SHIFT;
		p1[7] = (cdata[3] & MSM8939_S7_P1_MASK) >> MSM8939_S7_P1_SHIFT;
		p1[8] = (cdata[3] & MSM8939_S8_P1_MASK) >> MSM8939_S8_P1_SHIFT;
		for (i = 0; i < priv->num_sensors; i++)
			p1[i] = ((base0) + p1[i]) << 2;
		break;
	default:
		for (i = 0; i < priv->num_sensors; i++) {
			p1[i] = 500;
			p2[i] = 780;
=======
	int i;

	if (mode == NO_PT_CALIB) {
		p1[0] += 2;
		p1[1] += 9;
		p1[2] += 3;
		p1[3] += 9;
		p1[4] += 5;
		p1[5] += 9;
		p1[6] += 7;
		p1[7] += 10;
		p1[8] += 8;
		p1[9] += 9;
		p1[10] += 8;
	} else {
		for (i = 0; i < 11; i++) {
			/*
			 * ONE_PT_CALIB requires using addition here instead of
			 * using OR operation.
			 */
			p1[i] += BIT_APPEND;
			p2[i] += BIT_APPEND;
>>>>>>> 5729a900
		}
	}

}

static int calibrate_8974_nvmem(struct tsens_priv *priv)
{
	u32 p1[11], p2[11];
	u32 backup;
	int ret, mode;

	ret = nvmem_cell_read_variable_le_u32(priv->dev, "use_backup", &backup);
	if (ret == -ENOENT)
		dev_warn(priv->dev, "Please migrate to separate nvmem cells for calibration data\n");
	if (ret < 0)
		return ret;

	mode = tsens_read_calibration(priv, 2, p1, p2, backup == BKP_SEL);
	if (mode < 0)
		return mode;

	fixup_8974_points(mode, p1, p2);

	compute_intercept_slope(priv, p1, p2, mode);

	return 0;
}

static int calibrate_8974(struct tsens_priv *priv)
{
	u32 p1[11], p2[11];
	u32 *calib, *bkp;
	u32 calib_redun_sel;
	int mode, ret;

	ret = calibrate_8974_nvmem(priv);
	if (ret == 0)
		return 0;

	calib = (u32 *)qfprom_read(priv->dev, "calib");
	if (IS_ERR(calib))
		return PTR_ERR(calib);

	bkp = (u32 *)qfprom_read(priv->dev, "calib_backup");
	if (IS_ERR(bkp)) {
		kfree(calib);
		return PTR_ERR(bkp);
	}

	calib_redun_sel = FIELD_GET(BKP_REDUN_SEL, bkp[1]);

	if (calib_redun_sel == BKP_SEL)
		mode = tsens_read_calibration_legacy(priv, &tsens_8974_backup_nvmem,
						     p1, p2,
						     bkp, calib);
	else
		mode = tsens_read_calibration_legacy(priv, &tsens_8974_nvmem,
						     p1, p2,
						     calib, NULL);

	fixup_8974_points(mode, p1, p2);

	compute_intercept_slope(priv, p1, p2, mode);
	kfree(calib);
	kfree(bkp);

	return 0;
}

static int __init init_8939(struct tsens_priv *priv) {
	priv->sensor[0].slope = 2911;
	priv->sensor[1].slope = 2789;
	priv->sensor[2].slope = 2906;
	priv->sensor[3].slope = 2763;
	priv->sensor[4].slope = 2922;
	priv->sensor[5].slope = 2867;
	priv->sensor[6].slope = 2833;
	priv->sensor[7].slope = 2838;
	priv->sensor[8].slope = 2840;
	/* priv->sensor[9].slope = 2852; */

	return init_common(priv);
}

static int __init init_8939(struct tsens_priv *priv) {
	priv->sensor[0].slope = 2911;
	priv->sensor[1].slope = 2789;
	priv->sensor[2].slope = 2906;
	priv->sensor[3].slope = 2763;
	priv->sensor[4].slope = 2922;
	priv->sensor[5].slope = 2867;
	priv->sensor[6].slope = 2833;
	priv->sensor[7].slope = 2838;
	priv->sensor[8].slope = 2840;
	/* priv->sensor[9].slope = 2852; */

	return init_common(priv);
}

/* v0.1: 8916, 8939, 8974, 9607 */

static struct tsens_features tsens_v0_1_feat = {
	.ver_major	= VER_0_1,
	.crit_int	= 0,
	.combo_int	= 0,
	.adc		= 1,
	.srot_split	= 1,
	.max_sensors	= 11,
	.trip_min_temp	= -40000,
	.trip_max_temp	= 120000,
};

static const struct reg_field tsens_v0_1_regfields[MAX_REGFIELDS] = {
	/* ----- SROT ------ */
	/* No VERSION information */

	/* CTRL_OFFSET */
	[TSENS_EN]     = REG_FIELD(SROT_CTRL_OFF, 0,  0),
	[TSENS_SW_RST] = REG_FIELD(SROT_CTRL_OFF, 1,  1),

	/* ----- TM ------ */
	/* INTERRUPT ENABLE */
	[INT_EN] = REG_FIELD(TM_INT_EN_OFF, 0, 0),

	/* UPPER/LOWER TEMPERATURE THRESHOLDS */
	REG_FIELD_FOR_EACH_SENSOR11(LOW_THRESH,    TM_Sn_UPPER_LOWER_STATUS_CTRL_OFF,  0,  9),
	REG_FIELD_FOR_EACH_SENSOR11(UP_THRESH,     TM_Sn_UPPER_LOWER_STATUS_CTRL_OFF, 10, 19),

	/* UPPER/LOWER INTERRUPTS [CLEAR/STATUS] */
	REG_FIELD_FOR_EACH_SENSOR11(LOW_INT_CLEAR, TM_Sn_UPPER_LOWER_STATUS_CTRL_OFF, 20, 20),
	REG_FIELD_FOR_EACH_SENSOR11(UP_INT_CLEAR,  TM_Sn_UPPER_LOWER_STATUS_CTRL_OFF, 21, 21),

	/* NO CRITICAL INTERRUPT SUPPORT on v0.1 */

	/* Sn_STATUS */
	REG_FIELD_FOR_EACH_SENSOR11(LAST_TEMP,    TM_Sn_STATUS_OFF,  0,  9),
	/* No VALID field on v0.1 */
	/* xxx_STATUS bits: 1 == threshold violated */
	REG_FIELD_FOR_EACH_SENSOR11(MIN_STATUS,   TM_Sn_STATUS_OFF, 10, 10),
	REG_FIELD_FOR_EACH_SENSOR11(LOWER_STATUS, TM_Sn_STATUS_OFF, 11, 11),
	REG_FIELD_FOR_EACH_SENSOR11(UPPER_STATUS, TM_Sn_STATUS_OFF, 12, 12),
	/* No CRITICAL field on v0.1 */
	REG_FIELD_FOR_EACH_SENSOR11(MAX_STATUS,   TM_Sn_STATUS_OFF, 13, 13),

	/* TRDY: 1=ready, 0=in progress */
	[TRDY] = REG_FIELD(TM_TRDY_OFF, 0, 0),
};

static const struct tsens_ops ops_v0_1 = {
	.init		= init_common,
	.calibrate	= tsens_calibrate_common,
	.get_temp	= get_temp_common,
};

static const struct tsens_ops ops_8916 = {
	.init		= init_common,
	.calibrate	= calibrate_8916,
	.get_temp	= get_temp_common,
};

struct tsens_plat_data data_8916 = {
	.num_sensors	= 5,
	.ops		= &ops_8916,
	.hw_ids		= (unsigned int []){0, 1, 2, 4, 5 },

	.feat		= &tsens_v0_1_feat,
	.fields	= tsens_v0_1_regfields,
};

static const struct tsens_ops ops_8939 = {
	.init		= init_8939,
<<<<<<< HEAD
	.calibrate	= calibrate_8939,
=======
	.calibrate	= tsens_calibrate_common,
>>>>>>> 5729a900
	.get_temp	= get_temp_common,
};

struct tsens_plat_data data_8939 = {
	.num_sensors	= 9,
	.ops		= &ops_8939,
	.hw_ids		= (unsigned int []){ 0, 1, 2, 3, 5, 6, 7, 8, 9, /* 10 */ },

	.feat		= &tsens_v0_1_feat,
	.fields	= tsens_v0_1_regfields,
};

static const struct tsens_ops ops_8974 = {
	.init		= init_common,
	.calibrate	= calibrate_8974,
	.get_temp	= get_temp_common,
};

struct tsens_plat_data data_8974 = {
	.num_sensors	= 11,
	.ops		= &ops_8974,
	.feat		= &tsens_v0_1_feat,
	.fields	= tsens_v0_1_regfields,
};

struct tsens_plat_data data_9607 = {
	.num_sensors	= 5,
	.ops		= &ops_v0_1,
	.feat		= &tsens_v0_1_feat,
	.fields	= tsens_v0_1_regfields,
};<|MERGE_RESOLUTION|>--- conflicted
+++ resolved
@@ -152,61 +152,6 @@
 
 static void fixup_8974_points(int mode, u32 *p1, u32 *p2)
 {
-<<<<<<< HEAD
-	int base0 = 0, base1 = 0, i;
-	u32 p1[10], p2[10];
-	int mode = 0;
-	u32 *qfprom_cdata;
-	u32 cdata[4];
-
-	qfprom_cdata = (u32 *)qfprom_read(priv->dev, "calib");
-	if (IS_ERR(qfprom_cdata))
-		return PTR_ERR(qfprom_cdata);
-
-	/* Mapping between qfprom nvmem and calibration data */
-	cdata[0] = qfprom_cdata[12];
-	cdata[1] = qfprom_cdata[13];
-	cdata[2] = qfprom_cdata[0];
-	cdata[3] = qfprom_cdata[1];
-
-	mode = (cdata[0] & MSM8939_CAL_SEL_MASK) >> MSM8939_CAL_SEL_SHIFT;
-	dev_dbg(priv->dev, "calibration mode is %d\n", mode);
-
-	switch (mode) {
-	case TWO_PT_CALIB:
-		base1 = (cdata[3] & MSM8939_BASE1_MASK) >> MSM8939_BASE1_SHIFT;
-		p2[0] = (cdata[0] & MSM8939_S0_P2_MASK) >> MSM8939_S0_P2_SHIFT;
-		p2[1] = (cdata[0] & MSM8939_S1_P2_MASK) >> MSM8939_S1_P2_SHIFT;
-		p2[2] = (cdata[1] & MSM8939_S2_P2_MASK) >> MSM8939_S2_P2_SHIFT;
-		p2[3] = (cdata[1] & MSM8939_S3_P2_MASK) >> MSM8939_S3_P2_SHIFT;
-		p2[4] = (cdata[1] & MSM8939_S4_P2_MASK) >> MSM8939_S4_P2_SHIFT;
-		p2[5] = (cdata[2] & MSM8939_S5_P2_MASK) >> MSM8939_S5_P2_SHIFT;
-		p2[6] = (cdata[2] & MSM8939_S6_P2_MASK) >> MSM8939_S6_P2_SHIFT;
-		p2[7] = (cdata[3] & MSM8939_S7_P2_MASK) >> MSM8939_S7_P2_SHIFT;
-		p2[8] = (cdata[3] & MSM8939_S8_P2_MASK) >> MSM8939_S8_P2_SHIFT;
-		for (i = 0; i < priv->num_sensors; i++)
-			p2[i] = (base1 + p2[i]) << 2;
-		fallthrough;
-	case ONE_PT_CALIB2:
-		base0 = (cdata[2] & MSM8939_BASE0_MASK) >> MSM8939_BASE0_SHIFT;
-		p1[0] = (cdata[0] & MSM8939_S0_P1_MASK) >> MSM8939_S0_P1_SHIFT;
-		p1[1] = (cdata[0] & MSM8939_S1_P1_MASK) >> MSM8939_S1_P1_SHIFT;
-		p1[2] = (cdata[0] & MSM8939_S2_P1_MASK_0_4) >> MSM8939_S2_P1_SHIFT_0_4;
-		p1[2] |= ((cdata[1] & MSM8939_S2_P1_MASK_5) >> MSM8939_S2_P1_SHIFT_5) << 5;
-		p1[3] = (cdata[1] & MSM8939_S3_P1_MASK) >> MSM8939_S3_P1_SHIFT;
-		p1[4] = (cdata[1] & MSM8939_S4_P1_MASK) >> MSM8939_S4_P1_SHIFT;
-		p1[5] = (cdata[2] & MSM8939_S5_P1_MASK) >> MSM8939_S5_P1_SHIFT;
-		p1[6] = (cdata[2] & MSM8939_S6_P1_MASK) >> MSM8939_S6_P1_SHIFT;
-		p1[7] = (cdata[3] & MSM8939_S7_P1_MASK) >> MSM8939_S7_P1_SHIFT;
-		p1[8] = (cdata[3] & MSM8939_S8_P1_MASK) >> MSM8939_S8_P1_SHIFT;
-		for (i = 0; i < priv->num_sensors; i++)
-			p1[i] = ((base0) + p1[i]) << 2;
-		break;
-	default:
-		for (i = 0; i < priv->num_sensors; i++) {
-			p1[i] = 500;
-			p2[i] = 780;
-=======
 	int i;
 
 	if (mode == NO_PT_CALIB) {
@@ -229,7 +174,6 @@
 			 */
 			p1[i] += BIT_APPEND;
 			p2[i] += BIT_APPEND;
->>>>>>> 5729a900
 		}
 	}
 
@@ -314,21 +258,6 @@
 	return init_common(priv);
 }
 
-static int __init init_8939(struct tsens_priv *priv) {
-	priv->sensor[0].slope = 2911;
-	priv->sensor[1].slope = 2789;
-	priv->sensor[2].slope = 2906;
-	priv->sensor[3].slope = 2763;
-	priv->sensor[4].slope = 2922;
-	priv->sensor[5].slope = 2867;
-	priv->sensor[6].slope = 2833;
-	priv->sensor[7].slope = 2838;
-	priv->sensor[8].slope = 2840;
-	/* priv->sensor[9].slope = 2852; */
-
-	return init_common(priv);
-}
-
 /* v0.1: 8916, 8939, 8974, 9607 */
 
 static struct tsens_features tsens_v0_1_feat = {
@@ -401,11 +330,7 @@
 
 static const struct tsens_ops ops_8939 = {
 	.init		= init_8939,
-<<<<<<< HEAD
-	.calibrate	= calibrate_8939,
-=======
 	.calibrate	= tsens_calibrate_common,
->>>>>>> 5729a900
 	.get_temp	= get_temp_common,
 };
 
