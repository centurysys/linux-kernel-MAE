/*
 * Copyright (C) 2001-2003 Sistina Software (UK) Limited.
 *
 * This file is released under the GPL.
 */

#include "dm.h"
#include <linux/device-mapper.h>

#include <linux/module.h>
#include <linux/init.h>
#include <linux/blkdev.h>
#include <linux/bio.h>
#include <linux/dax.h>
#include <linux/slab.h>
#include <linux/log2.h>

#define DM_MSG_PREFIX "striped"
#define DM_IO_ERROR_THRESHOLD 15

struct stripe {
	struct dm_dev *dev;
	sector_t physical_start;

	atomic_t error_count;
};

struct stripe_c {
	uint32_t stripes;
	int stripes_shift;

	/* The size of this target / num. stripes */
	sector_t stripe_width;

	uint32_t chunk_size;
	int chunk_size_shift;

	/* Needed for handling events */
	struct dm_target *ti;

	/* Work struct used for triggering events*/
	struct work_struct trigger_event;

	struct stripe stripe[];
};

/*
 * An event is triggered whenever a drive
 * drops out of a stripe volume.
 */
static void trigger_event(struct work_struct *work)
{
	struct stripe_c *sc = container_of(work, struct stripe_c,
					   trigger_event);
	dm_table_event(sc->ti->table);
}

/*
 * Parse a single <dev> <sector> pair
 */
static int get_stripe(struct dm_target *ti, struct stripe_c *sc,
		      unsigned int stripe, char **argv)
{
	unsigned long long start;
	char dummy;
	int ret;

	if (sscanf(argv[1], "%llu%c", &start, &dummy) != 1)
		return -EINVAL;

	ret = dm_get_device(ti, argv[0], dm_table_get_mode(ti->table),
			    &sc->stripe[stripe].dev);
	if (ret)
		return ret;

	sc->stripe[stripe].physical_start = start;

	return 0;
}

/*
 * Construct a striped mapping.
 * <number of stripes> <chunk size> [<dev_path> <offset>]+
 */
static int stripe_ctr(struct dm_target *ti, unsigned int argc, char **argv)
{
	struct stripe_c *sc;
	sector_t width, tmp_len;
	uint32_t stripes;
	uint32_t chunk_size;
	int r;
	unsigned int i;

	if (argc < 2) {
		ti->error = "Not enough arguments";
		return -EINVAL;
	}

	if (kstrtouint(argv[0], 10, &stripes) || !stripes) {
		ti->error = "Invalid stripe count";
		return -EINVAL;
	}

	if (kstrtouint(argv[1], 10, &chunk_size) || !chunk_size) {
		ti->error = "Invalid chunk_size";
		return -EINVAL;
	}

	width = ti->len;
	if (sector_div(width, stripes)) {
		ti->error = "Target length not divisible by "
		    "number of stripes";
		return -EINVAL;
	}

	tmp_len = width;
	if (sector_div(tmp_len, chunk_size)) {
		ti->error = "Target length not divisible by "
		    "chunk size";
		return -EINVAL;
	}

	/*
	 * Do we have enough arguments for that many stripes ?
	 */
	if (argc != (2 + 2 * stripes)) {
		ti->error = "Not enough destinations "
			"specified";
		return -EINVAL;
	}

	sc = kmalloc(struct_size(sc, stripe, stripes), GFP_KERNEL);
	if (!sc) {
		ti->error = "Memory allocation for striped context "
		    "failed";
		return -ENOMEM;
	}

	INIT_WORK(&sc->trigger_event, trigger_event);

	/* Set pointer to dm target; used in trigger_event */
	sc->ti = ti;
	sc->stripes = stripes;
	sc->stripe_width = width;

	if (stripes & (stripes - 1))
		sc->stripes_shift = -1;
	else
		sc->stripes_shift = __ffs(stripes);

	r = dm_set_target_max_io_len(ti, chunk_size);
	if (r) {
		kfree(sc);
		return r;
	}

	ti->num_flush_bios = stripes;
	ti->num_discard_bios = stripes;
	ti->num_secure_erase_bios = stripes;
	ti->num_write_same_bios = stripes;
	ti->num_write_zeroes_bios = stripes;

	sc->chunk_size = chunk_size;
	if (chunk_size & (chunk_size - 1))
		sc->chunk_size_shift = -1;
	else
		sc->chunk_size_shift = __ffs(chunk_size);

	/*
	 * Get the stripe destinations.
	 */
	for (i = 0; i < stripes; i++) {
		argv += 2;

		r = get_stripe(ti, sc, i, argv);
		if (r < 0) {
			ti->error = "Couldn't parse stripe destination";
			while (i--)
				dm_put_device(ti, sc->stripe[i].dev);
			kfree(sc);
			return r;
		}
		atomic_set(&(sc->stripe[i].error_count), 0);
	}

	ti->private = sc;

	return 0;
}

static void stripe_dtr(struct dm_target *ti)
{
	unsigned int i;
	struct stripe_c *sc = (struct stripe_c *) ti->private;

	for (i = 0; i < sc->stripes; i++)
		dm_put_device(ti, sc->stripe[i].dev);

	flush_work(&sc->trigger_event);
	kfree(sc);
}

static void stripe_map_sector(struct stripe_c *sc, sector_t sector,
			      uint32_t *stripe, sector_t *result)
{
	sector_t chunk = dm_target_offset(sc->ti, sector);
	sector_t chunk_offset;

	if (sc->chunk_size_shift < 0)
		chunk_offset = sector_div(chunk, sc->chunk_size);
	else {
		chunk_offset = chunk & (sc->chunk_size - 1);
		chunk >>= sc->chunk_size_shift;
	}

	if (sc->stripes_shift < 0)
		*stripe = sector_div(chunk, sc->stripes);
	else {
		*stripe = chunk & (sc->stripes - 1);
		chunk >>= sc->stripes_shift;
	}

	if (sc->chunk_size_shift < 0)
		chunk *= sc->chunk_size;
	else
		chunk <<= sc->chunk_size_shift;

	*result = chunk + chunk_offset;
}

static void stripe_map_range_sector(struct stripe_c *sc, sector_t sector,
				    uint32_t target_stripe, sector_t *result)
{
	uint32_t stripe;

	stripe_map_sector(sc, sector, &stripe, result);
	if (stripe == target_stripe)
		return;

	/* round down */
	sector = *result;
	if (sc->chunk_size_shift < 0)
		*result -= sector_div(sector, sc->chunk_size);
	else
		*result = sector & ~(sector_t)(sc->chunk_size - 1);

	if (target_stripe < stripe)
		*result += sc->chunk_size;		/* next chunk */
}

static int stripe_map_range(struct stripe_c *sc, struct bio *bio,
			    uint32_t target_stripe)
{
	sector_t begin, end;

	stripe_map_range_sector(sc, bio->bi_iter.bi_sector,
				target_stripe, &begin);
	stripe_map_range_sector(sc, bio_end_sector(bio),
				target_stripe, &end);
	if (begin < end) {
		bio_set_dev(bio, sc->stripe[target_stripe].dev->bdev);
		bio->bi_iter.bi_sector = begin +
			sc->stripe[target_stripe].physical_start;
		bio->bi_iter.bi_size = to_bytes(end - begin);
		return DM_MAPIO_REMAPPED;
	} else {
		/* The range doesn't map to the target stripe */
		bio_endio(bio);
		return DM_MAPIO_SUBMITTED;
	}
}

static int stripe_map(struct dm_target *ti, struct bio *bio)
{
	struct stripe_c *sc = ti->private;
	uint32_t stripe;
	unsigned target_bio_nr;

	if (bio->bi_opf & REQ_PREFLUSH) {
		target_bio_nr = dm_bio_get_target_bio_nr(bio);
		BUG_ON(target_bio_nr >= sc->stripes);
		bio_set_dev(bio, sc->stripe[target_bio_nr].dev->bdev);
		return DM_MAPIO_REMAPPED;
	}
	if (unlikely(bio_op(bio) == REQ_OP_DISCARD) ||
	    unlikely(bio_op(bio) == REQ_OP_SECURE_ERASE) ||
	    unlikely(bio_op(bio) == REQ_OP_WRITE_ZEROES) ||
	    unlikely(bio_op(bio) == REQ_OP_WRITE_SAME)) {
		target_bio_nr = dm_bio_get_target_bio_nr(bio);
		BUG_ON(target_bio_nr >= sc->stripes);
		return stripe_map_range(sc, bio, target_bio_nr);
	}

	stripe_map_sector(sc, bio->bi_iter.bi_sector,
			  &stripe, &bio->bi_iter.bi_sector);

	bio->bi_iter.bi_sector += sc->stripe[stripe].physical_start;
	bio_set_dev(bio, sc->stripe[stripe].dev->bdev);

	return DM_MAPIO_REMAPPED;
}

#if IS_ENABLED(CONFIG_FS_DAX)
<<<<<<< HEAD
static long stripe_dax_direct_access(struct dm_target *ti, pgoff_t pgoff,
		long nr_pages, void **kaddr, pfn_t *pfn)
=======
static struct dax_device *stripe_dax_pgoff(struct dm_target *ti, pgoff_t *pgoff)
>>>>>>> 77b5472d
{
	struct stripe_c *sc = ti->private;
	struct block_device *bdev;
	sector_t dev_sector;
	uint32_t stripe;

	stripe_map_sector(sc, *pgoff * PAGE_SECTORS, &stripe, &dev_sector);
	dev_sector += sc->stripe[stripe].physical_start;
	bdev = sc->stripe[stripe].dev->bdev;

	*pgoff = (get_start_sect(bdev) + dev_sector) >> PAGE_SECTORS_SHIFT;
	return sc->stripe[stripe].dev->dax_dev;
}

static long stripe_dax_direct_access(struct dm_target *ti, pgoff_t pgoff,
		long nr_pages, void **kaddr, pfn_t *pfn)
{
	struct dax_device *dax_dev = stripe_dax_pgoff(ti, &pgoff);

	return dax_direct_access(dax_dev, pgoff, nr_pages, kaddr, pfn);
}

static int stripe_dax_zero_page_range(struct dm_target *ti, pgoff_t pgoff,
				      size_t nr_pages)
{
	struct dax_device *dax_dev = stripe_dax_pgoff(ti, &pgoff);

	return dax_zero_page_range(dax_dev, pgoff, nr_pages);
}

#else
#define stripe_dax_direct_access NULL
#define stripe_dax_zero_page_range NULL
#endif

/*
 * Stripe status:
 *
 * INFO
 * #stripes [stripe_name <stripe_name>] [group word count]
 * [error count 'A|D' <error count 'A|D'>]
 *
 * TABLE
 * #stripes [stripe chunk size]
 * [stripe_name physical_start <stripe_name physical_start>]
 *
 */

static void stripe_status(struct dm_target *ti, status_type_t type,
			  unsigned status_flags, char *result, unsigned maxlen)
{
	struct stripe_c *sc = (struct stripe_c *) ti->private;
	unsigned int sz = 0;
	unsigned int i;

	switch (type) {
	case STATUSTYPE_INFO:
		DMEMIT("%d ", sc->stripes);
		for (i = 0; i < sc->stripes; i++)  {
			DMEMIT("%s ", sc->stripe[i].dev->name);
		}
		DMEMIT("1 ");
		for (i = 0; i < sc->stripes; i++) {
			DMEMIT("%c", atomic_read(&(sc->stripe[i].error_count)) ?
			       'D' : 'A');
		}
		break;

	case STATUSTYPE_TABLE:
		DMEMIT("%d %llu", sc->stripes,
			(unsigned long long)sc->chunk_size);
		for (i = 0; i < sc->stripes; i++)
			DMEMIT(" %s %llu", sc->stripe[i].dev->name,
			    (unsigned long long)sc->stripe[i].physical_start);
		break;

	case STATUSTYPE_IMA:
		DMEMIT_TARGET_NAME_VERSION(ti->type);
		DMEMIT(",stripes=%d,chunk_size=%llu", sc->stripes,
		       (unsigned long long)sc->chunk_size);

		for (i = 0; i < sc->stripes; i++) {
			DMEMIT(",stripe_%d_device_name=%s", i, sc->stripe[i].dev->name);
			DMEMIT(",stripe_%d_physical_start=%llu", i,
			       (unsigned long long)sc->stripe[i].physical_start);
			DMEMIT(",stripe_%d_status=%c", i,
			       atomic_read(&(sc->stripe[i].error_count)) ? 'D' : 'A');
		}
		DMEMIT(";");
		break;
	}
}

static int stripe_end_io(struct dm_target *ti, struct bio *bio,
		blk_status_t *error)
{
	unsigned i;
	char major_minor[16];
	struct stripe_c *sc = ti->private;

	if (!*error)
		return DM_ENDIO_DONE; /* I/O complete */

	if (bio->bi_opf & REQ_RAHEAD)
		return DM_ENDIO_DONE;

	if (*error == BLK_STS_NOTSUPP)
		return DM_ENDIO_DONE;

	memset(major_minor, 0, sizeof(major_minor));
	sprintf(major_minor, "%d:%d", MAJOR(bio_dev(bio)), MINOR(bio_dev(bio)));

	/*
	 * Test to see which stripe drive triggered the event
	 * and increment error count for all stripes on that device.
	 * If the error count for a given device exceeds the threshold
	 * value we will no longer trigger any further events.
	 */
	for (i = 0; i < sc->stripes; i++)
		if (!strcmp(sc->stripe[i].dev->name, major_minor)) {
			atomic_inc(&(sc->stripe[i].error_count));
			if (atomic_read(&(sc->stripe[i].error_count)) <
			    DM_IO_ERROR_THRESHOLD)
				schedule_work(&sc->trigger_event);
		}

	return DM_ENDIO_DONE;
}

static int stripe_iterate_devices(struct dm_target *ti,
				  iterate_devices_callout_fn fn, void *data)
{
	struct stripe_c *sc = ti->private;
	int ret = 0;
	unsigned i = 0;

	do {
		ret = fn(ti, sc->stripe[i].dev,
			 sc->stripe[i].physical_start,
			 sc->stripe_width, data);
	} while (!ret && ++i < sc->stripes);

	return ret;
}

static void stripe_io_hints(struct dm_target *ti,
			    struct queue_limits *limits)
{
	struct stripe_c *sc = ti->private;
	unsigned chunk_size = sc->chunk_size << SECTOR_SHIFT;

	blk_limits_io_min(limits, chunk_size);
	blk_limits_io_opt(limits, chunk_size * sc->stripes);
}

static struct target_type stripe_target = {
	.name   = "striped",
	.version = {1, 6, 0},
	.features = DM_TARGET_PASSES_INTEGRITY | DM_TARGET_NOWAIT,
	.module = THIS_MODULE,
	.ctr    = stripe_ctr,
	.dtr    = stripe_dtr,
	.map    = stripe_map,
	.end_io = stripe_end_io,
	.status = stripe_status,
	.iterate_devices = stripe_iterate_devices,
	.io_hints = stripe_io_hints,
	.direct_access = stripe_dax_direct_access,
	.dax_zero_page_range = stripe_dax_zero_page_range,
};

int __init dm_stripe_init(void)
{
	int r;

	r = dm_register_target(&stripe_target);
	if (r < 0)
		DMWARN("target registration failed");

	return r;
}

void dm_stripe_exit(void)
{
	dm_unregister_target(&stripe_target);
}<|MERGE_RESOLUTION|>--- conflicted
+++ resolved
@@ -301,12 +301,7 @@
 }
 
 #if IS_ENABLED(CONFIG_FS_DAX)
-<<<<<<< HEAD
-static long stripe_dax_direct_access(struct dm_target *ti, pgoff_t pgoff,
-		long nr_pages, void **kaddr, pfn_t *pfn)
-=======
 static struct dax_device *stripe_dax_pgoff(struct dm_target *ti, pgoff_t *pgoff)
->>>>>>> 77b5472d
 {
 	struct stripe_c *sc = ti->private;
 	struct block_device *bdev;
