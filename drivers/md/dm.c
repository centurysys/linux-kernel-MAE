--- conflicted
+++ resolved
@@ -494,7 +494,6 @@
 {
 	bool is_flush_with_data;
 	unsigned int bi_size;
-<<<<<<< HEAD
 
 	/* If REQ_PREFLUSH set save any payload but do not account it */
 	is_flush_with_data = bio_is_flush_with_data(bio);
@@ -503,16 +502,6 @@
 		bio->bi_iter.bi_size = 0;
 	}
 
-=======
-
-	/* If REQ_PREFLUSH set save any payload but do not account it */
-	is_flush_with_data = bio_is_flush_with_data(bio);
-	if (is_flush_with_data) {
-		bi_size = bio->bi_iter.bi_size;
-		bio->bi_iter.bi_size = 0;
-	}
-
->>>>>>> 77b5472d
 	if (!end)
 		bio_start_io_acct_time(bio, start_time);
 	else
@@ -522,21 +511,12 @@
 		dm_stats_account_io(&md->stats, bio_data_dir(bio),
 				    bio->bi_iter.bi_sector, bio_sectors(bio),
 				    end, start_time, stats_aux);
-<<<<<<< HEAD
 
 	/* Restore bio's payload so it does get accounted upon requeue */
 	if (is_flush_with_data)
 		bio->bi_iter.bi_size = bi_size;
 }
 
-=======
-
-	/* Restore bio's payload so it does get accounted upon requeue */
-	if (is_flush_with_data)
-		bio->bi_iter.bi_size = bi_size;
-}
-
->>>>>>> 77b5472d
 static void start_io_acct(struct dm_io *io)
 {
 	dm_io_acct(false, io->md, io->orig_bio, io->start_time, &io->stats_aux);
@@ -1748,12 +1728,6 @@
 	sprintf(md->disk->disk_name, "dm-%d", minor);
 
 	if (IS_ENABLED(CONFIG_FS_DAX)) {
-<<<<<<< HEAD
-		md->dax_dev = alloc_dax(md, md->disk->disk_name,
-					&dm_dax_ops, 0);
-		if (IS_ERR(md->dax_dev)) {
-			md->dax_dev = NULL;
-=======
 		md->dax_dev = alloc_dax(md, &dm_dax_ops);
 		if (IS_ERR(md->dax_dev)) {
 			md->dax_dev = NULL;
@@ -1762,9 +1736,7 @@
 		set_dax_nocache(md->dax_dev);
 		set_dax_nomc(md->dax_dev);
 		if (dax_add_host(md->dax_dev, md->disk))
->>>>>>> 77b5472d
 			goto bad;
-		}
 	}
 
 	format_dev_t(md->name, MKDEV(_major, minor));
