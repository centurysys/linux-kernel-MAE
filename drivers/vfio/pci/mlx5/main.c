--- conflicted
+++ resolved
@@ -32,14 +32,6 @@
 			    core_device);
 }
 
-static struct mlx5vf_pci_core_device *mlx5vf_drvdata(struct pci_dev *pdev)
-{
-	struct vfio_pci_core_device *core_device = dev_get_drvdata(&pdev->dev);
-
-	return container_of(core_device, struct mlx5vf_pci_core_device,
-			    core_device);
-}
-
 static struct page *
 mlx5vf_get_migration_page(struct mlx5_vf_migration_file *migf,
 			  unsigned long offset)
@@ -610,28 +602,7 @@
 	if (!mvdev)
 		return -ENOMEM;
 	vfio_pci_core_init_device(&mvdev->core_device, pdev, &mlx5vf_pci_ops);
-<<<<<<< HEAD
-
-	if (pdev->is_virtfn) {
-		struct mlx5_core_dev *mdev =
-			mlx5_vf_get_core_dev(pdev);
-
-		if (mdev) {
-			if (MLX5_CAP_GEN(mdev, migration)) {
-				mvdev->migrate_cap = 1;
-				mvdev->core_device.vdev.migration_flags =
-					VFIO_MIGRATION_STOP_COPY |
-					VFIO_MIGRATION_P2P;
-				mutex_init(&mvdev->state_mutex);
-				spin_lock_init(&mvdev->reset_lock);
-			}
-			mlx5_vf_put_core_dev(mdev);
-		}
-	}
-
-=======
 	mlx5vf_cmd_set_migratable(mvdev, &mlx5vf_pci_mig_ops);
->>>>>>> bf44eed7
 	dev_set_drvdata(&pdev->dev, &mvdev->core_device);
 	ret = vfio_pci_core_register_device(&mvdev->core_device);
 	if (ret)
