/*******************************************************************************
 * This file contains iSCSI Target Portal Group related functions.
 *
 * (c) Copyright 2007-2013 Datera, Inc.
 *
 * Author: Nicholas A. Bellinger <nab@linux-iscsi.org>
 *
 * This program is free software; you can redistribute it and/or modify
 * it under the terms of the GNU General Public License as published by
 * the Free Software Foundation; either version 2 of the License, or
 * (at your option) any later version.
 *
 * This program is distributed in the hope that it will be useful,
 * but WITHOUT ANY WARRANTY; without even the implied warranty of
 * MERCHANTABILITY or FITNESS FOR A PARTICULAR PURPOSE.  See the
 * GNU General Public License for more details.
 ******************************************************************************/

#include <target/target_core_base.h>
#include <target/target_core_fabric.h>
#include <target/target_core_configfs.h>

#include "iscsi_target_core.h"
#include "iscsi_target_erl0.h"
#include "iscsi_target_login.h"
#include "iscsi_target_nodeattrib.h"
#include "iscsi_target_tpg.h"
#include "iscsi_target_util.h"
#include "iscsi_target.h"
#include "iscsi_target_parameters.h"

#include <target/iscsi/iscsi_transport.h>

struct iscsi_portal_group *iscsit_alloc_portal_group(struct iscsi_tiqn *tiqn, u16 tpgt)
{
	struct iscsi_portal_group *tpg;

	tpg = kzalloc(sizeof(struct iscsi_portal_group), GFP_KERNEL);
	if (!tpg) {
		pr_err("Unable to allocate struct iscsi_portal_group\n");
		return NULL;
	}

	tpg->tpgt = tpgt;
	tpg->tpg_state = TPG_STATE_FREE;
	tpg->tpg_tiqn = tiqn;
	INIT_LIST_HEAD(&tpg->tpg_gnp_list);
	INIT_LIST_HEAD(&tpg->tpg_list);
	mutex_init(&tpg->tpg_access_lock);
	sema_init(&tpg->np_login_sem, 1);
	spin_lock_init(&tpg->tpg_state_lock);
	spin_lock_init(&tpg->tpg_np_lock);

	return tpg;
}

static void iscsit_set_default_tpg_attribs(struct iscsi_portal_group *);

int iscsit_load_discovery_tpg(void)
{
	struct iscsi_param *param;
	struct iscsi_portal_group *tpg;
	int ret;

	tpg = iscsit_alloc_portal_group(NULL, 1);
	if (!tpg) {
		pr_err("Unable to allocate struct iscsi_portal_group\n");
		return -1;
	}

	ret = core_tpg_register(
			&lio_target_fabric_configfs->tf_ops,
			NULL, &tpg->tpg_se_tpg, tpg,
			TRANSPORT_TPG_TYPE_DISCOVERY);
	if (ret < 0) {
		kfree(tpg);
		return -1;
	}

	tpg->sid = 1; /* First Assigned LIO Session ID */
	iscsit_set_default_tpg_attribs(tpg);

	if (iscsi_create_default_params(&tpg->param_list) < 0)
		goto out;
	/*
	 * By default we disable authentication for discovery sessions,
	 * this can be changed with:
	 *
	 * /sys/kernel/config/target/iscsi/discovery_auth/enforce_discovery_auth
	 */
	param = iscsi_find_param_from_key(AUTHMETHOD, tpg->param_list);
	if (!param)
		goto out;

	if (iscsi_update_param_value(param, "CHAP,None") < 0)
		goto out;

	tpg->tpg_attrib.authentication = 0;

	spin_lock(&tpg->tpg_state_lock);
	tpg->tpg_state  = TPG_STATE_ACTIVE;
	spin_unlock(&tpg->tpg_state_lock);

	iscsit_global->discovery_tpg = tpg;
	pr_debug("CORE[0] - Allocated Discovery TPG\n");

	return 0;
out:
	if (tpg->sid == 1)
		core_tpg_deregister(&tpg->tpg_se_tpg);
	kfree(tpg);
	return -1;
}

void iscsit_release_discovery_tpg(void)
{
	struct iscsi_portal_group *tpg = iscsit_global->discovery_tpg;

	if (!tpg)
		return;

	core_tpg_deregister(&tpg->tpg_se_tpg);

	kfree(tpg);
	iscsit_global->discovery_tpg = NULL;
}

struct iscsi_portal_group *iscsit_get_tpg_from_np(
	struct iscsi_tiqn *tiqn,
	struct iscsi_np *np,
	struct iscsi_tpg_np **tpg_np_out)
{
	struct iscsi_portal_group *tpg = NULL;
	struct iscsi_tpg_np *tpg_np;

	spin_lock(&tiqn->tiqn_tpg_lock);
	list_for_each_entry(tpg, &tiqn->tiqn_tpg_list, tpg_list) {

		spin_lock(&tpg->tpg_state_lock);
		if (tpg->tpg_state != TPG_STATE_ACTIVE) {
			spin_unlock(&tpg->tpg_state_lock);
			continue;
		}
		spin_unlock(&tpg->tpg_state_lock);

		spin_lock(&tpg->tpg_np_lock);
		list_for_each_entry(tpg_np, &tpg->tpg_gnp_list, tpg_np_list) {
			if (tpg_np->tpg_np == np) {
				*tpg_np_out = tpg_np;
				kref_get(&tpg_np->tpg_np_kref);
				spin_unlock(&tpg->tpg_np_lock);
				spin_unlock(&tiqn->tiqn_tpg_lock);
				return tpg;
			}
		}
		spin_unlock(&tpg->tpg_np_lock);
	}
	spin_unlock(&tiqn->tiqn_tpg_lock);

	return NULL;
}

int iscsit_get_tpg(
	struct iscsi_portal_group *tpg)
{
	int ret;

	ret = mutex_lock_interruptible(&tpg->tpg_access_lock);
	return ((ret != 0) || signal_pending(current)) ? -1 : 0;
}

void iscsit_put_tpg(struct iscsi_portal_group *tpg)
{
	mutex_unlock(&tpg->tpg_access_lock);
}

static void iscsit_clear_tpg_np_login_thread(
	struct iscsi_tpg_np *tpg_np,
	struct iscsi_portal_group *tpg,
	bool shutdown)
{
	if (!tpg_np->tpg_np) {
		pr_err("struct iscsi_tpg_np->tpg_np is NULL!\n");
		return;
	}

<<<<<<< HEAD
	tpg_np->tpg_np->enabled = false;
=======
	if (shutdown)
		tpg_np->tpg_np->enabled = false;
>>>>>>> 1a4cc9b5
	iscsit_reset_np_thread(tpg_np->tpg_np, tpg_np, tpg, shutdown);
}

void iscsit_clear_tpg_np_login_threads(
	struct iscsi_portal_group *tpg,
	bool shutdown)
{
	struct iscsi_tpg_np *tpg_np;

	spin_lock(&tpg->tpg_np_lock);
	list_for_each_entry(tpg_np, &tpg->tpg_gnp_list, tpg_np_list) {
		if (!tpg_np->tpg_np) {
			pr_err("struct iscsi_tpg_np->tpg_np is NULL!\n");
			continue;
		}
		spin_unlock(&tpg->tpg_np_lock);
		iscsit_clear_tpg_np_login_thread(tpg_np, tpg, shutdown);
		spin_lock(&tpg->tpg_np_lock);
	}
	spin_unlock(&tpg->tpg_np_lock);
}

void iscsit_tpg_dump_params(struct iscsi_portal_group *tpg)
{
	iscsi_print_params(tpg->param_list);
}

static void iscsit_set_default_tpg_attribs(struct iscsi_portal_group *tpg)
{
	struct iscsi_tpg_attrib *a = &tpg->tpg_attrib;

	a->authentication = TA_AUTHENTICATION;
	a->login_timeout = TA_LOGIN_TIMEOUT;
	a->netif_timeout = TA_NETIF_TIMEOUT;
	a->default_cmdsn_depth = TA_DEFAULT_CMDSN_DEPTH;
	a->generate_node_acls = TA_GENERATE_NODE_ACLS;
	a->cache_dynamic_acls = TA_CACHE_DYNAMIC_ACLS;
	a->demo_mode_write_protect = TA_DEMO_MODE_WRITE_PROTECT;
	a->prod_mode_write_protect = TA_PROD_MODE_WRITE_PROTECT;
	a->demo_mode_discovery = TA_DEMO_MODE_DISCOVERY;
	a->default_erl = TA_DEFAULT_ERL;
	a->t10_pi = TA_DEFAULT_T10_PI;
}

int iscsit_tpg_add_portal_group(struct iscsi_tiqn *tiqn, struct iscsi_portal_group *tpg)
{
	if (tpg->tpg_state != TPG_STATE_FREE) {
		pr_err("Unable to add iSCSI Target Portal Group: %d"
			" while not in TPG_STATE_FREE state.\n", tpg->tpgt);
		return -EEXIST;
	}
	iscsit_set_default_tpg_attribs(tpg);

	if (iscsi_create_default_params(&tpg->param_list) < 0)
		goto err_out;

	tpg->tpg_attrib.tpg = tpg;

	spin_lock(&tpg->tpg_state_lock);
	tpg->tpg_state	= TPG_STATE_INACTIVE;
	spin_unlock(&tpg->tpg_state_lock);

	spin_lock(&tiqn->tiqn_tpg_lock);
	list_add_tail(&tpg->tpg_list, &tiqn->tiqn_tpg_list);
	tiqn->tiqn_ntpgs++;
	pr_debug("CORE[%s]_TPG[%hu] - Added iSCSI Target Portal Group\n",
			tiqn->tiqn, tpg->tpgt);
	spin_unlock(&tiqn->tiqn_tpg_lock);

	return 0;
err_out:
	if (tpg->param_list) {
		iscsi_release_param_list(tpg->param_list);
		tpg->param_list = NULL;
	}
	kfree(tpg);
	return -ENOMEM;
}

int iscsit_tpg_del_portal_group(
	struct iscsi_tiqn *tiqn,
	struct iscsi_portal_group *tpg,
	int force)
{
	u8 old_state = tpg->tpg_state;

	spin_lock(&tpg->tpg_state_lock);
	tpg->tpg_state = TPG_STATE_INACTIVE;
	spin_unlock(&tpg->tpg_state_lock);

	iscsit_clear_tpg_np_login_threads(tpg, true);

	if (iscsit_release_sessions_for_tpg(tpg, force) < 0) {
		pr_err("Unable to delete iSCSI Target Portal Group:"
			" %hu while active sessions exist, and force=0\n",
			tpg->tpgt);
		tpg->tpg_state = old_state;
		return -EPERM;
	}

	core_tpg_clear_object_luns(&tpg->tpg_se_tpg);

	if (tpg->param_list) {
		iscsi_release_param_list(tpg->param_list);
		tpg->param_list = NULL;
	}

	core_tpg_deregister(&tpg->tpg_se_tpg);

	spin_lock(&tpg->tpg_state_lock);
	tpg->tpg_state = TPG_STATE_FREE;
	spin_unlock(&tpg->tpg_state_lock);

	spin_lock(&tiqn->tiqn_tpg_lock);
	tiqn->tiqn_ntpgs--;
	list_del(&tpg->tpg_list);
	spin_unlock(&tiqn->tiqn_tpg_lock);

	pr_debug("CORE[%s]_TPG[%hu] - Deleted iSCSI Target Portal Group\n",
			tiqn->tiqn, tpg->tpgt);

	kfree(tpg);
	return 0;
}

int iscsit_tpg_enable_portal_group(struct iscsi_portal_group *tpg)
{
	struct iscsi_param *param;
	struct iscsi_tiqn *tiqn = tpg->tpg_tiqn;
	int ret;

	spin_lock(&tpg->tpg_state_lock);
	if (tpg->tpg_state == TPG_STATE_ACTIVE) {
		pr_err("iSCSI target portal group: %hu is already"
			" active, ignoring request.\n", tpg->tpgt);
		spin_unlock(&tpg->tpg_state_lock);
		return -EINVAL;
	}
	/*
	 * Make sure that AuthMethod does not contain None as an option
	 * unless explictly disabled.  Set the default to CHAP if authentication
	 * is enforced (as per default), and remove the NONE option.
	 */
	param = iscsi_find_param_from_key(AUTHMETHOD, tpg->param_list);
	if (!param) {
		spin_unlock(&tpg->tpg_state_lock);
		return -EINVAL;
	}

	if (tpg->tpg_attrib.authentication) {
		if (!strcmp(param->value, NONE)) {
			ret = iscsi_update_param_value(param, CHAP);
			if (ret)
				goto err;
		}

		ret = iscsit_ta_authentication(tpg, 1);
		if (ret < 0)
			goto err;
	}

	tpg->tpg_state = TPG_STATE_ACTIVE;
	spin_unlock(&tpg->tpg_state_lock);

	spin_lock(&tiqn->tiqn_tpg_lock);
	tiqn->tiqn_active_tpgs++;
	pr_debug("iSCSI_TPG[%hu] - Enabled iSCSI Target Portal Group\n",
			tpg->tpgt);
	spin_unlock(&tiqn->tiqn_tpg_lock);

	return 0;

err:
	spin_unlock(&tpg->tpg_state_lock);
	return ret;
}

int iscsit_tpg_disable_portal_group(struct iscsi_portal_group *tpg, int force)
{
	struct iscsi_tiqn *tiqn;
	u8 old_state = tpg->tpg_state;

	spin_lock(&tpg->tpg_state_lock);
	if (tpg->tpg_state == TPG_STATE_INACTIVE) {
		pr_err("iSCSI Target Portal Group: %hu is already"
			" inactive, ignoring request.\n", tpg->tpgt);
		spin_unlock(&tpg->tpg_state_lock);
		return -EINVAL;
	}
	tpg->tpg_state = TPG_STATE_INACTIVE;
	spin_unlock(&tpg->tpg_state_lock);

	iscsit_clear_tpg_np_login_threads(tpg, false);

	if (iscsit_release_sessions_for_tpg(tpg, force) < 0) {
		spin_lock(&tpg->tpg_state_lock);
		tpg->tpg_state = old_state;
		spin_unlock(&tpg->tpg_state_lock);
		pr_err("Unable to disable iSCSI Target Portal Group:"
			" %hu while active sessions exist, and force=0\n",
			tpg->tpgt);
		return -EPERM;
	}

	tiqn = tpg->tpg_tiqn;
	if (!tiqn || (tpg == iscsit_global->discovery_tpg))
		return 0;

	spin_lock(&tiqn->tiqn_tpg_lock);
	tiqn->tiqn_active_tpgs--;
	pr_debug("iSCSI_TPG[%hu] - Disabled iSCSI Target Portal Group\n",
			tpg->tpgt);
	spin_unlock(&tiqn->tiqn_tpg_lock);

	return 0;
}

struct iscsi_node_attrib *iscsit_tpg_get_node_attrib(
	struct iscsi_session *sess)
{
	struct se_session *se_sess = sess->se_sess;
	struct se_node_acl *se_nacl = se_sess->se_node_acl;
	struct iscsi_node_acl *acl = container_of(se_nacl, struct iscsi_node_acl,
					se_node_acl);

	return &acl->node_attrib;
}

struct iscsi_tpg_np *iscsit_tpg_locate_child_np(
	struct iscsi_tpg_np *tpg_np,
	int network_transport)
{
	struct iscsi_tpg_np *tpg_np_child, *tpg_np_child_tmp;

	spin_lock(&tpg_np->tpg_np_parent_lock);
	list_for_each_entry_safe(tpg_np_child, tpg_np_child_tmp,
			&tpg_np->tpg_np_parent_list, tpg_np_child_list) {
		if (tpg_np_child->tpg_np->np_network_transport ==
				network_transport) {
			spin_unlock(&tpg_np->tpg_np_parent_lock);
			return tpg_np_child;
		}
	}
	spin_unlock(&tpg_np->tpg_np_parent_lock);

	return NULL;
}

static bool iscsit_tpg_check_network_portal(
	struct iscsi_tiqn *tiqn,
	struct __kernel_sockaddr_storage *sockaddr,
	int network_transport)
{
	struct iscsi_portal_group *tpg;
	struct iscsi_tpg_np *tpg_np;
	struct iscsi_np *np;
	bool match = false;

	spin_lock(&tiqn->tiqn_tpg_lock);
	list_for_each_entry(tpg, &tiqn->tiqn_tpg_list, tpg_list) {

		spin_lock(&tpg->tpg_np_lock);
		list_for_each_entry(tpg_np, &tpg->tpg_gnp_list, tpg_np_list) {
			np = tpg_np->tpg_np;

			match = iscsit_check_np_match(sockaddr, np,
						network_transport);
			if (match == true)
				break;
		}
		spin_unlock(&tpg->tpg_np_lock);
	}
	spin_unlock(&tiqn->tiqn_tpg_lock);

	return match;
}

struct iscsi_tpg_np *iscsit_tpg_add_network_portal(
	struct iscsi_portal_group *tpg,
	struct __kernel_sockaddr_storage *sockaddr,
	char *ip_str,
	struct iscsi_tpg_np *tpg_np_parent,
	int network_transport)
{
	struct iscsi_np *np;
	struct iscsi_tpg_np *tpg_np;

	if (!tpg_np_parent) {
		if (iscsit_tpg_check_network_portal(tpg->tpg_tiqn, sockaddr,
				network_transport) == true) {
			pr_err("Network Portal: %s already exists on a"
				" different TPG on %s\n", ip_str,
				tpg->tpg_tiqn->tiqn);
			return ERR_PTR(-EEXIST);
		}
	}

	tpg_np = kzalloc(sizeof(struct iscsi_tpg_np), GFP_KERNEL);
	if (!tpg_np) {
		pr_err("Unable to allocate memory for"
				" struct iscsi_tpg_np.\n");
		return ERR_PTR(-ENOMEM);
	}

	np = iscsit_add_np(sockaddr, ip_str, network_transport);
	if (IS_ERR(np)) {
		kfree(tpg_np);
		return ERR_CAST(np);
	}

	INIT_LIST_HEAD(&tpg_np->tpg_np_list);
	INIT_LIST_HEAD(&tpg_np->tpg_np_child_list);
	INIT_LIST_HEAD(&tpg_np->tpg_np_parent_list);
	spin_lock_init(&tpg_np->tpg_np_parent_lock);
	init_completion(&tpg_np->tpg_np_comp);
	kref_init(&tpg_np->tpg_np_kref);
	tpg_np->tpg_np		= np;
	np->tpg_np		= tpg_np;
	tpg_np->tpg		= tpg;

	spin_lock(&tpg->tpg_np_lock);
	list_add_tail(&tpg_np->tpg_np_list, &tpg->tpg_gnp_list);
	tpg->num_tpg_nps++;
	if (tpg->tpg_tiqn)
		tpg->tpg_tiqn->tiqn_num_tpg_nps++;
	spin_unlock(&tpg->tpg_np_lock);

	if (tpg_np_parent) {
		tpg_np->tpg_np_parent = tpg_np_parent;
		spin_lock(&tpg_np_parent->tpg_np_parent_lock);
		list_add_tail(&tpg_np->tpg_np_child_list,
			&tpg_np_parent->tpg_np_parent_list);
		spin_unlock(&tpg_np_parent->tpg_np_parent_lock);
	}

	pr_debug("CORE[%s] - Added Network Portal: %s:%hu,%hu on %s\n",
		tpg->tpg_tiqn->tiqn, np->np_ip, np->np_port, tpg->tpgt,
		np->np_transport->name);

	return tpg_np;
}

static int iscsit_tpg_release_np(
	struct iscsi_tpg_np *tpg_np,
	struct iscsi_portal_group *tpg,
	struct iscsi_np *np)
{
	iscsit_clear_tpg_np_login_thread(tpg_np, tpg, true);

	pr_debug("CORE[%s] - Removed Network Portal: %s:%hu,%hu on %s\n",
		tpg->tpg_tiqn->tiqn, np->np_ip, np->np_port, tpg->tpgt,
		np->np_transport->name);

	tpg_np->tpg_np = NULL;
	tpg_np->tpg = NULL;
	kfree(tpg_np);
	/*
	 * iscsit_del_np() will shutdown struct iscsi_np when last TPG reference is released.
	 */
	return iscsit_del_np(np);
}

int iscsit_tpg_del_network_portal(
	struct iscsi_portal_group *tpg,
	struct iscsi_tpg_np *tpg_np)
{
	struct iscsi_np *np;
	struct iscsi_tpg_np *tpg_np_child, *tpg_np_child_tmp;
	int ret = 0;

	np = tpg_np->tpg_np;
	if (!np) {
		pr_err("Unable to locate struct iscsi_np from"
				" struct iscsi_tpg_np\n");
		return -EINVAL;
	}

	if (!tpg_np->tpg_np_parent) {
		/*
		 * We are the parent tpg network portal.  Release all of the
		 * child tpg_np's (eg: the non ISCSI_TCP ones) on our parent
		 * list first.
		 */
		list_for_each_entry_safe(tpg_np_child, tpg_np_child_tmp,
				&tpg_np->tpg_np_parent_list,
				tpg_np_child_list) {
			ret = iscsit_tpg_del_network_portal(tpg, tpg_np_child);
			if (ret < 0)
				pr_err("iscsit_tpg_del_network_portal()"
					" failed: %d\n", ret);
		}
	} else {
		/*
		 * We are not the parent ISCSI_TCP tpg network portal.  Release
		 * our own network portals from the child list.
		 */
		spin_lock(&tpg_np->tpg_np_parent->tpg_np_parent_lock);
		list_del(&tpg_np->tpg_np_child_list);
		spin_unlock(&tpg_np->tpg_np_parent->tpg_np_parent_lock);
	}

	spin_lock(&tpg->tpg_np_lock);
	list_del(&tpg_np->tpg_np_list);
	tpg->num_tpg_nps--;
	if (tpg->tpg_tiqn)
		tpg->tpg_tiqn->tiqn_num_tpg_nps--;
	spin_unlock(&tpg->tpg_np_lock);

	return iscsit_tpg_release_np(tpg_np, tpg, np);
}

int iscsit_tpg_set_initiator_node_queue_depth(
	struct iscsi_portal_group *tpg,
	unsigned char *initiatorname,
	u32 queue_depth,
	int force)
{
	return core_tpg_set_initiator_node_queue_depth(&tpg->tpg_se_tpg,
		initiatorname, queue_depth, force);
}

int iscsit_ta_authentication(struct iscsi_portal_group *tpg, u32 authentication)
{
	unsigned char buf1[256], buf2[256], *none = NULL;
	int len;
	struct iscsi_param *param;
	struct iscsi_tpg_attrib *a = &tpg->tpg_attrib;

	if ((authentication != 1) && (authentication != 0)) {
		pr_err("Illegal value for authentication parameter:"
			" %u, ignoring request.\n", authentication);
		return -EINVAL;
	}

	memset(buf1, 0, sizeof(buf1));
	memset(buf2, 0, sizeof(buf2));

	param = iscsi_find_param_from_key(AUTHMETHOD, tpg->param_list);
	if (!param)
		return -EINVAL;

	if (authentication) {
		snprintf(buf1, sizeof(buf1), "%s", param->value);
		none = strstr(buf1, NONE);
		if (!none)
			goto out;
		if (!strncmp(none + 4, ",", 1)) {
			if (!strcmp(buf1, none))
				sprintf(buf2, "%s", none+5);
			else {
				none--;
				*none = '\0';
				len = sprintf(buf2, "%s", buf1);
				none += 5;
				sprintf(buf2 + len, "%s", none);
			}
		} else {
			none--;
			*none = '\0';
			sprintf(buf2, "%s", buf1);
		}
		if (iscsi_update_param_value(param, buf2) < 0)
			return -EINVAL;
	} else {
		snprintf(buf1, sizeof(buf1), "%s", param->value);
		none = strstr(buf1, NONE);
		if (none)
			goto out;
		strncat(buf1, ",", strlen(","));
		strncat(buf1, NONE, strlen(NONE));
		if (iscsi_update_param_value(param, buf1) < 0)
			return -EINVAL;
	}

out:
	a->authentication = authentication;
	pr_debug("%s iSCSI Authentication Methods for TPG: %hu.\n",
		a->authentication ? "Enforcing" : "Disabling", tpg->tpgt);

	return 0;
}

int iscsit_ta_login_timeout(
	struct iscsi_portal_group *tpg,
	u32 login_timeout)
{
	struct iscsi_tpg_attrib *a = &tpg->tpg_attrib;

	if (login_timeout > TA_LOGIN_TIMEOUT_MAX) {
		pr_err("Requested Login Timeout %u larger than maximum"
			" %u\n", login_timeout, TA_LOGIN_TIMEOUT_MAX);
		return -EINVAL;
	} else if (login_timeout < TA_LOGIN_TIMEOUT_MIN) {
		pr_err("Requested Logout Timeout %u smaller than"
			" minimum %u\n", login_timeout, TA_LOGIN_TIMEOUT_MIN);
		return -EINVAL;
	}

	a->login_timeout = login_timeout;
	pr_debug("Set Logout Timeout to %u for Target Portal Group"
		" %hu\n", a->login_timeout, tpg->tpgt);

	return 0;
}

int iscsit_ta_netif_timeout(
	struct iscsi_portal_group *tpg,
	u32 netif_timeout)
{
	struct iscsi_tpg_attrib *a = &tpg->tpg_attrib;

	if (netif_timeout > TA_NETIF_TIMEOUT_MAX) {
		pr_err("Requested Network Interface Timeout %u larger"
			" than maximum %u\n", netif_timeout,
				TA_NETIF_TIMEOUT_MAX);
		return -EINVAL;
	} else if (netif_timeout < TA_NETIF_TIMEOUT_MIN) {
		pr_err("Requested Network Interface Timeout %u smaller"
			" than minimum %u\n", netif_timeout,
				TA_NETIF_TIMEOUT_MIN);
		return -EINVAL;
	}

	a->netif_timeout = netif_timeout;
	pr_debug("Set Network Interface Timeout to %u for"
		" Target Portal Group %hu\n", a->netif_timeout, tpg->tpgt);

	return 0;
}

int iscsit_ta_generate_node_acls(
	struct iscsi_portal_group *tpg,
	u32 flag)
{
	struct iscsi_tpg_attrib *a = &tpg->tpg_attrib;

	if ((flag != 0) && (flag != 1)) {
		pr_err("Illegal value %d\n", flag);
		return -EINVAL;
	}

	a->generate_node_acls = flag;
	pr_debug("iSCSI_TPG[%hu] - Generate Initiator Portal Group ACLs: %s\n",
		tpg->tpgt, (a->generate_node_acls) ? "Enabled" : "Disabled");

	if (flag == 1 && a->cache_dynamic_acls == 0) {
		pr_debug("Explicitly setting cache_dynamic_acls=1 when "
			"generate_node_acls=1\n");
		a->cache_dynamic_acls = 1;
	}

	return 0;
}

int iscsit_ta_default_cmdsn_depth(
	struct iscsi_portal_group *tpg,
	u32 tcq_depth)
{
	struct iscsi_tpg_attrib *a = &tpg->tpg_attrib;

	if (tcq_depth > TA_DEFAULT_CMDSN_DEPTH_MAX) {
		pr_err("Requested Default Queue Depth: %u larger"
			" than maximum %u\n", tcq_depth,
				TA_DEFAULT_CMDSN_DEPTH_MAX);
		return -EINVAL;
	} else if (tcq_depth < TA_DEFAULT_CMDSN_DEPTH_MIN) {
		pr_err("Requested Default Queue Depth: %u smaller"
			" than minimum %u\n", tcq_depth,
				TA_DEFAULT_CMDSN_DEPTH_MIN);
		return -EINVAL;
	}

	a->default_cmdsn_depth = tcq_depth;
	pr_debug("iSCSI_TPG[%hu] - Set Default CmdSN TCQ Depth to %u\n",
		tpg->tpgt, a->default_cmdsn_depth);

	return 0;
}

int iscsit_ta_cache_dynamic_acls(
	struct iscsi_portal_group *tpg,
	u32 flag)
{
	struct iscsi_tpg_attrib *a = &tpg->tpg_attrib;

	if ((flag != 0) && (flag != 1)) {
		pr_err("Illegal value %d\n", flag);
		return -EINVAL;
	}

	if (a->generate_node_acls == 1 && flag == 0) {
		pr_debug("Skipping cache_dynamic_acls=0 when"
			" generate_node_acls=1\n");
		return 0;
	}

	a->cache_dynamic_acls = flag;
	pr_debug("iSCSI_TPG[%hu] - Cache Dynamic Initiator Portal Group"
		" ACLs %s\n", tpg->tpgt, (a->cache_dynamic_acls) ?
		"Enabled" : "Disabled");

	return 0;
}

int iscsit_ta_demo_mode_write_protect(
	struct iscsi_portal_group *tpg,
	u32 flag)
{
	struct iscsi_tpg_attrib *a = &tpg->tpg_attrib;

	if ((flag != 0) && (flag != 1)) {
		pr_err("Illegal value %d\n", flag);
		return -EINVAL;
	}

	a->demo_mode_write_protect = flag;
	pr_debug("iSCSI_TPG[%hu] - Demo Mode Write Protect bit: %s\n",
		tpg->tpgt, (a->demo_mode_write_protect) ? "ON" : "OFF");

	return 0;
}

int iscsit_ta_prod_mode_write_protect(
	struct iscsi_portal_group *tpg,
	u32 flag)
{
	struct iscsi_tpg_attrib *a = &tpg->tpg_attrib;

	if ((flag != 0) && (flag != 1)) {
		pr_err("Illegal value %d\n", flag);
		return -EINVAL;
	}

	a->prod_mode_write_protect = flag;
	pr_debug("iSCSI_TPG[%hu] - Production Mode Write Protect bit:"
		" %s\n", tpg->tpgt, (a->prod_mode_write_protect) ?
		"ON" : "OFF");

	return 0;
}

int iscsit_ta_demo_mode_discovery(
	struct iscsi_portal_group *tpg,
	u32 flag)
{
	struct iscsi_tpg_attrib *a = &tpg->tpg_attrib;

	if ((flag != 0) && (flag != 1)) {
		pr_err("Illegal value %d\n", flag);
		return -EINVAL;
	}

	a->demo_mode_discovery = flag;
	pr_debug("iSCSI_TPG[%hu] - Demo Mode Discovery bit:"
		" %s\n", tpg->tpgt, (a->demo_mode_discovery) ?
		"ON" : "OFF");

	return 0;
}

int iscsit_ta_default_erl(
	struct iscsi_portal_group *tpg,
	u32 default_erl)
{
	struct iscsi_tpg_attrib *a = &tpg->tpg_attrib;

	if ((default_erl != 0) && (default_erl != 1) && (default_erl != 2)) {
		pr_err("Illegal value for default_erl: %u\n", default_erl);
		return -EINVAL;
	}

	a->default_erl = default_erl;
	pr_debug("iSCSI_TPG[%hu] - DefaultERL: %u\n", tpg->tpgt, a->default_erl);

	return 0;
}

int iscsit_ta_t10_pi(
	struct iscsi_portal_group *tpg,
	u32 flag)
{
	struct iscsi_tpg_attrib *a = &tpg->tpg_attrib;

	if ((flag != 0) && (flag != 1)) {
		pr_err("Illegal value %d\n", flag);
		return -EINVAL;
	}

	a->t10_pi = flag;
	pr_debug("iSCSI_TPG[%hu] - T10 Protection information bit:"
		" %s\n", tpg->tpgt, (a->t10_pi) ?
		"ON" : "OFF");

	return 0;
}<|MERGE_RESOLUTION|>--- conflicted
+++ resolved
@@ -184,12 +184,8 @@
 		return;
 	}
 
-<<<<<<< HEAD
-	tpg_np->tpg_np->enabled = false;
-=======
 	if (shutdown)
 		tpg_np->tpg_np->enabled = false;
->>>>>>> 1a4cc9b5
 	iscsit_reset_np_thread(tpg_np->tpg_np, tpg_np, tpg, shutdown);
 }
 
