// SPDX-License-Identifier: GPL-2.0-only
/*
 * Copyright (c) 2009, Microsoft Corporation.
 *
 * Authors:
 *   Haiyang Zhang <haiyangz@microsoft.com>
 *   Hank Janssen  <hjanssen@microsoft.com>
 */
#define pr_fmt(fmt) KBUILD_MODNAME ": " fmt

#include <linux/kernel.h>
#include <linux/sched.h>
#include <linux/wait.h>
#include <linux/mm.h>
#include <linux/slab.h>
#include <linux/module.h>
#include <linux/hyperv.h>
#include <linux/uio.h>
#include <linux/interrupt.h>
#include <linux/set_memory.h>
#include <asm/page.h>
#include <asm/mshyperv.h>

#include "hyperv_vmbus.h"

/*
 * hv_gpadl_size - Return the real size of a gpadl, the size that Hyper-V uses
 *
 * For BUFFER gpadl, Hyper-V uses the exact same size as the guest does.
 *
 * For RING gpadl, in each ring, the guest uses one PAGE_SIZE as the header
 * (because of the alignment requirement), however, the hypervisor only
 * uses the first HV_HYP_PAGE_SIZE as the header, therefore leaving a
 * (PAGE_SIZE - HV_HYP_PAGE_SIZE) gap. And since there are two rings in a
 * ringbuffer, the total size for a RING gpadl that Hyper-V uses is the
 * total size that the guest uses minus twice of the gap size.
 */
static inline u32 hv_gpadl_size(enum hv_gpadl_type type, u32 size)
{
	switch (type) {
	case HV_GPADL_BUFFER:
		return size;
	case HV_GPADL_RING:
		/* The size of a ringbuffer must be page-aligned */
		BUG_ON(size % PAGE_SIZE);
		/*
		 * Two things to notice here:
		 * 1) We're processing two ring buffers as a unit
		 * 2) We're skipping any space larger than HV_HYP_PAGE_SIZE in
		 * the first guest-size page of each of the two ring buffers.
		 * So we effectively subtract out two guest-size pages, and add
		 * back two Hyper-V size pages.
		 */
		return size - 2 * (PAGE_SIZE - HV_HYP_PAGE_SIZE);
	}
	BUG();
	return 0;
}

/*
 * hv_ring_gpadl_send_hvpgoffset - Calculate the send offset (in unit of
 *                                 HV_HYP_PAGE) in a ring gpadl based on the
 *                                 offset in the guest
 *
 * @offset: the offset (in bytes) where the send ringbuffer starts in the
 *               virtual address space of the guest
 */
static inline u32 hv_ring_gpadl_send_hvpgoffset(u32 offset)
{

	/*
	 * For RING gpadl, in each ring, the guest uses one PAGE_SIZE as the
	 * header (because of the alignment requirement), however, the
	 * hypervisor only uses the first HV_HYP_PAGE_SIZE as the header,
	 * therefore leaving a (PAGE_SIZE - HV_HYP_PAGE_SIZE) gap.
	 *
	 * And to calculate the effective send offset in gpadl, we need to
	 * substract this gap.
	 */
	return (offset - (PAGE_SIZE - HV_HYP_PAGE_SIZE)) >> HV_HYP_PAGE_SHIFT;
}

/*
 * hv_gpadl_hvpfn - Return the Hyper-V page PFN of the @i th Hyper-V page in
 *                  the gpadl
 *
 * @type: the type of the gpadl
 * @kbuffer: the pointer to the gpadl in the guest
 * @size: the total size (in bytes) of the gpadl
 * @send_offset: the offset (in bytes) where the send ringbuffer starts in the
 *               virtual address space of the guest
 * @i: the index
 */
static inline u64 hv_gpadl_hvpfn(enum hv_gpadl_type type, void *kbuffer,
				 u32 size, u32 send_offset, int i)
{
	int send_idx = hv_ring_gpadl_send_hvpgoffset(send_offset);
	unsigned long delta = 0UL;

	switch (type) {
	case HV_GPADL_BUFFER:
		break;
	case HV_GPADL_RING:
		if (i == 0)
			delta = 0;
		else if (i <= send_idx)
			delta = PAGE_SIZE - HV_HYP_PAGE_SIZE;
		else
			delta = 2 * (PAGE_SIZE - HV_HYP_PAGE_SIZE);
		break;
	default:
		BUG();
		break;
	}

	return virt_to_hvpfn(kbuffer + delta + (HV_HYP_PAGE_SIZE * i));
}

/*
 * vmbus_setevent- Trigger an event notification on the specified
 * channel.
 */
void vmbus_setevent(struct vmbus_channel *channel)
{
	struct hv_monitor_page *monitorpage;

	trace_vmbus_setevent(channel);

	/*
	 * For channels marked as in "low latency" mode
	 * bypass the monitor page mechanism.
	 */
	if (channel->offermsg.monitor_allocated && !channel->low_latency) {
		vmbus_send_interrupt(channel->offermsg.child_relid);

		/* Get the child to parent monitor page */
		monitorpage = vmbus_connection.monitor_pages[1];

		sync_set_bit(channel->monitor_bit,
			(unsigned long *)&monitorpage->trigger_group
					[channel->monitor_grp].pending);

	} else {
		vmbus_set_event(channel);
	}
}
EXPORT_SYMBOL_GPL(vmbus_setevent);

/* vmbus_free_ring - drop mapping of ring buffer */
void vmbus_free_ring(struct vmbus_channel *channel)
{
	hv_ringbuffer_cleanup(&channel->outbound);
	hv_ringbuffer_cleanup(&channel->inbound);

	if (channel->ringbuffer_page) {
		__free_pages(channel->ringbuffer_page,
			     get_order(channel->ringbuffer_pagecount
				       << PAGE_SHIFT));
		channel->ringbuffer_page = NULL;
	}
}
EXPORT_SYMBOL_GPL(vmbus_free_ring);

/* vmbus_alloc_ring - allocate and map pages for ring buffer */
int vmbus_alloc_ring(struct vmbus_channel *newchannel,
		     u32 send_size, u32 recv_size)
{
	struct page *page;
	int order;

	if (send_size % PAGE_SIZE || recv_size % PAGE_SIZE)
		return -EINVAL;

	/* Allocate the ring buffer */
	order = get_order(send_size + recv_size);
	page = alloc_pages_node(cpu_to_node(newchannel->target_cpu),
				GFP_KERNEL|__GFP_ZERO, order);

	if (!page)
		page = alloc_pages(GFP_KERNEL|__GFP_ZERO, order);

	if (!page)
		return -ENOMEM;

	newchannel->ringbuffer_page = page;
	newchannel->ringbuffer_pagecount = (send_size + recv_size) >> PAGE_SHIFT;
	newchannel->ringbuffer_send_offset = send_size >> PAGE_SHIFT;

	return 0;
}
EXPORT_SYMBOL_GPL(vmbus_alloc_ring);

/* Used for Hyper-V Socket: a guest client's connect() to the host */
int vmbus_send_tl_connect_request(const guid_t *shv_guest_servie_id,
				  const guid_t *shv_host_servie_id)
{
	struct vmbus_channel_tl_connect_request conn_msg;
	int ret;

	memset(&conn_msg, 0, sizeof(conn_msg));
	conn_msg.header.msgtype = CHANNELMSG_TL_CONNECT_REQUEST;
	conn_msg.guest_endpoint_id = *shv_guest_servie_id;
	conn_msg.host_service_id = *shv_host_servie_id;

	ret = vmbus_post_msg(&conn_msg, sizeof(conn_msg), true);

	trace_vmbus_send_tl_connect_request(&conn_msg, ret);

	return ret;
}
EXPORT_SYMBOL_GPL(vmbus_send_tl_connect_request);

static int send_modifychannel_without_ack(struct vmbus_channel *channel, u32 target_vp)
{
	struct vmbus_channel_modifychannel msg;
	int ret;

	memset(&msg, 0, sizeof(msg));
	msg.header.msgtype = CHANNELMSG_MODIFYCHANNEL;
	msg.child_relid = channel->offermsg.child_relid;
	msg.target_vp = target_vp;

	ret = vmbus_post_msg(&msg, sizeof(msg), true);
	trace_vmbus_send_modifychannel(&msg, ret);

	return ret;
}

static int send_modifychannel_with_ack(struct vmbus_channel *channel, u32 target_vp)
{
	struct vmbus_channel_modifychannel *msg;
	struct vmbus_channel_msginfo *info;
	unsigned long flags;
	int ret;

	info = kzalloc(sizeof(struct vmbus_channel_msginfo) +
				sizeof(struct vmbus_channel_modifychannel),
		       GFP_KERNEL);
	if (!info)
		return -ENOMEM;

	init_completion(&info->waitevent);
	info->waiting_channel = channel;

	msg = (struct vmbus_channel_modifychannel *)info->msg;
	msg->header.msgtype = CHANNELMSG_MODIFYCHANNEL;
	msg->child_relid = channel->offermsg.child_relid;
	msg->target_vp = target_vp;

	spin_lock_irqsave(&vmbus_connection.channelmsg_lock, flags);
	list_add_tail(&info->msglistentry, &vmbus_connection.chn_msg_list);
	spin_unlock_irqrestore(&vmbus_connection.channelmsg_lock, flags);

	ret = vmbus_post_msg(msg, sizeof(*msg), true);
	trace_vmbus_send_modifychannel(msg, ret);
	if (ret != 0) {
		spin_lock_irqsave(&vmbus_connection.channelmsg_lock, flags);
		list_del(&info->msglistentry);
		spin_unlock_irqrestore(&vmbus_connection.channelmsg_lock, flags);
		goto free_info;
	}

	/*
	 * Release channel_mutex; otherwise, vmbus_onoffer_rescind() could block on
	 * the mutex and be unable to signal the completion.
	 *
	 * See the caller target_cpu_store() for information about the usage of the
	 * mutex.
	 */
	mutex_unlock(&vmbus_connection.channel_mutex);
	wait_for_completion(&info->waitevent);
	mutex_lock(&vmbus_connection.channel_mutex);

	spin_lock_irqsave(&vmbus_connection.channelmsg_lock, flags);
	list_del(&info->msglistentry);
	spin_unlock_irqrestore(&vmbus_connection.channelmsg_lock, flags);

	if (info->response.modify_response.status)
		ret = -EAGAIN;

free_info:
	kfree(info);
	return ret;
}

/*
 * Set/change the vCPU (@target_vp) the channel (@child_relid) will interrupt.
 *
 * CHANNELMSG_MODIFYCHANNEL messages are aynchronous.  When VMbus version 5.3
 * or later is negotiated, Hyper-V always sends an ACK in response to such a
 * message.  For VMbus version 5.2 and earlier, it never sends an ACK.  With-
 * out an ACK, we can not know when the host will stop interrupting the "old"
 * vCPU and start interrupting the "new" vCPU for the given channel.
 *
 * The CHANNELMSG_MODIFYCHANNEL message type is supported since VMBus version
 * VERSION_WIN10_V4_1.
 */
int vmbus_send_modifychannel(struct vmbus_channel *channel, u32 target_vp)
{
	if (vmbus_proto_version >= VERSION_WIN10_V5_3)
		return send_modifychannel_with_ack(channel, target_vp);
	return send_modifychannel_without_ack(channel, target_vp);
}
EXPORT_SYMBOL_GPL(vmbus_send_modifychannel);

/*
 * create_gpadl_header - Creates a gpadl for the specified buffer
 */
static int create_gpadl_header(enum hv_gpadl_type type, void *kbuffer,
			       u32 size, u32 send_offset,
			       struct vmbus_channel_msginfo **msginfo)
{
	int i;
	int pagecount;
	struct vmbus_channel_gpadl_header *gpadl_header;
	struct vmbus_channel_gpadl_body *gpadl_body;
	struct vmbus_channel_msginfo *msgheader;
	struct vmbus_channel_msginfo *msgbody = NULL;
	u32 msgsize;

	int pfnsum, pfncount, pfnleft, pfncurr, pfnsize;

	pagecount = hv_gpadl_size(type, size) >> HV_HYP_PAGE_SHIFT;

	/* do we need a gpadl body msg */
	pfnsize = MAX_SIZE_CHANNEL_MESSAGE -
		  sizeof(struct vmbus_channel_gpadl_header) -
		  sizeof(struct gpa_range);
	pfncount = pfnsize / sizeof(u64);

	if (pagecount > pfncount) {
		/* we need a gpadl body */
		/* fill in the header */
		msgsize = sizeof(struct vmbus_channel_msginfo) +
			  sizeof(struct vmbus_channel_gpadl_header) +
			  sizeof(struct gpa_range) + pfncount * sizeof(u64);
		msgheader =  kzalloc(msgsize, GFP_KERNEL);
		if (!msgheader)
			goto nomem;

		INIT_LIST_HEAD(&msgheader->submsglist);
		msgheader->msgsize = msgsize;

		gpadl_header = (struct vmbus_channel_gpadl_header *)
			msgheader->msg;
		gpadl_header->rangecount = 1;
		gpadl_header->range_buflen = sizeof(struct gpa_range) +
					 pagecount * sizeof(u64);
		gpadl_header->range[0].byte_offset = 0;
		gpadl_header->range[0].byte_count = hv_gpadl_size(type, size);
		for (i = 0; i < pfncount; i++)
			gpadl_header->range[0].pfn_array[i] = hv_gpadl_hvpfn(
				type, kbuffer, size, send_offset, i);
		*msginfo = msgheader;

		pfnsum = pfncount;
		pfnleft = pagecount - pfncount;

		/* how many pfns can we fit */
		pfnsize = MAX_SIZE_CHANNEL_MESSAGE -
			  sizeof(struct vmbus_channel_gpadl_body);
		pfncount = pfnsize / sizeof(u64);

		/* fill in the body */
		while (pfnleft) {
			if (pfnleft > pfncount)
				pfncurr = pfncount;
			else
				pfncurr = pfnleft;

			msgsize = sizeof(struct vmbus_channel_msginfo) +
				  sizeof(struct vmbus_channel_gpadl_body) +
				  pfncurr * sizeof(u64);
			msgbody = kzalloc(msgsize, GFP_KERNEL);

			if (!msgbody) {
				struct vmbus_channel_msginfo *pos = NULL;
				struct vmbus_channel_msginfo *tmp = NULL;
				/*
				 * Free up all the allocated messages.
				 */
				list_for_each_entry_safe(pos, tmp,
					&msgheader->submsglist,
					msglistentry) {

					list_del(&pos->msglistentry);
					kfree(pos);
				}

				goto nomem;
			}

			msgbody->msgsize = msgsize;
			gpadl_body =
				(struct vmbus_channel_gpadl_body *)msgbody->msg;

			/*
			 * Gpadl is u32 and we are using a pointer which could
			 * be 64-bit
			 * This is governed by the guest/host protocol and
			 * so the hypervisor guarantees that this is ok.
			 */
			for (i = 0; i < pfncurr; i++)
				gpadl_body->pfn[i] = hv_gpadl_hvpfn(type,
					kbuffer, size, send_offset, pfnsum + i);

			/* add to msg header */
			list_add_tail(&msgbody->msglistentry,
				      &msgheader->submsglist);
			pfnsum += pfncurr;
			pfnleft -= pfncurr;
		}
	} else {
		/* everything fits in a header */
		msgsize = sizeof(struct vmbus_channel_msginfo) +
			  sizeof(struct vmbus_channel_gpadl_header) +
			  sizeof(struct gpa_range) + pagecount * sizeof(u64);
		msgheader = kzalloc(msgsize, GFP_KERNEL);
		if (msgheader == NULL)
			goto nomem;

		INIT_LIST_HEAD(&msgheader->submsglist);
		msgheader->msgsize = msgsize;

		gpadl_header = (struct vmbus_channel_gpadl_header *)
			msgheader->msg;
		gpadl_header->rangecount = 1;
		gpadl_header->range_buflen = sizeof(struct gpa_range) +
					 pagecount * sizeof(u64);
		gpadl_header->range[0].byte_offset = 0;
		gpadl_header->range[0].byte_count = hv_gpadl_size(type, size);
		for (i = 0; i < pagecount; i++)
			gpadl_header->range[0].pfn_array[i] = hv_gpadl_hvpfn(
				type, kbuffer, size, send_offset, i);

		*msginfo = msgheader;
	}

	return 0;
nomem:
	kfree(msgheader);
	kfree(msgbody);
	return -ENOMEM;
}

/*
 * __vmbus_establish_gpadl - Establish a GPADL for a buffer or ringbuffer
 *
 * @channel: a channel
 * @type: the type of the corresponding GPADL, only meaningful for the guest.
 * @kbuffer: from kmalloc or vmalloc
 * @size: page-size multiple
 * @send_offset: the offset (in bytes) where the send ring buffer starts,
 *              should be 0 for BUFFER type gpadl
 * @gpadl_handle: some funky thing
 */
static int __vmbus_establish_gpadl(struct vmbus_channel *channel,
				   enum hv_gpadl_type type, void *kbuffer,
				   u32 size, u32 send_offset,
				   struct vmbus_gpadl *gpadl)
{
	struct vmbus_channel_gpadl_header *gpadlmsg;
	struct vmbus_channel_gpadl_body *gpadl_body;
	struct vmbus_channel_msginfo *msginfo = NULL;
	struct vmbus_channel_msginfo *submsginfo, *tmp;
	struct list_head *curr;
	u32 next_gpadl_handle;
	unsigned long flags;
	int ret = 0;

	next_gpadl_handle =
		(atomic_inc_return(&vmbus_connection.next_gpadl_handle) - 1);

	ret = create_gpadl_header(type, kbuffer, size, send_offset, &msginfo);
	if (ret)
		return ret;

	ret = set_memory_decrypted((unsigned long)kbuffer,
				   PFN_UP(size));
	if (ret) {
		dev_warn(&channel->device_obj->device,
			 "Failed to set host visibility for new GPADL %d.\n",
			 ret);
		return ret;
	}

	init_completion(&msginfo->waitevent);
	msginfo->waiting_channel = channel;

	gpadlmsg = (struct vmbus_channel_gpadl_header *)msginfo->msg;
	gpadlmsg->header.msgtype = CHANNELMSG_GPADL_HEADER;
	gpadlmsg->child_relid = channel->offermsg.child_relid;
	gpadlmsg->gpadl = next_gpadl_handle;


	spin_lock_irqsave(&vmbus_connection.channelmsg_lock, flags);
	list_add_tail(&msginfo->msglistentry,
		      &vmbus_connection.chn_msg_list);

	spin_unlock_irqrestore(&vmbus_connection.channelmsg_lock, flags);

	if (channel->rescind) {
		ret = -ENODEV;
		goto cleanup;
	}

	ret = vmbus_post_msg(gpadlmsg, msginfo->msgsize -
			     sizeof(*msginfo), true);

	trace_vmbus_establish_gpadl_header(gpadlmsg, ret);

	if (ret != 0)
		goto cleanup;

	list_for_each(curr, &msginfo->submsglist) {
		submsginfo = (struct vmbus_channel_msginfo *)curr;
		gpadl_body =
			(struct vmbus_channel_gpadl_body *)submsginfo->msg;

		gpadl_body->header.msgtype =
			CHANNELMSG_GPADL_BODY;
		gpadl_body->gpadl = next_gpadl_handle;

		ret = vmbus_post_msg(gpadl_body,
				     submsginfo->msgsize - sizeof(*submsginfo),
				     true);

		trace_vmbus_establish_gpadl_body(gpadl_body, ret);

		if (ret != 0)
			goto cleanup;

	}
	wait_for_completion(&msginfo->waitevent);

	if (msginfo->response.gpadl_created.creation_status != 0) {
		pr_err("Failed to establish GPADL: err = 0x%x\n",
		       msginfo->response.gpadl_created.creation_status);

		ret = -EDQUOT;
		goto cleanup;
	}

	if (channel->rescind) {
		ret = -ENODEV;
		goto cleanup;
	}

	/* At this point, we received the gpadl created msg */
	gpadl->gpadl_handle = gpadlmsg->gpadl;
	gpadl->buffer = kbuffer;
	gpadl->size = size;


cleanup:
	spin_lock_irqsave(&vmbus_connection.channelmsg_lock, flags);
	list_del(&msginfo->msglistentry);
	spin_unlock_irqrestore(&vmbus_connection.channelmsg_lock, flags);
	list_for_each_entry_safe(submsginfo, tmp, &msginfo->submsglist,
				 msglistentry) {
		kfree(submsginfo);
	}

	kfree(msginfo);

	if (ret)
		set_memory_encrypted((unsigned long)kbuffer,
				     PFN_UP(size));

	return ret;
}

/*
 * vmbus_establish_gpadl - Establish a GPADL for the specified buffer
 *
 * @channel: a channel
 * @kbuffer: from kmalloc or vmalloc
 * @size: page-size multiple
 * @gpadl_handle: some funky thing
 */
int vmbus_establish_gpadl(struct vmbus_channel *channel, void *kbuffer,
			  u32 size, struct vmbus_gpadl *gpadl)
{
	return __vmbus_establish_gpadl(channel, HV_GPADL_BUFFER, kbuffer, size,
				       0U, gpadl);
}
EXPORT_SYMBOL_GPL(vmbus_establish_gpadl);

/**
 * request_arr_init - Allocates memory for the requestor array. Each slot
 * keeps track of the next available slot in the array. Initially, each
 * slot points to the next one (as in a Linked List). The last slot
 * does not point to anything, so its value is U64_MAX by default.
 * @size The size of the array
 */
static u64 *request_arr_init(u32 size)
{
	int i;
	u64 *req_arr;

	req_arr = kcalloc(size, sizeof(u64), GFP_KERNEL);
	if (!req_arr)
		return NULL;

	for (i = 0; i < size - 1; i++)
		req_arr[i] = i + 1;

	/* Last slot (no more available slots) */
	req_arr[i] = U64_MAX;

	return req_arr;
}

/*
 * vmbus_alloc_requestor - Initializes @rqstor's fields.
 * Index 0 is the first free slot
 * @size: Size of the requestor array
 */
static int vmbus_alloc_requestor(struct vmbus_requestor *rqstor, u32 size)
{
	u64 *rqst_arr;
	unsigned long *bitmap;

	rqst_arr = request_arr_init(size);
	if (!rqst_arr)
		return -ENOMEM;

	bitmap = bitmap_zalloc(size, GFP_KERNEL);
	if (!bitmap) {
		kfree(rqst_arr);
		return -ENOMEM;
	}

	rqstor->req_arr = rqst_arr;
	rqstor->req_bitmap = bitmap;
	rqstor->size = size;
	rqstor->next_request_id = 0;
	spin_lock_init(&rqstor->req_lock);

	return 0;
}

/*
 * vmbus_free_requestor - Frees memory allocated for @rqstor
 * @rqstor: Pointer to the requestor struct
 */
static void vmbus_free_requestor(struct vmbus_requestor *rqstor)
{
	kfree(rqstor->req_arr);
	bitmap_free(rqstor->req_bitmap);
}

static int __vmbus_open(struct vmbus_channel *newchannel,
		       void *userdata, u32 userdatalen,
		       void (*onchannelcallback)(void *context), void *context)
{
	struct vmbus_channel_open_channel *open_msg;
	struct vmbus_channel_msginfo *open_info = NULL;
	struct page *page = newchannel->ringbuffer_page;
	u32 send_pages, recv_pages;
	unsigned long flags;
	int err;

	if (userdatalen > MAX_USER_DEFINED_BYTES)
		return -EINVAL;

	send_pages = newchannel->ringbuffer_send_offset;
	recv_pages = newchannel->ringbuffer_pagecount - send_pages;

	if (newchannel->state != CHANNEL_OPEN_STATE)
		return -EINVAL;

	/* Create and init requestor */
	if (newchannel->rqstor_size) {
		if (vmbus_alloc_requestor(&newchannel->requestor, newchannel->rqstor_size))
			return -ENOMEM;
	}

	newchannel->state = CHANNEL_OPENING_STATE;
	newchannel->onchannel_callback = onchannelcallback;
	newchannel->channel_callback_context = context;

	if (!newchannel->max_pkt_size)
		newchannel->max_pkt_size = VMBUS_DEFAULT_MAX_PKT_SIZE;

	/* Establish the gpadl for the ring buffer */
	newchannel->ringbuffer_gpadlhandle.gpadl_handle = 0;

	err = __vmbus_establish_gpadl(newchannel, HV_GPADL_RING,
				      page_address(newchannel->ringbuffer_page),
				      (send_pages + recv_pages) << PAGE_SHIFT,
				      newchannel->ringbuffer_send_offset << PAGE_SHIFT,
				      &newchannel->ringbuffer_gpadlhandle);
	if (err)
		goto error_clean_ring;

	err = hv_ringbuffer_init(&newchannel->outbound,
				 page, send_pages, 0);
	if (err)
		goto error_free_gpadl;

	err = hv_ringbuffer_init(&newchannel->inbound, &page[send_pages],
				 recv_pages, newchannel->max_pkt_size);
	if (err)
		goto error_free_gpadl;

	/* Create and init the channel open message */
	open_info = kzalloc(sizeof(*open_info) +
			   sizeof(struct vmbus_channel_open_channel),
			   GFP_KERNEL);
	if (!open_info) {
		err = -ENOMEM;
		goto error_free_gpadl;
	}

	init_completion(&open_info->waitevent);
	open_info->waiting_channel = newchannel;

	open_msg = (struct vmbus_channel_open_channel *)open_info->msg;
	open_msg->header.msgtype = CHANNELMSG_OPENCHANNEL;
	open_msg->openid = newchannel->offermsg.child_relid;
	open_msg->child_relid = newchannel->offermsg.child_relid;
	open_msg->ringbuffer_gpadlhandle
		= newchannel->ringbuffer_gpadlhandle.gpadl_handle;
	/*
	 * The unit of ->downstream_ringbuffer_pageoffset is HV_HYP_PAGE and
	 * the unit of ->ringbuffer_send_offset (i.e. send_pages) is PAGE, so
	 * here we calculate it into HV_HYP_PAGE.
	 */
	open_msg->downstream_ringbuffer_pageoffset =
		hv_ring_gpadl_send_hvpgoffset(send_pages << PAGE_SHIFT);
	open_msg->target_vp = hv_cpu_number_to_vp_number(newchannel->target_cpu);

	if (userdatalen)
		memcpy(open_msg->userdata, userdata, userdatalen);

	spin_lock_irqsave(&vmbus_connection.channelmsg_lock, flags);
	list_add_tail(&open_info->msglistentry,
		      &vmbus_connection.chn_msg_list);
	spin_unlock_irqrestore(&vmbus_connection.channelmsg_lock, flags);

	if (newchannel->rescind) {
		err = -ENODEV;
		goto error_clean_msglist;
	}

	err = vmbus_post_msg(open_msg,
			     sizeof(struct vmbus_channel_open_channel), true);

	trace_vmbus_open(open_msg, err);

	if (err != 0)
		goto error_clean_msglist;

	wait_for_completion(&open_info->waitevent);

	spin_lock_irqsave(&vmbus_connection.channelmsg_lock, flags);
	list_del(&open_info->msglistentry);
	spin_unlock_irqrestore(&vmbus_connection.channelmsg_lock, flags);

	if (newchannel->rescind) {
		err = -ENODEV;
		goto error_free_info;
	}

	if (open_info->response.open_result.status) {
		err = -EAGAIN;
		goto error_free_info;
	}

	newchannel->state = CHANNEL_OPENED_STATE;
	kfree(open_info);
	return 0;

error_clean_msglist:
	spin_lock_irqsave(&vmbus_connection.channelmsg_lock, flags);
	list_del(&open_info->msglistentry);
	spin_unlock_irqrestore(&vmbus_connection.channelmsg_lock, flags);
error_free_info:
	kfree(open_info);
error_free_gpadl:
	vmbus_teardown_gpadl(newchannel, &newchannel->ringbuffer_gpadlhandle);
error_clean_ring:
	hv_ringbuffer_cleanup(&newchannel->outbound);
	hv_ringbuffer_cleanup(&newchannel->inbound);
	vmbus_free_requestor(&newchannel->requestor);
	newchannel->state = CHANNEL_OPEN_STATE;
	return err;
}

/*
 * vmbus_connect_ring - Open the channel but reuse ring buffer
 */
int vmbus_connect_ring(struct vmbus_channel *newchannel,
		       void (*onchannelcallback)(void *context), void *context)
{
	return  __vmbus_open(newchannel, NULL, 0, onchannelcallback, context);
}
EXPORT_SYMBOL_GPL(vmbus_connect_ring);

/*
 * vmbus_open - Open the specified channel.
 */
int vmbus_open(struct vmbus_channel *newchannel,
	       u32 send_ringbuffer_size, u32 recv_ringbuffer_size,
	       void *userdata, u32 userdatalen,
	       void (*onchannelcallback)(void *context), void *context)
{
	int err;

	err = vmbus_alloc_ring(newchannel, send_ringbuffer_size,
			       recv_ringbuffer_size);
	if (err)
		return err;

	err = __vmbus_open(newchannel, userdata, userdatalen,
			   onchannelcallback, context);
	if (err)
		vmbus_free_ring(newchannel);

	return err;
}
EXPORT_SYMBOL_GPL(vmbus_open);

/*
 * vmbus_teardown_gpadl -Teardown the specified GPADL handle
 */
int vmbus_teardown_gpadl(struct vmbus_channel *channel, struct vmbus_gpadl *gpadl)
{
	struct vmbus_channel_gpadl_teardown *msg;
	struct vmbus_channel_msginfo *info;
	unsigned long flags;
	int ret;

	info = kzalloc(sizeof(*info) +
		       sizeof(struct vmbus_channel_gpadl_teardown), GFP_KERNEL);
	if (!info)
		return -ENOMEM;

	init_completion(&info->waitevent);
	info->waiting_channel = channel;

	msg = (struct vmbus_channel_gpadl_teardown *)info->msg;

	msg->header.msgtype = CHANNELMSG_GPADL_TEARDOWN;
	msg->child_relid = channel->offermsg.child_relid;
	msg->gpadl = gpadl->gpadl_handle;

	spin_lock_irqsave(&vmbus_connection.channelmsg_lock, flags);
	list_add_tail(&info->msglistentry,
		      &vmbus_connection.chn_msg_list);
	spin_unlock_irqrestore(&vmbus_connection.channelmsg_lock, flags);

	if (channel->rescind)
		goto post_msg_err;

	ret = vmbus_post_msg(msg, sizeof(struct vmbus_channel_gpadl_teardown),
			     true);

	trace_vmbus_teardown_gpadl(msg, ret);

	if (ret)
		goto post_msg_err;

	wait_for_completion(&info->waitevent);

	gpadl->gpadl_handle = 0;

post_msg_err:
	/*
	 * If the channel has been rescinded;
	 * we will be awakened by the rescind
	 * handler; set the error code to zero so we don't leak memory.
	 */
	if (channel->rescind)
		ret = 0;

	spin_lock_irqsave(&vmbus_connection.channelmsg_lock, flags);
	list_del(&info->msglistentry);
	spin_unlock_irqrestore(&vmbus_connection.channelmsg_lock, flags);

	kfree(info);

	ret = set_memory_encrypted((unsigned long)gpadl->buffer,
				   PFN_UP(gpadl->size));
	if (ret)
		pr_warn("Fail to set mem host visibility in GPADL teardown %d.\n", ret);

	return ret;
}
EXPORT_SYMBOL_GPL(vmbus_teardown_gpadl);

void vmbus_reset_channel_cb(struct vmbus_channel *channel)
{
	unsigned long flags;

	/*
	 * vmbus_on_event(), running in the per-channel tasklet, can race
	 * with vmbus_close_internal() in the case of SMP guest, e.g., when
	 * the former is accessing channel->inbound.ring_buffer, the latter
	 * could be freeing the ring_buffer pages, so here we must stop it
	 * first.
	 *
	 * vmbus_chan_sched() might call the netvsc driver callback function
	 * that ends up scheduling NAPI work that accesses the ring buffer.
	 * At this point, we have to ensure that any such work is completed
	 * and that the channel ring buffer is no longer being accessed, cf.
	 * the calls to napi_disable() in netvsc_device_remove().
	 */
	tasklet_disable(&channel->callback_event);

	/* See the inline comments in vmbus_chan_sched(). */
	spin_lock_irqsave(&channel->sched_lock, flags);
	channel->onchannel_callback = NULL;
	spin_unlock_irqrestore(&channel->sched_lock, flags);

	channel->sc_creation_callback = NULL;

	/* Re-enable tasklet for use on re-open */
	tasklet_enable(&channel->callback_event);
}

static int vmbus_close_internal(struct vmbus_channel *channel)
{
	struct vmbus_channel_close_channel *msg;
	int ret;

	vmbus_reset_channel_cb(channel);

	/*
	 * In case a device driver's probe() fails (e.g.,
	 * util_probe() -> vmbus_open() returns -ENOMEM) and the device is
	 * rescinded later (e.g., we dynamically disable an Integrated Service
	 * in Hyper-V Manager), the driver's remove() invokes vmbus_close():
	 * here we should skip most of the below cleanup work.
	 */
	if (channel->state != CHANNEL_OPENED_STATE)
		return -EINVAL;

	channel->state = CHANNEL_OPEN_STATE;

	/* Send a closing message */

	msg = &channel->close_msg.msg;

	msg->header.msgtype = CHANNELMSG_CLOSECHANNEL;
	msg->child_relid = channel->offermsg.child_relid;

	ret = vmbus_post_msg(msg, sizeof(struct vmbus_channel_close_channel),
			     true);

	trace_vmbus_close_internal(msg, ret);

	if (ret) {
		pr_err("Close failed: close post msg return is %d\n", ret);
		/*
		 * If we failed to post the close msg,
		 * it is perhaps better to leak memory.
		 */
	}

	/* Tear down the gpadl for the channel's ring buffer */
	else if (channel->ringbuffer_gpadlhandle.gpadl_handle) {
		ret = vmbus_teardown_gpadl(channel, &channel->ringbuffer_gpadlhandle);
		if (ret) {
			pr_err("Close failed: teardown gpadl return %d\n", ret);
			/*
			 * If we failed to teardown gpadl,
			 * it is perhaps better to leak memory.
			 */
		}
	}

	if (!ret)
		vmbus_free_requestor(&channel->requestor);

	return ret;
}

/* disconnect ring - close all channels */
int vmbus_disconnect_ring(struct vmbus_channel *channel)
{
	struct vmbus_channel *cur_channel, *tmp;
	int ret;

	if (channel->primary_channel != NULL)
		return -EINVAL;

	list_for_each_entry_safe(cur_channel, tmp, &channel->sc_list, sc_list) {
		if (cur_channel->rescind)
			wait_for_completion(&cur_channel->rescind_event);

		mutex_lock(&vmbus_connection.channel_mutex);
		if (vmbus_close_internal(cur_channel) == 0) {
			vmbus_free_ring(cur_channel);

			if (cur_channel->rescind)
				hv_process_channel_removal(cur_channel);
		}
		mutex_unlock(&vmbus_connection.channel_mutex);
	}

	/*
	 * Now close the primary.
	 */
	mutex_lock(&vmbus_connection.channel_mutex);
	ret = vmbus_close_internal(channel);
	mutex_unlock(&vmbus_connection.channel_mutex);

	return ret;
}
EXPORT_SYMBOL_GPL(vmbus_disconnect_ring);

/*
 * vmbus_close - Close the specified channel
 */
void vmbus_close(struct vmbus_channel *channel)
{
	if (vmbus_disconnect_ring(channel) == 0)
		vmbus_free_ring(channel);
}
EXPORT_SYMBOL_GPL(vmbus_close);

/**
 * vmbus_sendpacket_getid() - Send the specified buffer on the given channel
 * @channel: Pointer to vmbus_channel structure
 * @buffer: Pointer to the buffer you want to send the data from.
 * @bufferlen: Maximum size of what the buffer holds.
 * @requestid: Identifier of the request
 * @trans_id: Identifier of the transaction associated to this request, if
 *            the send is successful; undefined, otherwise.
 * @type: Type of packet that is being sent e.g. negotiate, time
 *	  packet etc.
 * @flags: 0 or VMBUS_DATA_PACKET_FLAG_COMPLETION_REQUESTED
 *
 * Sends data in @buffer directly to Hyper-V via the vmbus.
 * This will send the data unparsed to Hyper-V.
 *
 * Mainly used by Hyper-V drivers.
 */
int vmbus_sendpacket_getid(struct vmbus_channel *channel, void *buffer,
			   u32 bufferlen, u64 requestid, u64 *trans_id,
			   enum vmbus_packet_type type, u32 flags)
{
	struct vmpacket_descriptor desc;
	u32 packetlen = sizeof(struct vmpacket_descriptor) + bufferlen;
	u32 packetlen_aligned = ALIGN(packetlen, sizeof(u64));
	struct kvec bufferlist[3];
	u64 aligned_data = 0;
	int num_vecs = ((bufferlen != 0) ? 3 : 1);


	/* Setup the descriptor */
	desc.type = type; /* VmbusPacketTypeDataInBand; */
	desc.flags = flags; /* VMBUS_DATA_PACKET_FLAG_COMPLETION_REQUESTED; */
	/* in 8-bytes granularity */
	desc.offset8 = sizeof(struct vmpacket_descriptor) >> 3;
	desc.len8 = (u16)(packetlen_aligned >> 3);
	desc.trans_id = VMBUS_RQST_ERROR; /* will be updated in hv_ringbuffer_write() */

	bufferlist[0].iov_base = &desc;
	bufferlist[0].iov_len = sizeof(struct vmpacket_descriptor);
	bufferlist[1].iov_base = buffer;
	bufferlist[1].iov_len = bufferlen;
	bufferlist[2].iov_base = &aligned_data;
	bufferlist[2].iov_len = (packetlen_aligned - packetlen);

	return hv_ringbuffer_write(channel, bufferlist, num_vecs, requestid, trans_id);
}
EXPORT_SYMBOL(vmbus_sendpacket_getid);

/**
 * vmbus_sendpacket() - Send the specified buffer on the given channel
 * @channel: Pointer to vmbus_channel structure
 * @buffer: Pointer to the buffer you want to send the data from.
 * @bufferlen: Maximum size of what the buffer holds.
 * @requestid: Identifier of the request
 * @type: Type of packet that is being sent e.g. negotiate, time
 *	  packet etc.
 * @flags: 0 or VMBUS_DATA_PACKET_FLAG_COMPLETION_REQUESTED
 *
 * Sends data in @buffer directly to Hyper-V via the vmbus.
 * This will send the data unparsed to Hyper-V.
 *
 * Mainly used by Hyper-V drivers.
 */
int vmbus_sendpacket(struct vmbus_channel *channel, void *buffer,
		     u32 bufferlen, u64 requestid,
		     enum vmbus_packet_type type, u32 flags)
{
	return vmbus_sendpacket_getid(channel, buffer, bufferlen,
				      requestid, NULL, type, flags);
}
EXPORT_SYMBOL(vmbus_sendpacket);

/*
 * vmbus_sendpacket_pagebuffer - Send a range of single-page buffer
 * packets using a GPADL Direct packet type. This interface allows you
 * to control notifying the host. This will be useful for sending
 * batched data. Also the sender can control the send flags
 * explicitly.
 */
int vmbus_sendpacket_pagebuffer(struct vmbus_channel *channel,
				struct hv_page_buffer pagebuffers[],
				u32 pagecount, void *buffer, u32 bufferlen,
				u64 requestid)
{
	int i;
	struct vmbus_channel_packet_page_buffer desc;
	u32 descsize;
	u32 packetlen;
	u32 packetlen_aligned;
	struct kvec bufferlist[3];
	u64 aligned_data = 0;

	if (pagecount > MAX_PAGE_BUFFER_COUNT)
		return -EINVAL;

	/*
	 * Adjust the size down since vmbus_channel_packet_page_buffer is the
	 * largest size we support
	 */
	descsize = sizeof(struct vmbus_channel_packet_page_buffer) -
			  ((MAX_PAGE_BUFFER_COUNT - pagecount) *
			  sizeof(struct hv_page_buffer));
	packetlen = descsize + bufferlen;
	packetlen_aligned = ALIGN(packetlen, sizeof(u64));

	/* Setup the descriptor */
	desc.type = VM_PKT_DATA_USING_GPA_DIRECT;
	desc.flags = VMBUS_DATA_PACKET_FLAG_COMPLETION_REQUESTED;
	desc.dataoffset8 = descsize >> 3; /* in 8-bytes granularity */
	desc.length8 = (u16)(packetlen_aligned >> 3);
	desc.transactionid = VMBUS_RQST_ERROR; /* will be updated in hv_ringbuffer_write() */
	desc.reserved = 0;
	desc.rangecount = pagecount;

	for (i = 0; i < pagecount; i++) {
		desc.range[i].len = pagebuffers[i].len;
		desc.range[i].offset = pagebuffers[i].offset;
		desc.range[i].pfn	 = pagebuffers[i].pfn;
	}

	bufferlist[0].iov_base = &desc;
	bufferlist[0].iov_len = descsize;
	bufferlist[1].iov_base = buffer;
	bufferlist[1].iov_len = bufferlen;
	bufferlist[2].iov_base = &aligned_data;
	bufferlist[2].iov_len = (packetlen_aligned - packetlen);

	return hv_ringbuffer_write(channel, bufferlist, 3, requestid, NULL);
}
EXPORT_SYMBOL_GPL(vmbus_sendpacket_pagebuffer);

/*
 * vmbus_sendpacket_multipagebuffer - Send a multi-page buffer packet
 * using a GPADL Direct packet type.
 * The buffer includes the vmbus descriptor.
 */
int vmbus_sendpacket_mpb_desc(struct vmbus_channel *channel,
			      struct vmbus_packet_mpb_array *desc,
			      u32 desc_size,
			      void *buffer, u32 bufferlen, u64 requestid)
{
	u32 packetlen;
	u32 packetlen_aligned;
	struct kvec bufferlist[3];
	u64 aligned_data = 0;

	packetlen = desc_size + bufferlen;
	packetlen_aligned = ALIGN(packetlen, sizeof(u64));

	/* Setup the descriptor */
	desc->type = VM_PKT_DATA_USING_GPA_DIRECT;
	desc->flags = VMBUS_DATA_PACKET_FLAG_COMPLETION_REQUESTED;
	desc->dataoffset8 = desc_size >> 3; /* in 8-bytes granularity */
	desc->length8 = (u16)(packetlen_aligned >> 3);
	desc->transactionid = VMBUS_RQST_ERROR; /* will be updated in hv_ringbuffer_write() */
	desc->reserved = 0;
	desc->rangecount = 1;

	bufferlist[0].iov_base = desc;
	bufferlist[0].iov_len = desc_size;
	bufferlist[1].iov_base = buffer;
	bufferlist[1].iov_len = bufferlen;
	bufferlist[2].iov_base = &aligned_data;
	bufferlist[2].iov_len = (packetlen_aligned - packetlen);

	return hv_ringbuffer_write(channel, bufferlist, 3, requestid, NULL);
}
EXPORT_SYMBOL_GPL(vmbus_sendpacket_mpb_desc);

/**
 * __vmbus_recvpacket() - Retrieve the user packet on the specified channel
 * @channel: Pointer to vmbus_channel structure
 * @buffer: Pointer to the buffer you want to receive the data into.
 * @bufferlen: Maximum size of what the buffer can hold.
 * @buffer_actual_len: The actual size of the data after it was received.
 * @requestid: Identifier of the request
 * @raw: true means keep the vmpacket_descriptor header in the received data.
 *
 * Receives directly from the hyper-v vmbus and puts the data it received
 * into Buffer. This will receive the data unparsed from hyper-v.
 *
 * Mainly used by Hyper-V drivers.
 */
static inline int
__vmbus_recvpacket(struct vmbus_channel *channel, void *buffer,
		   u32 bufferlen, u32 *buffer_actual_len, u64 *requestid,
		   bool raw)
{
	return hv_ringbuffer_read(channel, buffer, bufferlen,
				  buffer_actual_len, requestid, raw);

}

int vmbus_recvpacket(struct vmbus_channel *channel, void *buffer,
		     u32 bufferlen, u32 *buffer_actual_len,
		     u64 *requestid)
{
	return __vmbus_recvpacket(channel, buffer, bufferlen,
				  buffer_actual_len, requestid, false);
}
EXPORT_SYMBOL(vmbus_recvpacket);

/*
 * vmbus_recvpacket_raw - Retrieve the raw packet on the specified channel
 */
int vmbus_recvpacket_raw(struct vmbus_channel *channel, void *buffer,
			      u32 bufferlen, u32 *buffer_actual_len,
			      u64 *requestid)
{
	return __vmbus_recvpacket(channel, buffer, bufferlen,
				  buffer_actual_len, requestid, true);
}
EXPORT_SYMBOL_GPL(vmbus_recvpacket_raw);

/*
 * vmbus_next_request_id - Returns a new request id. It is also
 * the index at which the guest memory address is stored.
 * Uses a spin lock to avoid race conditions.
 * @channel: Pointer to the VMbus channel struct
 * @rqst_add: Guest memory address to be stored in the array
 */
u64 vmbus_next_request_id(struct vmbus_channel *channel, u64 rqst_addr)
{
	struct vmbus_requestor *rqstor = &channel->requestor;
	unsigned long flags;
	u64 current_id;

	/* Check rqstor has been initialized */
	if (!channel->rqstor_size)
		return VMBUS_NO_RQSTOR;

	lock_requestor(channel, flags);
	current_id = rqstor->next_request_id;

	/* Requestor array is full */
	if (current_id >= rqstor->size) {
		unlock_requestor(channel, flags);
		return VMBUS_RQST_ERROR;
	}

	rqstor->next_request_id = rqstor->req_arr[current_id];
	rqstor->req_arr[current_id] = rqst_addr;

	/* The already held spin lock provides atomicity */
	bitmap_set(rqstor->req_bitmap, current_id, 1);

	unlock_requestor(channel, flags);

	/*
	 * Cannot return an ID of 0, which is reserved for an unsolicited
	 * message from Hyper-V; Hyper-V does not acknowledge (respond to)
	 * VMBUS_DATA_PACKET_FLAG_COMPLETION_REQUESTED requests with ID of
	 * 0 sent by the guest.
	 */
	return current_id + 1;
}
EXPORT_SYMBOL_GPL(vmbus_next_request_id);

/* As in vmbus_request_addr_match() but without the requestor lock */
u64 __vmbus_request_addr_match(struct vmbus_channel *channel, u64 trans_id,
			       u64 rqst_addr)
{
	struct vmbus_requestor *rqstor = &channel->requestor;
	u64 req_addr;

	/* Check rqstor has been initialized */
	if (!channel->rqstor_size)
		return VMBUS_NO_RQSTOR;

	/* Hyper-V can send an unsolicited message with ID of 0 */
	if (!trans_id)
		return VMBUS_RQST_ERROR;
<<<<<<< HEAD

	spin_lock_irqsave(&rqstor->req_lock, flags);
=======
>>>>>>> bf44eed7

	/* Data corresponding to trans_id is stored at trans_id - 1 */
	trans_id--;

	/* Invalid trans_id */
	if (trans_id >= rqstor->size || !test_bit(trans_id, rqstor->req_bitmap))
		return VMBUS_RQST_ERROR;

	req_addr = rqstor->req_arr[trans_id];
	if (rqst_addr == VMBUS_RQST_ADDR_ANY || req_addr == rqst_addr) {
		rqstor->req_arr[trans_id] = rqstor->next_request_id;
		rqstor->next_request_id = trans_id;

		/* The already held spin lock provides atomicity */
		bitmap_clear(rqstor->req_bitmap, trans_id, 1);
	}

	return req_addr;
}
EXPORT_SYMBOL_GPL(__vmbus_request_addr_match);

/*
 * vmbus_request_addr_match - Clears/removes @trans_id from the @channel's
 * requestor, provided the memory address stored at @trans_id equals @rqst_addr
 * (or provided @rqst_addr matches the sentinel value VMBUS_RQST_ADDR_ANY).
 *
 * Returns the memory address stored at @trans_id, or VMBUS_RQST_ERROR if
 * @trans_id is not contained in the requestor.
 *
 * Acquires and releases the requestor spin lock.
 */
u64 vmbus_request_addr_match(struct vmbus_channel *channel, u64 trans_id,
			     u64 rqst_addr)
{
	unsigned long flags;
	u64 req_addr;

	lock_requestor(channel, flags);
	req_addr = __vmbus_request_addr_match(channel, trans_id, rqst_addr);
	unlock_requestor(channel, flags);

	return req_addr;
}
EXPORT_SYMBOL_GPL(vmbus_request_addr_match);

/*
 * vmbus_request_addr - Returns the memory address stored at @trans_id
 * in @rqstor. Uses a spin lock to avoid race conditions.
 * @channel: Pointer to the VMbus channel struct
 * @trans_id: Request id sent back from Hyper-V. Becomes the requestor's
 * next request id.
 */
u64 vmbus_request_addr(struct vmbus_channel *channel, u64 trans_id)
{
	return vmbus_request_addr_match(channel, trans_id, VMBUS_RQST_ADDR_ANY);
}
EXPORT_SYMBOL_GPL(vmbus_request_addr);<|MERGE_RESOLUTION|>--- conflicted
+++ resolved
@@ -1293,11 +1293,6 @@
 	/* Hyper-V can send an unsolicited message with ID of 0 */
 	if (!trans_id)
 		return VMBUS_RQST_ERROR;
-<<<<<<< HEAD
-
-	spin_lock_irqsave(&rqstor->req_lock, flags);
-=======
->>>>>>> bf44eed7
 
 	/* Data corresponding to trans_id is stored at trans_id - 1 */
 	trans_id--;
