--- conflicted
+++ resolved
@@ -2308,16 +2308,12 @@
 
 	host->slot[id] = slot;
 	mmc_regulator_get_supply(mmc);
-<<<<<<< HEAD
 	mmc_pwrseq_alloc(slot->mmc);
-	mmc_add_host(mmc);
-=======
 	ret = mmc_add_host(mmc);
 	if (ret) {
 		mmc_free_host(mmc);
 		return ret;
 	}
->>>>>>> 90ffbb72
 
 	if (gpio_is_valid(slot->detect_pin)) {
 		timer_setup(&slot->detect_timer, atmci_detect_change, 0);
