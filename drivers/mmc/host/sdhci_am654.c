// SPDX-License-Identifier: GPL-2.0
/*
 * sdhci_am654.c - SDHCI driver for TI's AM654 SOCs
 *
 * Copyright (C) 2018 Texas Instruments Incorporated - https://www.ti.com
 *
 */
#include <linux/clk.h>
#include <linux/iopoll.h>
#include <linux/of.h>
#include <linux/module.h>
#include <linux/pm_runtime.h>
#include <linux/property.h>
#include <linux/regmap.h>
#include <linux/sys_soc.h>

#include "cqhci.h"
#include "sdhci-pltfm.h"

/* CTL_CFG Registers */
#define CTL_CFG_2		0x14
#define CTL_CFG_3		0x18

#define SLOTTYPE_MASK		GENMASK(31, 30)
#define SLOTTYPE_EMBEDDED	BIT(30)
#define TUNINGFORSDR50_MASK	BIT(13)

/* PHY Registers */
#define PHY_CTRL1	0x100
#define PHY_CTRL2	0x104
#define PHY_CTRL3	0x108
#define PHY_CTRL4	0x10C
#define PHY_CTRL5	0x110
#define PHY_CTRL6	0x114
#define PHY_STAT1	0x130
#define PHY_STAT2	0x134

#define IOMUX_ENABLE_SHIFT	31
#define IOMUX_ENABLE_MASK	BIT(IOMUX_ENABLE_SHIFT)
#define OTAPDLYENA_SHIFT	20
#define OTAPDLYENA_MASK		BIT(OTAPDLYENA_SHIFT)
#define OTAPDLYSEL_SHIFT	12
#define OTAPDLYSEL_MASK		GENMASK(15, 12)
#define STRBSEL_SHIFT		24
#define STRBSEL_4BIT_MASK	GENMASK(27, 24)
#define STRBSEL_8BIT_MASK	GENMASK(31, 24)
#define SEL50_SHIFT		8
#define SEL50_MASK		BIT(SEL50_SHIFT)
#define SEL100_SHIFT		9
#define SEL100_MASK		BIT(SEL100_SHIFT)
#define FREQSEL_SHIFT		8
#define FREQSEL_MASK		GENMASK(10, 8)
#define CLKBUFSEL_SHIFT		0
#define CLKBUFSEL_MASK		GENMASK(2, 0)
#define DLL_TRIM_ICP_SHIFT	4
#define DLL_TRIM_ICP_MASK	GENMASK(7, 4)
#define DR_TY_SHIFT		20
#define DR_TY_MASK		GENMASK(22, 20)
#define ENDLL_SHIFT		1
#define ENDLL_MASK		BIT(ENDLL_SHIFT)
#define DLLRDY_SHIFT		0
#define DLLRDY_MASK		BIT(DLLRDY_SHIFT)
#define PDB_SHIFT		0
#define PDB_MASK		BIT(PDB_SHIFT)
#define CALDONE_SHIFT		1
#define CALDONE_MASK		BIT(CALDONE_SHIFT)
#define RETRIM_SHIFT		17
#define RETRIM_MASK		BIT(RETRIM_SHIFT)
#define SELDLYTXCLK_SHIFT	17
#define SELDLYTXCLK_MASK	BIT(SELDLYTXCLK_SHIFT)
#define SELDLYRXCLK_SHIFT	16
#define SELDLYRXCLK_MASK	BIT(SELDLYRXCLK_SHIFT)
#define ITAPDLYSEL_SHIFT	0
#define ITAPDLYSEL_MASK		GENMASK(4, 0)
#define ITAPDLYENA_SHIFT	8
#define ITAPDLYENA_MASK		BIT(ITAPDLYENA_SHIFT)
#define ITAPCHGWIN_SHIFT	9
#define ITAPCHGWIN_MASK		BIT(ITAPCHGWIN_SHIFT)

#define DRIVER_STRENGTH_50_OHM	0x0
#define DRIVER_STRENGTH_33_OHM	0x1
#define DRIVER_STRENGTH_66_OHM	0x2
#define DRIVER_STRENGTH_100_OHM	0x3
#define DRIVER_STRENGTH_40_OHM	0x4

#define CLOCK_TOO_SLOW_HZ	50000000

/* Command Queue Host Controller Interface Base address */
#define SDHCI_AM654_CQE_BASE_ADDR 0x200

static struct regmap_config sdhci_am654_regmap_config = {
	.reg_bits = 32,
	.val_bits = 32,
	.reg_stride = 4,
	.fast_io = true,
};

struct timing_data {
	const char *otap_binding;
	const char *itap_binding;
	u32 capability;
};

static const struct timing_data td[] = {
	[MMC_TIMING_LEGACY]	= {"ti,otap-del-sel-legacy",
				   "ti,itap-del-sel-legacy",
				   0},
	[MMC_TIMING_MMC_HS]	= {"ti,otap-del-sel-mmc-hs",
				   "ti,itap-del-sel-mmc-hs",
				   MMC_CAP_MMC_HIGHSPEED},
	[MMC_TIMING_SD_HS]	= {"ti,otap-del-sel-sd-hs",
				   "ti,itap-del-sel-sd-hs",
				   MMC_CAP_SD_HIGHSPEED},
	[MMC_TIMING_UHS_SDR12]	= {"ti,otap-del-sel-sdr12",
				   "ti,itap-del-sel-sdr12",
				   MMC_CAP_UHS_SDR12},
	[MMC_TIMING_UHS_SDR25]	= {"ti,otap-del-sel-sdr25",
				   "ti,itap-del-sel-sdr25",
				   MMC_CAP_UHS_SDR25},
	[MMC_TIMING_UHS_SDR50]	= {"ti,otap-del-sel-sdr50",
				   NULL,
				   MMC_CAP_UHS_SDR50},
	[MMC_TIMING_UHS_SDR104]	= {"ti,otap-del-sel-sdr104",
				   NULL,
				   MMC_CAP_UHS_SDR104},
	[MMC_TIMING_UHS_DDR50]	= {"ti,otap-del-sel-ddr50",
				   NULL,
				   MMC_CAP_UHS_DDR50},
	[MMC_TIMING_MMC_DDR52]	= {"ti,otap-del-sel-ddr52",
				   "ti,itap-del-sel-ddr52",
				   MMC_CAP_DDR},
	[MMC_TIMING_MMC_HS200]	= {"ti,otap-del-sel-hs200",
				   NULL,
				   MMC_CAP2_HS200},
	[MMC_TIMING_MMC_HS400]	= {"ti,otap-del-sel-hs400",
				   NULL,
				   MMC_CAP2_HS400},
};

struct sdhci_am654_data {
	struct regmap *base;
	bool legacy_otapdly;
	int otap_del_sel[ARRAY_SIZE(td)];
	int itap_del_sel[ARRAY_SIZE(td)];
	int clkbuf_sel;
	int trm_icp;
	int drv_strength;
	int strb_sel;
	u32 flags;
	u32 quirks;

#define SDHCI_AM654_QUIRK_FORCE_CDTEST BIT(0)
};

struct sdhci_am654_driver_data {
	const struct sdhci_pltfm_data *pdata;
	u32 flags;
#define IOMUX_PRESENT	(1 << 0)
#define FREQSEL_2_BIT	(1 << 1)
#define STRBSEL_4_BIT	(1 << 2)
#define DLL_PRESENT	(1 << 3)
#define DLL_CALIB	(1 << 4)
};

static void sdhci_am654_setup_dll(struct sdhci_host *host, unsigned int clock)
{
	struct sdhci_pltfm_host *pltfm_host = sdhci_priv(host);
	struct sdhci_am654_data *sdhci_am654 = sdhci_pltfm_priv(pltfm_host);
	int sel50, sel100, freqsel;
	u32 mask, val;
	int ret;

	/* Disable delay chain mode */
	regmap_update_bits(sdhci_am654->base, PHY_CTRL5,
			   SELDLYTXCLK_MASK | SELDLYRXCLK_MASK, 0);

	if (sdhci_am654->flags & FREQSEL_2_BIT) {
		switch (clock) {
		case 200000000:
			sel50 = 0;
			sel100 = 0;
			break;
		case 100000000:
			sel50 = 0;
			sel100 = 1;
			break;
		default:
			sel50 = 1;
			sel100 = 0;
		}

		/* Configure PHY DLL frequency */
		mask = SEL50_MASK | SEL100_MASK;
		val = (sel50 << SEL50_SHIFT) | (sel100 << SEL100_SHIFT);
		regmap_update_bits(sdhci_am654->base, PHY_CTRL5, mask, val);

	} else {
		switch (clock) {
		case 200000000:
			freqsel = 0x0;
			break;
		default:
			freqsel = 0x4;
		}

		regmap_update_bits(sdhci_am654->base, PHY_CTRL5, FREQSEL_MASK,
				   freqsel << FREQSEL_SHIFT);
	}
	/* Configure DLL TRIM */
	mask = DLL_TRIM_ICP_MASK;
	val = sdhci_am654->trm_icp << DLL_TRIM_ICP_SHIFT;

	/* Configure DLL driver strength */
	mask |= DR_TY_MASK;
	val |= sdhci_am654->drv_strength << DR_TY_SHIFT;
	regmap_update_bits(sdhci_am654->base, PHY_CTRL1, mask, val);

	/* Enable DLL */
	regmap_update_bits(sdhci_am654->base, PHY_CTRL1, ENDLL_MASK,
			   0x1 << ENDLL_SHIFT);
	/*
	 * Poll for DLL ready. Use a one second timeout.
	 * Works in all experiments done so far
	 */
	ret = regmap_read_poll_timeout(sdhci_am654->base, PHY_STAT1, val,
				       val & DLLRDY_MASK, 1000, 1000000);
	if (ret) {
		dev_err(mmc_dev(host->mmc), "DLL failed to relock\n");
		return;
	}
}

static void sdhci_am654_write_itapdly(struct sdhci_am654_data *sdhci_am654,
				      u32 itapdly)
{
	/* Set ITAPCHGWIN before writing to ITAPDLY */
	regmap_update_bits(sdhci_am654->base, PHY_CTRL4, ITAPCHGWIN_MASK,
			   1 << ITAPCHGWIN_SHIFT);
	regmap_update_bits(sdhci_am654->base, PHY_CTRL4, ITAPDLYSEL_MASK,
			   itapdly << ITAPDLYSEL_SHIFT);
	regmap_update_bits(sdhci_am654->base, PHY_CTRL4, ITAPCHGWIN_MASK, 0);
}

static void sdhci_am654_setup_delay_chain(struct sdhci_am654_data *sdhci_am654,
					  unsigned char timing)
{
	u32 mask, val;

	regmap_update_bits(sdhci_am654->base, PHY_CTRL1, ENDLL_MASK, 0);

	val = 1 << SELDLYTXCLK_SHIFT | 1 << SELDLYRXCLK_SHIFT;
	mask = SELDLYTXCLK_MASK | SELDLYRXCLK_MASK;
	regmap_update_bits(sdhci_am654->base, PHY_CTRL5, mask, val);

	sdhci_am654_write_itapdly(sdhci_am654,
				  sdhci_am654->itap_del_sel[timing]);
}

static void sdhci_am654_set_clock(struct sdhci_host *host, unsigned int clock)
{
	struct sdhci_pltfm_host *pltfm_host = sdhci_priv(host);
	struct sdhci_am654_data *sdhci_am654 = sdhci_pltfm_priv(pltfm_host);
	unsigned char timing = host->mmc->ios.timing;
	u32 otap_del_sel;
	u32 otap_del_ena;
	u32 mask, val;

	regmap_update_bits(sdhci_am654->base, PHY_CTRL1, ENDLL_MASK, 0);

	sdhci_set_clock(host, clock);

	/* Setup DLL Output TAP delay */
	if (sdhci_am654->legacy_otapdly)
		otap_del_sel = sdhci_am654->otap_del_sel[0];
	else
		otap_del_sel = sdhci_am654->otap_del_sel[timing];

	otap_del_ena = (timing > MMC_TIMING_UHS_SDR25) ? 1 : 0;

	mask = OTAPDLYENA_MASK | OTAPDLYSEL_MASK;
	val = (otap_del_ena << OTAPDLYENA_SHIFT) |
	      (otap_del_sel << OTAPDLYSEL_SHIFT);

	/* Write to STRBSEL for HS400 speed mode */
	if (timing == MMC_TIMING_MMC_HS400) {
		if (sdhci_am654->flags & STRBSEL_4_BIT)
			mask |= STRBSEL_4BIT_MASK;
		else
			mask |= STRBSEL_8BIT_MASK;

		val |= sdhci_am654->strb_sel << STRBSEL_SHIFT;
	}

	regmap_update_bits(sdhci_am654->base, PHY_CTRL4, mask, val);

	if (timing > MMC_TIMING_UHS_SDR25 && clock >= CLOCK_TOO_SLOW_HZ)
		sdhci_am654_setup_dll(host, clock);
	else
		sdhci_am654_setup_delay_chain(sdhci_am654, timing);

	regmap_update_bits(sdhci_am654->base, PHY_CTRL5, CLKBUFSEL_MASK,
			   sdhci_am654->clkbuf_sel);
}

static void sdhci_j721e_4bit_set_clock(struct sdhci_host *host,
				       unsigned int clock)
{
	struct sdhci_pltfm_host *pltfm_host = sdhci_priv(host);
	struct sdhci_am654_data *sdhci_am654 = sdhci_pltfm_priv(pltfm_host);
	unsigned char timing = host->mmc->ios.timing;
	u32 otap_del_sel;
	u32 mask, val;

	/* Setup DLL Output TAP delay */
	if (sdhci_am654->legacy_otapdly)
		otap_del_sel = sdhci_am654->otap_del_sel[0];
	else
		otap_del_sel = sdhci_am654->otap_del_sel[timing];

	mask = OTAPDLYENA_MASK | OTAPDLYSEL_MASK;
	val = (0x1 << OTAPDLYENA_SHIFT) |
	      (otap_del_sel << OTAPDLYSEL_SHIFT);
	regmap_update_bits(sdhci_am654->base, PHY_CTRL4, mask, val);

	regmap_update_bits(sdhci_am654->base, PHY_CTRL5, CLKBUFSEL_MASK,
			   sdhci_am654->clkbuf_sel);

	sdhci_set_clock(host, clock);
}

static u8 sdhci_am654_write_power_on(struct sdhci_host *host, u8 val, int reg)
{
	writeb(val, host->ioaddr + reg);
	usleep_range(1000, 10000);
	return readb(host->ioaddr + reg);
}

#define MAX_POWER_ON_TIMEOUT	1500000 /* us */
static void sdhci_am654_write_b(struct sdhci_host *host, u8 val, int reg)
{
	unsigned char timing = host->mmc->ios.timing;
	u8 pwr;
	int ret;

	if (reg == SDHCI_HOST_CONTROL) {
		switch (timing) {
		/*
		 * According to the data manual, HISPD bit
		 * should not be set in these speed modes.
		 */
		case MMC_TIMING_SD_HS:
		case MMC_TIMING_MMC_HS:
		case MMC_TIMING_UHS_SDR12:
		case MMC_TIMING_UHS_SDR25:
			val &= ~SDHCI_CTRL_HISPD;
		}
	}

	writeb(val, host->ioaddr + reg);
	if (reg == SDHCI_POWER_CONTROL && (val & SDHCI_POWER_ON)) {
		/*
		 * Power on will not happen until the card detect debounce
		 * timer expires. Wait at least 1.5 seconds for the power on
		 * bit to be set
		 */
		ret = read_poll_timeout(sdhci_am654_write_power_on, pwr,
					pwr & SDHCI_POWER_ON, 0,
					MAX_POWER_ON_TIMEOUT, false, host, val,
					reg);
		if (ret)
			dev_warn(mmc_dev(host->mmc), "Power on failed\n");
	}
}

static void sdhci_am654_reset(struct sdhci_host *host, u8 mask)
{
	u8 ctrl;
	struct sdhci_pltfm_host *pltfm_host = sdhci_priv(host);
	struct sdhci_am654_data *sdhci_am654 = sdhci_pltfm_priv(pltfm_host);

	sdhci_reset(host, mask);

	if (sdhci_am654->quirks & SDHCI_AM654_QUIRK_FORCE_CDTEST) {
		ctrl = sdhci_readb(host, SDHCI_HOST_CONTROL);
		ctrl |= SDHCI_CTRL_CDTEST_INS | SDHCI_CTRL_CDTEST_EN;
		sdhci_writeb(host, ctrl, SDHCI_HOST_CONTROL);
	}
}

static int sdhci_am654_execute_tuning(struct mmc_host *mmc, u32 opcode)
{
	struct sdhci_host *host = mmc_priv(mmc);
	int err = sdhci_execute_tuning(mmc, opcode);

	if (err)
		return err;
	/*
	 * Tuning data remains in the buffer after tuning.
	 * Do a command and data reset to get rid of it
	 */
	sdhci_reset(host, SDHCI_RESET_CMD | SDHCI_RESET_DATA);

	return 0;
}

static u32 sdhci_am654_cqhci_irq(struct sdhci_host *host, u32 intmask)
{
	int cmd_error = 0;
	int data_error = 0;

	if (!sdhci_cqe_irq(host, intmask, &cmd_error, &data_error))
		return intmask;

	cqhci_irq(host->mmc, intmask, cmd_error, data_error);

	return 0;
}

#define ITAP_MAX	32
static int sdhci_am654_platform_execute_tuning(struct sdhci_host *host,
					       u32 opcode)
{
	struct sdhci_pltfm_host *pltfm_host = sdhci_priv(host);
	struct sdhci_am654_data *sdhci_am654 = sdhci_pltfm_priv(pltfm_host);
	int cur_val, prev_val = 1, fail_len = 0, pass_window = 0, pass_len;
	u32 itap;

	/* Enable ITAPDLY */
	regmap_update_bits(sdhci_am654->base, PHY_CTRL4, ITAPDLYENA_MASK,
			   1 << ITAPDLYENA_SHIFT);

	for (itap = 0; itap < ITAP_MAX; itap++) {
		sdhci_am654_write_itapdly(sdhci_am654, itap);

		cur_val = !mmc_send_tuning(host->mmc, opcode, NULL);
		if (cur_val && !prev_val)
			pass_window = itap;

		if (!cur_val)
			fail_len++;

		prev_val = cur_val;
	}
	/*
	 * Having determined the length of the failing window and start of
	 * the passing window calculate the length of the passing window and
	 * set the final value halfway through it considering the range as a
	 * circular buffer
	 */
	pass_len = ITAP_MAX - fail_len;
	itap = (pass_window + (pass_len >> 1)) % ITAP_MAX;
	sdhci_am654_write_itapdly(sdhci_am654, itap);

	return 0;
}

static struct sdhci_ops sdhci_am654_ops = {
	.platform_execute_tuning = sdhci_am654_platform_execute_tuning,
	.get_max_clock = sdhci_pltfm_clk_get_max_clock,
	.get_timeout_clock = sdhci_pltfm_clk_get_max_clock,
	.set_uhs_signaling = sdhci_set_uhs_signaling,
	.set_bus_width = sdhci_set_bus_width,
	.set_power = sdhci_set_power_and_bus_voltage,
	.set_clock = sdhci_am654_set_clock,
	.write_b = sdhci_am654_write_b,
	.irq = sdhci_am654_cqhci_irq,
	.reset = sdhci_reset,
};

static const struct sdhci_pltfm_data sdhci_am654_pdata = {
	.ops = &sdhci_am654_ops,
	.quirks = SDHCI_QUIRK_MULTIBLOCK_READ_ACMD12,
	.quirks2 = SDHCI_QUIRK2_PRESET_VALUE_BROKEN,
};

static const struct sdhci_am654_driver_data sdhci_am654_sr1_drvdata = {
	.pdata = &sdhci_am654_pdata,
	.flags = IOMUX_PRESENT | FREQSEL_2_BIT | STRBSEL_4_BIT | DLL_PRESENT |
		 DLL_CALIB,
};

static const struct sdhci_am654_driver_data sdhci_am654_drvdata = {
	.pdata = &sdhci_am654_pdata,
	.flags = IOMUX_PRESENT | FREQSEL_2_BIT | STRBSEL_4_BIT | DLL_PRESENT,
};

static struct sdhci_ops sdhci_j721e_8bit_ops = {
	.platform_execute_tuning = sdhci_am654_platform_execute_tuning,
	.get_max_clock = sdhci_pltfm_clk_get_max_clock,
	.get_timeout_clock = sdhci_pltfm_clk_get_max_clock,
	.set_uhs_signaling = sdhci_set_uhs_signaling,
	.set_bus_width = sdhci_set_bus_width,
	.set_power = sdhci_set_power_and_bus_voltage,
	.set_clock = sdhci_am654_set_clock,
	.write_b = sdhci_am654_write_b,
	.irq = sdhci_am654_cqhci_irq,
	.reset = sdhci_reset,
};

static const struct sdhci_pltfm_data sdhci_j721e_8bit_pdata = {
	.ops = &sdhci_j721e_8bit_ops,
	.quirks = SDHCI_QUIRK_MULTIBLOCK_READ_ACMD12,
	.quirks2 = SDHCI_QUIRK2_PRESET_VALUE_BROKEN,
};

static const struct sdhci_am654_driver_data sdhci_j721e_8bit_drvdata = {
	.pdata = &sdhci_j721e_8bit_pdata,
	.flags = DLL_PRESENT | DLL_CALIB,
};

static struct sdhci_ops sdhci_j721e_4bit_ops = {
	.platform_execute_tuning = sdhci_am654_platform_execute_tuning,
	.get_max_clock = sdhci_pltfm_clk_get_max_clock,
	.get_timeout_clock = sdhci_pltfm_clk_get_max_clock,
	.set_uhs_signaling = sdhci_set_uhs_signaling,
	.set_bus_width = sdhci_set_bus_width,
	.set_power = sdhci_set_power_and_bus_voltage,
	.set_clock = sdhci_j721e_4bit_set_clock,
	.write_b = sdhci_am654_write_b,
	.irq = sdhci_am654_cqhci_irq,
	.reset = sdhci_am654_reset,
};

static const struct sdhci_pltfm_data sdhci_j721e_4bit_pdata = {
	.ops = &sdhci_j721e_4bit_ops,
	.quirks = SDHCI_QUIRK_MULTIBLOCK_READ_ACMD12,
	.quirks2 = SDHCI_QUIRK2_PRESET_VALUE_BROKEN,
};

static const struct sdhci_am654_driver_data sdhci_j721e_4bit_drvdata = {
	.pdata = &sdhci_j721e_4bit_pdata,
	.flags = IOMUX_PRESENT,
};

static const struct soc_device_attribute sdhci_am654_devices[] = {
	{ .family = "AM65X",
	  .revision = "SR1.0",
	  .data = &sdhci_am654_sr1_drvdata
	},
	{/* sentinel */}
};

static void sdhci_am654_dumpregs(struct mmc_host *mmc)
{
	sdhci_dumpregs(mmc_priv(mmc));
}

static const struct cqhci_host_ops sdhci_am654_cqhci_ops = {
	.enable		= sdhci_cqe_enable,
	.disable	= sdhci_cqe_disable,
	.dumpregs	= sdhci_am654_dumpregs,
};

static int sdhci_am654_cqe_add_host(struct sdhci_host *host)
{
	struct cqhci_host *cq_host;
	int ret;

	cq_host = devm_kzalloc(mmc_dev(host->mmc), sizeof(struct cqhci_host),
			       GFP_KERNEL);
	if (!cq_host)
		return -ENOMEM;

	cq_host->mmio = host->ioaddr + SDHCI_AM654_CQE_BASE_ADDR;
	cq_host->quirks |= CQHCI_QUIRK_SHORT_TXFR_DESC_SZ;
	cq_host->caps |= CQHCI_TASK_DESC_SZ_128;
	cq_host->ops = &sdhci_am654_cqhci_ops;

	host->mmc->caps2 |= MMC_CAP2_CQE;

	ret = cqhci_init(cq_host, host->mmc, 1);

	return ret;
}

static int sdhci_am654_get_otap_delay(struct sdhci_host *host,
				      struct sdhci_am654_data *sdhci_am654)
{
	struct device *dev = mmc_dev(host->mmc);
	int i;
	int ret;

	ret = device_property_read_u32(dev, td[MMC_TIMING_LEGACY].otap_binding,
				 &sdhci_am654->otap_del_sel[MMC_TIMING_LEGACY]);
	if (ret) {
		/*
		 * ti,otap-del-sel-legacy is mandatory, look for old binding
		 * if not found.
		 */
		ret = device_property_read_u32(dev, "ti,otap-del-sel",
					       &sdhci_am654->otap_del_sel[0]);
		if (ret) {
			dev_err(dev, "Couldn't find otap-del-sel\n");

			return ret;
		}

		dev_info(dev, "Using legacy binding ti,otap-del-sel\n");
		sdhci_am654->legacy_otapdly = true;

		return 0;
	}

	for (i = MMC_TIMING_MMC_HS; i <= MMC_TIMING_MMC_HS400; i++) {

		ret = device_property_read_u32(dev, td[i].otap_binding,
					       &sdhci_am654->otap_del_sel[i]);
		if (ret) {
			dev_dbg(dev, "Couldn't find %s\n",
				td[i].otap_binding);
			/*
			 * Remove the corresponding capability
			 * if an otap-del-sel value is not found
			 */
			if (i <= MMC_TIMING_MMC_DDR52)
				host->mmc->caps &= ~td[i].capability;
			else
				host->mmc->caps2 &= ~td[i].capability;
		}

		if (td[i].itap_binding)
			device_property_read_u32(dev, td[i].itap_binding,
						 &sdhci_am654->itap_del_sel[i]);
	}

	return 0;
}

static int sdhci_am654_init(struct sdhci_host *host)
{
	struct sdhci_pltfm_host *pltfm_host = sdhci_priv(host);
	struct sdhci_am654_data *sdhci_am654 = sdhci_pltfm_priv(pltfm_host);
	u32 ctl_cfg_2 = 0;
	u32 mask;
	u32 val;
	int ret;

	/* Reset OTAP to default value */
	mask = OTAPDLYENA_MASK | OTAPDLYSEL_MASK;
	regmap_update_bits(sdhci_am654->base, PHY_CTRL4, mask, 0x0);

	if (sdhci_am654->flags & DLL_CALIB) {
		regmap_read(sdhci_am654->base, PHY_STAT1, &val);
		if (~val & CALDONE_MASK) {
			/* Calibrate IO lines */
			regmap_update_bits(sdhci_am654->base, PHY_CTRL1,
					   PDB_MASK, PDB_MASK);
			ret = regmap_read_poll_timeout(sdhci_am654->base,
						       PHY_STAT1, val,
						       val & CALDONE_MASK,
						       1, 20);
			if (ret)
				return ret;
		}
	}

	/* Enable pins by setting IO mux to 0 */
	if (sdhci_am654->flags & IOMUX_PRESENT)
		regmap_update_bits(sdhci_am654->base, PHY_CTRL1,
				   IOMUX_ENABLE_MASK, 0);

	/* Set slot type based on SD or eMMC */
	if (host->mmc->caps & MMC_CAP_NONREMOVABLE)
		ctl_cfg_2 = SLOTTYPE_EMBEDDED;

	regmap_update_bits(sdhci_am654->base, CTL_CFG_2, SLOTTYPE_MASK,
			   ctl_cfg_2);

	/* Enable tuning for SDR50 */
	regmap_update_bits(sdhci_am654->base, CTL_CFG_3, TUNINGFORSDR50_MASK,
			   TUNINGFORSDR50_MASK);

	ret = sdhci_setup_host(host);
	if (ret)
		return ret;

	ret = sdhci_am654_cqe_add_host(host);
	if (ret)
		goto err_cleanup_host;

	ret = sdhci_am654_get_otap_delay(host, sdhci_am654);
	if (ret)
		goto err_cleanup_host;

	ret = __sdhci_add_host(host);
	if (ret)
		goto err_cleanup_host;

	return 0;

err_cleanup_host:
	sdhci_cleanup_host(host);
	return ret;
}

static int sdhci_am654_get_of_property(struct platform_device *pdev,
					struct sdhci_am654_data *sdhci_am654)
{
	struct device *dev = &pdev->dev;
	int drv_strength;
	int ret;

	if (sdhci_am654->flags & DLL_PRESENT) {
		ret = device_property_read_u32(dev, "ti,trm-icp",
					       &sdhci_am654->trm_icp);
		if (ret)
			return ret;

		ret = device_property_read_u32(dev, "ti,driver-strength-ohm",
					       &drv_strength);
		if (ret)
			return ret;

		switch (drv_strength) {
		case 50:
			sdhci_am654->drv_strength = DRIVER_STRENGTH_50_OHM;
			break;
		case 33:
			sdhci_am654->drv_strength = DRIVER_STRENGTH_33_OHM;
			break;
		case 66:
			sdhci_am654->drv_strength = DRIVER_STRENGTH_66_OHM;
			break;
		case 100:
			sdhci_am654->drv_strength = DRIVER_STRENGTH_100_OHM;
			break;
		case 40:
			sdhci_am654->drv_strength = DRIVER_STRENGTH_40_OHM;
			break;
		default:
			dev_err(dev, "Invalid driver strength\n");
			return -EINVAL;
		}
	}

	device_property_read_u32(dev, "ti,strobe-sel", &sdhci_am654->strb_sel);
	device_property_read_u32(dev, "ti,clkbuf-sel",
				 &sdhci_am654->clkbuf_sel);

	if (device_property_read_bool(dev, "ti,fails-without-test-cd"))
		sdhci_am654->quirks |= SDHCI_AM654_QUIRK_FORCE_CDTEST;

	sdhci_get_of_property(pdev);

	return 0;
}

static const struct of_device_id sdhci_am654_of_match[] = {
	{
		.compatible = "ti,am654-sdhci-5.1",
		.data = &sdhci_am654_drvdata,
	},
	{
		.compatible = "ti,j721e-sdhci-8bit",
		.data = &sdhci_j721e_8bit_drvdata,
	},
	{
		.compatible = "ti,j721e-sdhci-4bit",
		.data = &sdhci_j721e_4bit_drvdata,
	},
	{
		.compatible = "ti,am64-sdhci-8bit",
		.data = &sdhci_j721e_8bit_drvdata,
	},
	{
		.compatible = "ti,am64-sdhci-4bit",
		.data = &sdhci_j721e_4bit_drvdata,
<<<<<<< HEAD
=======
	},
	{
		.compatible = "ti,am62-sdhci",
		.data = &sdhci_j721e_4bit_drvdata,
>>>>>>> 3a82f341
	},
	{ /* sentinel */ }
};
MODULE_DEVICE_TABLE(of, sdhci_am654_of_match);

static int sdhci_am654_probe(struct platform_device *pdev)
{
	const struct sdhci_am654_driver_data *drvdata;
	const struct soc_device_attribute *soc;
	struct sdhci_pltfm_host *pltfm_host;
	struct sdhci_am654_data *sdhci_am654;
	const struct of_device_id *match;
	struct sdhci_host *host;
	struct clk *clk_xin;
	struct device *dev = &pdev->dev;
	void __iomem *base;
	int ret;

	match = of_match_node(sdhci_am654_of_match, pdev->dev.of_node);
	drvdata = match->data;

	/* Update drvdata based on SoC revision */
	soc = soc_device_match(sdhci_am654_devices);
	if (soc && soc->data)
		drvdata = soc->data;

	host = sdhci_pltfm_init(pdev, drvdata->pdata, sizeof(*sdhci_am654));
	if (IS_ERR(host))
		return PTR_ERR(host);

	pltfm_host = sdhci_priv(host);
	sdhci_am654 = sdhci_pltfm_priv(pltfm_host);
	sdhci_am654->flags = drvdata->flags;

	clk_xin = devm_clk_get(dev, "clk_xin");
	if (IS_ERR(clk_xin)) {
		dev_err(dev, "clk_xin clock not found.\n");
		ret = PTR_ERR(clk_xin);
		goto err_pltfm_free;
	}

	pltfm_host->clk = clk_xin;

	/* Clocks are enabled using pm_runtime */
	pm_runtime_enable(dev);
	ret = pm_runtime_resume_and_get(dev);
	if (ret)
		goto pm_runtime_disable;

	base = devm_platform_ioremap_resource(pdev, 1);
	if (IS_ERR(base)) {
		ret = PTR_ERR(base);
		goto pm_runtime_put;
	}

	sdhci_am654->base = devm_regmap_init_mmio(dev, base,
						  &sdhci_am654_regmap_config);
	if (IS_ERR(sdhci_am654->base)) {
		dev_err(dev, "Failed to initialize regmap\n");
		ret = PTR_ERR(sdhci_am654->base);
		goto pm_runtime_put;
	}

	ret = sdhci_am654_get_of_property(pdev, sdhci_am654);
	if (ret)
		goto pm_runtime_put;

	ret = mmc_of_parse(host->mmc);
	if (ret) {
		dev_err(dev, "parsing dt failed (%d)\n", ret);
		goto pm_runtime_put;
	}

	host->mmc_host_ops.execute_tuning = sdhci_am654_execute_tuning;

	ret = sdhci_am654_init(host);
	if (ret)
		goto pm_runtime_put;

	return 0;

pm_runtime_put:
	pm_runtime_put_sync(dev);
pm_runtime_disable:
	pm_runtime_disable(dev);
err_pltfm_free:
	sdhci_pltfm_free(pdev);
	return ret;
}

static int sdhci_am654_remove(struct platform_device *pdev)
{
	struct sdhci_host *host = platform_get_drvdata(pdev);
	int ret;

	sdhci_remove_host(host, true);
	ret = pm_runtime_put_sync(&pdev->dev);
	if (ret < 0)
		return ret;

	pm_runtime_disable(&pdev->dev);
	sdhci_pltfm_free(pdev);

	return 0;
}

static struct platform_driver sdhci_am654_driver = {
	.driver = {
		.name = "sdhci-am654",
		.probe_type = PROBE_PREFER_ASYNCHRONOUS,
		.of_match_table = sdhci_am654_of_match,
	},
	.probe = sdhci_am654_probe,
	.remove = sdhci_am654_remove,
};

module_platform_driver(sdhci_am654_driver);

MODULE_DESCRIPTION("Driver for SDHCI Controller on TI's AM654 devices");
MODULE_AUTHOR("Faiz Abbas <faiz_abbas@ti.com>");
MODULE_LICENSE("GPL");<|MERGE_RESOLUTION|>--- conflicted
+++ resolved
@@ -765,13 +765,10 @@
 	{
 		.compatible = "ti,am64-sdhci-4bit",
 		.data = &sdhci_j721e_4bit_drvdata,
-<<<<<<< HEAD
-=======
 	},
 	{
 		.compatible = "ti,am62-sdhci",
 		.data = &sdhci_j721e_4bit_drvdata,
->>>>>>> 3a82f341
 	},
 	{ /* sentinel */ }
 };
