--- conflicted
+++ resolved
@@ -34,10 +34,6 @@
 #define DRV_NAME "idxd"
 
 bool support_enqcmd;
-<<<<<<< HEAD
-
-static struct ida idxd_idas[IDXD_TYPE_MAX];
-=======
 DEFINE_IDA(idxd_ida);
 
 static struct idxd_driver_data idxd_driver_data[] = {
@@ -56,7 +52,6 @@
 		.dev_type = &iax_device_type,
 	},
 };
->>>>>>> 25423f4b
 
 static struct pci_device_id idxd_pci_tbl[] = {
 	/* DSA ver 1.0 platforms */
@@ -68,24 +63,6 @@
 };
 MODULE_DEVICE_TABLE(pci, idxd_pci_tbl);
 
-<<<<<<< HEAD
-static char *idxd_name[] = {
-	"dsa",
-	"iax"
-};
-
-struct ida *idxd_ida(struct idxd_device *idxd)
-{
-	return &idxd_idas[idxd->type];
-}
-
-const char *idxd_get_dev_name(struct idxd_device *idxd)
-{
-	return idxd_name[idxd->type];
-}
-
-=======
->>>>>>> 25423f4b
 static int idxd_setup_interrupts(struct idxd_device *idxd)
 {
 	struct pci_dev *pdev = idxd->pdev;
@@ -126,11 +103,7 @@
 	}
 
 	irq_entry = &idxd->irq_entries[0];
-<<<<<<< HEAD
-	rc = request_threaded_irq(irq_entry->vector, idxd_irq_handler, idxd_misc_thread,
-=======
 	rc = request_threaded_irq(irq_entry->vector, NULL, idxd_misc_thread,
->>>>>>> 25423f4b
 				  0, "idxd-misc", irq_entry);
 	if (rc < 0) {
 		dev_err(dev, "Failed to allocate misc interrupt.\n");
@@ -147,19 +120,11 @@
 
 		init_llist_head(&idxd->irq_entries[i].pending_llist);
 		INIT_LIST_HEAD(&idxd->irq_entries[i].work_list);
-<<<<<<< HEAD
-		rc = request_threaded_irq(irq_entry->vector, idxd_irq_handler,
-=======
 		rc = request_threaded_irq(irq_entry->vector, NULL,
->>>>>>> 25423f4b
 					  idxd_wq_thread, 0, "idxd-portal", irq_entry);
 		if (rc < 0) {
 			dev_err(dev, "Failed to allocate irq %d.\n", irq_entry->vector);
 			goto err_wq_irqs;
-<<<<<<< HEAD
-		}
-		dev_dbg(dev, "Allocated idxd-msix %d for vector %d\n", i, irq_entry->vector);
-=======
 		}
 
 		dev_dbg(dev, "Allocated idxd-msix %d for vector %d\n", i, irq_entry->vector);
@@ -180,7 +145,6 @@
 			}
 			dev_dbg(dev, "int handle requested: %u\n", idxd->int_handles[i - 1]);
 		}
->>>>>>> 25423f4b
 	}
 
 	idxd_unmask_error_interrupts(idxd);
@@ -191,12 +155,9 @@
 	while (--i >= 0) {
 		irq_entry = &idxd->irq_entries[i];
 		free_irq(irq_entry->vector, irq_entry);
-<<<<<<< HEAD
-=======
 		if (i != 0)
 			idxd_device_release_int_handle(idxd,
 						       idxd->int_handles[i], IDXD_IRQ_MSIX);
->>>>>>> 25423f4b
 	}
  err_misc_irq:
 	/* Disable error interrupt generation */
@@ -207,19 +168,6 @@
 	return rc;
 }
 
-<<<<<<< HEAD
-static int idxd_setup_wqs(struct idxd_device *idxd)
-{
-	struct device *dev = &idxd->pdev->dev;
-	struct idxd_wq *wq;
-	int i, rc;
-
-	idxd->wqs = kcalloc_node(idxd->max_wqs, sizeof(struct idxd_wq *),
-				 GFP_KERNEL, dev_to_node(dev));
-	if (!idxd->wqs)
-		return -ENOMEM;
-
-=======
 static void idxd_cleanup_interrupts(struct idxd_device *idxd)
 {
 	struct pci_dev *pdev = idxd->pdev;
@@ -257,7 +205,6 @@
 	if (!idxd->wqs)
 		return -ENOMEM;
 
->>>>>>> 25423f4b
 	for (i = 0; i < idxd->max_wqs; i++) {
 		wq = kzalloc_node(sizeof(*wq), GFP_KERNEL, dev_to_node(dev));
 		if (!wq) {
@@ -269,11 +216,7 @@
 		wq->idxd = idxd;
 		device_initialize(&wq->conf_dev);
 		wq->conf_dev.parent = &idxd->conf_dev;
-<<<<<<< HEAD
-		wq->conf_dev.bus = idxd_get_bus_type(idxd);
-=======
 		wq->conf_dev.bus = &dsa_bus_type;
->>>>>>> 25423f4b
 		wq->conf_dev.type = &idxd_wq_device_type;
 		rc = dev_set_name(&wq->conf_dev, "wq%d.%d", idxd->id, wq->id);
 		if (rc < 0) {
@@ -283,10 +226,7 @@
 
 		mutex_init(&wq->wq_lock);
 		init_waitqueue_head(&wq->err_queue);
-<<<<<<< HEAD
-=======
 		init_completion(&wq->wq_dead);
->>>>>>> 25423f4b
 		wq->max_xfer_bytes = idxd->max_xfer_bytes;
 		wq->max_batch_size = idxd->max_batch_size;
 		wq->wqcfg = kzalloc_node(idxd->wqcfg_size, GFP_KERNEL, dev_to_node(dev));
@@ -369,11 +309,7 @@
 		group->idxd = idxd;
 		device_initialize(&group->conf_dev);
 		group->conf_dev.parent = &idxd->conf_dev;
-<<<<<<< HEAD
-		group->conf_dev.bus = idxd_get_bus_type(idxd);
-=======
 		group->conf_dev.bus = &dsa_bus_type;
->>>>>>> 25423f4b
 		group->conf_dev.type = &idxd_group_device_type;
 		rc = dev_set_name(&group->conf_dev, "group%d.%d", idxd->id, group->id);
 		if (rc < 0) {
@@ -394,8 +330,6 @@
 	return rc;
 }
 
-<<<<<<< HEAD
-=======
 static void idxd_cleanup_internals(struct idxd_device *idxd)
 {
 	int i;
@@ -409,7 +343,6 @@
 	destroy_workqueue(idxd->wq);
 }
 
->>>>>>> 25423f4b
 static int idxd_setup_internals(struct idxd_device *idxd)
 {
 	struct device *dev = &idxd->pdev->dev;
@@ -417,11 +350,6 @@
 
 	init_waitqueue_head(&idxd->cmd_waitq);
 
-<<<<<<< HEAD
-	rc = idxd_setup_wqs(idxd);
-	if (rc < 0)
-		return rc;
-=======
 	if (idxd->hw.cmd_cap & BIT(IDXD_CMD_REQUEST_INT_HANDLE)) {
 		idxd->int_handles = devm_kcalloc(dev, idxd->max_wqs, sizeof(int), GFP_KERNEL);
 		if (!idxd->int_handles)
@@ -431,7 +359,6 @@
 	rc = idxd_setup_wqs(idxd);
 	if (rc < 0)
 		goto err_wqs;
->>>>>>> 25423f4b
 
 	rc = idxd_setup_engines(idxd);
 	if (rc < 0)
@@ -458,11 +385,8 @@
  err_engine:
 	for (i = 0; i < idxd->max_wqs; i++)
 		put_device(&idxd->wqs[i]->conf_dev);
-<<<<<<< HEAD
-=======
  err_wqs:
 	kfree(idxd->int_handles);
->>>>>>> 25423f4b
 	return rc;
 }
 
@@ -539,23 +463,7 @@
 	}
 }
 
-<<<<<<< HEAD
-static inline void idxd_set_type(struct idxd_device *idxd)
-{
-	struct pci_dev *pdev = idxd->pdev;
-
-	if (pdev->device == PCI_DEVICE_ID_INTEL_DSA_SPR0)
-		idxd->type = IDXD_TYPE_DSA;
-	else if (pdev->device == PCI_DEVICE_ID_INTEL_IAX_SPR0)
-		idxd->type = IDXD_TYPE_IAX;
-	else
-		idxd->type = IDXD_TYPE_UNKNOWN;
-}
-
-static struct idxd_device *idxd_alloc(struct pci_dev *pdev)
-=======
 static struct idxd_device *idxd_alloc(struct pci_dev *pdev, struct idxd_driver_data *data)
->>>>>>> 25423f4b
 {
 	struct device *dev = &pdev->dev;
 	struct idxd_device *idxd;
@@ -566,27 +474,16 @@
 		return NULL;
 
 	idxd->pdev = pdev;
-<<<<<<< HEAD
-	idxd_set_type(idxd);
-	idxd->id = ida_alloc(idxd_ida(idxd), GFP_KERNEL);
-=======
 	idxd->data = data;
 	idxd->id = ida_alloc(&idxd_ida, GFP_KERNEL);
->>>>>>> 25423f4b
 	if (idxd->id < 0)
 		return NULL;
 
 	device_initialize(&idxd->conf_dev);
 	idxd->conf_dev.parent = dev;
-<<<<<<< HEAD
-	idxd->conf_dev.bus = idxd_get_bus_type(idxd);
-	idxd->conf_dev.type = idxd_get_device_type(idxd);
-	rc = dev_set_name(&idxd->conf_dev, "%s%d", idxd_get_dev_name(idxd), idxd->id);
-=======
 	idxd->conf_dev.bus = &dsa_bus_type;
 	idxd->conf_dev.type = idxd->data->dev_type;
 	rc = dev_set_name(&idxd->conf_dev, "%s%d", idxd->data->name_prefix, idxd->id);
->>>>>>> 25423f4b
 	if (rc < 0) {
 		put_device(&idxd->conf_dev);
 		return NULL;
@@ -668,12 +565,6 @@
 	rc = idxd_setup_internals(idxd);
 	if (rc)
 		goto err;
-<<<<<<< HEAD
-
-	rc = idxd_setup_interrupts(idxd);
-	if (rc)
-		goto err;
-=======
 
 	/* If the configs are readonly, then load them from device */
 	if (!test_bit(IDXD_FLAG_CONFIGURABLE, &idxd->flags)) {
@@ -686,7 +577,6 @@
 	rc = idxd_setup_interrupts(idxd);
 	if (rc)
 		goto err_config;
->>>>>>> 25423f4b
 
 	dev_dbg(dev, "IDXD interrupt setup complete.\n");
 
@@ -699,11 +589,8 @@
 	dev_dbg(dev, "IDXD device %d probed successfully\n", idxd->id);
 	return 0;
 
-<<<<<<< HEAD
-=======
  err_config:
 	idxd_cleanup_internals(idxd);
->>>>>>> 25423f4b
  err:
 	if (device_pasid_enabled(idxd))
 		idxd_disable_system_pasid(idxd);
@@ -735,11 +622,7 @@
 		return rc;
 
 	dev_dbg(dev, "Alloc IDXD context\n");
-<<<<<<< HEAD
-	idxd = idxd_alloc(pdev);
-=======
 	idxd = idxd_alloc(pdev, data);
->>>>>>> 25423f4b
 	if (!idxd) {
 		rc = -ENOMEM;
 		goto err_idxd_alloc;
@@ -764,12 +647,6 @@
 		rc = pci_set_consistent_dma_mask(pdev, DMA_BIT_MASK(32));
 	if (rc)
 		goto err;
-<<<<<<< HEAD
-
-
-	idxd_type_init(idxd);
-=======
->>>>>>> 25423f4b
 
 	dev_dbg(dev, "Set PCI master\n");
 	pci_set_master(pdev);
@@ -785,11 +662,7 @@
 	rc = idxd_register_devices(idxd);
 	if (rc) {
 		dev_err(dev, "IDXD sysfs setup failed\n");
-<<<<<<< HEAD
-		goto err;
-=======
 		goto err_dev_register;
->>>>>>> 25423f4b
 	}
 
 	idxd->state = IDXD_DEV_CONF_READY;
@@ -799,11 +672,8 @@
 
 	return 0;
 
-<<<<<<< HEAD
-=======
  err_dev_register:
 	idxd_cleanup(idxd);
->>>>>>> 25423f4b
  err:
 	pci_iounmap(pdev, idxd->reg_base);
  err_iomap:
@@ -895,10 +765,7 @@
 	}
 
 	idxd_msix_perm_clear(idxd);
-<<<<<<< HEAD
-=======
 	idxd_release_int_handles(idxd);
->>>>>>> 25423f4b
 	pci_free_irq_vectors(pdev);
 	pci_iounmap(pdev, idxd->reg_base);
 	pci_disable_device(pdev);
@@ -914,11 +781,8 @@
 	if (device_pasid_enabled(idxd))
 		idxd_disable_system_pasid(idxd);
 	idxd_unregister_devices(idxd);
-<<<<<<< HEAD
-=======
 	perfmon_pmu_remove(idxd);
 	iommu_dev_disable_feature(&pdev->dev, IOMMU_DEV_FEAT_SVA);
->>>>>>> 25423f4b
 }
 
 static struct pci_driver idxd_pci_driver = {
@@ -947,12 +811,7 @@
 	else
 		support_enqcmd = true;
 
-<<<<<<< HEAD
-	for (i = 0; i < IDXD_TYPE_MAX; i++)
-		ida_init(&idxd_idas[i]);
-=======
 	perfmon_init();
->>>>>>> 25423f4b
 
 	err = idxd_register_bus_type();
 	if (err < 0)
