--- conflicted
+++ resolved
@@ -816,17 +816,10 @@
 {
 	int tailroom = SKB_DATA_ALIGN(sizeof(struct skb_shared_info));
 	struct page *page;
-<<<<<<< HEAD
 
 	if (page_off + *len + tailroom > PAGE_SIZE)
 		return NULL;
 
-=======
-
-	if (page_off + *len + tailroom > PAGE_SIZE)
-		return NULL;
-
->>>>>>> 5729a900
 	page = alloc_page(GFP_ATOMIC);
 	if (!page)
 		return NULL;
