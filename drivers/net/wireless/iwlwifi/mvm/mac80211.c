--- conflicted
+++ resolved
@@ -379,20 +379,13 @@
 {
 	enum iwl_mcc_source used_src;
 	struct ieee80211_regdomain *regd;
-<<<<<<< HEAD
-=======
 	int ret;
 	bool changed;
->>>>>>> 31755207
 	const struct ieee80211_regdomain *r =
 			rtnl_dereference(mvm->hw->wiphy->regd);
 
 	if (!r)
-<<<<<<< HEAD
-		return 0;
-=======
 		return -ENOENT;
->>>>>>> 31755207
 
 	/* save the last source in case we overwrite it below */
 	used_src = mvm->mcc_src;
@@ -404,16 +397,6 @@
 	}
 
 	/* Now set our last stored MCC and source */
-<<<<<<< HEAD
-	regd = iwl_mvm_get_regdomain(mvm->hw->wiphy, r->alpha2, used_src, NULL);
-	if (IS_ERR_OR_NULL(regd))
-		return -EIO;
-
-	regulatory_set_wiphy_regd(mvm->hw->wiphy, regd);
-	kfree(regd);
-
-	return 0;
-=======
 	regd = iwl_mvm_get_regdomain(mvm->hw->wiphy, r->alpha2, used_src,
 				     &changed);
 	if (IS_ERR_OR_NULL(regd))
@@ -427,7 +410,6 @@
 
 	kfree(regd);
 	return ret;
->>>>>>> 31755207
 }
 
 int iwl_mvm_mac_setup_register(struct iwl_mvm *mvm)
@@ -1032,12 +1014,9 @@
 	mvm->fw_dump_desc = NULL;
 }
 
-<<<<<<< HEAD
-=======
 #define IWL8260_ICCM_OFFSET		0x44000 /* Only for B-step */
 #define IWL8260_ICCM_LEN		0xC000 /* Only for B-step */
 
->>>>>>> 31755207
 void iwl_mvm_fw_error_dump(struct iwl_mvm *mvm)
 {
 	struct iwl_fw_error_dump_file *dump_file;
@@ -1104,8 +1083,6 @@
 		   fifo_data_len +
 		   sizeof(*dump_info);
 
-<<<<<<< HEAD
-=======
 	/*
 	 * In 8000 HW family B-step include the ICCM (which resides separately)
 	 */
@@ -1114,7 +1091,6 @@
 		file_len += sizeof(*dump_data) + sizeof(*dump_mem) +
 			    IWL8260_ICCM_LEN;
 
->>>>>>> 31755207
 	if (mvm->fw_dump_desc)
 		file_len += sizeof(*dump_data) + sizeof(*dump_trig) +
 			    mvm->fw_dump_desc->len;
@@ -3735,12 +3711,7 @@
 	IWL_DEBUG_MAC80211(mvm, "pre CSA to freq %d\n",
 			   chsw->chandef.center_freq1);
 
-<<<<<<< HEAD
-	iwl_fw_dbg_trigger_simple_stop(mvm, vif, FW_DBG_TRIGGER_CHANNEL_SWITCH,
-				       NULL, 0);
-=======
 	iwl_fw_dbg_trigger_simple_stop(mvm, vif, FW_DBG_TRIGGER_CHANNEL_SWITCH);
->>>>>>> 31755207
 
 	switch (vif->type) {
 	case NL80211_IFTYPE_AP:
@@ -3940,10 +3911,7 @@
 			    mvm->radio_stats.on_time_scan;
 	do_div(survey->time_scan, USEC_PER_MSEC);
 
-<<<<<<< HEAD
-=======
 	ret = 0;
->>>>>>> 31755207
  out:
 	mutex_unlock(&mvm->mutex);
 	return ret;
@@ -3989,8 +3957,6 @@
 	mutex_unlock(&mvm->mutex);
 }
 
-<<<<<<< HEAD
-=======
 static void iwl_mvm_mac_event_callback(struct ieee80211_hw *hw,
 				       struct ieee80211_vif *vif,
 				       const struct ieee80211_event *event)
@@ -4049,7 +4015,6 @@
 #undef CHECK_MLME_TRIGGER
 }
 
->>>>>>> 31755207
 const struct ieee80211_ops iwl_mvm_hw_ops = {
 	.tx = iwl_mvm_mac_tx,
 	.ampdu_action = iwl_mvm_mac_ampdu_action,
