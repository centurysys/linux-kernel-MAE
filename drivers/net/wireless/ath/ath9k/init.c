/*
 * Copyright (c) 2008-2011 Atheros Communications Inc.
 *
 * Permission to use, copy, modify, and/or distribute this software for any
 * purpose with or without fee is hereby granted, provided that the above
 * copyright notice and this permission notice appear in all copies.
 *
 * THE SOFTWARE IS PROVIDED "AS IS" AND THE AUTHOR DISCLAIMS ALL WARRANTIES
 * WITH REGARD TO THIS SOFTWARE INCLUDING ALL IMPLIED WARRANTIES OF
 * MERCHANTABILITY AND FITNESS. IN NO EVENT SHALL THE AUTHOR BE LIABLE FOR
 * ANY SPECIAL, DIRECT, INDIRECT, OR CONSEQUENTIAL DAMAGES OR ANY DAMAGES
 * WHATSOEVER RESULTING FROM LOSS OF USE, DATA OR PROFITS, WHETHER IN AN
 * ACTION OF CONTRACT, NEGLIGENCE OR OTHER TORTIOUS ACTION, ARISING OUT OF
 * OR IN CONNECTION WITH THE USE OR PERFORMANCE OF THIS SOFTWARE.
 */

#include <linux/dma-mapping.h>
#include <linux/slab.h>
#include <linux/ath9k_platform.h>

#include "ath9k.h"

static char *dev_info = "ath9k";

MODULE_AUTHOR("Atheros Communications");
MODULE_DESCRIPTION("Support for Atheros 802.11n wireless LAN cards.");
MODULE_SUPPORTED_DEVICE("Atheros 802.11n WLAN cards");
MODULE_LICENSE("Dual BSD/GPL");

static unsigned int ath9k_debug = ATH_DBG_DEFAULT;
module_param_named(debug, ath9k_debug, uint, 0);
MODULE_PARM_DESC(debug, "Debugging mask");

int ath9k_modparam_nohwcrypt;
module_param_named(nohwcrypt, ath9k_modparam_nohwcrypt, int, 0444);
MODULE_PARM_DESC(nohwcrypt, "Disable hardware encryption");

int led_blink;
module_param_named(blink, led_blink, int, 0444);
MODULE_PARM_DESC(blink, "Enable LED blink on activity");

static int ath9k_btcoex_enable;
module_param_named(btcoex_enable, ath9k_btcoex_enable, int, 0444);
MODULE_PARM_DESC(btcoex_enable, "Enable wifi-BT coexistence");

bool is_ath9k_unloaded;
/* We use the hw_value as an index into our private channel structure */

#define CHAN2G(_freq, _idx)  { \
	.band = IEEE80211_BAND_2GHZ, \
	.center_freq = (_freq), \
	.hw_value = (_idx), \
	.max_power = 20, \
}

#define CHAN5G(_freq, _idx) { \
	.band = IEEE80211_BAND_5GHZ, \
	.center_freq = (_freq), \
	.hw_value = (_idx), \
	.max_power = 20, \
}

/* Some 2 GHz radios are actually tunable on 2312-2732
 * on 5 MHz steps, we support the channels which we know
 * we have calibration data for all cards though to make
 * this static */
static const struct ieee80211_channel ath9k_2ghz_chantable[] = {
	CHAN2G(2412, 0), /* Channel 1 */
	CHAN2G(2417, 1), /* Channel 2 */
	CHAN2G(2422, 2), /* Channel 3 */
	CHAN2G(2427, 3), /* Channel 4 */
	CHAN2G(2432, 4), /* Channel 5 */
	CHAN2G(2437, 5), /* Channel 6 */
	CHAN2G(2442, 6), /* Channel 7 */
	CHAN2G(2447, 7), /* Channel 8 */
	CHAN2G(2452, 8), /* Channel 9 */
	CHAN2G(2457, 9), /* Channel 10 */
	CHAN2G(2462, 10), /* Channel 11 */
	CHAN2G(2467, 11), /* Channel 12 */
	CHAN2G(2472, 12), /* Channel 13 */
	CHAN2G(2484, 13), /* Channel 14 */
};

/* Some 5 GHz radios are actually tunable on XXXX-YYYY
 * on 5 MHz steps, we support the channels which we know
 * we have calibration data for all cards though to make
 * this static */
static const struct ieee80211_channel ath9k_5ghz_chantable[] = {
	/* _We_ call this UNII 1 */
	CHAN5G(5180, 14), /* Channel 36 */
	CHAN5G(5200, 15), /* Channel 40 */
	CHAN5G(5220, 16), /* Channel 44 */
	CHAN5G(5240, 17), /* Channel 48 */
	/* _We_ call this UNII 2 */
	CHAN5G(5260, 18), /* Channel 52 */
	CHAN5G(5280, 19), /* Channel 56 */
	CHAN5G(5300, 20), /* Channel 60 */
	CHAN5G(5320, 21), /* Channel 64 */
	/* _We_ call this "Middle band" */
	CHAN5G(5500, 22), /* Channel 100 */
	CHAN5G(5520, 23), /* Channel 104 */
	CHAN5G(5540, 24), /* Channel 108 */
	CHAN5G(5560, 25), /* Channel 112 */
	CHAN5G(5580, 26), /* Channel 116 */
	CHAN5G(5600, 27), /* Channel 120 */
	CHAN5G(5620, 28), /* Channel 124 */
	CHAN5G(5640, 29), /* Channel 128 */
	CHAN5G(5660, 30), /* Channel 132 */
	CHAN5G(5680, 31), /* Channel 136 */
	CHAN5G(5700, 32), /* Channel 140 */
	/* _We_ call this UNII 3 */
	CHAN5G(5745, 33), /* Channel 149 */
	CHAN5G(5765, 34), /* Channel 153 */
	CHAN5G(5785, 35), /* Channel 157 */
	CHAN5G(5805, 36), /* Channel 161 */
	CHAN5G(5825, 37), /* Channel 165 */
};

/* Atheros hardware rate code addition for short premble */
#define SHPCHECK(__hw_rate, __flags) \
	((__flags & IEEE80211_RATE_SHORT_PREAMBLE) ? (__hw_rate | 0x04 ) : 0)

#define RATE(_bitrate, _hw_rate, _flags) {              \
	.bitrate        = (_bitrate),                   \
	.flags          = (_flags),                     \
	.hw_value       = (_hw_rate),                   \
	.hw_value_short = (SHPCHECK(_hw_rate, _flags))  \
}

static struct ieee80211_rate ath9k_legacy_rates[] = {
	RATE(10, 0x1b, 0),
	RATE(20, 0x1a, IEEE80211_RATE_SHORT_PREAMBLE),
	RATE(55, 0x19, IEEE80211_RATE_SHORT_PREAMBLE),
	RATE(110, 0x18, IEEE80211_RATE_SHORT_PREAMBLE),
	RATE(60, 0x0b, 0),
	RATE(90, 0x0f, 0),
	RATE(120, 0x0a, 0),
	RATE(180, 0x0e, 0),
	RATE(240, 0x09, 0),
	RATE(360, 0x0d, 0),
	RATE(480, 0x08, 0),
	RATE(540, 0x0c, 0),
};

#ifdef CONFIG_MAC80211_LEDS
static const struct ieee80211_tpt_blink ath9k_tpt_blink[] = {
	{ .throughput = 0 * 1024, .blink_time = 334 },
	{ .throughput = 1 * 1024, .blink_time = 260 },
	{ .throughput = 5 * 1024, .blink_time = 220 },
	{ .throughput = 10 * 1024, .blink_time = 190 },
	{ .throughput = 20 * 1024, .blink_time = 170 },
	{ .throughput = 50 * 1024, .blink_time = 150 },
	{ .throughput = 70 * 1024, .blink_time = 130 },
	{ .throughput = 100 * 1024, .blink_time = 110 },
	{ .throughput = 200 * 1024, .blink_time = 80 },
	{ .throughput = 300 * 1024, .blink_time = 50 },
};
#endif

static void ath9k_deinit_softc(struct ath_softc *sc);

/*
 * Read and write, they both share the same lock. We do this to serialize
 * reads and writes on Atheros 802.11n PCI devices only. This is required
 * as the FIFO on these devices can only accept sanely 2 requests.
 */

static void ath9k_iowrite32(void *hw_priv, u32 val, u32 reg_offset)
{
	struct ath_hw *ah = (struct ath_hw *) hw_priv;
	struct ath_common *common = ath9k_hw_common(ah);
	struct ath_softc *sc = (struct ath_softc *) common->priv;

	if (ah->config.serialize_regmode == SER_REG_MODE_ON) {
		unsigned long flags;
		spin_lock_irqsave(&sc->sc_serial_rw, flags);
		iowrite32(val, sc->mem + reg_offset);
		spin_unlock_irqrestore(&sc->sc_serial_rw, flags);
	} else
		iowrite32(val, sc->mem + reg_offset);
}

static unsigned int ath9k_ioread32(void *hw_priv, u32 reg_offset)
{
	struct ath_hw *ah = (struct ath_hw *) hw_priv;
	struct ath_common *common = ath9k_hw_common(ah);
	struct ath_softc *sc = (struct ath_softc *) common->priv;
	u32 val;

	if (ah->config.serialize_regmode == SER_REG_MODE_ON) {
		unsigned long flags;
		spin_lock_irqsave(&sc->sc_serial_rw, flags);
		val = ioread32(sc->mem + reg_offset);
		spin_unlock_irqrestore(&sc->sc_serial_rw, flags);
	} else
		val = ioread32(sc->mem + reg_offset);
	return val;
}

static unsigned int __ath9k_reg_rmw(struct ath_softc *sc, u32 reg_offset,
				    u32 set, u32 clr)
{
	u32 val;

	val = ioread32(sc->mem + reg_offset);
	val &= ~clr;
	val |= set;
	iowrite32(val, sc->mem + reg_offset);

	return val;
}

static unsigned int ath9k_reg_rmw(void *hw_priv, u32 reg_offset, u32 set, u32 clr)
{
	struct ath_hw *ah = (struct ath_hw *) hw_priv;
	struct ath_common *common = ath9k_hw_common(ah);
	struct ath_softc *sc = (struct ath_softc *) common->priv;
	unsigned long uninitialized_var(flags);
	u32 val;

	if (ah->config.serialize_regmode == SER_REG_MODE_ON) {
		spin_lock_irqsave(&sc->sc_serial_rw, flags);
		val = __ath9k_reg_rmw(sc, reg_offset, set, clr);
		spin_unlock_irqrestore(&sc->sc_serial_rw, flags);
	} else
		val = __ath9k_reg_rmw(sc, reg_offset, set, clr);

	return val;
}

/**************************/
/*     Initialization     */
/**************************/

static void setup_ht_cap(struct ath_softc *sc,
			 struct ieee80211_sta_ht_cap *ht_info)
{
	struct ath_hw *ah = sc->sc_ah;
	struct ath_common *common = ath9k_hw_common(ah);
	u8 tx_streams, rx_streams;
	int i, max_streams;

	ht_info->ht_supported = true;
	ht_info->cap = IEEE80211_HT_CAP_SUP_WIDTH_20_40 |
		       IEEE80211_HT_CAP_SM_PS |
		       IEEE80211_HT_CAP_SGI_40 |
		       IEEE80211_HT_CAP_DSSSCCK40;

	if (sc->sc_ah->caps.hw_caps & ATH9K_HW_CAP_LDPC)
		ht_info->cap |= IEEE80211_HT_CAP_LDPC_CODING;

	if (sc->sc_ah->caps.hw_caps & ATH9K_HW_CAP_SGI_20)
		ht_info->cap |= IEEE80211_HT_CAP_SGI_20;

	ht_info->ampdu_factor = IEEE80211_HT_MAX_AMPDU_64K;
	ht_info->ampdu_density = IEEE80211_HT_MPDU_DENSITY_8;

	if (AR_SREV_9330(ah) || AR_SREV_9485(ah))
		max_streams = 1;
	else if (AR_SREV_9300_20_OR_LATER(ah))
		max_streams = 3;
	else
		max_streams = 2;

	if (AR_SREV_9280_20_OR_LATER(ah)) {
		if (max_streams >= 2)
			ht_info->cap |= IEEE80211_HT_CAP_TX_STBC;
		ht_info->cap |= (1 << IEEE80211_HT_CAP_RX_STBC_SHIFT);
	}

	/* set up supported mcs set */
	memset(&ht_info->mcs, 0, sizeof(ht_info->mcs));
	tx_streams = ath9k_cmn_count_streams(ah->txchainmask, max_streams);
	rx_streams = ath9k_cmn_count_streams(ah->rxchainmask, max_streams);

	ath_dbg(common, ATH_DBG_CONFIG,
		"TX streams %d, RX streams: %d\n",
		tx_streams, rx_streams);

	if (tx_streams != rx_streams) {
		ht_info->mcs.tx_params |= IEEE80211_HT_MCS_TX_RX_DIFF;
		ht_info->mcs.tx_params |= ((tx_streams - 1) <<
				IEEE80211_HT_MCS_TX_MAX_STREAMS_SHIFT);
	}

	for (i = 0; i < rx_streams; i++)
		ht_info->mcs.rx_mask[i] = 0xff;

	ht_info->mcs.tx_params |= IEEE80211_HT_MCS_TX_DEFINED;
}

static int ath9k_reg_notifier(struct wiphy *wiphy,
			      struct regulatory_request *request)
{
	struct ieee80211_hw *hw = wiphy_to_ieee80211_hw(wiphy);
	struct ath_softc *sc = hw->priv;
	struct ath_regulatory *reg = ath9k_hw_regulatory(sc->sc_ah);

	return ath_reg_notifier_apply(wiphy, request, reg);
}

/*
 *  This function will allocate both the DMA descriptor structure, and the
 *  buffers it contains.  These are used to contain the descriptors used
 *  by the system.
*/
int ath_descdma_setup(struct ath_softc *sc, struct ath_descdma *dd,
		      struct list_head *head, const char *name,
		      int nbuf, int ndesc, bool is_tx)
{
	struct ath_common *common = ath9k_hw_common(sc->sc_ah);
	u8 *ds;
	struct ath_buf *bf;
	int i, bsize, error, desc_len;

	ath_dbg(common, ATH_DBG_CONFIG, "%s DMA: %u buffers %u desc/buf\n",
		name, nbuf, ndesc);

	INIT_LIST_HEAD(head);

	if (is_tx)
		desc_len = sc->sc_ah->caps.tx_desc_len;
	else
		desc_len = sizeof(struct ath_desc);

	/* ath_desc must be a multiple of DWORDs */
	if ((desc_len % 4) != 0) {
		ath_err(common, "ath_desc not DWORD aligned\n");
		BUG_ON((desc_len % 4) != 0);
		error = -ENOMEM;
		goto fail;
	}

	dd->dd_desc_len = desc_len * nbuf * ndesc;

	/*
	 * Need additional DMA memory because we can't use
	 * descriptors that cross the 4K page boundary. Assume
	 * one skipped descriptor per 4K page.
	 */
	if (!(sc->sc_ah->caps.hw_caps & ATH9K_HW_CAP_4KB_SPLITTRANS)) {
		u32 ndesc_skipped =
			ATH_DESC_4KB_BOUND_NUM_SKIPPED(dd->dd_desc_len);
		u32 dma_len;

		while (ndesc_skipped) {
			dma_len = ndesc_skipped * desc_len;
			dd->dd_desc_len += dma_len;

			ndesc_skipped = ATH_DESC_4KB_BOUND_NUM_SKIPPED(dma_len);
		}
	}

	/* allocate descriptors */
	dd->dd_desc = dma_alloc_coherent(sc->dev, dd->dd_desc_len,
					 &dd->dd_desc_paddr, GFP_KERNEL);
	if (dd->dd_desc == NULL) {
		error = -ENOMEM;
		goto fail;
	}
	ds = (u8 *) dd->dd_desc;
	ath_dbg(common, ATH_DBG_CONFIG, "%s DMA map: %p (%u) -> %llx (%u)\n",
		name, ds, (u32) dd->dd_desc_len,
		ito64(dd->dd_desc_paddr), /*XXX*/(u32) dd->dd_desc_len);

	/* allocate buffers */
	bsize = sizeof(struct ath_buf) * nbuf;
	bf = kzalloc(bsize, GFP_KERNEL);
	if (bf == NULL) {
		error = -ENOMEM;
		goto fail2;
	}
	dd->dd_bufptr = bf;

	for (i = 0; i < nbuf; i++, bf++, ds += (desc_len * ndesc)) {
		bf->bf_desc = ds;
		bf->bf_daddr = DS2PHYS(dd, ds);

		if (!(sc->sc_ah->caps.hw_caps &
		      ATH9K_HW_CAP_4KB_SPLITTRANS)) {
			/*
			 * Skip descriptor addresses which can cause 4KB
			 * boundary crossing (addr + length) with a 32 dword
			 * descriptor fetch.
			 */
			while (ATH_DESC_4KB_BOUND_CHECK(bf->bf_daddr)) {
				BUG_ON((caddr_t) bf->bf_desc >=
				       ((caddr_t) dd->dd_desc +
					dd->dd_desc_len));

				ds += (desc_len * ndesc);
				bf->bf_desc = ds;
				bf->bf_daddr = DS2PHYS(dd, ds);
			}
		}
		list_add_tail(&bf->list, head);
	}
	return 0;
fail2:
	dma_free_coherent(sc->dev, dd->dd_desc_len, dd->dd_desc,
			  dd->dd_desc_paddr);
fail:
	memset(dd, 0, sizeof(*dd));
	return error;
}

static int ath9k_init_btcoex(struct ath_softc *sc)
{
	struct ath_txq *txq;
	int r;

	switch (sc->sc_ah->btcoex_hw.scheme) {
	case ATH_BTCOEX_CFG_NONE:
		break;
	case ATH_BTCOEX_CFG_2WIRE:
		ath9k_hw_btcoex_init_2wire(sc->sc_ah);
		break;
	case ATH_BTCOEX_CFG_3WIRE:
		ath9k_hw_btcoex_init_3wire(sc->sc_ah);
		r = ath_init_btcoex_timer(sc);
		if (r)
			return -1;
		txq = sc->tx.txq_map[WME_AC_BE];
		ath9k_hw_init_btcoex_hw(sc->sc_ah, txq->axq_qnum);
		sc->btcoex.bt_stomp_type = ATH_BTCOEX_STOMP_LOW;
		break;
	default:
		WARN_ON(1);
		break;
	}

	return 0;
}

static int ath9k_init_queues(struct ath_softc *sc)
{
	int i = 0;

	sc->beacon.beaconq = ath9k_hw_beaconq_setup(sc->sc_ah);
	sc->beacon.cabq = ath_txq_setup(sc, ATH9K_TX_QUEUE_CAB, 0);

	sc->config.cabqReadytime = ATH_CABQ_READY_TIME;
	ath_cabq_update(sc);

	for (i = 0; i < WME_NUM_AC; i++) {
		sc->tx.txq_map[i] = ath_txq_setup(sc, ATH9K_TX_QUEUE_DATA, i);
		sc->tx.txq_map[i]->mac80211_qnum = i;
	}
	return 0;
}

static int ath9k_init_channels_rates(struct ath_softc *sc)
{
	void *channels;

	BUILD_BUG_ON(ARRAY_SIZE(ath9k_2ghz_chantable) +
		     ARRAY_SIZE(ath9k_5ghz_chantable) !=
		     ATH9K_NUM_CHANNELS);

	if (sc->sc_ah->caps.hw_caps & ATH9K_HW_CAP_2GHZ) {
		channels = kmemdup(ath9k_2ghz_chantable,
			sizeof(ath9k_2ghz_chantable), GFP_KERNEL);
		if (!channels)
		    return -ENOMEM;

		sc->sbands[IEEE80211_BAND_2GHZ].channels = channels;
		sc->sbands[IEEE80211_BAND_2GHZ].band = IEEE80211_BAND_2GHZ;
		sc->sbands[IEEE80211_BAND_2GHZ].n_channels =
			ARRAY_SIZE(ath9k_2ghz_chantable);
		sc->sbands[IEEE80211_BAND_2GHZ].bitrates = ath9k_legacy_rates;
		sc->sbands[IEEE80211_BAND_2GHZ].n_bitrates =
			ARRAY_SIZE(ath9k_legacy_rates);
	}

	if (sc->sc_ah->caps.hw_caps & ATH9K_HW_CAP_5GHZ) {
		channels = kmemdup(ath9k_5ghz_chantable,
			sizeof(ath9k_5ghz_chantable), GFP_KERNEL);
		if (!channels) {
			if (sc->sbands[IEEE80211_BAND_2GHZ].channels)
				kfree(sc->sbands[IEEE80211_BAND_2GHZ].channels);
			return -ENOMEM;
		}

		sc->sbands[IEEE80211_BAND_5GHZ].channels = channels;
		sc->sbands[IEEE80211_BAND_5GHZ].band = IEEE80211_BAND_5GHZ;
		sc->sbands[IEEE80211_BAND_5GHZ].n_channels =
			ARRAY_SIZE(ath9k_5ghz_chantable);
		sc->sbands[IEEE80211_BAND_5GHZ].bitrates =
			ath9k_legacy_rates + 4;
		sc->sbands[IEEE80211_BAND_5GHZ].n_bitrates =
			ARRAY_SIZE(ath9k_legacy_rates) - 4;
	}
	return 0;
}

static void ath9k_init_misc(struct ath_softc *sc)
{
	struct ath_common *common = ath9k_hw_common(sc->sc_ah);
	int i = 0;
	setup_timer(&common->ani.timer, ath_ani_calibrate, (unsigned long)sc);

	sc->config.txpowlimit = ATH_TXPOWER_MAX;

	if (sc->sc_ah->caps.hw_caps & ATH9K_HW_CAP_HT) {
		sc->sc_flags |= SC_OP_TXAGGR;
		sc->sc_flags |= SC_OP_RXAGGR;
	}

<<<<<<< HEAD
	ath9k_hw_set_diversity(sc->sc_ah, true);
=======
>>>>>>> 08740735
	sc->rx.defant = ath9k_hw_getdefantenna(sc->sc_ah);

	memcpy(common->bssidmask, ath_bcast_mac, ETH_ALEN);

	sc->beacon.slottime = ATH9K_SLOT_TIME_9;

	for (i = 0; i < ARRAY_SIZE(sc->beacon.bslot); i++)
		sc->beacon.bslot[i] = NULL;

	if (sc->sc_ah->caps.hw_caps & ATH9K_HW_CAP_ANT_DIV_COMB)
		sc->ant_comb.count = ATH_ANT_DIV_COMB_INIT_COUNT;
}

static int ath9k_init_softc(u16 devid, struct ath_softc *sc,
			    const struct ath_bus_ops *bus_ops)
{
	struct ath9k_platform_data *pdata = sc->dev->platform_data;
	struct ath_hw *ah = NULL;
	struct ath_common *common;
	int ret = 0, i;
	int csz = 0;

	ah = kzalloc(sizeof(struct ath_hw), GFP_KERNEL);
	if (!ah)
		return -ENOMEM;

	ah->hw = sc->hw;
	ah->hw_version.devid = devid;
	ah->reg_ops.read = ath9k_ioread32;
	ah->reg_ops.write = ath9k_iowrite32;
	ah->reg_ops.rmw = ath9k_reg_rmw;
	atomic_set(&ah->intr_ref_cnt, -1);
	sc->sc_ah = ah;

	if (!pdata) {
		ah->ah_flags |= AH_USE_EEPROM;
		sc->sc_ah->led_pin = -1;
	} else {
		sc->sc_ah->gpio_mask = pdata->gpio_mask;
		sc->sc_ah->gpio_val = pdata->gpio_val;
		sc->sc_ah->led_pin = pdata->led_pin;
		ah->is_clk_25mhz = pdata->is_clk_25mhz;
		ah->get_mac_revision = pdata->get_mac_revision;
		ah->external_reset = pdata->external_reset;
	}

	common = ath9k_hw_common(ah);
	common->ops = &ah->reg_ops;
	common->bus_ops = bus_ops;
	common->ah = ah;
	common->hw = sc->hw;
	common->priv = sc;
	common->debug_mask = ath9k_debug;
	common->btcoex_enabled = ath9k_btcoex_enable == 1;
	common->disable_ani = false;
	spin_lock_init(&common->cc_lock);

	spin_lock_init(&sc->sc_serial_rw);
	spin_lock_init(&sc->sc_pm_lock);
	mutex_init(&sc->mutex);
#ifdef CONFIG_ATH9K_DEBUGFS
	spin_lock_init(&sc->nodes_lock);
	spin_lock_init(&sc->debug.samp_lock);
	INIT_LIST_HEAD(&sc->nodes);
#endif
	tasklet_init(&sc->intr_tq, ath9k_tasklet, (unsigned long)sc);
	tasklet_init(&sc->bcon_tasklet, ath_beacon_tasklet,
		     (unsigned long)sc);

	/*
	 * Cache line size is used to size and align various
	 * structures used to communicate with the hardware.
	 */
	ath_read_cachesize(common, &csz);
	common->cachelsz = csz << 2; /* convert to bytes */

	/* Initializes the hardware for all supported chipsets */
	ret = ath9k_hw_init(ah);
	if (ret)
		goto err_hw;

	if (pdata && pdata->macaddr)
		memcpy(common->macaddr, pdata->macaddr, ETH_ALEN);

	ret = ath9k_init_queues(sc);
	if (ret)
		goto err_queues;

	ret =  ath9k_init_btcoex(sc);
	if (ret)
		goto err_btcoex;

	ret = ath9k_init_channels_rates(sc);
	if (ret)
		goto err_btcoex;

	ath9k_cmn_init_crypto(sc->sc_ah);
	ath9k_init_misc(sc);

	return 0;

err_btcoex:
	for (i = 0; i < ATH9K_NUM_TX_QUEUES; i++)
		if (ATH_TXQ_SETUP(sc, i))
			ath_tx_cleanupq(sc, &sc->tx.txq[i]);
err_queues:
	ath9k_hw_deinit(ah);
err_hw:

	kfree(ah);
	sc->sc_ah = NULL;

	return ret;
}

static void ath9k_init_band_txpower(struct ath_softc *sc, int band)
{
	struct ieee80211_supported_band *sband;
	struct ieee80211_channel *chan;
	struct ath_hw *ah = sc->sc_ah;
	struct ath_regulatory *reg = ath9k_hw_regulatory(ah);
	int i;

	sband = &sc->sbands[band];
	for (i = 0; i < sband->n_channels; i++) {
		chan = &sband->channels[i];
		ah->curchan = &ah->channels[chan->hw_value];
		ath9k_cmn_update_ichannel(ah->curchan, chan, NL80211_CHAN_HT20);
		ath9k_hw_set_txpowerlimit(ah, MAX_RATE_POWER, true);
		chan->max_power = reg->max_power_level / 2;
	}
}

static void ath9k_init_txpower_limits(struct ath_softc *sc)
{
	struct ath_hw *ah = sc->sc_ah;
	struct ath9k_channel *curchan = ah->curchan;

	if (ah->caps.hw_caps & ATH9K_HW_CAP_2GHZ)
		ath9k_init_band_txpower(sc, IEEE80211_BAND_2GHZ);
	if (ah->caps.hw_caps & ATH9K_HW_CAP_5GHZ)
		ath9k_init_band_txpower(sc, IEEE80211_BAND_5GHZ);

	ah->curchan = curchan;
}

void ath9k_reload_chainmask_settings(struct ath_softc *sc)
{
	if (!(sc->sc_ah->caps.hw_caps & ATH9K_HW_CAP_HT))
		return;

	if (sc->sc_ah->caps.hw_caps & ATH9K_HW_CAP_2GHZ)
		setup_ht_cap(sc, &sc->sbands[IEEE80211_BAND_2GHZ].ht_cap);
	if (sc->sc_ah->caps.hw_caps & ATH9K_HW_CAP_5GHZ)
		setup_ht_cap(sc, &sc->sbands[IEEE80211_BAND_5GHZ].ht_cap);
}


void ath9k_set_hw_capab(struct ath_softc *sc, struct ieee80211_hw *hw)
{
	struct ath_hw *ah = sc->sc_ah;
	struct ath_common *common = ath9k_hw_common(ah);

	hw->flags = IEEE80211_HW_RX_INCLUDES_FCS |
		IEEE80211_HW_HOST_BROADCAST_PS_BUFFERING |
		IEEE80211_HW_SIGNAL_DBM |
		IEEE80211_HW_SUPPORTS_PS |
		IEEE80211_HW_PS_NULLFUNC_STACK |
		IEEE80211_HW_SPECTRUM_MGMT |
		IEEE80211_HW_REPORTS_TX_ACK_STATUS;

	if (sc->sc_ah->caps.hw_caps & ATH9K_HW_CAP_HT)
		 hw->flags |= IEEE80211_HW_AMPDU_AGGREGATION;

	if (AR_SREV_9160_10_OR_LATER(sc->sc_ah) || ath9k_modparam_nohwcrypt)
		hw->flags |= IEEE80211_HW_MFP_CAPABLE;

	hw->wiphy->interface_modes =
		BIT(NL80211_IFTYPE_P2P_GO) |
		BIT(NL80211_IFTYPE_P2P_CLIENT) |
		BIT(NL80211_IFTYPE_AP) |
		BIT(NL80211_IFTYPE_WDS) |
		BIT(NL80211_IFTYPE_STATION) |
		BIT(NL80211_IFTYPE_ADHOC) |
		BIT(NL80211_IFTYPE_MESH_POINT);

	if (AR_SREV_5416(sc->sc_ah))
		hw->wiphy->flags &= ~WIPHY_FLAG_PS_ON_BY_DEFAULT;

	hw->wiphy->flags |= WIPHY_FLAG_IBSS_RSN;

	hw->queues = 4;
	hw->max_rates = 4;
	hw->channel_change_time = 5000;
	hw->max_listen_interval = 10;
	hw->max_rate_tries = 10;
	hw->sta_data_size = sizeof(struct ath_node);
	hw->vif_data_size = sizeof(struct ath_vif);

	hw->wiphy->available_antennas_rx = BIT(ah->caps.max_rxchains) - 1;
	hw->wiphy->available_antennas_tx = BIT(ah->caps.max_txchains) - 1;

	/* single chain devices with rx diversity */
	if (ah->caps.hw_caps & ATH9K_HW_CAP_ANT_DIV_COMB)
		hw->wiphy->available_antennas_rx = BIT(0) | BIT(1);

	sc->ant_rx = hw->wiphy->available_antennas_rx;
	sc->ant_tx = hw->wiphy->available_antennas_tx;

#ifdef CONFIG_ATH9K_RATE_CONTROL
	hw->rate_control_algorithm = "ath9k_rate_control";
#endif

	if (sc->sc_ah->caps.hw_caps & ATH9K_HW_CAP_2GHZ)
		hw->wiphy->bands[IEEE80211_BAND_2GHZ] =
			&sc->sbands[IEEE80211_BAND_2GHZ];
	if (sc->sc_ah->caps.hw_caps & ATH9K_HW_CAP_5GHZ)
		hw->wiphy->bands[IEEE80211_BAND_5GHZ] =
			&sc->sbands[IEEE80211_BAND_5GHZ];

	ath9k_reload_chainmask_settings(sc);

	SET_IEEE80211_PERM_ADDR(hw, common->macaddr);
}

int ath9k_init_device(u16 devid, struct ath_softc *sc,
		    const struct ath_bus_ops *bus_ops)
{
	struct ieee80211_hw *hw = sc->hw;
	struct ath_common *common;
	struct ath_hw *ah;
	int error = 0;
	struct ath_regulatory *reg;

	/* Bring up device */
	error = ath9k_init_softc(devid, sc, bus_ops);
	if (error != 0)
		goto error_init;

	ah = sc->sc_ah;
	common = ath9k_hw_common(ah);
	ath9k_set_hw_capab(sc, hw);

	/* Initialize regulatory */
	error = ath_regd_init(&common->regulatory, sc->hw->wiphy,
			      ath9k_reg_notifier);
	if (error)
		goto error_regd;

	reg = &common->regulatory;

	/* Setup TX DMA */
	error = ath_tx_init(sc, ATH_TXBUF);
	if (error != 0)
		goto error_tx;

	/* Setup RX DMA */
	error = ath_rx_init(sc, ATH_RXBUF);
	if (error != 0)
		goto error_rx;

	ath9k_init_txpower_limits(sc);

#ifdef CONFIG_MAC80211_LEDS
	/* must be initialized before ieee80211_register_hw */
	sc->led_cdev.default_trigger = ieee80211_create_tpt_led_trigger(sc->hw,
		IEEE80211_TPT_LEDTRIG_FL_RADIO, ath9k_tpt_blink,
		ARRAY_SIZE(ath9k_tpt_blink));
#endif

	/* Register with mac80211 */
	error = ieee80211_register_hw(hw);
	if (error)
		goto error_register;

	error = ath9k_init_debug(ah);
	if (error) {
		ath_err(common, "Unable to create debugfs files\n");
		goto error_world;
	}

	/* Handle world regulatory */
	if (!ath_is_world_regd(reg)) {
		error = regulatory_hint(hw->wiphy, reg->alpha2);
		if (error)
			goto error_world;
	}

	INIT_WORK(&sc->hw_reset_work, ath_reset_work);
	INIT_WORK(&sc->hw_check_work, ath_hw_check);
	INIT_WORK(&sc->paprd_work, ath_paprd_calibrate);
	INIT_DELAYED_WORK(&sc->hw_pll_work, ath_hw_pll_work);
	sc->last_rssi = ATH_RSSI_DUMMY_MARKER;

	ath_init_leds(sc);
	ath_start_rfkill_poll(sc);

	return 0;

error_world:
	ieee80211_unregister_hw(hw);
error_register:
	ath_rx_cleanup(sc);
error_rx:
	ath_tx_cleanup(sc);
error_tx:
	/* Nothing */
error_regd:
	ath9k_deinit_softc(sc);
error_init:
	return error;
}

/*****************************/
/*     De-Initialization     */
/*****************************/

static void ath9k_deinit_softc(struct ath_softc *sc)
{
	int i = 0;

	if (sc->sbands[IEEE80211_BAND_2GHZ].channels)
		kfree(sc->sbands[IEEE80211_BAND_2GHZ].channels);

	if (sc->sbands[IEEE80211_BAND_5GHZ].channels)
		kfree(sc->sbands[IEEE80211_BAND_5GHZ].channels);

        if ((sc->btcoex.no_stomp_timer) &&
	    sc->sc_ah->btcoex_hw.scheme == ATH_BTCOEX_CFG_3WIRE)
		ath_gen_timer_free(sc->sc_ah, sc->btcoex.no_stomp_timer);

	for (i = 0; i < ATH9K_NUM_TX_QUEUES; i++)
		if (ATH_TXQ_SETUP(sc, i))
			ath_tx_cleanupq(sc, &sc->tx.txq[i]);

	ath9k_hw_deinit(sc->sc_ah);

	kfree(sc->sc_ah);
	sc->sc_ah = NULL;
}

void ath9k_deinit_device(struct ath_softc *sc)
{
	struct ieee80211_hw *hw = sc->hw;

	ath9k_ps_wakeup(sc);

	wiphy_rfkill_stop_polling(sc->hw->wiphy);
	ath_deinit_leds(sc);

	ath9k_ps_restore(sc);

	ieee80211_unregister_hw(hw);
	ath_rx_cleanup(sc);
	ath_tx_cleanup(sc);
	ath9k_deinit_softc(sc);
}

void ath_descdma_cleanup(struct ath_softc *sc,
			 struct ath_descdma *dd,
			 struct list_head *head)
{
	dma_free_coherent(sc->dev, dd->dd_desc_len, dd->dd_desc,
			  dd->dd_desc_paddr);

	INIT_LIST_HEAD(head);
	kfree(dd->dd_bufptr);
	memset(dd, 0, sizeof(*dd));
}

/************************/
/*     Module Hooks     */
/************************/

static int __init ath9k_init(void)
{
	int error;

	/* Register rate control algorithm */
	error = ath_rate_control_register();
	if (error != 0) {
		printk(KERN_ERR
			"ath9k: Unable to register rate control "
			"algorithm: %d\n",
			error);
		goto err_out;
	}

	error = ath_pci_init();
	if (error < 0) {
		printk(KERN_ERR
			"ath9k: No PCI devices found, driver not installed.\n");
		error = -ENODEV;
		goto err_rate_unregister;
	}

	error = ath_ahb_init();
	if (error < 0) {
		error = -ENODEV;
		goto err_pci_exit;
	}

	return 0;

 err_pci_exit:
	ath_pci_exit();

 err_rate_unregister:
	ath_rate_control_unregister();
 err_out:
	return error;
}
module_init(ath9k_init);

static void __exit ath9k_exit(void)
{
	is_ath9k_unloaded = true;
	ath_ahb_exit();
	ath_pci_exit();
	ath_rate_control_unregister();
	printk(KERN_INFO "%s: Driver unloaded\n", dev_info);
}
module_exit(ath9k_exit);<|MERGE_RESOLUTION|>--- conflicted
+++ resolved
@@ -506,10 +506,6 @@
 		sc->sc_flags |= SC_OP_RXAGGR;
 	}
 
-<<<<<<< HEAD
-	ath9k_hw_set_diversity(sc->sc_ah, true);
-=======
->>>>>>> 08740735
 	sc->rx.defant = ath9k_hw_getdefantenna(sc->sc_ah);
 
 	memcpy(common->bssidmask, ath_bcast_mac, ETH_ALEN);
