--- conflicted
+++ resolved
@@ -1401,12 +1401,8 @@
 	if (!vif->bss_conf.color_change_active && !arvif->bcca_zero_sent)
 		return;
 
-<<<<<<< HEAD
-	if (vif->bss_conf.color_change_active && ieee80211_beacon_cntdwn_is_complete(vif)) {
-=======
 	if (vif->bss_conf.color_change_active &&
 	    ieee80211_beacon_cntdwn_is_complete(vif)) {
->>>>>>> e6f4ff3f
 		arvif->bcca_zero_sent = true;
 		ieee80211_color_change_finish(vif);
 		return;
