/* SPDX-License-Identifier: ISC */
/* Copyright (C) 2020 MediaTek Inc. */

#ifndef __MT76_CONNAC_H
#define __MT76_CONNAC_H

#include "mt76.h"

#define MT76_CONNAC_SCAN_IE_LEN			600
#define MT76_CONNAC_MAX_NUM_SCHED_SCAN_INTERVAL	 10
#define MT76_CONNAC_MAX_TIME_SCHED_SCAN_INTERVAL U16_MAX
#define MT76_CONNAC_MAX_SCHED_SCAN_SSID		10
#define MT76_CONNAC_MAX_SCAN_MATCH		16

#define MT76_CONNAC_MAX_WMM_SETS		4

#define MT76_CONNAC_COREDUMP_TIMEOUT		(HZ / 20)
#define MT76_CONNAC_COREDUMP_SZ			(1300 * 1024)

#define MT_TXD_SIZE				(8 * 4)

#define MT_USB_TXD_SIZE				(MT_TXD_SIZE + 8 * 4)
#define MT_USB_HDR_SIZE				4
#define MT_USB_TAIL_SIZE			4

#define MT_SDIO_TXD_SIZE			(MT_TXD_SIZE + 8 * 4)
#define MT_SDIO_TAIL_SIZE			8
#define MT_SDIO_HDR_SIZE			4

#define MT_MSDU_ID_VALID		BIT(15)

#define MT_TXD_LEN_LAST			BIT(15)
#define MT_TXD_LEN_MASK			GENMASK(11, 0)
#define MT_TXD_LEN_MSDU_LAST		BIT(14)
#define MT_TXD_LEN_AMSDU_LAST		BIT(15)

enum {
	CMD_CBW_20MHZ = IEEE80211_STA_RX_BW_20,
	CMD_CBW_40MHZ = IEEE80211_STA_RX_BW_40,
	CMD_CBW_80MHZ = IEEE80211_STA_RX_BW_80,
	CMD_CBW_160MHZ = IEEE80211_STA_RX_BW_160,
	CMD_CBW_10MHZ,
	CMD_CBW_5MHZ,
	CMD_CBW_8080MHZ,

	CMD_HE_MCS_BW80 = 0,
	CMD_HE_MCS_BW160,
	CMD_HE_MCS_BW8080,
	CMD_HE_MCS_BW_NUM
};

enum {
	HW_BSSID_0 = 0x0,
	HW_BSSID_1,
	HW_BSSID_2,
	HW_BSSID_3,
	HW_BSSID_MAX = HW_BSSID_3,
	EXT_BSSID_START = 0x10,
	EXT_BSSID_1,
	EXT_BSSID_15 = 0x1f,
	EXT_BSSID_MAX = EXT_BSSID_15,
	REPEATER_BSSID_START = 0x20,
	REPEATER_BSSID_MAX = 0x3f,
};

struct mt76_connac_pm {
	bool enable:1;
	bool enable_user:1;
	bool ds_enable:1;
	bool ds_enable_user:1;
	bool suspended:1;

	spinlock_t txq_lock;
	struct {
		struct mt76_wcid *wcid;
		struct sk_buff *skb;
	} tx_q[IEEE80211_NUM_ACS];

	struct work_struct wake_work;
	wait_queue_head_t wait;

	struct {
		spinlock_t lock;
		u32 count;
	} wake;
	struct mutex mutex;

	struct delayed_work ps_work;
	unsigned long last_activity;
	unsigned long idle_timeout;

	struct {
		unsigned long last_wake_event;
		unsigned long awake_time;
		unsigned long last_doze_event;
		unsigned long doze_time;
		unsigned int lp_wake;
	} stats;
};

struct mt76_connac_coredump {
	struct sk_buff_head msg_list;
	struct delayed_work work;
	unsigned long last_activity;
};

struct mt76_connac_sta_key_conf {
	s8 keyidx;
	u8 key[16];
};

#define MT_TXP_MAX_BUF_NUM		6

struct mt76_connac_fw_txp {
	__le16 flags;
	__le16 token;
	u8 bss_idx;
	__le16 rept_wds_wcid;
	u8 nbuf;
	__le32 buf[MT_TXP_MAX_BUF_NUM];
	__le16 len[MT_TXP_MAX_BUF_NUM];
} __packed __aligned(4);

#define MT_HW_TXP_MAX_MSDU_NUM		4
#define MT_HW_TXP_MAX_BUF_NUM		4

struct mt76_connac_txp_ptr {
	__le32 buf0;
	__le16 len0;
	__le16 len1;
	__le32 buf1;
} __packed __aligned(4);

struct mt76_connac_hw_txp {
	__le16 msdu_id[MT_HW_TXP_MAX_MSDU_NUM];
	struct mt76_connac_txp_ptr ptr[MT_HW_TXP_MAX_BUF_NUM / 2];
} __packed __aligned(4);

struct mt76_connac_txp_common {
	union {
		struct mt76_connac_fw_txp fw;
		struct mt76_connac_hw_txp hw;
	};
};

struct mt76_connac_tx_free {
	__le16 rx_byte_cnt;
	__le16 ctrl;
	__le32 txd;
} __packed __aligned(4);

extern const struct wiphy_wowlan_support mt76_connac_wowlan_support;

static inline bool is_mt7922(struct mt76_dev *dev)
{
	return mt76_chip(dev) == 0x7922;
}

static inline bool is_mt7921(struct mt76_dev *dev)
{
	return mt76_chip(dev) == 0x7961 || is_mt7922(dev);
}

static inline bool is_mt7663(struct mt76_dev *dev)
{
	return mt76_chip(dev) == 0x7663;
}

static inline bool is_mt7915(struct mt76_dev *dev)
{
	return mt76_chip(dev) == 0x7915;
}

static inline bool is_mt7916(struct mt76_dev *dev)
{
	return mt76_chip(dev) == 0x7906;
}

static inline bool is_mt7986(struct mt76_dev *dev)
{
	return mt76_chip(dev) == 0x7986;
}

static inline bool is_mt7622(struct mt76_dev *dev)
{
	if (!IS_ENABLED(CONFIG_MT7622_WMAC))
		return false;

	return mt76_chip(dev) == 0x7622;
}

static inline bool is_mt7615(struct mt76_dev *dev)
{
	return mt76_chip(dev) == 0x7615 || mt76_chip(dev) == 0x7611;
}

static inline bool is_mt7611(struct mt76_dev *dev)
{
	return mt76_chip(dev) == 0x7611;
}

static inline bool is_connac_v1(struct mt76_dev *dev)
{
	return is_mt7615(dev) || is_mt7663(dev) || is_mt7622(dev);
}

static inline bool is_mt76_fw_txp(struct mt76_dev *dev)
{
	switch (mt76_chip(dev)) {
	case 0x7961:
	case 0x7922:
	case 0x7663:
	case 0x7622:
		return false;
	default:
		return true;
	}
}

static inline u8 mt76_connac_chan_bw(struct cfg80211_chan_def *chandef)
{
	static const u8 width_to_bw[] = {
		[NL80211_CHAN_WIDTH_40] = CMD_CBW_40MHZ,
		[NL80211_CHAN_WIDTH_80] = CMD_CBW_80MHZ,
		[NL80211_CHAN_WIDTH_80P80] = CMD_CBW_8080MHZ,
		[NL80211_CHAN_WIDTH_160] = CMD_CBW_160MHZ,
		[NL80211_CHAN_WIDTH_5] = CMD_CBW_5MHZ,
		[NL80211_CHAN_WIDTH_10] = CMD_CBW_10MHZ,
		[NL80211_CHAN_WIDTH_20] = CMD_CBW_20MHZ,
		[NL80211_CHAN_WIDTH_20_NOHT] = CMD_CBW_20MHZ,
	};

	if (chandef->width >= ARRAY_SIZE(width_to_bw))
		return 0;

	return width_to_bw[chandef->width];
}

static inline u8 mt76_connac_lmac_mapping(u8 ac)
{
	/* LMAC uses the reverse order of mac80211 AC indexes */
	return 3 - ac;
}

static inline void *
mt76_connac_txwi_to_txp(struct mt76_dev *dev, struct mt76_txwi_cache *t)
{
	u8 *txwi;

	if (!t)
		return NULL;

	txwi = mt76_get_txwi_ptr(dev, t);

	return (void *)(txwi + MT_TXD_SIZE);
}

int mt76_connac_pm_wake(struct mt76_phy *phy, struct mt76_connac_pm *pm);
void mt76_connac_power_save_sched(struct mt76_phy *phy,
				  struct mt76_connac_pm *pm);
void mt76_connac_free_pending_tx_skbs(struct mt76_connac_pm *pm,
				      struct mt76_wcid *wcid);

static inline void mt76_connac_tx_cleanup(struct mt76_dev *dev)
{
	dev->queue_ops->tx_cleanup(dev, dev->q_mcu[MT_MCUQ_WM], false);
	dev->queue_ops->tx_cleanup(dev, dev->q_mcu[MT_MCUQ_WA], false);
}

static inline bool
mt76_connac_pm_ref(struct mt76_phy *phy, struct mt76_connac_pm *pm)
{
	bool ret = false;

	spin_lock_bh(&pm->wake.lock);
	if (test_bit(MT76_STATE_PM, &phy->state))
		goto out;

	pm->wake.count++;
	ret = true;
out:
	spin_unlock_bh(&pm->wake.lock);

	return ret;
}

static inline void
mt76_connac_pm_unref(struct mt76_phy *phy, struct mt76_connac_pm *pm)
{
	spin_lock_bh(&pm->wake.lock);

	pm->last_activity = jiffies;
	if (--pm->wake.count == 0 &&
	    test_bit(MT76_STATE_MCU_RUNNING, &phy->state))
		mt76_connac_power_save_sched(phy, pm);

	spin_unlock_bh(&pm->wake.lock);
}

static inline bool
mt76_connac_skip_fw_pmctrl(struct mt76_phy *phy, struct mt76_connac_pm *pm)
{
	struct mt76_dev *dev = phy->dev;
	bool ret;

	if (dev->token_count)
		return true;

	spin_lock_bh(&pm->wake.lock);
	ret = pm->wake.count || test_and_set_bit(MT76_STATE_PM, &phy->state);
	spin_unlock_bh(&pm->wake.lock);

	return ret;
}

static inline void
mt76_connac_mutex_acquire(struct mt76_dev *dev, struct mt76_connac_pm *pm)
	__acquires(&dev->mutex)
{
	mutex_lock(&dev->mutex);
	mt76_connac_pm_wake(&dev->phy, pm);
}

static inline void
mt76_connac_mutex_release(struct mt76_dev *dev, struct mt76_connac_pm *pm)
	__releases(&dev->mutex)
{
	mt76_connac_power_save_sched(&dev->phy, pm);
	mutex_unlock(&dev->mutex);
}

int mt76_connac_init_tx_queues(struct mt76_phy *phy, int idx, int n_desc,
			       int ring_base, u32 flags);
void mt76_connac_write_hw_txp(struct mt76_dev *dev,
			      struct mt76_tx_info *tx_info,
			      void *txp_ptr, u32 id);
void mt76_connac_txp_skb_unmap(struct mt76_dev *dev,
			       struct mt76_txwi_cache *txwi);
void mt76_connac_tx_complete_skb(struct mt76_dev *mdev,
				 struct mt76_queue_entry *e);
void mt76_connac_pm_queue_skb(struct ieee80211_hw *hw,
			      struct mt76_connac_pm *pm,
			      struct mt76_wcid *wcid,
			      struct sk_buff *skb);
void mt76_connac_pm_dequeue_skbs(struct mt76_phy *phy,
				 struct mt76_connac_pm *pm);
void mt76_connac2_mac_write_txwi(struct mt76_dev *dev, __le32 *txwi,
				 struct sk_buff *skb, struct mt76_wcid *wcid,
				 struct ieee80211_key_conf *key, int pid,
<<<<<<< HEAD
				 u32 changed);
=======
				 enum mt76_txq_id qid, u32 changed);
bool mt76_connac2_mac_add_txs_skb(struct mt76_dev *dev, struct mt76_wcid *wcid,
				  int pid, __le32 *txs_data,
				  struct mt76_sta_stats *stats);
void mt76_connac2_mac_decode_he_radiotap(struct mt76_dev *dev,
					 struct sk_buff *skb,
					 __le32 *rxv, u32 mode);
int mt76_connac2_reverse_frag0_hdr_trans(struct ieee80211_vif *vif,
					 struct sk_buff *skb, u16 hdr_offset);
int mt76_connac2_mac_fill_rx_rate(struct mt76_dev *dev,
				  struct mt76_rx_status *status,
				  struct ieee80211_supported_band *sband,
				  __le32 *rxv, u8 *mode);
>>>>>>> e6f4ff3f

#endif /* __MT76_CONNAC_H */<|MERGE_RESOLUTION|>--- conflicted
+++ resolved
@@ -347,9 +347,6 @@
 void mt76_connac2_mac_write_txwi(struct mt76_dev *dev, __le32 *txwi,
 				 struct sk_buff *skb, struct mt76_wcid *wcid,
 				 struct ieee80211_key_conf *key, int pid,
-<<<<<<< HEAD
-				 u32 changed);
-=======
 				 enum mt76_txq_id qid, u32 changed);
 bool mt76_connac2_mac_add_txs_skb(struct mt76_dev *dev, struct mt76_wcid *wcid,
 				  int pid, __le32 *txs_data,
@@ -363,6 +360,5 @@
 				  struct mt76_rx_status *status,
 				  struct ieee80211_supported_band *sband,
 				  __le32 *rxv, u8 *mode);
->>>>>>> e6f4ff3f
 
 #endif /* __MT76_CONNAC_H */