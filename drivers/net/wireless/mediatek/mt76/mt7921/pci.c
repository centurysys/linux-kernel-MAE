--- conflicted
+++ resolved
@@ -269,10 +269,7 @@
 	struct mt7921_dev *dev = container_of(mdev, struct mt7921_dev, mt76);
 	int i, err;
 
-<<<<<<< HEAD
-=======
 	dev->pm.suspended = false;
->>>>>>> 25423f4b
 	err = pci_set_power_state(pdev, PCI_D0);
 	if (err)
 		return err;
@@ -283,11 +280,8 @@
 	if (err < 0)
 		return err;
 
-<<<<<<< HEAD
-=======
 	mt7921_wpdma_reinit_cond(dev);
 
->>>>>>> 25423f4b
 	/* enable interrupt */
 	mt76_wr(dev, MT_PCIE_MAC_INT_ENABLE, 0xff);
 	mt7921_irq_enable(dev, MT_INT_RX_DONE_ALL | MT_INT_TX_DONE_ALL |
