// SPDX-License-Identifier: GPL-2.0-only
/* Copyright (c) 2014      Protonic Holland,
 *                         David Jander
 * Copyright (C) 2014-2021 Pengutronix,
 *                         Marc Kleine-Budde <kernel@pengutronix.de>
 */

#include <linux/can/dev.h>
#include <linux/can/rx-offload.h>

struct can_rx_offload_cb {
	u32 timestamp;
};

static inline struct can_rx_offload_cb *
can_rx_offload_get_cb(struct sk_buff *skb)
{
	BUILD_BUG_ON(sizeof(struct can_rx_offload_cb) > sizeof(skb->cb));

	return (struct can_rx_offload_cb *)skb->cb;
}

static inline bool
can_rx_offload_le(struct can_rx_offload *offload,
		  unsigned int a, unsigned int b)
{
	if (offload->inc)
		return a <= b;
	else
		return a >= b;
}

static inline unsigned int
can_rx_offload_inc(struct can_rx_offload *offload, unsigned int *val)
{
	if (offload->inc)
		return (*val)++;
	else
		return (*val)--;
}

static int can_rx_offload_napi_poll(struct napi_struct *napi, int quota)
{
	struct can_rx_offload *offload = container_of(napi,
						      struct can_rx_offload,
						      napi);
	struct net_device *dev = offload->dev;
	struct net_device_stats *stats = &dev->stats;
	struct sk_buff *skb;
	int work_done = 0;

	while ((work_done < quota) &&
	       (skb = skb_dequeue(&offload->skb_queue))) {
		struct can_frame *cf = (struct can_frame *)skb->data;

		work_done++;
		if (!(cf->can_id & CAN_ERR_FLAG)) {
			stats->rx_packets++;
<<<<<<< HEAD
			stats->rx_bytes += cf->len;
=======
			if (!(cf->can_id & CAN_RTR_FLAG))
				stats->rx_bytes += cf->len;
>>>>>>> 77b5472d
		}
		netif_receive_skb(skb);
	}

	if (work_done < quota) {
		napi_complete_done(napi, work_done);

		/* Check if there was another interrupt */
		if (!skb_queue_empty(&offload->skb_queue))
			napi_reschedule(&offload->napi);
	}

	can_led_event(offload->dev, CAN_LED_EVENT_RX);

	return work_done;
}

static inline void
__skb_queue_add_sort(struct sk_buff_head *head, struct sk_buff *new,
		     int (*compare)(struct sk_buff *a, struct sk_buff *b))
{
	struct sk_buff *pos, *insert = NULL;

	skb_queue_reverse_walk(head, pos) {
		const struct can_rx_offload_cb *cb_pos, *cb_new;

		cb_pos = can_rx_offload_get_cb(pos);
		cb_new = can_rx_offload_get_cb(new);

		netdev_dbg(new->dev,
			   "%s: pos=0x%08x, new=0x%08x, diff=%10d, queue_len=%d\n",
			   __func__,
			   cb_pos->timestamp, cb_new->timestamp,
			   cb_new->timestamp - cb_pos->timestamp,
			   skb_queue_len(head));

		if (compare(pos, new) < 0)
			continue;
		insert = pos;
		break;
	}
	if (!insert)
		__skb_queue_head(head, new);
	else
		__skb_queue_after(head, insert, new);
}

static int can_rx_offload_compare(struct sk_buff *a, struct sk_buff *b)
{
	const struct can_rx_offload_cb *cb_a, *cb_b;

	cb_a = can_rx_offload_get_cb(a);
	cb_b = can_rx_offload_get_cb(b);

	/* Subtract two u32 and return result as int, to keep
	 * difference steady around the u32 overflow.
	 */
	return cb_b->timestamp - cb_a->timestamp;
}

/**
 * can_rx_offload_offload_one() - Read one CAN frame from HW
 * @offload: pointer to rx_offload context
 * @n: number of mailbox to read
 *
 * The task of this function is to read a CAN frame from mailbox @n
 * from the device and return the mailbox's content as a struct
 * sk_buff.
 *
 * If the struct can_rx_offload::skb_queue exceeds the maximal queue
 * length (struct can_rx_offload::skb_queue_len_max) or no skb can be
 * allocated, the mailbox contents is discarded by reading it into an
 * overflow buffer. This way the mailbox is marked as free by the
 * driver.
 *
 * Return: A pointer to skb containing the CAN frame on success.
 *
 *         NULL if the mailbox @n is empty.
 *
 *         ERR_PTR() in case of an error
 */
static struct sk_buff *
can_rx_offload_offload_one(struct can_rx_offload *offload, unsigned int n)
{
	struct sk_buff *skb;
	struct can_rx_offload_cb *cb;
	bool drop = false;
	u32 timestamp;

	/* If queue is full drop frame */
	if (unlikely(skb_queue_len(&offload->skb_queue) >
		     offload->skb_queue_len_max))
		drop = true;

	skb = offload->mailbox_read(offload, n, &timestamp, drop);
	/* Mailbox was empty. */
	if (unlikely(!skb))
		return NULL;

	/* There was a problem reading the mailbox, propagate
	 * error value.
	 */
	if (IS_ERR(skb)) {
		offload->dev->stats.rx_dropped++;
		offload->dev->stats.rx_fifo_errors++;

		return skb;
	}

	/* Mailbox was read. */
	cb = can_rx_offload_get_cb(skb);
	cb->timestamp = timestamp;

	return skb;
}

int can_rx_offload_irq_offload_timestamp(struct can_rx_offload *offload,
					 u64 pending)
{
	unsigned int i;
	int received = 0;

	for (i = offload->mb_first;
	     can_rx_offload_le(offload, i, offload->mb_last);
	     can_rx_offload_inc(offload, &i)) {
		struct sk_buff *skb;

		if (!(pending & BIT_ULL(i)))
			continue;

		skb = can_rx_offload_offload_one(offload, i);
		if (IS_ERR_OR_NULL(skb))
			continue;

		__skb_queue_add_sort(&offload->skb_irq_queue, skb,
				     can_rx_offload_compare);
		received++;
	}

	return received;
}
EXPORT_SYMBOL_GPL(can_rx_offload_irq_offload_timestamp);

int can_rx_offload_irq_offload_fifo(struct can_rx_offload *offload)
{
	struct sk_buff *skb;
	int received = 0;

	while (1) {
		skb = can_rx_offload_offload_one(offload, 0);
		if (IS_ERR(skb))
			continue;
		if (!skb)
			break;

		__skb_queue_tail(&offload->skb_irq_queue, skb);
		received++;
	}

	return received;
}
EXPORT_SYMBOL_GPL(can_rx_offload_irq_offload_fifo);

int can_rx_offload_queue_sorted(struct can_rx_offload *offload,
				struct sk_buff *skb, u32 timestamp)
{
	struct can_rx_offload_cb *cb;

	if (skb_queue_len(&offload->skb_queue) >
	    offload->skb_queue_len_max) {
		dev_kfree_skb_any(skb);
		return -ENOBUFS;
	}

	cb = can_rx_offload_get_cb(skb);
	cb->timestamp = timestamp;

	__skb_queue_add_sort(&offload->skb_irq_queue, skb,
			     can_rx_offload_compare);

	return 0;
}
EXPORT_SYMBOL_GPL(can_rx_offload_queue_sorted);

unsigned int can_rx_offload_get_echo_skb(struct can_rx_offload *offload,
					 unsigned int idx, u32 timestamp,
					 unsigned int *frame_len_ptr)
{
	struct net_device *dev = offload->dev;
	struct net_device_stats *stats = &dev->stats;
	struct sk_buff *skb;
	u8 len;
	int err;

	skb = __can_get_echo_skb(dev, idx, &len, frame_len_ptr);
	if (!skb)
		return 0;

	err = can_rx_offload_queue_sorted(offload, skb, timestamp);
	if (err) {
		stats->rx_errors++;
		stats->tx_fifo_errors++;
	}

	return len;
}
EXPORT_SYMBOL_GPL(can_rx_offload_get_echo_skb);

int can_rx_offload_queue_tail(struct can_rx_offload *offload,
			      struct sk_buff *skb)
{
	if (skb_queue_len(&offload->skb_queue) >
	    offload->skb_queue_len_max) {
		dev_kfree_skb_any(skb);
		return -ENOBUFS;
	}

	__skb_queue_tail(&offload->skb_irq_queue, skb);

	return 0;
}
EXPORT_SYMBOL_GPL(can_rx_offload_queue_tail);

void can_rx_offload_irq_finish(struct can_rx_offload *offload)
{
	unsigned long flags;
	int queue_len;

	if (skb_queue_empty_lockless(&offload->skb_irq_queue))
		return;

	spin_lock_irqsave(&offload->skb_queue.lock, flags);
	skb_queue_splice_tail_init(&offload->skb_irq_queue, &offload->skb_queue);
	spin_unlock_irqrestore(&offload->skb_queue.lock, flags);

	queue_len = skb_queue_len(&offload->skb_queue);
	if (queue_len > offload->skb_queue_len_max / 8)
		netdev_dbg(offload->dev, "%s: queue_len=%d\n",
			   __func__, queue_len);

	napi_schedule(&offload->napi);
}
EXPORT_SYMBOL_GPL(can_rx_offload_irq_finish);

void can_rx_offload_threaded_irq_finish(struct can_rx_offload *offload)
{
	unsigned long flags;
	int queue_len;

	if (skb_queue_empty_lockless(&offload->skb_irq_queue))
		return;

	spin_lock_irqsave(&offload->skb_queue.lock, flags);
	skb_queue_splice_tail_init(&offload->skb_irq_queue, &offload->skb_queue);
	spin_unlock_irqrestore(&offload->skb_queue.lock, flags);

	queue_len = skb_queue_len(&offload->skb_queue);
	if (queue_len > offload->skb_queue_len_max / 8)
		netdev_dbg(offload->dev, "%s: queue_len=%d\n",
			   __func__, queue_len);

	local_bh_disable();
	napi_schedule(&offload->napi);
	local_bh_enable();
}
EXPORT_SYMBOL_GPL(can_rx_offload_threaded_irq_finish);

static int can_rx_offload_init_queue(struct net_device *dev,
				     struct can_rx_offload *offload,
				     unsigned int weight)
{
	offload->dev = dev;

	/* Limit queue len to 4x the weight (rounted to next power of two) */
	offload->skb_queue_len_max = 2 << fls(weight);
	offload->skb_queue_len_max *= 4;
	skb_queue_head_init(&offload->skb_queue);
	__skb_queue_head_init(&offload->skb_irq_queue);

	netif_napi_add(dev, &offload->napi, can_rx_offload_napi_poll, weight);

	dev_dbg(dev->dev.parent, "%s: skb_queue_len_max=%d\n",
		__func__, offload->skb_queue_len_max);

	return 0;
}

int can_rx_offload_add_timestamp(struct net_device *dev,
				 struct can_rx_offload *offload)
{
	unsigned int weight;

	if (offload->mb_first > BITS_PER_LONG_LONG ||
	    offload->mb_last > BITS_PER_LONG_LONG || !offload->mailbox_read)
		return -EINVAL;

	if (offload->mb_first < offload->mb_last) {
		offload->inc = true;
		weight = offload->mb_last - offload->mb_first;
	} else {
		offload->inc = false;
		weight = offload->mb_first - offload->mb_last;
	}

	return can_rx_offload_init_queue(dev, offload, weight);
}
EXPORT_SYMBOL_GPL(can_rx_offload_add_timestamp);

int can_rx_offload_add_fifo(struct net_device *dev,
			    struct can_rx_offload *offload, unsigned int weight)
{
	if (!offload->mailbox_read)
		return -EINVAL;

	return can_rx_offload_init_queue(dev, offload, weight);
}
EXPORT_SYMBOL_GPL(can_rx_offload_add_fifo);

int can_rx_offload_add_manual(struct net_device *dev,
			      struct can_rx_offload *offload,
			      unsigned int weight)
{
	if (offload->mailbox_read)
		return -EINVAL;

	return can_rx_offload_init_queue(dev, offload, weight);
}
EXPORT_SYMBOL_GPL(can_rx_offload_add_manual);

void can_rx_offload_enable(struct can_rx_offload *offload)
{
	napi_enable(&offload->napi);
}
EXPORT_SYMBOL_GPL(can_rx_offload_enable);

void can_rx_offload_del(struct can_rx_offload *offload)
{
	netif_napi_del(&offload->napi);
	skb_queue_purge(&offload->skb_queue);
	__skb_queue_purge(&offload->skb_irq_queue);
}
EXPORT_SYMBOL_GPL(can_rx_offload_del);<|MERGE_RESOLUTION|>--- conflicted
+++ resolved
@@ -56,12 +56,8 @@
 		work_done++;
 		if (!(cf->can_id & CAN_ERR_FLAG)) {
 			stats->rx_packets++;
-<<<<<<< HEAD
-			stats->rx_bytes += cf->len;
-=======
 			if (!(cf->can_id & CAN_RTR_FLAG))
 				stats->rx_bytes += cf->len;
->>>>>>> 77b5472d
 		}
 		netif_receive_skb(skb);
 	}
