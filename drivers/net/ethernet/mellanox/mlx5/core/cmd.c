/*
 * Copyright (c) 2013-2016, Mellanox Technologies. All rights reserved.
 *
 * This software is available to you under a choice of one of two
 * licenses.  You may choose to be licensed under the terms of the GNU
 * General Public License (GPL) Version 2, available from the file
 * COPYING in the main directory of this source tree, or the
 * OpenIB.org BSD license below:
 *
 *     Redistribution and use in source and binary forms, with or
 *     without modification, are permitted provided that the following
 *     conditions are met:
 *
 *      - Redistributions of source code must retain the above
 *        copyright notice, this list of conditions and the following
 *        disclaimer.
 *
 *      - Redistributions in binary form must reproduce the above
 *        copyright notice, this list of conditions and the following
 *        disclaimer in the documentation and/or other materials
 *        provided with the distribution.
 *
 * THE SOFTWARE IS PROVIDED "AS IS", WITHOUT WARRANTY OF ANY KIND,
 * EXPRESS OR IMPLIED, INCLUDING BUT NOT LIMITED TO THE WARRANTIES OF
 * MERCHANTABILITY, FITNESS FOR A PARTICULAR PURPOSE AND
 * NONINFRINGEMENT. IN NO EVENT SHALL THE AUTHORS OR COPYRIGHT HOLDERS
 * BE LIABLE FOR ANY CLAIM, DAMAGES OR OTHER LIABILITY, WHETHER IN AN
 * ACTION OF CONTRACT, TORT OR OTHERWISE, ARISING FROM, OUT OF OR IN
 * CONNECTION WITH THE SOFTWARE OR THE USE OR OTHER DEALINGS IN THE
 * SOFTWARE.
 */

#include <linux/highmem.h>
#include <linux/module.h>
#include <linux/errno.h>
#include <linux/pci.h>
#include <linux/dma-mapping.h>
#include <linux/slab.h>
#include <linux/delay.h>
#include <linux/random.h>
#include <linux/io-mapping.h>
#include <linux/mlx5/driver.h>
#include <linux/mlx5/eq.h>
#include <linux/debugfs.h>

#include "mlx5_core.h"
#include "lib/eq.h"

enum {
	CMD_IF_REV = 5,
};

enum {
	CMD_MODE_POLLING,
	CMD_MODE_EVENTS
};

enum {
	MLX5_CMD_DELIVERY_STAT_OK			= 0x0,
	MLX5_CMD_DELIVERY_STAT_SIGNAT_ERR		= 0x1,
	MLX5_CMD_DELIVERY_STAT_TOK_ERR			= 0x2,
	MLX5_CMD_DELIVERY_STAT_BAD_BLK_NUM_ERR		= 0x3,
	MLX5_CMD_DELIVERY_STAT_OUT_PTR_ALIGN_ERR	= 0x4,
	MLX5_CMD_DELIVERY_STAT_IN_PTR_ALIGN_ERR		= 0x5,
	MLX5_CMD_DELIVERY_STAT_FW_ERR			= 0x6,
	MLX5_CMD_DELIVERY_STAT_IN_LENGTH_ERR		= 0x7,
	MLX5_CMD_DELIVERY_STAT_OUT_LENGTH_ERR		= 0x8,
	MLX5_CMD_DELIVERY_STAT_RES_FLD_NOT_CLR_ERR	= 0x9,
	MLX5_CMD_DELIVERY_STAT_CMD_DESCR_ERR		= 0x10,
};

static struct mlx5_cmd_work_ent *
cmd_alloc_ent(struct mlx5_cmd *cmd, struct mlx5_cmd_msg *in,
	      struct mlx5_cmd_msg *out, void *uout, int uout_size,
	      mlx5_cmd_cbk_t cbk, void *context, int page_queue)
{
	gfp_t alloc_flags = cbk ? GFP_ATOMIC : GFP_KERNEL;
	struct mlx5_cmd_work_ent *ent;

	ent = kzalloc(sizeof(*ent), alloc_flags);
	if (!ent)
		return ERR_PTR(-ENOMEM);

	ent->idx	= -EINVAL;
	ent->in		= in;
	ent->out	= out;
	ent->uout	= uout;
	ent->uout_size	= uout_size;
	ent->callback	= cbk;
	ent->context	= context;
	ent->cmd	= cmd;
	ent->page_queue = page_queue;
	refcount_set(&ent->refcnt, 1);

	return ent;
}

static void cmd_free_ent(struct mlx5_cmd_work_ent *ent)
{
	kfree(ent);
}

static u8 alloc_token(struct mlx5_cmd *cmd)
{
	u8 token;

	spin_lock(&cmd->token_lock);
	cmd->token++;
	if (cmd->token == 0)
		cmd->token++;
	token = cmd->token;
	spin_unlock(&cmd->token_lock);

	return token;
}

static int cmd_alloc_index(struct mlx5_cmd *cmd)
{
	unsigned long flags;
	int ret;

	spin_lock_irqsave(&cmd->alloc_lock, flags);
	ret = find_first_bit(&cmd->bitmask, cmd->max_reg_cmds);
	if (ret < cmd->max_reg_cmds)
		clear_bit(ret, &cmd->bitmask);
	spin_unlock_irqrestore(&cmd->alloc_lock, flags);

	return ret < cmd->max_reg_cmds ? ret : -ENOMEM;
}

static void cmd_free_index(struct mlx5_cmd *cmd, int idx)
{
	unsigned long flags;

	spin_lock_irqsave(&cmd->alloc_lock, flags);
	set_bit(idx, &cmd->bitmask);
	spin_unlock_irqrestore(&cmd->alloc_lock, flags);
}

static void cmd_ent_get(struct mlx5_cmd_work_ent *ent)
{
	refcount_inc(&ent->refcnt);
}

static void cmd_ent_put(struct mlx5_cmd_work_ent *ent)
{
	if (!refcount_dec_and_test(&ent->refcnt))
		return;

	if (ent->idx >= 0)
		cmd_free_index(ent->cmd, ent->idx);

	cmd_free_ent(ent);
}

static struct mlx5_cmd_layout *get_inst(struct mlx5_cmd *cmd, int idx)
{
	return cmd->cmd_buf + (idx << cmd->log_stride);
}

static int mlx5_calc_cmd_blocks(struct mlx5_cmd_msg *msg)
{
	int size = msg->len;
	int blen = size - min_t(int, sizeof(msg->first.data), size);

	return DIV_ROUND_UP(blen, MLX5_CMD_DATA_BLOCK_SIZE);
}

static u8 xor8_buf(void *buf, size_t offset, int len)
{
	u8 *ptr = buf;
	u8 sum = 0;
	int i;
	int end = len + offset;

	for (i = offset; i < end; i++)
		sum ^= ptr[i];

	return sum;
}

static int verify_block_sig(struct mlx5_cmd_prot_block *block)
{
	size_t rsvd0_off = offsetof(struct mlx5_cmd_prot_block, rsvd0);
	int xor_len = sizeof(*block) - sizeof(block->data) - 1;

	if (xor8_buf(block, rsvd0_off, xor_len) != 0xff)
		return -EINVAL;

	if (xor8_buf(block, 0, sizeof(*block)) != 0xff)
		return -EINVAL;

	return 0;
}

static void calc_block_sig(struct mlx5_cmd_prot_block *block)
{
	int ctrl_xor_len = sizeof(*block) - sizeof(block->data) - 2;
	size_t rsvd0_off = offsetof(struct mlx5_cmd_prot_block, rsvd0);

	block->ctrl_sig = ~xor8_buf(block, rsvd0_off, ctrl_xor_len);
	block->sig = ~xor8_buf(block, 0, sizeof(*block) - 1);
}

static void calc_chain_sig(struct mlx5_cmd_msg *msg)
{
	struct mlx5_cmd_mailbox *next = msg->next;
	int n = mlx5_calc_cmd_blocks(msg);
	int i = 0;

	for (i = 0; i < n && next; i++)  {
		calc_block_sig(next->buf);
		next = next->next;
	}
}

static void set_signature(struct mlx5_cmd_work_ent *ent, int csum)
{
	ent->lay->sig = ~xor8_buf(ent->lay, 0,  sizeof(*ent->lay));
	if (csum) {
		calc_chain_sig(ent->in);
		calc_chain_sig(ent->out);
	}
}

static void poll_timeout(struct mlx5_cmd_work_ent *ent)
{
	unsigned long poll_end = jiffies + msecs_to_jiffies(MLX5_CMD_TIMEOUT_MSEC + 1000);
	u8 own;

	do {
		own = READ_ONCE(ent->lay->status_own);
		if (!(own & CMD_OWNER_HW)) {
			ent->ret = 0;
			return;
		}
		cond_resched();
	} while (time_before(jiffies, poll_end));

	ent->ret = -ETIMEDOUT;
}

static int verify_signature(struct mlx5_cmd_work_ent *ent)
{
	struct mlx5_cmd_mailbox *next = ent->out->next;
	int n = mlx5_calc_cmd_blocks(ent->out);
	int err;
	u8 sig;
	int i = 0;

	sig = xor8_buf(ent->lay, 0, sizeof(*ent->lay));
	if (sig != 0xff)
		return -EINVAL;

	for (i = 0; i < n && next; i++) {
		err = verify_block_sig(next->buf);
		if (err)
			return err;

		next = next->next;
	}

	return 0;
}

static void dump_buf(void *buf, int size, int data_only, int offset)
{
	__be32 *p = buf;
	int i;

	for (i = 0; i < size; i += 16) {
		pr_debug("%03x: %08x %08x %08x %08x\n", offset, be32_to_cpu(p[0]),
			 be32_to_cpu(p[1]), be32_to_cpu(p[2]),
			 be32_to_cpu(p[3]));
		p += 4;
		offset += 16;
	}
	if (!data_only)
		pr_debug("\n");
}

static int mlx5_internal_err_ret_value(struct mlx5_core_dev *dev, u16 op,
				       u32 *synd, u8 *status)
{
	*synd = 0;
	*status = 0;

	switch (op) {
	case MLX5_CMD_OP_TEARDOWN_HCA:
	case MLX5_CMD_OP_DISABLE_HCA:
	case MLX5_CMD_OP_MANAGE_PAGES:
	case MLX5_CMD_OP_DESTROY_MKEY:
	case MLX5_CMD_OP_DESTROY_EQ:
	case MLX5_CMD_OP_DESTROY_CQ:
	case MLX5_CMD_OP_DESTROY_QP:
	case MLX5_CMD_OP_DESTROY_PSV:
	case MLX5_CMD_OP_DESTROY_SRQ:
	case MLX5_CMD_OP_DESTROY_XRC_SRQ:
	case MLX5_CMD_OP_DESTROY_XRQ:
	case MLX5_CMD_OP_DESTROY_DCT:
	case MLX5_CMD_OP_DEALLOC_Q_COUNTER:
	case MLX5_CMD_OP_DESTROY_SCHEDULING_ELEMENT:
	case MLX5_CMD_OP_DESTROY_QOS_PARA_VPORT:
	case MLX5_CMD_OP_DEALLOC_PD:
	case MLX5_CMD_OP_DEALLOC_UAR:
	case MLX5_CMD_OP_DETACH_FROM_MCG:
	case MLX5_CMD_OP_DEALLOC_XRCD:
	case MLX5_CMD_OP_DEALLOC_TRANSPORT_DOMAIN:
	case MLX5_CMD_OP_DELETE_VXLAN_UDP_DPORT:
	case MLX5_CMD_OP_DELETE_L2_TABLE_ENTRY:
	case MLX5_CMD_OP_DESTROY_LAG:
	case MLX5_CMD_OP_DESTROY_VPORT_LAG:
	case MLX5_CMD_OP_DESTROY_TIR:
	case MLX5_CMD_OP_DESTROY_SQ:
	case MLX5_CMD_OP_DESTROY_RQ:
	case MLX5_CMD_OP_DESTROY_RMP:
	case MLX5_CMD_OP_DESTROY_TIS:
	case MLX5_CMD_OP_DESTROY_RQT:
	case MLX5_CMD_OP_DESTROY_FLOW_TABLE:
	case MLX5_CMD_OP_DESTROY_FLOW_GROUP:
	case MLX5_CMD_OP_DELETE_FLOW_TABLE_ENTRY:
	case MLX5_CMD_OP_DEALLOC_FLOW_COUNTER:
	case MLX5_CMD_OP_2ERR_QP:
	case MLX5_CMD_OP_2RST_QP:
	case MLX5_CMD_OP_MODIFY_NIC_VPORT_CONTEXT:
	case MLX5_CMD_OP_MODIFY_FLOW_TABLE:
	case MLX5_CMD_OP_SET_FLOW_TABLE_ENTRY:
	case MLX5_CMD_OP_SET_FLOW_TABLE_ROOT:
	case MLX5_CMD_OP_DEALLOC_PACKET_REFORMAT_CONTEXT:
	case MLX5_CMD_OP_DEALLOC_MODIFY_HEADER_CONTEXT:
	case MLX5_CMD_OP_FPGA_DESTROY_QP:
	case MLX5_CMD_OP_DESTROY_GENERAL_OBJECT:
	case MLX5_CMD_OP_DEALLOC_MEMIC:
	case MLX5_CMD_OP_PAGE_FAULT_RESUME:
	case MLX5_CMD_OP_QUERY_ESW_FUNCTIONS:
		return MLX5_CMD_STAT_OK;

	case MLX5_CMD_OP_QUERY_HCA_CAP:
	case MLX5_CMD_OP_QUERY_ADAPTER:
	case MLX5_CMD_OP_INIT_HCA:
	case MLX5_CMD_OP_ENABLE_HCA:
	case MLX5_CMD_OP_QUERY_PAGES:
	case MLX5_CMD_OP_SET_HCA_CAP:
	case MLX5_CMD_OP_QUERY_ISSI:
	case MLX5_CMD_OP_SET_ISSI:
	case MLX5_CMD_OP_CREATE_MKEY:
	case MLX5_CMD_OP_QUERY_MKEY:
	case MLX5_CMD_OP_QUERY_SPECIAL_CONTEXTS:
	case MLX5_CMD_OP_CREATE_EQ:
	case MLX5_CMD_OP_QUERY_EQ:
	case MLX5_CMD_OP_GEN_EQE:
	case MLX5_CMD_OP_CREATE_CQ:
	case MLX5_CMD_OP_QUERY_CQ:
	case MLX5_CMD_OP_MODIFY_CQ:
	case MLX5_CMD_OP_CREATE_QP:
	case MLX5_CMD_OP_RST2INIT_QP:
	case MLX5_CMD_OP_INIT2RTR_QP:
	case MLX5_CMD_OP_RTR2RTS_QP:
	case MLX5_CMD_OP_RTS2RTS_QP:
	case MLX5_CMD_OP_SQERR2RTS_QP:
	case MLX5_CMD_OP_QUERY_QP:
	case MLX5_CMD_OP_SQD_RTS_QP:
	case MLX5_CMD_OP_INIT2INIT_QP:
	case MLX5_CMD_OP_CREATE_PSV:
	case MLX5_CMD_OP_CREATE_SRQ:
	case MLX5_CMD_OP_QUERY_SRQ:
	case MLX5_CMD_OP_ARM_RQ:
	case MLX5_CMD_OP_CREATE_XRC_SRQ:
	case MLX5_CMD_OP_QUERY_XRC_SRQ:
	case MLX5_CMD_OP_ARM_XRC_SRQ:
	case MLX5_CMD_OP_CREATE_XRQ:
	case MLX5_CMD_OP_QUERY_XRQ:
	case MLX5_CMD_OP_ARM_XRQ:
	case MLX5_CMD_OP_CREATE_DCT:
	case MLX5_CMD_OP_DRAIN_DCT:
	case MLX5_CMD_OP_QUERY_DCT:
	case MLX5_CMD_OP_ARM_DCT_FOR_KEY_VIOLATION:
	case MLX5_CMD_OP_QUERY_VPORT_STATE:
	case MLX5_CMD_OP_MODIFY_VPORT_STATE:
	case MLX5_CMD_OP_QUERY_ESW_VPORT_CONTEXT:
	case MLX5_CMD_OP_MODIFY_ESW_VPORT_CONTEXT:
	case MLX5_CMD_OP_QUERY_NIC_VPORT_CONTEXT:
	case MLX5_CMD_OP_QUERY_ROCE_ADDRESS:
	case MLX5_CMD_OP_SET_ROCE_ADDRESS:
	case MLX5_CMD_OP_QUERY_HCA_VPORT_CONTEXT:
	case MLX5_CMD_OP_MODIFY_HCA_VPORT_CONTEXT:
	case MLX5_CMD_OP_QUERY_HCA_VPORT_GID:
	case MLX5_CMD_OP_QUERY_HCA_VPORT_PKEY:
	case MLX5_CMD_OP_QUERY_VNIC_ENV:
	case MLX5_CMD_OP_QUERY_VPORT_COUNTER:
	case MLX5_CMD_OP_ALLOC_Q_COUNTER:
	case MLX5_CMD_OP_QUERY_Q_COUNTER:
	case MLX5_CMD_OP_SET_MONITOR_COUNTER:
	case MLX5_CMD_OP_ARM_MONITOR_COUNTER:
	case MLX5_CMD_OP_SET_PP_RATE_LIMIT:
	case MLX5_CMD_OP_QUERY_RATE_LIMIT:
	case MLX5_CMD_OP_CREATE_SCHEDULING_ELEMENT:
	case MLX5_CMD_OP_QUERY_SCHEDULING_ELEMENT:
	case MLX5_CMD_OP_MODIFY_SCHEDULING_ELEMENT:
	case MLX5_CMD_OP_CREATE_QOS_PARA_VPORT:
	case MLX5_CMD_OP_ALLOC_PD:
	case MLX5_CMD_OP_ALLOC_UAR:
	case MLX5_CMD_OP_CONFIG_INT_MODERATION:
	case MLX5_CMD_OP_ACCESS_REG:
	case MLX5_CMD_OP_ATTACH_TO_MCG:
	case MLX5_CMD_OP_GET_DROPPED_PACKET_LOG:
	case MLX5_CMD_OP_MAD_IFC:
	case MLX5_CMD_OP_QUERY_MAD_DEMUX:
	case MLX5_CMD_OP_SET_MAD_DEMUX:
	case MLX5_CMD_OP_NOP:
	case MLX5_CMD_OP_ALLOC_XRCD:
	case MLX5_CMD_OP_ALLOC_TRANSPORT_DOMAIN:
	case MLX5_CMD_OP_QUERY_CONG_STATUS:
	case MLX5_CMD_OP_MODIFY_CONG_STATUS:
	case MLX5_CMD_OP_QUERY_CONG_PARAMS:
	case MLX5_CMD_OP_MODIFY_CONG_PARAMS:
	case MLX5_CMD_OP_QUERY_CONG_STATISTICS:
	case MLX5_CMD_OP_ADD_VXLAN_UDP_DPORT:
	case MLX5_CMD_OP_SET_L2_TABLE_ENTRY:
	case MLX5_CMD_OP_QUERY_L2_TABLE_ENTRY:
	case MLX5_CMD_OP_CREATE_LAG:
	case MLX5_CMD_OP_MODIFY_LAG:
	case MLX5_CMD_OP_QUERY_LAG:
	case MLX5_CMD_OP_CREATE_VPORT_LAG:
	case MLX5_CMD_OP_CREATE_TIR:
	case MLX5_CMD_OP_MODIFY_TIR:
	case MLX5_CMD_OP_QUERY_TIR:
	case MLX5_CMD_OP_CREATE_SQ:
	case MLX5_CMD_OP_MODIFY_SQ:
	case MLX5_CMD_OP_QUERY_SQ:
	case MLX5_CMD_OP_CREATE_RQ:
	case MLX5_CMD_OP_MODIFY_RQ:
	case MLX5_CMD_OP_QUERY_RQ:
	case MLX5_CMD_OP_CREATE_RMP:
	case MLX5_CMD_OP_MODIFY_RMP:
	case MLX5_CMD_OP_QUERY_RMP:
	case MLX5_CMD_OP_CREATE_TIS:
	case MLX5_CMD_OP_MODIFY_TIS:
	case MLX5_CMD_OP_QUERY_TIS:
	case MLX5_CMD_OP_CREATE_RQT:
	case MLX5_CMD_OP_MODIFY_RQT:
	case MLX5_CMD_OP_QUERY_RQT:

	case MLX5_CMD_OP_CREATE_FLOW_TABLE:
	case MLX5_CMD_OP_QUERY_FLOW_TABLE:
	case MLX5_CMD_OP_CREATE_FLOW_GROUP:
	case MLX5_CMD_OP_QUERY_FLOW_GROUP:
	case MLX5_CMD_OP_QUERY_FLOW_TABLE_ENTRY:
	case MLX5_CMD_OP_ALLOC_FLOW_COUNTER:
	case MLX5_CMD_OP_QUERY_FLOW_COUNTER:
	case MLX5_CMD_OP_ALLOC_PACKET_REFORMAT_CONTEXT:
	case MLX5_CMD_OP_ALLOC_MODIFY_HEADER_CONTEXT:
	case MLX5_CMD_OP_FPGA_CREATE_QP:
	case MLX5_CMD_OP_FPGA_MODIFY_QP:
	case MLX5_CMD_OP_FPGA_QUERY_QP:
	case MLX5_CMD_OP_FPGA_QUERY_QP_COUNTERS:
	case MLX5_CMD_OP_CREATE_GENERAL_OBJECT:
	case MLX5_CMD_OP_MODIFY_GENERAL_OBJECT:
	case MLX5_CMD_OP_QUERY_GENERAL_OBJECT:
	case MLX5_CMD_OP_CREATE_UCTX:
	case MLX5_CMD_OP_DESTROY_UCTX:
	case MLX5_CMD_OP_CREATE_UMEM:
	case MLX5_CMD_OP_DESTROY_UMEM:
	case MLX5_CMD_OP_ALLOC_MEMIC:
	case MLX5_CMD_OP_MODIFY_XRQ:
	case MLX5_CMD_OP_RELEASE_XRQ_ERROR:
		*status = MLX5_DRIVER_STATUS_ABORTED;
		*synd = MLX5_DRIVER_SYND;
		return -EIO;
	default:
		mlx5_core_err(dev, "Unknown FW command (%d)\n", op);
		return -EINVAL;
	}
}

const char *mlx5_command_str(int command)
{
#define MLX5_COMMAND_STR_CASE(__cmd) case MLX5_CMD_OP_ ## __cmd: return #__cmd

	switch (command) {
	MLX5_COMMAND_STR_CASE(QUERY_HCA_CAP);
	MLX5_COMMAND_STR_CASE(QUERY_ADAPTER);
	MLX5_COMMAND_STR_CASE(INIT_HCA);
	MLX5_COMMAND_STR_CASE(TEARDOWN_HCA);
	MLX5_COMMAND_STR_CASE(ENABLE_HCA);
	MLX5_COMMAND_STR_CASE(DISABLE_HCA);
	MLX5_COMMAND_STR_CASE(QUERY_PAGES);
	MLX5_COMMAND_STR_CASE(MANAGE_PAGES);
	MLX5_COMMAND_STR_CASE(SET_HCA_CAP);
	MLX5_COMMAND_STR_CASE(QUERY_ISSI);
	MLX5_COMMAND_STR_CASE(SET_ISSI);
	MLX5_COMMAND_STR_CASE(SET_DRIVER_VERSION);
	MLX5_COMMAND_STR_CASE(CREATE_MKEY);
	MLX5_COMMAND_STR_CASE(QUERY_MKEY);
	MLX5_COMMAND_STR_CASE(DESTROY_MKEY);
	MLX5_COMMAND_STR_CASE(QUERY_SPECIAL_CONTEXTS);
	MLX5_COMMAND_STR_CASE(PAGE_FAULT_RESUME);
	MLX5_COMMAND_STR_CASE(CREATE_EQ);
	MLX5_COMMAND_STR_CASE(DESTROY_EQ);
	MLX5_COMMAND_STR_CASE(QUERY_EQ);
	MLX5_COMMAND_STR_CASE(GEN_EQE);
	MLX5_COMMAND_STR_CASE(CREATE_CQ);
	MLX5_COMMAND_STR_CASE(DESTROY_CQ);
	MLX5_COMMAND_STR_CASE(QUERY_CQ);
	MLX5_COMMAND_STR_CASE(MODIFY_CQ);
	MLX5_COMMAND_STR_CASE(CREATE_QP);
	MLX5_COMMAND_STR_CASE(DESTROY_QP);
	MLX5_COMMAND_STR_CASE(RST2INIT_QP);
	MLX5_COMMAND_STR_CASE(INIT2RTR_QP);
	MLX5_COMMAND_STR_CASE(RTR2RTS_QP);
	MLX5_COMMAND_STR_CASE(RTS2RTS_QP);
	MLX5_COMMAND_STR_CASE(SQERR2RTS_QP);
	MLX5_COMMAND_STR_CASE(2ERR_QP);
	MLX5_COMMAND_STR_CASE(2RST_QP);
	MLX5_COMMAND_STR_CASE(QUERY_QP);
	MLX5_COMMAND_STR_CASE(SQD_RTS_QP);
	MLX5_COMMAND_STR_CASE(INIT2INIT_QP);
	MLX5_COMMAND_STR_CASE(CREATE_PSV);
	MLX5_COMMAND_STR_CASE(DESTROY_PSV);
	MLX5_COMMAND_STR_CASE(CREATE_SRQ);
	MLX5_COMMAND_STR_CASE(DESTROY_SRQ);
	MLX5_COMMAND_STR_CASE(QUERY_SRQ);
	MLX5_COMMAND_STR_CASE(ARM_RQ);
	MLX5_COMMAND_STR_CASE(CREATE_XRC_SRQ);
	MLX5_COMMAND_STR_CASE(DESTROY_XRC_SRQ);
	MLX5_COMMAND_STR_CASE(QUERY_XRC_SRQ);
	MLX5_COMMAND_STR_CASE(ARM_XRC_SRQ);
	MLX5_COMMAND_STR_CASE(CREATE_DCT);
	MLX5_COMMAND_STR_CASE(DESTROY_DCT);
	MLX5_COMMAND_STR_CASE(DRAIN_DCT);
	MLX5_COMMAND_STR_CASE(QUERY_DCT);
	MLX5_COMMAND_STR_CASE(ARM_DCT_FOR_KEY_VIOLATION);
	MLX5_COMMAND_STR_CASE(QUERY_VPORT_STATE);
	MLX5_COMMAND_STR_CASE(MODIFY_VPORT_STATE);
	MLX5_COMMAND_STR_CASE(QUERY_ESW_VPORT_CONTEXT);
	MLX5_COMMAND_STR_CASE(MODIFY_ESW_VPORT_CONTEXT);
	MLX5_COMMAND_STR_CASE(QUERY_NIC_VPORT_CONTEXT);
	MLX5_COMMAND_STR_CASE(MODIFY_NIC_VPORT_CONTEXT);
	MLX5_COMMAND_STR_CASE(QUERY_ROCE_ADDRESS);
	MLX5_COMMAND_STR_CASE(SET_ROCE_ADDRESS);
	MLX5_COMMAND_STR_CASE(QUERY_HCA_VPORT_CONTEXT);
	MLX5_COMMAND_STR_CASE(MODIFY_HCA_VPORT_CONTEXT);
	MLX5_COMMAND_STR_CASE(QUERY_HCA_VPORT_GID);
	MLX5_COMMAND_STR_CASE(QUERY_HCA_VPORT_PKEY);
	MLX5_COMMAND_STR_CASE(QUERY_VNIC_ENV);
	MLX5_COMMAND_STR_CASE(QUERY_VPORT_COUNTER);
	MLX5_COMMAND_STR_CASE(ALLOC_Q_COUNTER);
	MLX5_COMMAND_STR_CASE(DEALLOC_Q_COUNTER);
	MLX5_COMMAND_STR_CASE(QUERY_Q_COUNTER);
	MLX5_COMMAND_STR_CASE(SET_MONITOR_COUNTER);
	MLX5_COMMAND_STR_CASE(ARM_MONITOR_COUNTER);
	MLX5_COMMAND_STR_CASE(SET_PP_RATE_LIMIT);
	MLX5_COMMAND_STR_CASE(QUERY_RATE_LIMIT);
	MLX5_COMMAND_STR_CASE(CREATE_SCHEDULING_ELEMENT);
	MLX5_COMMAND_STR_CASE(DESTROY_SCHEDULING_ELEMENT);
	MLX5_COMMAND_STR_CASE(QUERY_SCHEDULING_ELEMENT);
	MLX5_COMMAND_STR_CASE(MODIFY_SCHEDULING_ELEMENT);
	MLX5_COMMAND_STR_CASE(CREATE_QOS_PARA_VPORT);
	MLX5_COMMAND_STR_CASE(DESTROY_QOS_PARA_VPORT);
	MLX5_COMMAND_STR_CASE(ALLOC_PD);
	MLX5_COMMAND_STR_CASE(DEALLOC_PD);
	MLX5_COMMAND_STR_CASE(ALLOC_UAR);
	MLX5_COMMAND_STR_CASE(DEALLOC_UAR);
	MLX5_COMMAND_STR_CASE(CONFIG_INT_MODERATION);
	MLX5_COMMAND_STR_CASE(ACCESS_REG);
	MLX5_COMMAND_STR_CASE(ATTACH_TO_MCG);
	MLX5_COMMAND_STR_CASE(DETACH_FROM_MCG);
	MLX5_COMMAND_STR_CASE(GET_DROPPED_PACKET_LOG);
	MLX5_COMMAND_STR_CASE(MAD_IFC);
	MLX5_COMMAND_STR_CASE(QUERY_MAD_DEMUX);
	MLX5_COMMAND_STR_CASE(SET_MAD_DEMUX);
	MLX5_COMMAND_STR_CASE(NOP);
	MLX5_COMMAND_STR_CASE(ALLOC_XRCD);
	MLX5_COMMAND_STR_CASE(DEALLOC_XRCD);
	MLX5_COMMAND_STR_CASE(ALLOC_TRANSPORT_DOMAIN);
	MLX5_COMMAND_STR_CASE(DEALLOC_TRANSPORT_DOMAIN);
	MLX5_COMMAND_STR_CASE(QUERY_CONG_STATUS);
	MLX5_COMMAND_STR_CASE(MODIFY_CONG_STATUS);
	MLX5_COMMAND_STR_CASE(QUERY_CONG_PARAMS);
	MLX5_COMMAND_STR_CASE(MODIFY_CONG_PARAMS);
	MLX5_COMMAND_STR_CASE(QUERY_CONG_STATISTICS);
	MLX5_COMMAND_STR_CASE(ADD_VXLAN_UDP_DPORT);
	MLX5_COMMAND_STR_CASE(DELETE_VXLAN_UDP_DPORT);
	MLX5_COMMAND_STR_CASE(SET_L2_TABLE_ENTRY);
	MLX5_COMMAND_STR_CASE(QUERY_L2_TABLE_ENTRY);
	MLX5_COMMAND_STR_CASE(DELETE_L2_TABLE_ENTRY);
	MLX5_COMMAND_STR_CASE(SET_WOL_ROL);
	MLX5_COMMAND_STR_CASE(QUERY_WOL_ROL);
	MLX5_COMMAND_STR_CASE(CREATE_LAG);
	MLX5_COMMAND_STR_CASE(MODIFY_LAG);
	MLX5_COMMAND_STR_CASE(QUERY_LAG);
	MLX5_COMMAND_STR_CASE(DESTROY_LAG);
	MLX5_COMMAND_STR_CASE(CREATE_VPORT_LAG);
	MLX5_COMMAND_STR_CASE(DESTROY_VPORT_LAG);
	MLX5_COMMAND_STR_CASE(CREATE_TIR);
	MLX5_COMMAND_STR_CASE(MODIFY_TIR);
	MLX5_COMMAND_STR_CASE(DESTROY_TIR);
	MLX5_COMMAND_STR_CASE(QUERY_TIR);
	MLX5_COMMAND_STR_CASE(CREATE_SQ);
	MLX5_COMMAND_STR_CASE(MODIFY_SQ);
	MLX5_COMMAND_STR_CASE(DESTROY_SQ);
	MLX5_COMMAND_STR_CASE(QUERY_SQ);
	MLX5_COMMAND_STR_CASE(CREATE_RQ);
	MLX5_COMMAND_STR_CASE(MODIFY_RQ);
	MLX5_COMMAND_STR_CASE(DESTROY_RQ);
	MLX5_COMMAND_STR_CASE(QUERY_RQ);
	MLX5_COMMAND_STR_CASE(CREATE_RMP);
	MLX5_COMMAND_STR_CASE(MODIFY_RMP);
	MLX5_COMMAND_STR_CASE(DESTROY_RMP);
	MLX5_COMMAND_STR_CASE(QUERY_RMP);
	MLX5_COMMAND_STR_CASE(CREATE_TIS);
	MLX5_COMMAND_STR_CASE(MODIFY_TIS);
	MLX5_COMMAND_STR_CASE(DESTROY_TIS);
	MLX5_COMMAND_STR_CASE(QUERY_TIS);
	MLX5_COMMAND_STR_CASE(CREATE_RQT);
	MLX5_COMMAND_STR_CASE(MODIFY_RQT);
	MLX5_COMMAND_STR_CASE(DESTROY_RQT);
	MLX5_COMMAND_STR_CASE(QUERY_RQT);
	MLX5_COMMAND_STR_CASE(SET_FLOW_TABLE_ROOT);
	MLX5_COMMAND_STR_CASE(CREATE_FLOW_TABLE);
	MLX5_COMMAND_STR_CASE(DESTROY_FLOW_TABLE);
	MLX5_COMMAND_STR_CASE(QUERY_FLOW_TABLE);
	MLX5_COMMAND_STR_CASE(CREATE_FLOW_GROUP);
	MLX5_COMMAND_STR_CASE(DESTROY_FLOW_GROUP);
	MLX5_COMMAND_STR_CASE(QUERY_FLOW_GROUP);
	MLX5_COMMAND_STR_CASE(SET_FLOW_TABLE_ENTRY);
	MLX5_COMMAND_STR_CASE(QUERY_FLOW_TABLE_ENTRY);
	MLX5_COMMAND_STR_CASE(DELETE_FLOW_TABLE_ENTRY);
	MLX5_COMMAND_STR_CASE(ALLOC_FLOW_COUNTER);
	MLX5_COMMAND_STR_CASE(DEALLOC_FLOW_COUNTER);
	MLX5_COMMAND_STR_CASE(QUERY_FLOW_COUNTER);
	MLX5_COMMAND_STR_CASE(MODIFY_FLOW_TABLE);
	MLX5_COMMAND_STR_CASE(ALLOC_PACKET_REFORMAT_CONTEXT);
	MLX5_COMMAND_STR_CASE(DEALLOC_PACKET_REFORMAT_CONTEXT);
	MLX5_COMMAND_STR_CASE(ALLOC_MODIFY_HEADER_CONTEXT);
	MLX5_COMMAND_STR_CASE(DEALLOC_MODIFY_HEADER_CONTEXT);
	MLX5_COMMAND_STR_CASE(FPGA_CREATE_QP);
	MLX5_COMMAND_STR_CASE(FPGA_MODIFY_QP);
	MLX5_COMMAND_STR_CASE(FPGA_QUERY_QP);
	MLX5_COMMAND_STR_CASE(FPGA_QUERY_QP_COUNTERS);
	MLX5_COMMAND_STR_CASE(FPGA_DESTROY_QP);
	MLX5_COMMAND_STR_CASE(CREATE_XRQ);
	MLX5_COMMAND_STR_CASE(DESTROY_XRQ);
	MLX5_COMMAND_STR_CASE(QUERY_XRQ);
	MLX5_COMMAND_STR_CASE(ARM_XRQ);
	MLX5_COMMAND_STR_CASE(CREATE_GENERAL_OBJECT);
	MLX5_COMMAND_STR_CASE(DESTROY_GENERAL_OBJECT);
	MLX5_COMMAND_STR_CASE(MODIFY_GENERAL_OBJECT);
	MLX5_COMMAND_STR_CASE(QUERY_GENERAL_OBJECT);
	MLX5_COMMAND_STR_CASE(QUERY_MODIFY_HEADER_CONTEXT);
	MLX5_COMMAND_STR_CASE(ALLOC_MEMIC);
	MLX5_COMMAND_STR_CASE(DEALLOC_MEMIC);
	MLX5_COMMAND_STR_CASE(QUERY_ESW_FUNCTIONS);
	MLX5_COMMAND_STR_CASE(CREATE_UCTX);
	MLX5_COMMAND_STR_CASE(DESTROY_UCTX);
	MLX5_COMMAND_STR_CASE(CREATE_UMEM);
	MLX5_COMMAND_STR_CASE(DESTROY_UMEM);
	MLX5_COMMAND_STR_CASE(RELEASE_XRQ_ERROR);
	MLX5_COMMAND_STR_CASE(MODIFY_XRQ);
	default: return "unknown command opcode";
	}
}

static const char *cmd_status_str(u8 status)
{
	switch (status) {
	case MLX5_CMD_STAT_OK:
		return "OK";
	case MLX5_CMD_STAT_INT_ERR:
		return "internal error";
	case MLX5_CMD_STAT_BAD_OP_ERR:
		return "bad operation";
	case MLX5_CMD_STAT_BAD_PARAM_ERR:
		return "bad parameter";
	case MLX5_CMD_STAT_BAD_SYS_STATE_ERR:
		return "bad system state";
	case MLX5_CMD_STAT_BAD_RES_ERR:
		return "bad resource";
	case MLX5_CMD_STAT_RES_BUSY:
		return "resource busy";
	case MLX5_CMD_STAT_LIM_ERR:
		return "limits exceeded";
	case MLX5_CMD_STAT_BAD_RES_STATE_ERR:
		return "bad resource state";
	case MLX5_CMD_STAT_IX_ERR:
		return "bad index";
	case MLX5_CMD_STAT_NO_RES_ERR:
		return "no resources";
	case MLX5_CMD_STAT_BAD_INP_LEN_ERR:
		return "bad input length";
	case MLX5_CMD_STAT_BAD_OUTP_LEN_ERR:
		return "bad output length";
	case MLX5_CMD_STAT_BAD_QP_STATE_ERR:
		return "bad QP state";
	case MLX5_CMD_STAT_BAD_PKT_ERR:
		return "bad packet (discarded)";
	case MLX5_CMD_STAT_BAD_SIZE_OUTS_CQES_ERR:
		return "bad size too many outstanding CQEs";
	default:
		return "unknown status";
	}
}

static int cmd_status_to_err(u8 status)
{
	switch (status) {
	case MLX5_CMD_STAT_OK:				return 0;
	case MLX5_CMD_STAT_INT_ERR:			return -EIO;
	case MLX5_CMD_STAT_BAD_OP_ERR:			return -EINVAL;
	case MLX5_CMD_STAT_BAD_PARAM_ERR:		return -EINVAL;
	case MLX5_CMD_STAT_BAD_SYS_STATE_ERR:		return -EIO;
	case MLX5_CMD_STAT_BAD_RES_ERR:			return -EINVAL;
	case MLX5_CMD_STAT_RES_BUSY:			return -EBUSY;
	case MLX5_CMD_STAT_LIM_ERR:			return -ENOMEM;
	case MLX5_CMD_STAT_BAD_RES_STATE_ERR:		return -EINVAL;
	case MLX5_CMD_STAT_IX_ERR:			return -EINVAL;
	case MLX5_CMD_STAT_NO_RES_ERR:			return -EAGAIN;
	case MLX5_CMD_STAT_BAD_INP_LEN_ERR:		return -EIO;
	case MLX5_CMD_STAT_BAD_OUTP_LEN_ERR:		return -EIO;
	case MLX5_CMD_STAT_BAD_QP_STATE_ERR:		return -EINVAL;
	case MLX5_CMD_STAT_BAD_PKT_ERR:			return -EINVAL;
	case MLX5_CMD_STAT_BAD_SIZE_OUTS_CQES_ERR:	return -EINVAL;
	default:					return -EIO;
	}
}

struct mlx5_ifc_mbox_out_bits {
	u8         status[0x8];
	u8         reserved_at_8[0x18];

	u8         syndrome[0x20];

	u8         reserved_at_40[0x40];
};

struct mlx5_ifc_mbox_in_bits {
	u8         opcode[0x10];
	u8         uid[0x10];

	u8         reserved_at_20[0x10];
	u8         op_mod[0x10];

	u8         reserved_at_40[0x40];
};

void mlx5_cmd_mbox_status(void *out, u8 *status, u32 *syndrome)
{
	*status = MLX5_GET(mbox_out, out, status);
	*syndrome = MLX5_GET(mbox_out, out, syndrome);
}

static int mlx5_cmd_check(struct mlx5_core_dev *dev, void *in, void *out)
{
	u32 syndrome;
	u8  status;
	u16 opcode;
	u16 op_mod;
	u16 uid;

	mlx5_cmd_mbox_status(out, &status, &syndrome);
	if (!status)
		return 0;

	opcode = MLX5_GET(mbox_in, in, opcode);
	op_mod = MLX5_GET(mbox_in, in, op_mod);
	uid    = MLX5_GET(mbox_in, in, uid);

	if (!uid && opcode != MLX5_CMD_OP_DESTROY_MKEY)
		mlx5_core_err_rl(dev,
			"%s(0x%x) op_mod(0x%x) failed, status %s(0x%x), syndrome (0x%x)\n",
			mlx5_command_str(opcode), opcode, op_mod,
			cmd_status_str(status), status, syndrome);
	else
		mlx5_core_dbg(dev,
		      "%s(0x%x) op_mod(0x%x) failed, status %s(0x%x), syndrome (0x%x)\n",
		      mlx5_command_str(opcode),
		      opcode, op_mod,
		      cmd_status_str(status),
		      status,
		      syndrome);

	return cmd_status_to_err(status);
}

static void dump_command(struct mlx5_core_dev *dev,
			 struct mlx5_cmd_work_ent *ent, int input)
{
	struct mlx5_cmd_msg *msg = input ? ent->in : ent->out;
	u16 op = MLX5_GET(mbox_in, ent->lay->in, opcode);
	struct mlx5_cmd_mailbox *next = msg->next;
	int n = mlx5_calc_cmd_blocks(msg);
	int data_only;
	u32 offset = 0;
	int dump_len;
	int i;

	data_only = !!(mlx5_core_debug_mask & (1 << MLX5_CMD_DATA));

	if (data_only)
		mlx5_core_dbg_mask(dev, 1 << MLX5_CMD_DATA,
				   "dump command data %s(0x%x) %s\n",
				   mlx5_command_str(op), op,
				   input ? "INPUT" : "OUTPUT");
	else
		mlx5_core_dbg(dev, "dump command %s(0x%x) %s\n",
			      mlx5_command_str(op), op,
			      input ? "INPUT" : "OUTPUT");

	if (data_only) {
		if (input) {
			dump_buf(ent->lay->in, sizeof(ent->lay->in), 1, offset);
			offset += sizeof(ent->lay->in);
		} else {
			dump_buf(ent->lay->out, sizeof(ent->lay->out), 1, offset);
			offset += sizeof(ent->lay->out);
		}
	} else {
		dump_buf(ent->lay, sizeof(*ent->lay), 0, offset);
		offset += sizeof(*ent->lay);
	}

	for (i = 0; i < n && next; i++)  {
		if (data_only) {
			dump_len = min_t(int, MLX5_CMD_DATA_BLOCK_SIZE, msg->len - offset);
			dump_buf(next->buf, dump_len, 1, offset);
			offset += MLX5_CMD_DATA_BLOCK_SIZE;
		} else {
			mlx5_core_dbg(dev, "command block:\n");
			dump_buf(next->buf, sizeof(struct mlx5_cmd_prot_block), 0, offset);
			offset += sizeof(struct mlx5_cmd_prot_block);
		}
		next = next->next;
	}

	if (data_only)
		pr_debug("\n");
}

static u16 msg_to_opcode(struct mlx5_cmd_msg *in)
{
	return MLX5_GET(mbox_in, in->first.data, opcode);
}

static void mlx5_cmd_comp_handler(struct mlx5_core_dev *dev, u64 vec, bool forced);

static void cb_timeout_handler(struct work_struct *work)
{
	struct delayed_work *dwork = container_of(work, struct delayed_work,
						  work);
	struct mlx5_cmd_work_ent *ent = container_of(dwork,
						     struct mlx5_cmd_work_ent,
						     cb_timeout_work);
	struct mlx5_core_dev *dev = container_of(ent->cmd, struct mlx5_core_dev,
						 cmd);

	mlx5_cmd_eq_recover(dev);

	/* Maybe got handled by eq recover ? */
	if (!test_bit(MLX5_CMD_ENT_STATE_PENDING_COMP, &ent->state)) {
		mlx5_core_warn(dev, "cmd[%d]: %s(0x%x) Async, recovered after timeout\n", ent->idx,
			       mlx5_command_str(msg_to_opcode(ent->in)), msg_to_opcode(ent->in));
		goto out; /* phew, already handled */
	}

	ent->ret = -ETIMEDOUT;
	mlx5_core_warn(dev, "cmd[%d]: %s(0x%x) Async, timeout. Will cause a leak of a command resource\n",
		       ent->idx, mlx5_command_str(msg_to_opcode(ent->in)), msg_to_opcode(ent->in));
	mlx5_cmd_comp_handler(dev, 1UL << ent->idx, true);

out:
	cmd_ent_put(ent); /* for the cmd_ent_get() took on schedule delayed work */
}

static void free_msg(struct mlx5_core_dev *dev, struct mlx5_cmd_msg *msg);
static void mlx5_free_cmd_msg(struct mlx5_core_dev *dev,
			      struct mlx5_cmd_msg *msg);

static bool opcode_allowed(struct mlx5_cmd *cmd, u16 opcode)
{
	if (cmd->allowed_opcode == CMD_ALLOWED_OPCODE_ALL)
		return true;

	return cmd->allowed_opcode == opcode;
}

static int cmd_alloc_index_retry(struct mlx5_cmd *cmd)
{
	unsigned long alloc_end = jiffies + msecs_to_jiffies(1000);
	int idx;

retry:
	idx = cmd_alloc_index(cmd);
	if (idx < 0 && time_before(jiffies, alloc_end)) {
		/* Index allocation can fail on heavy load of commands. This is a temporary
		 * situation as the current command already holds the semaphore, meaning that
		 * another command completion is being handled and it is expected to release
		 * the entry index soon.
		 */
		cpu_relax();
		goto retry;
	}
	return idx;
}

<<<<<<< HEAD
=======
bool mlx5_cmd_is_down(struct mlx5_core_dev *dev)
{
	return pci_channel_offline(dev->pdev) ||
	       dev->cmd.state != MLX5_CMDIF_STATE_UP ||
	       dev->state == MLX5_DEVICE_STATE_INTERNAL_ERROR;
}

>>>>>>> 85b047c6
static void cmd_work_handler(struct work_struct *work)
{
	struct mlx5_cmd_work_ent *ent = container_of(work, struct mlx5_cmd_work_ent, work);
	struct mlx5_cmd *cmd = ent->cmd;
	struct mlx5_core_dev *dev = container_of(cmd, struct mlx5_core_dev, cmd);
	unsigned long cb_timeout = msecs_to_jiffies(MLX5_CMD_TIMEOUT_MSEC);
	struct mlx5_cmd_layout *lay;
	struct semaphore *sem;
	unsigned long flags;
	bool poll_cmd = ent->polling;
	int alloc_ret;
	int cmd_mode;

	complete(&ent->handling);
	sem = ent->page_queue ? &cmd->pages_sem : &cmd->sem;
	down(sem);
	if (!ent->page_queue) {
		alloc_ret = cmd_alloc_index_retry(cmd);
		if (alloc_ret < 0) {
			mlx5_core_err_rl(dev, "failed to allocate command entry\n");
			if (ent->callback) {
				ent->callback(-EAGAIN, ent->context);
				mlx5_free_cmd_msg(dev, ent->out);
				free_msg(dev, ent->in);
				cmd_ent_put(ent);
			} else {
				ent->ret = -EAGAIN;
				complete(&ent->done);
			}
			up(sem);
			return;
		}
		ent->idx = alloc_ret;
	} else {
		ent->idx = cmd->max_reg_cmds;
		spin_lock_irqsave(&cmd->alloc_lock, flags);
		clear_bit(ent->idx, &cmd->bitmask);
		spin_unlock_irqrestore(&cmd->alloc_lock, flags);
	}

	cmd->ent_arr[ent->idx] = ent;
	lay = get_inst(cmd, ent->idx);
	ent->lay = lay;
	memset(lay, 0, sizeof(*lay));
	memcpy(lay->in, ent->in->first.data, sizeof(lay->in));
	ent->op = be32_to_cpu(lay->in[0]) >> 16;
	if (ent->in->next)
		lay->in_ptr = cpu_to_be64(ent->in->next->dma);
	lay->inlen = cpu_to_be32(ent->in->len);
	if (ent->out->next)
		lay->out_ptr = cpu_to_be64(ent->out->next->dma);
	lay->outlen = cpu_to_be32(ent->out->len);
	lay->type = MLX5_PCI_CMD_XPORT;
	lay->token = ent->token;
	lay->status_own = CMD_OWNER_HW;
	set_signature(ent, !cmd->checksum_disabled);
	dump_command(dev, ent, 1);
	ent->ts1 = ktime_get_ns();
	cmd_mode = cmd->mode;

	if (ent->callback && schedule_delayed_work(&ent->cb_timeout_work, cb_timeout))
		cmd_ent_get(ent);
	set_bit(MLX5_CMD_ENT_STATE_PENDING_COMP, &ent->state);

	/* Skip sending command to fw if internal error */
	if (mlx5_cmd_is_down(dev) || !opcode_allowed(&dev->cmd, ent->op)) {
		u8 status = 0;
		u32 drv_synd;

		ent->ret = mlx5_internal_err_ret_value(dev, msg_to_opcode(ent->in), &drv_synd, &status);
		MLX5_SET(mbox_out, ent->out, status, status);
		MLX5_SET(mbox_out, ent->out, syndrome, drv_synd);

		mlx5_cmd_comp_handler(dev, 1UL << ent->idx, true);
		return;
	}

	cmd_ent_get(ent); /* for the _real_ FW event on completion */
	/* ring doorbell after the descriptor is valid */
	mlx5_core_dbg(dev, "writing 0x%x to command doorbell\n", 1 << ent->idx);
	wmb();
	iowrite32be(1 << ent->idx, &dev->iseg->cmd_dbell);
	/* if not in polling don't use ent after this point */
	if (cmd_mode == CMD_MODE_POLLING || poll_cmd) {
		poll_timeout(ent);
		/* make sure we read the descriptor after ownership is SW */
		rmb();
		mlx5_cmd_comp_handler(dev, 1UL << ent->idx, (ent->ret == -ETIMEDOUT));
	}
}

static const char *deliv_status_to_str(u8 status)
{
	switch (status) {
	case MLX5_CMD_DELIVERY_STAT_OK:
		return "no errors";
	case MLX5_CMD_DELIVERY_STAT_SIGNAT_ERR:
		return "signature error";
	case MLX5_CMD_DELIVERY_STAT_TOK_ERR:
		return "token error";
	case MLX5_CMD_DELIVERY_STAT_BAD_BLK_NUM_ERR:
		return "bad block number";
	case MLX5_CMD_DELIVERY_STAT_OUT_PTR_ALIGN_ERR:
		return "output pointer not aligned to block size";
	case MLX5_CMD_DELIVERY_STAT_IN_PTR_ALIGN_ERR:
		return "input pointer not aligned to block size";
	case MLX5_CMD_DELIVERY_STAT_FW_ERR:
		return "firmware internal error";
	case MLX5_CMD_DELIVERY_STAT_IN_LENGTH_ERR:
		return "command input length error";
	case MLX5_CMD_DELIVERY_STAT_OUT_LENGTH_ERR:
		return "command output length error";
	case MLX5_CMD_DELIVERY_STAT_RES_FLD_NOT_CLR_ERR:
		return "reserved fields not cleared";
	case MLX5_CMD_DELIVERY_STAT_CMD_DESCR_ERR:
		return "bad command descriptor type";
	default:
		return "unknown status code";
	}
}

enum {
	MLX5_CMD_TIMEOUT_RECOVER_MSEC   = 5 * 1000,
};

static void wait_func_handle_exec_timeout(struct mlx5_core_dev *dev,
					  struct mlx5_cmd_work_ent *ent)
{
	unsigned long timeout = msecs_to_jiffies(MLX5_CMD_TIMEOUT_RECOVER_MSEC);

	mlx5_cmd_eq_recover(dev);

	/* Re-wait on the ent->done after executing the recovery flow. If the
	 * recovery flow (or any other recovery flow running simultaneously)
	 * has recovered an EQE, it should cause the entry to be completed by
	 * the command interface.
	 */
	if (wait_for_completion_timeout(&ent->done, timeout)) {
		mlx5_core_warn(dev, "cmd[%d]: %s(0x%x) recovered after timeout\n", ent->idx,
			       mlx5_command_str(msg_to_opcode(ent->in)), msg_to_opcode(ent->in));
		return;
	}

	mlx5_core_warn(dev, "cmd[%d]: %s(0x%x) No done completion\n", ent->idx,
		       mlx5_command_str(msg_to_opcode(ent->in)), msg_to_opcode(ent->in));

	ent->ret = -ETIMEDOUT;
	mlx5_cmd_comp_handler(dev, 1UL << ent->idx, true);
}

static int wait_func(struct mlx5_core_dev *dev, struct mlx5_cmd_work_ent *ent)
{
	unsigned long timeout = msecs_to_jiffies(MLX5_CMD_TIMEOUT_MSEC);
	struct mlx5_cmd *cmd = &dev->cmd;
	int err;

	if (!wait_for_completion_timeout(&ent->handling, timeout) &&
	    cancel_work_sync(&ent->work)) {
		ent->ret = -ECANCELED;
		goto out_err;
	}
	if (cmd->mode == CMD_MODE_POLLING || ent->polling)
		wait_for_completion(&ent->done);
	else if (!wait_for_completion_timeout(&ent->done, timeout))
		wait_func_handle_exec_timeout(dev, ent);

out_err:
	err = ent->ret;

	if (err == -ETIMEDOUT) {
		mlx5_core_warn(dev, "%s(0x%x) timeout. Will cause a leak of a command resource\n",
			       mlx5_command_str(msg_to_opcode(ent->in)),
			       msg_to_opcode(ent->in));
	} else if (err == -ECANCELED) {
		mlx5_core_warn(dev, "%s(0x%x) canceled on out of queue timeout.\n",
			       mlx5_command_str(msg_to_opcode(ent->in)),
			       msg_to_opcode(ent->in));
	}
	mlx5_core_dbg(dev, "err %d, delivery status %s(%d)\n",
		      err, deliv_status_to_str(ent->status), ent->status);

	return err;
}

/*  Notes:
 *    1. Callback functions may not sleep
 *    2. page queue commands do not support asynchrous completion
 */
static int mlx5_cmd_invoke(struct mlx5_core_dev *dev, struct mlx5_cmd_msg *in,
			   struct mlx5_cmd_msg *out, void *uout, int uout_size,
			   mlx5_cmd_cbk_t callback,
			   void *context, int page_queue, u8 *status,
			   u8 token, bool force_polling)
{
	struct mlx5_cmd *cmd = &dev->cmd;
	struct mlx5_cmd_work_ent *ent;
	struct mlx5_cmd_stats *stats;
	int err = 0;
	s64 ds;
	u16 op;

	if (callback && page_queue)
		return -EINVAL;

	ent = cmd_alloc_ent(cmd, in, out, uout, uout_size,
			    callback, context, page_queue);
	if (IS_ERR(ent))
		return PTR_ERR(ent);

	/* put for this ent is when consumed, depending on the use case
	 * 1) (!callback) blocking flow: by caller after wait_func completes
	 * 2) (callback) flow: by mlx5_cmd_comp_handler() when ent is handled
	 */

	ent->token = token;
	ent->polling = force_polling;

	init_completion(&ent->handling);
	if (!callback)
		init_completion(&ent->done);

	INIT_DELAYED_WORK(&ent->cb_timeout_work, cb_timeout_handler);
	INIT_WORK(&ent->work, cmd_work_handler);
	if (page_queue) {
		cmd_work_handler(&ent->work);
	} else if (!queue_work(cmd->wq, &ent->work)) {
		mlx5_core_warn(dev, "failed to queue work\n");
		err = -ENOMEM;
		goto out_free;
	}

	if (callback)
		goto out; /* mlx5_cmd_comp_handler() will put(ent) */

	err = wait_func(dev, ent);
	if (err == -ETIMEDOUT || err == -ECANCELED)
		goto out_free;

	ds = ent->ts2 - ent->ts1;
	op = MLX5_GET(mbox_in, in->first.data, opcode);
	if (op < MLX5_CMD_OP_MAX) {
		stats = &cmd->stats[op];
		spin_lock_irq(&stats->lock);
		stats->sum += ds;
		++stats->n;
		spin_unlock_irq(&stats->lock);
	}
	mlx5_core_dbg_mask(dev, 1 << MLX5_CMD_TIME,
			   "fw exec time for %s is %lld nsec\n",
			   mlx5_command_str(op), ds);
	*status = ent->status;

out_free:
	cmd_ent_put(ent);
out:
	return err;
}

static ssize_t dbg_write(struct file *filp, const char __user *buf,
			 size_t count, loff_t *pos)
{
	struct mlx5_core_dev *dev = filp->private_data;
	struct mlx5_cmd_debug *dbg = &dev->cmd.dbg;
	char lbuf[3];
	int err;

	if (!dbg->in_msg || !dbg->out_msg)
		return -ENOMEM;

	if (count < sizeof(lbuf) - 1)
		return -EINVAL;

	if (copy_from_user(lbuf, buf, sizeof(lbuf) - 1))
		return -EFAULT;

	lbuf[sizeof(lbuf) - 1] = 0;

	if (strcmp(lbuf, "go"))
		return -EINVAL;

	err = mlx5_cmd_exec(dev, dbg->in_msg, dbg->inlen, dbg->out_msg, dbg->outlen);

	return err ? err : count;
}

static const struct file_operations fops = {
	.owner	= THIS_MODULE,
	.open	= simple_open,
	.write	= dbg_write,
};

static int mlx5_copy_to_msg(struct mlx5_cmd_msg *to, void *from, int size,
			    u8 token)
{
	struct mlx5_cmd_prot_block *block;
	struct mlx5_cmd_mailbox *next;
	int copy;

	if (!to || !from)
		return -ENOMEM;

	copy = min_t(int, size, sizeof(to->first.data));
	memcpy(to->first.data, from, copy);
	size -= copy;
	from += copy;

	next = to->next;
	while (size) {
		if (!next) {
			/* this is a BUG */
			return -ENOMEM;
		}

		copy = min_t(int, size, MLX5_CMD_DATA_BLOCK_SIZE);
		block = next->buf;
		memcpy(block->data, from, copy);
		from += copy;
		size -= copy;
		block->token = token;
		next = next->next;
	}

	return 0;
}

static int mlx5_copy_from_msg(void *to, struct mlx5_cmd_msg *from, int size)
{
	struct mlx5_cmd_prot_block *block;
	struct mlx5_cmd_mailbox *next;
	int copy;

	if (!to || !from)
		return -ENOMEM;

	copy = min_t(int, size, sizeof(from->first.data));
	memcpy(to, from->first.data, copy);
	size -= copy;
	to += copy;

	next = from->next;
	while (size) {
		if (!next) {
			/* this is a BUG */
			return -ENOMEM;
		}

		copy = min_t(int, size, MLX5_CMD_DATA_BLOCK_SIZE);
		block = next->buf;

		memcpy(to, block->data, copy);
		to += copy;
		size -= copy;
		next = next->next;
	}

	return 0;
}

static struct mlx5_cmd_mailbox *alloc_cmd_box(struct mlx5_core_dev *dev,
					      gfp_t flags)
{
	struct mlx5_cmd_mailbox *mailbox;

	mailbox = kmalloc(sizeof(*mailbox), flags);
	if (!mailbox)
		return ERR_PTR(-ENOMEM);

	mailbox->buf = dma_pool_zalloc(dev->cmd.pool, flags,
				       &mailbox->dma);
	if (!mailbox->buf) {
		mlx5_core_dbg(dev, "failed allocation\n");
		kfree(mailbox);
		return ERR_PTR(-ENOMEM);
	}
	mailbox->next = NULL;

	return mailbox;
}

static void free_cmd_box(struct mlx5_core_dev *dev,
			 struct mlx5_cmd_mailbox *mailbox)
{
	dma_pool_free(dev->cmd.pool, mailbox->buf, mailbox->dma);
	kfree(mailbox);
}

static struct mlx5_cmd_msg *mlx5_alloc_cmd_msg(struct mlx5_core_dev *dev,
					       gfp_t flags, int size,
					       u8 token)
{
	struct mlx5_cmd_mailbox *tmp, *head = NULL;
	struct mlx5_cmd_prot_block *block;
	struct mlx5_cmd_msg *msg;
	int err;
	int n;
	int i;

	msg = kzalloc(sizeof(*msg), flags);
	if (!msg)
		return ERR_PTR(-ENOMEM);

	msg->len = size;
	n = mlx5_calc_cmd_blocks(msg);

	for (i = 0; i < n; i++) {
		tmp = alloc_cmd_box(dev, flags);
		if (IS_ERR(tmp)) {
			mlx5_core_warn(dev, "failed allocating block\n");
			err = PTR_ERR(tmp);
			goto err_alloc;
		}

		block = tmp->buf;
		tmp->next = head;
		block->next = cpu_to_be64(tmp->next ? tmp->next->dma : 0);
		block->block_num = cpu_to_be32(n - i - 1);
		block->token = token;
		head = tmp;
	}
	msg->next = head;
	return msg;

err_alloc:
	while (head) {
		tmp = head->next;
		free_cmd_box(dev, head);
		head = tmp;
	}
	kfree(msg);

	return ERR_PTR(err);
}

static void mlx5_free_cmd_msg(struct mlx5_core_dev *dev,
			      struct mlx5_cmd_msg *msg)
{
	struct mlx5_cmd_mailbox *head = msg->next;
	struct mlx5_cmd_mailbox *next;

	while (head) {
		next = head->next;
		free_cmd_box(dev, head);
		head = next;
	}
	kfree(msg);
}

static ssize_t data_write(struct file *filp, const char __user *buf,
			  size_t count, loff_t *pos)
{
	struct mlx5_core_dev *dev = filp->private_data;
	struct mlx5_cmd_debug *dbg = &dev->cmd.dbg;
	void *ptr;

	if (*pos != 0)
		return -EINVAL;

	kfree(dbg->in_msg);
	dbg->in_msg = NULL;
	dbg->inlen = 0;
	ptr = memdup_user(buf, count);
	if (IS_ERR(ptr))
		return PTR_ERR(ptr);
	dbg->in_msg = ptr;
	dbg->inlen = count;

	*pos = count;

	return count;
}

static ssize_t data_read(struct file *filp, char __user *buf, size_t count,
			 loff_t *pos)
{
	struct mlx5_core_dev *dev = filp->private_data;
	struct mlx5_cmd_debug *dbg = &dev->cmd.dbg;

	if (!dbg->out_msg)
		return -ENOMEM;

	return simple_read_from_buffer(buf, count, pos, dbg->out_msg,
				       dbg->outlen);
}

static const struct file_operations dfops = {
	.owner	= THIS_MODULE,
	.open	= simple_open,
	.write	= data_write,
	.read	= data_read,
};

static ssize_t outlen_read(struct file *filp, char __user *buf, size_t count,
			   loff_t *pos)
{
	struct mlx5_core_dev *dev = filp->private_data;
	struct mlx5_cmd_debug *dbg = &dev->cmd.dbg;
	char outlen[8];
	int err;

	err = snprintf(outlen, sizeof(outlen), "%d", dbg->outlen);
	if (err < 0)
		return err;

	return simple_read_from_buffer(buf, count, pos, outlen, err);
}

static ssize_t outlen_write(struct file *filp, const char __user *buf,
			    size_t count, loff_t *pos)
{
	struct mlx5_core_dev *dev = filp->private_data;
	struct mlx5_cmd_debug *dbg = &dev->cmd.dbg;
	char outlen_str[8] = {0};
	int outlen;
	void *ptr;
	int err;

	if (*pos != 0 || count > 6)
		return -EINVAL;

	kfree(dbg->out_msg);
	dbg->out_msg = NULL;
	dbg->outlen = 0;

	if (copy_from_user(outlen_str, buf, count))
		return -EFAULT;

	err = sscanf(outlen_str, "%d", &outlen);
	if (err < 0)
		return err;

	ptr = kzalloc(outlen, GFP_KERNEL);
	if (!ptr)
		return -ENOMEM;

	dbg->out_msg = ptr;
	dbg->outlen = outlen;

	*pos = count;

	return count;
}

static const struct file_operations olfops = {
	.owner	= THIS_MODULE,
	.open	= simple_open,
	.write	= outlen_write,
	.read	= outlen_read,
};

static void set_wqname(struct mlx5_core_dev *dev)
{
	struct mlx5_cmd *cmd = &dev->cmd;

	snprintf(cmd->wq_name, sizeof(cmd->wq_name), "mlx5_cmd_%s",
		 dev_name(dev->device));
}

static void clean_debug_files(struct mlx5_core_dev *dev)
{
	struct mlx5_cmd_debug *dbg = &dev->cmd.dbg;

	if (!mlx5_debugfs_root)
		return;

	mlx5_cmdif_debugfs_cleanup(dev);
	debugfs_remove_recursive(dbg->dbg_root);
}

static void create_debugfs_files(struct mlx5_core_dev *dev)
{
	struct mlx5_cmd_debug *dbg = &dev->cmd.dbg;

	dbg->dbg_root = debugfs_create_dir("cmd", dev->priv.dbg_root);

	debugfs_create_file("in", 0400, dbg->dbg_root, dev, &dfops);
	debugfs_create_file("out", 0200, dbg->dbg_root, dev, &dfops);
	debugfs_create_file("out_len", 0600, dbg->dbg_root, dev, &olfops);
	debugfs_create_u8("status", 0600, dbg->dbg_root, &dbg->status);
	debugfs_create_file("run", 0200, dbg->dbg_root, dev, &fops);

	mlx5_cmdif_debugfs_init(dev);
}

void mlx5_cmd_allowed_opcode(struct mlx5_core_dev *dev, u16 opcode)
{
	struct mlx5_cmd *cmd = &dev->cmd;
	int i;

	for (i = 0; i < cmd->max_reg_cmds; i++)
		down(&cmd->sem);
	down(&cmd->pages_sem);

	cmd->allowed_opcode = opcode;

	up(&cmd->pages_sem);
	for (i = 0; i < cmd->max_reg_cmds; i++)
		up(&cmd->sem);
}

static void mlx5_cmd_change_mod(struct mlx5_core_dev *dev, int mode)
{
	struct mlx5_cmd *cmd = &dev->cmd;
	int i;

	for (i = 0; i < cmd->max_reg_cmds; i++)
		down(&cmd->sem);
	down(&cmd->pages_sem);

	cmd->mode = mode;

	up(&cmd->pages_sem);
	for (i = 0; i < cmd->max_reg_cmds; i++)
		up(&cmd->sem);
}

static int cmd_comp_notifier(struct notifier_block *nb,
			     unsigned long type, void *data)
{
	struct mlx5_core_dev *dev;
	struct mlx5_cmd *cmd;
	struct mlx5_eqe *eqe;

	cmd = mlx5_nb_cof(nb, struct mlx5_cmd, nb);
	dev = container_of(cmd, struct mlx5_core_dev, cmd);
	eqe = data;

	mlx5_cmd_comp_handler(dev, be32_to_cpu(eqe->data.cmd.vector), false);

	return NOTIFY_OK;
}
void mlx5_cmd_use_events(struct mlx5_core_dev *dev)
{
	MLX5_NB_INIT(&dev->cmd.nb, cmd_comp_notifier, CMD);
	mlx5_eq_notifier_register(dev, &dev->cmd.nb);
	mlx5_cmd_change_mod(dev, CMD_MODE_EVENTS);
}

void mlx5_cmd_use_polling(struct mlx5_core_dev *dev)
{
	mlx5_cmd_change_mod(dev, CMD_MODE_POLLING);
	mlx5_eq_notifier_unregister(dev, &dev->cmd.nb);
}

static void free_msg(struct mlx5_core_dev *dev, struct mlx5_cmd_msg *msg)
{
	unsigned long flags;

	if (msg->parent) {
		spin_lock_irqsave(&msg->parent->lock, flags);
		list_add_tail(&msg->list, &msg->parent->head);
		spin_unlock_irqrestore(&msg->parent->lock, flags);
	} else {
		mlx5_free_cmd_msg(dev, msg);
	}
}

static void mlx5_cmd_comp_handler(struct mlx5_core_dev *dev, u64 vec, bool forced)
{
	struct mlx5_cmd *cmd = &dev->cmd;
	struct mlx5_cmd_work_ent *ent;
	mlx5_cmd_cbk_t callback;
	void *context;
	int err;
	int i;
	s64 ds;
	struct mlx5_cmd_stats *stats;
	unsigned long flags;
	unsigned long vector;

	/* there can be at most 32 command queues */
	vector = vec & 0xffffffff;
	for (i = 0; i < (1 << cmd->log_sz); i++) {
		if (test_bit(i, &vector)) {
			struct semaphore *sem;

			ent = cmd->ent_arr[i];

			/* if we already completed the command, ignore it */
			if (!test_and_clear_bit(MLX5_CMD_ENT_STATE_PENDING_COMP,
						&ent->state)) {
				/* only real completion can free the cmd slot */
				if (!forced) {
					mlx5_core_err(dev, "Command completion arrived after timeout (entry idx = %d).\n",
						      ent->idx);
					cmd_ent_put(ent);
				}
				continue;
			}

			if (ent->callback && cancel_delayed_work(&ent->cb_timeout_work))
				cmd_ent_put(ent); /* timeout work was canceled */

			if (!forced || /* Real FW completion */
			    pci_channel_offline(dev->pdev) || /* FW is inaccessible */
			    dev->state == MLX5_DEVICE_STATE_INTERNAL_ERROR)
				cmd_ent_put(ent);

			if (ent->page_queue)
				sem = &cmd->pages_sem;
			else
				sem = &cmd->sem;
			ent->ts2 = ktime_get_ns();
			memcpy(ent->out->first.data, ent->lay->out, sizeof(ent->lay->out));
			dump_command(dev, ent, 0);
			if (!ent->ret) {
				if (!cmd->checksum_disabled)
					ent->ret = verify_signature(ent);
				else
					ent->ret = 0;
				if (vec & MLX5_TRIGGERED_CMD_COMP)
					ent->status = MLX5_DRIVER_STATUS_ABORTED;
				else
					ent->status = ent->lay->status_own >> 1;

				mlx5_core_dbg(dev, "command completed. ret 0x%x, delivery status %s(0x%x)\n",
					      ent->ret, deliv_status_to_str(ent->status), ent->status);
			}

			if (ent->callback) {
				ds = ent->ts2 - ent->ts1;
				if (ent->op < MLX5_CMD_OP_MAX) {
					stats = &cmd->stats[ent->op];
					spin_lock_irqsave(&stats->lock, flags);
					stats->sum += ds;
					++stats->n;
					spin_unlock_irqrestore(&stats->lock, flags);
				}

				callback = ent->callback;
				context = ent->context;
				err = ent->ret;
				if (!err) {
					err = mlx5_copy_from_msg(ent->uout,
								 ent->out,
								 ent->uout_size);

					err = err ? err : mlx5_cmd_check(dev,
									ent->in->first.data,
									ent->uout);
				}

				mlx5_free_cmd_msg(dev, ent->out);
				free_msg(dev, ent->in);

				err = err ? err : ent->status;
				/* final consumer is done, release ent */
				cmd_ent_put(ent);
				callback(err, context);
			} else {
				/* release wait_func() so mlx5_cmd_invoke()
				 * can make the final ent_put()
				 */
				complete(&ent->done);
			}
			up(sem);
		}
	}
}

void mlx5_cmd_trigger_completions(struct mlx5_core_dev *dev)
{
	struct mlx5_cmd *cmd = &dev->cmd;
	unsigned long bitmask;
	unsigned long flags;
	u64 vector;
	int i;

	/* wait for pending handlers to complete */
	mlx5_eq_synchronize_cmd_irq(dev);
	spin_lock_irqsave(&dev->cmd.alloc_lock, flags);
	vector = ~dev->cmd.bitmask & ((1ul << (1 << dev->cmd.log_sz)) - 1);
	if (!vector)
		goto no_trig;

	bitmask = vector;
	/* we must increment the allocated entries refcount before triggering the completions
	 * to guarantee pending commands will not get freed in the meanwhile.
	 * For that reason, it also has to be done inside the alloc_lock.
	 */
	for_each_set_bit(i, &bitmask, (1 << cmd->log_sz))
		cmd_ent_get(cmd->ent_arr[i]);
	vector |= MLX5_TRIGGERED_CMD_COMP;
	spin_unlock_irqrestore(&dev->cmd.alloc_lock, flags);

	mlx5_core_dbg(dev, "vector 0x%llx\n", vector);
	mlx5_cmd_comp_handler(dev, vector, true);
	for_each_set_bit(i, &bitmask, (1 << cmd->log_sz))
		cmd_ent_put(cmd->ent_arr[i]);
	return;

no_trig:
	spin_unlock_irqrestore(&dev->cmd.alloc_lock, flags);
}

void mlx5_cmd_flush(struct mlx5_core_dev *dev)
{
	struct mlx5_cmd *cmd = &dev->cmd;
	int i;

	for (i = 0; i < cmd->max_reg_cmds; i++)
		while (down_trylock(&cmd->sem))
			mlx5_cmd_trigger_completions(dev);

	while (down_trylock(&cmd->pages_sem))
		mlx5_cmd_trigger_completions(dev);

	/* Unlock cmdif */
	up(&cmd->pages_sem);
	for (i = 0; i < cmd->max_reg_cmds; i++)
		up(&cmd->sem);
}

static int status_to_err(u8 status)
{
	switch (status) {
	case MLX5_CMD_DELIVERY_STAT_OK:
	case MLX5_DRIVER_STATUS_ABORTED:
		return 0;
	case MLX5_CMD_DELIVERY_STAT_SIGNAT_ERR:
	case MLX5_CMD_DELIVERY_STAT_TOK_ERR:
		return -EBADR;
	case MLX5_CMD_DELIVERY_STAT_BAD_BLK_NUM_ERR:
	case MLX5_CMD_DELIVERY_STAT_OUT_PTR_ALIGN_ERR:
	case MLX5_CMD_DELIVERY_STAT_IN_PTR_ALIGN_ERR:
		return -EFAULT; /* Bad address */
	case MLX5_CMD_DELIVERY_STAT_IN_LENGTH_ERR:
	case MLX5_CMD_DELIVERY_STAT_OUT_LENGTH_ERR:
	case MLX5_CMD_DELIVERY_STAT_CMD_DESCR_ERR:
	case MLX5_CMD_DELIVERY_STAT_RES_FLD_NOT_CLR_ERR:
		return -ENOMSG;
	case MLX5_CMD_DELIVERY_STAT_FW_ERR:
		return -EIO;
	default:
		return -EINVAL;
	}
}

static struct mlx5_cmd_msg *alloc_msg(struct mlx5_core_dev *dev, int in_size,
				      gfp_t gfp)
{
	struct mlx5_cmd_msg *msg = ERR_PTR(-ENOMEM);
	struct cmd_msg_cache *ch = NULL;
	struct mlx5_cmd *cmd = &dev->cmd;
	int i;

	if (in_size <= 16)
		goto cache_miss;

	for (i = 0; i < MLX5_NUM_COMMAND_CACHES; i++) {
		ch = &cmd->cache[i];
		if (in_size > ch->max_inbox_size)
			continue;
		spin_lock_irq(&ch->lock);
		if (list_empty(&ch->head)) {
			spin_unlock_irq(&ch->lock);
			continue;
		}
		msg = list_entry(ch->head.next, typeof(*msg), list);
		/* For cached lists, we must explicitly state what is
		 * the real size
		 */
		msg->len = in_size;
		list_del(&msg->list);
		spin_unlock_irq(&ch->lock);
		break;
	}

	if (!IS_ERR(msg))
		return msg;

cache_miss:
	msg = mlx5_alloc_cmd_msg(dev, gfp, in_size, 0);
	return msg;
}

static int is_manage_pages(void *in)
{
	return MLX5_GET(mbox_in, in, opcode) == MLX5_CMD_OP_MANAGE_PAGES;
}

static int cmd_exec(struct mlx5_core_dev *dev, void *in, int in_size, void *out,
		    int out_size, mlx5_cmd_cbk_t callback, void *context,
		    bool force_polling)
{
	struct mlx5_cmd_msg *inb;
	struct mlx5_cmd_msg *outb;
	int pages_queue;
	gfp_t gfp;
	int err;
	u8 status = 0;
	u32 drv_synd;
	u16 opcode;
	u8 token;

	opcode = MLX5_GET(mbox_in, in, opcode);
	if (mlx5_cmd_is_down(dev) || !opcode_allowed(&dev->cmd, opcode)) {
		err = mlx5_internal_err_ret_value(dev, opcode, &drv_synd, &status);
		MLX5_SET(mbox_out, out, status, status);
		MLX5_SET(mbox_out, out, syndrome, drv_synd);
		return err;
	}

	pages_queue = is_manage_pages(in);
	gfp = callback ? GFP_ATOMIC : GFP_KERNEL;

	inb = alloc_msg(dev, in_size, gfp);
	if (IS_ERR(inb)) {
		err = PTR_ERR(inb);
		return err;
	}

	token = alloc_token(&dev->cmd);

	err = mlx5_copy_to_msg(inb, in, in_size, token);
	if (err) {
		mlx5_core_warn(dev, "err %d\n", err);
		goto out_in;
	}

	outb = mlx5_alloc_cmd_msg(dev, gfp, out_size, token);
	if (IS_ERR(outb)) {
		err = PTR_ERR(outb);
		goto out_in;
	}

	err = mlx5_cmd_invoke(dev, inb, outb, out, out_size, callback, context,
			      pages_queue, &status, token, force_polling);
	if (err)
		goto out_out;

	mlx5_core_dbg(dev, "err %d, status %d\n", err, status);
	if (status) {
		err = status_to_err(status);
		goto out_out;
	}

	if (!callback)
		err = mlx5_copy_from_msg(out, outb, out_size);

out_out:
	if (!callback)
		mlx5_free_cmd_msg(dev, outb);

out_in:
	if (!callback)
		free_msg(dev, inb);
	return err;
}

int mlx5_cmd_exec(struct mlx5_core_dev *dev, void *in, int in_size, void *out,
		  int out_size)
{
	int err;

	err = cmd_exec(dev, in, in_size, out, out_size, NULL, NULL, false);
	return err ? : mlx5_cmd_check(dev, in, out);
}
EXPORT_SYMBOL(mlx5_cmd_exec);

void mlx5_cmd_init_async_ctx(struct mlx5_core_dev *dev,
			     struct mlx5_async_ctx *ctx)
{
	ctx->dev = dev;
	/* Starts at 1 to avoid doing wake_up if we are not cleaning up */
	atomic_set(&ctx->num_inflight, 1);
	init_waitqueue_head(&ctx->wait);
}
EXPORT_SYMBOL(mlx5_cmd_init_async_ctx);

/**
 * mlx5_cmd_cleanup_async_ctx - Clean up an async_ctx
 * @ctx: The ctx to clean
 *
 * Upon return all callbacks given to mlx5_cmd_exec_cb() have been called. The
 * caller must ensure that mlx5_cmd_exec_cb() is not called during or after
 * the call mlx5_cleanup_async_ctx().
 */
void mlx5_cmd_cleanup_async_ctx(struct mlx5_async_ctx *ctx)
{
	atomic_dec(&ctx->num_inflight);
	wait_event(ctx->wait, atomic_read(&ctx->num_inflight) == 0);
}
EXPORT_SYMBOL(mlx5_cmd_cleanup_async_ctx);

static void mlx5_cmd_exec_cb_handler(int status, void *_work)
{
	struct mlx5_async_work *work = _work;
	struct mlx5_async_ctx *ctx = work->ctx;

	work->user_callback(status, work);
	if (atomic_dec_and_test(&ctx->num_inflight))
		wake_up(&ctx->wait);
}

int mlx5_cmd_exec_cb(struct mlx5_async_ctx *ctx, void *in, int in_size,
		     void *out, int out_size, mlx5_async_cbk_t callback,
		     struct mlx5_async_work *work)
{
	int ret;

	work->ctx = ctx;
	work->user_callback = callback;
	if (WARN_ON(!atomic_inc_not_zero(&ctx->num_inflight)))
		return -EIO;
	ret = cmd_exec(ctx->dev, in, in_size, out, out_size,
		       mlx5_cmd_exec_cb_handler, work, false);
	if (ret && atomic_dec_and_test(&ctx->num_inflight))
		wake_up(&ctx->wait);

	return ret;
}
EXPORT_SYMBOL(mlx5_cmd_exec_cb);

int mlx5_cmd_exec_polling(struct mlx5_core_dev *dev, void *in, int in_size,
			  void *out, int out_size)
{
	int err;

	err = cmd_exec(dev, in, in_size, out, out_size, NULL, NULL, true);

	return err ? : mlx5_cmd_check(dev, in, out);
}
EXPORT_SYMBOL(mlx5_cmd_exec_polling);

static void destroy_msg_cache(struct mlx5_core_dev *dev)
{
	struct cmd_msg_cache *ch;
	struct mlx5_cmd_msg *msg;
	struct mlx5_cmd_msg *n;
	int i;

	for (i = 0; i < MLX5_NUM_COMMAND_CACHES; i++) {
		ch = &dev->cmd.cache[i];
		list_for_each_entry_safe(msg, n, &ch->head, list) {
			list_del(&msg->list);
			mlx5_free_cmd_msg(dev, msg);
		}
	}
}

static unsigned cmd_cache_num_ent[MLX5_NUM_COMMAND_CACHES] = {
	512, 32, 16, 8, 2
};

static unsigned cmd_cache_ent_size[MLX5_NUM_COMMAND_CACHES] = {
	16 + MLX5_CMD_DATA_BLOCK_SIZE,
	16 + MLX5_CMD_DATA_BLOCK_SIZE * 2,
	16 + MLX5_CMD_DATA_BLOCK_SIZE * 16,
	16 + MLX5_CMD_DATA_BLOCK_SIZE * 256,
	16 + MLX5_CMD_DATA_BLOCK_SIZE * 512,
};

static void create_msg_cache(struct mlx5_core_dev *dev)
{
	struct mlx5_cmd *cmd = &dev->cmd;
	struct cmd_msg_cache *ch;
	struct mlx5_cmd_msg *msg;
	int i;
	int k;

	/* Initialize and fill the caches with initial entries */
	for (k = 0; k < MLX5_NUM_COMMAND_CACHES; k++) {
		ch = &cmd->cache[k];
		spin_lock_init(&ch->lock);
		INIT_LIST_HEAD(&ch->head);
		ch->num_ent = cmd_cache_num_ent[k];
		ch->max_inbox_size = cmd_cache_ent_size[k];
		for (i = 0; i < ch->num_ent; i++) {
			msg = mlx5_alloc_cmd_msg(dev, GFP_KERNEL | __GFP_NOWARN,
						 ch->max_inbox_size, 0);
			if (IS_ERR(msg))
				break;
			msg->parent = ch;
			list_add_tail(&msg->list, &ch->head);
		}
	}
}

static int alloc_cmd_page(struct mlx5_core_dev *dev, struct mlx5_cmd *cmd)
{
	struct device *ddev = dev->device;

	cmd->cmd_alloc_buf = dma_alloc_coherent(ddev, MLX5_ADAPTER_PAGE_SIZE,
						&cmd->alloc_dma, GFP_KERNEL);
	if (!cmd->cmd_alloc_buf)
		return -ENOMEM;

	/* make sure it is aligned to 4K */
	if (!((uintptr_t)cmd->cmd_alloc_buf & (MLX5_ADAPTER_PAGE_SIZE - 1))) {
		cmd->cmd_buf = cmd->cmd_alloc_buf;
		cmd->dma = cmd->alloc_dma;
		cmd->alloc_size = MLX5_ADAPTER_PAGE_SIZE;
		return 0;
	}

	dma_free_coherent(ddev, MLX5_ADAPTER_PAGE_SIZE, cmd->cmd_alloc_buf,
			  cmd->alloc_dma);
	cmd->cmd_alloc_buf = dma_alloc_coherent(ddev,
						2 * MLX5_ADAPTER_PAGE_SIZE - 1,
						&cmd->alloc_dma, GFP_KERNEL);
	if (!cmd->cmd_alloc_buf)
		return -ENOMEM;

	cmd->cmd_buf = PTR_ALIGN(cmd->cmd_alloc_buf, MLX5_ADAPTER_PAGE_SIZE);
	cmd->dma = ALIGN(cmd->alloc_dma, MLX5_ADAPTER_PAGE_SIZE);
	cmd->alloc_size = 2 * MLX5_ADAPTER_PAGE_SIZE - 1;
	return 0;
}

static void free_cmd_page(struct mlx5_core_dev *dev, struct mlx5_cmd *cmd)
{
	struct device *ddev = dev->device;

	dma_free_coherent(ddev, cmd->alloc_size, cmd->cmd_alloc_buf,
			  cmd->alloc_dma);
}

static u16 cmdif_rev(struct mlx5_core_dev *dev)
{
	return ioread32be(&dev->iseg->cmdif_rev_fw_sub) >> 16;
}

int mlx5_cmd_init(struct mlx5_core_dev *dev)
{
	int size = sizeof(struct mlx5_cmd_prot_block);
	int align = roundup_pow_of_two(size);
	struct mlx5_cmd *cmd = &dev->cmd;
	u32 cmd_h, cmd_l;
	u16 cmd_if_rev;
	int err;
	int i;

	memset(cmd, 0, sizeof(*cmd));
	cmd_if_rev = cmdif_rev(dev);
	if (cmd_if_rev != CMD_IF_REV) {
		mlx5_core_err(dev,
			      "Driver cmdif rev(%d) differs from firmware's(%d)\n",
			      CMD_IF_REV, cmd_if_rev);
		return -EINVAL;
	}

	cmd->stats = kvzalloc(MLX5_CMD_OP_MAX * sizeof(*cmd->stats), GFP_KERNEL);
	if (!cmd->stats)
		return -ENOMEM;

	cmd->pool = dma_pool_create("mlx5_cmd", dev->device, size, align, 0);
	if (!cmd->pool) {
		err = -ENOMEM;
		goto dma_pool_err;
	}

	err = alloc_cmd_page(dev, cmd);
	if (err)
		goto err_free_pool;

	cmd_l = ioread32be(&dev->iseg->cmdq_addr_l_sz) & 0xff;
	cmd->log_sz = cmd_l >> 4 & 0xf;
	cmd->log_stride = cmd_l & 0xf;
	if (1 << cmd->log_sz > MLX5_MAX_COMMANDS) {
		mlx5_core_err(dev, "firmware reports too many outstanding commands %d\n",
			      1 << cmd->log_sz);
		err = -EINVAL;
		goto err_free_page;
	}

	if (cmd->log_sz + cmd->log_stride > MLX5_ADAPTER_PAGE_SHIFT) {
		mlx5_core_err(dev, "command queue size overflow\n");
		err = -EINVAL;
		goto err_free_page;
	}

	cmd->state = MLX5_CMDIF_STATE_DOWN;
	cmd->checksum_disabled = 1;
	cmd->max_reg_cmds = (1 << cmd->log_sz) - 1;
	cmd->bitmask = (1UL << cmd->max_reg_cmds) - 1;

	cmd->cmdif_rev = ioread32be(&dev->iseg->cmdif_rev_fw_sub) >> 16;
	if (cmd->cmdif_rev > CMD_IF_REV) {
		mlx5_core_err(dev, "driver does not support command interface version. driver %d, firmware %d\n",
			      CMD_IF_REV, cmd->cmdif_rev);
		err = -EOPNOTSUPP;
		goto err_free_page;
	}

	spin_lock_init(&cmd->alloc_lock);
	spin_lock_init(&cmd->token_lock);
	for (i = 0; i < MLX5_CMD_OP_MAX; i++)
		spin_lock_init(&cmd->stats[i].lock);

	sema_init(&cmd->sem, cmd->max_reg_cmds);
	sema_init(&cmd->pages_sem, 1);

	cmd_h = (u32)((u64)(cmd->dma) >> 32);
	cmd_l = (u32)(cmd->dma);
	if (cmd_l & 0xfff) {
		mlx5_core_err(dev, "invalid command queue address\n");
		err = -ENOMEM;
		goto err_free_page;
	}

	iowrite32be(cmd_h, &dev->iseg->cmdq_addr_h);
	iowrite32be(cmd_l, &dev->iseg->cmdq_addr_l_sz);

	/* Make sure firmware sees the complete address before we proceed */
	wmb();

	mlx5_core_dbg(dev, "descriptor at dma 0x%llx\n", (unsigned long long)(cmd->dma));

	cmd->mode = CMD_MODE_POLLING;
	cmd->allowed_opcode = CMD_ALLOWED_OPCODE_ALL;

	create_msg_cache(dev);

	set_wqname(dev);
	cmd->wq = create_singlethread_workqueue(cmd->wq_name);
	if (!cmd->wq) {
		mlx5_core_err(dev, "failed to create command workqueue\n");
		err = -ENOMEM;
		goto err_cache;
	}

	create_debugfs_files(dev);

	return 0;

err_cache:
	destroy_msg_cache(dev);

err_free_page:
	free_cmd_page(dev, cmd);

err_free_pool:
	dma_pool_destroy(cmd->pool);
dma_pool_err:
	kvfree(cmd->stats);
	return err;
}
EXPORT_SYMBOL(mlx5_cmd_init);

void mlx5_cmd_cleanup(struct mlx5_core_dev *dev)
{
	struct mlx5_cmd *cmd = &dev->cmd;

	clean_debug_files(dev);
	destroy_workqueue(cmd->wq);
	destroy_msg_cache(dev);
	free_cmd_page(dev, cmd);
	dma_pool_destroy(cmd->pool);
	kvfree(cmd->stats);
}
EXPORT_SYMBOL(mlx5_cmd_cleanup);

void mlx5_cmd_set_state(struct mlx5_core_dev *dev,
			enum mlx5_cmdif_state cmdif_state)
{
	dev->cmd.state = cmdif_state;
}
EXPORT_SYMBOL(mlx5_cmd_set_state);<|MERGE_RESOLUTION|>--- conflicted
+++ resolved
@@ -902,8 +902,6 @@
 	return idx;
 }
 
-<<<<<<< HEAD
-=======
 bool mlx5_cmd_is_down(struct mlx5_core_dev *dev)
 {
 	return pci_channel_offline(dev->pdev) ||
@@ -911,7 +909,6 @@
 	       dev->state == MLX5_DEVICE_STATE_INTERNAL_ERROR;
 }
 
->>>>>>> 85b047c6
 static void cmd_work_handler(struct work_struct *work)
 {
 	struct mlx5_cmd_work_ent *ent = container_of(work, struct mlx5_cmd_work_ent, work);
