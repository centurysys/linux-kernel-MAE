/*
 * Driver for BCM963xx builtin Ethernet mac
 *
 * Copyright (C) 2008 Maxime Bizon <mbizon@freebox.fr>
 *
 * This program is free software; you can redistribute it and/or modify
 * it under the terms of the GNU General Public License as published by
 * the Free Software Foundation; either version 2 of the License, or
 * (at your option) any later version.
 *
 * This program is distributed in the hope that it will be useful,
 * but WITHOUT ANY WARRANTY; without even the implied warranty of
 * MERCHANTABILITY or FITNESS FOR A PARTICULAR PURPOSE.  See the
 * GNU General Public License for more details.
 *
 * You should have received a copy of the GNU General Public License
 * along with this program; if not, write to the Free Software
 * Foundation, Inc., 675 Mass Ave, Cambridge, MA 02139, USA.
 */
#include <linux/init.h>
#include <linux/interrupt.h>
#include <linux/module.h>
#include <linux/clk.h>
#include <linux/etherdevice.h>
#include <linux/slab.h>
#include <linux/delay.h>
#include <linux/ethtool.h>
#include <linux/crc32.h>
#include <linux/err.h>
#include <linux/dma-mapping.h>
#include <linux/platform_device.h>
#include <linux/if_vlan.h>

#include <bcm63xx_dev_enet.h>
#include "bcm63xx_enet.h"

static char bcm_enet_driver_name[] = "bcm63xx_enet";
static char bcm_enet_driver_version[] = "1.0";

static int copybreak __read_mostly = 128;
module_param(copybreak, int, 0);
MODULE_PARM_DESC(copybreak, "Receive copy threshold");

/* io registers memory shared between all devices */
static void __iomem *bcm_enet_shared_base[3];

/*
 * io helpers to access mac registers
 */
static inline u32 enet_readl(struct bcm_enet_priv *priv, u32 off)
{
	return bcm_readl(priv->base + off);
}

static inline void enet_writel(struct bcm_enet_priv *priv,
			       u32 val, u32 off)
{
	bcm_writel(val, priv->base + off);
}

/*
 * io helpers to access switch registers
 */
static inline u32 enetsw_readl(struct bcm_enet_priv *priv, u32 off)
{
	return bcm_readl(priv->base + off);
}

static inline void enetsw_writel(struct bcm_enet_priv *priv,
				 u32 val, u32 off)
{
	bcm_writel(val, priv->base + off);
}

static inline u16 enetsw_readw(struct bcm_enet_priv *priv, u32 off)
{
	return bcm_readw(priv->base + off);
}

static inline void enetsw_writew(struct bcm_enet_priv *priv,
				 u16 val, u32 off)
{
	bcm_writew(val, priv->base + off);
}

static inline u8 enetsw_readb(struct bcm_enet_priv *priv, u32 off)
{
	return bcm_readb(priv->base + off);
}

static inline void enetsw_writeb(struct bcm_enet_priv *priv,
				 u8 val, u32 off)
{
	bcm_writeb(val, priv->base + off);
}


/* io helpers to access shared registers */
static inline u32 enet_dma_readl(struct bcm_enet_priv *priv, u32 off)
{
	return bcm_readl(bcm_enet_shared_base[0] + off);
}

static inline void enet_dma_writel(struct bcm_enet_priv *priv,
				       u32 val, u32 off)
{
	bcm_writel(val, bcm_enet_shared_base[0] + off);
}

static inline u32 enet_dmac_readl(struct bcm_enet_priv *priv, u32 off, int chan)
{
	return bcm_readl(bcm_enet_shared_base[1] +
		bcm63xx_enetdmacreg(off) + chan * priv->dma_chan_width);
}

static inline void enet_dmac_writel(struct bcm_enet_priv *priv,
				       u32 val, u32 off, int chan)
{
	bcm_writel(val, bcm_enet_shared_base[1] +
		bcm63xx_enetdmacreg(off) + chan * priv->dma_chan_width);
}

static inline u32 enet_dmas_readl(struct bcm_enet_priv *priv, u32 off, int chan)
{
	return bcm_readl(bcm_enet_shared_base[2] + off + chan * priv->dma_chan_width);
}

static inline void enet_dmas_writel(struct bcm_enet_priv *priv,
				       u32 val, u32 off, int chan)
{
	bcm_writel(val, bcm_enet_shared_base[2] + off + chan * priv->dma_chan_width);
}

/*
 * write given data into mii register and wait for transfer to end
 * with timeout (average measured transfer time is 25us)
 */
static int do_mdio_op(struct bcm_enet_priv *priv, unsigned int data)
{
	int limit;

	/* make sure mii interrupt status is cleared */
	enet_writel(priv, ENET_IR_MII, ENET_IR_REG);

	enet_writel(priv, data, ENET_MIIDATA_REG);
	wmb();

	/* busy wait on mii interrupt bit, with timeout */
	limit = 1000;
	do {
		if (enet_readl(priv, ENET_IR_REG) & ENET_IR_MII)
			break;
		udelay(1);
	} while (limit-- > 0);

	return (limit < 0) ? 1 : 0;
}

/*
 * MII internal read callback
 */
static int bcm_enet_mdio_read(struct bcm_enet_priv *priv, int mii_id,
			      int regnum)
{
	u32 tmp, val;

	tmp = regnum << ENET_MIIDATA_REG_SHIFT;
	tmp |= 0x2 << ENET_MIIDATA_TA_SHIFT;
	tmp |= mii_id << ENET_MIIDATA_PHYID_SHIFT;
	tmp |= ENET_MIIDATA_OP_READ_MASK;

	if (do_mdio_op(priv, tmp))
		return -1;

	val = enet_readl(priv, ENET_MIIDATA_REG);
	val &= 0xffff;
	return val;
}

/*
 * MII internal write callback
 */
static int bcm_enet_mdio_write(struct bcm_enet_priv *priv, int mii_id,
			       int regnum, u16 value)
{
	u32 tmp;

	tmp = (value & 0xffff) << ENET_MIIDATA_DATA_SHIFT;
	tmp |= 0x2 << ENET_MIIDATA_TA_SHIFT;
	tmp |= regnum << ENET_MIIDATA_REG_SHIFT;
	tmp |= mii_id << ENET_MIIDATA_PHYID_SHIFT;
	tmp |= ENET_MIIDATA_OP_WRITE_MASK;

	(void)do_mdio_op(priv, tmp);
	return 0;
}

/*
 * MII read callback from phylib
 */
static int bcm_enet_mdio_read_phylib(struct mii_bus *bus, int mii_id,
				     int regnum)
{
	return bcm_enet_mdio_read(bus->priv, mii_id, regnum);
}

/*
 * MII write callback from phylib
 */
static int bcm_enet_mdio_write_phylib(struct mii_bus *bus, int mii_id,
				      int regnum, u16 value)
{
	return bcm_enet_mdio_write(bus->priv, mii_id, regnum, value);
}

/*
 * MII read callback from mii core
 */
static int bcm_enet_mdio_read_mii(struct net_device *dev, int mii_id,
				  int regnum)
{
	return bcm_enet_mdio_read(netdev_priv(dev), mii_id, regnum);
}

/*
 * MII write callback from mii core
 */
static void bcm_enet_mdio_write_mii(struct net_device *dev, int mii_id,
				    int regnum, int value)
{
	bcm_enet_mdio_write(netdev_priv(dev), mii_id, regnum, value);
}

/*
 * refill rx queue
 */
static int bcm_enet_refill_rx(struct net_device *dev)
{
	struct bcm_enet_priv *priv;

	priv = netdev_priv(dev);

	while (priv->rx_desc_count < priv->rx_ring_size) {
		struct bcm_enet_desc *desc;
		struct sk_buff *skb;
		dma_addr_t p;
		int desc_idx;
		u32 len_stat;

		desc_idx = priv->rx_dirty_desc;
		desc = &priv->rx_desc_cpu[desc_idx];

		if (!priv->rx_skb[desc_idx]) {
			skb = netdev_alloc_skb(dev, priv->rx_skb_size);
			if (!skb)
				break;
			priv->rx_skb[desc_idx] = skb;
			p = dma_map_single(&priv->pdev->dev, skb->data,
					   priv->rx_skb_size,
					   DMA_FROM_DEVICE);
			desc->address = p;
		}

		len_stat = priv->rx_skb_size << DMADESC_LENGTH_SHIFT;
		len_stat |= DMADESC_OWNER_MASK;
		if (priv->rx_dirty_desc == priv->rx_ring_size - 1) {
			len_stat |= (DMADESC_WRAP_MASK >> priv->dma_desc_shift);
			priv->rx_dirty_desc = 0;
		} else {
			priv->rx_dirty_desc++;
		}
		wmb();
		desc->len_stat = len_stat;

		priv->rx_desc_count++;

		/* tell dma engine we allocated one buffer */
		if (priv->dma_has_sram)
			enet_dma_writel(priv, 1, ENETDMA_BUFALLOC_REG(priv->rx_chan));
		else
			enet_dmac_writel(priv, 1, ENETDMAC_BUFALLOC, priv->rx_chan);
	}

	/* If rx ring is still empty, set a timer to try allocating
	 * again at a later time. */
	if (priv->rx_desc_count == 0 && netif_running(dev)) {
		dev_warn(&priv->pdev->dev, "unable to refill rx ring\n");
		priv->rx_timeout.expires = jiffies + HZ;
		add_timer(&priv->rx_timeout);
	}

	return 0;
}

/*
 * timer callback to defer refill rx queue in case we're OOM
 */
static void bcm_enet_refill_rx_timer(unsigned long data)
{
	struct net_device *dev;
	struct bcm_enet_priv *priv;

	dev = (struct net_device *)data;
	priv = netdev_priv(dev);

	spin_lock(&priv->rx_lock);
	bcm_enet_refill_rx((struct net_device *)data);
	spin_unlock(&priv->rx_lock);
}

/*
 * extract packet from rx queue
 */
static int bcm_enet_receive_queue(struct net_device *dev, int budget)
{
	struct bcm_enet_priv *priv;
	struct device *kdev;
	int processed;

	priv = netdev_priv(dev);
	kdev = &priv->pdev->dev;
	processed = 0;

	/* don't scan ring further than number of refilled
	 * descriptor */
	if (budget > priv->rx_desc_count)
		budget = priv->rx_desc_count;

	do {
		struct bcm_enet_desc *desc;
		struct sk_buff *skb;
		int desc_idx;
		u32 len_stat;
		unsigned int len;

		desc_idx = priv->rx_curr_desc;
		desc = &priv->rx_desc_cpu[desc_idx];

		/* make sure we actually read the descriptor status at
		 * each loop */
		rmb();

		len_stat = desc->len_stat;

		/* break if dma ownership belongs to hw */
		if (len_stat & DMADESC_OWNER_MASK)
			break;

		processed++;
		priv->rx_curr_desc++;
		if (priv->rx_curr_desc == priv->rx_ring_size)
			priv->rx_curr_desc = 0;
		priv->rx_desc_count--;

		/* if the packet does not have start of packet _and_
		 * end of packet flag set, then just recycle it */
		if ((len_stat & (DMADESC_ESOP_MASK >> priv->dma_desc_shift)) !=
			(DMADESC_ESOP_MASK >> priv->dma_desc_shift)) {
			dev->stats.rx_dropped++;
			continue;
		}

		/* recycle packet if it's marked as bad */
		if (!priv->enet_is_sw &&
		    unlikely(len_stat & DMADESC_ERR_MASK)) {
			dev->stats.rx_errors++;

			if (len_stat & DMADESC_OVSIZE_MASK)
				dev->stats.rx_length_errors++;
			if (len_stat & DMADESC_CRC_MASK)
				dev->stats.rx_crc_errors++;
			if (len_stat & DMADESC_UNDER_MASK)
				dev->stats.rx_frame_errors++;
			if (len_stat & DMADESC_OV_MASK)
				dev->stats.rx_fifo_errors++;
			continue;
		}

		/* valid packet */
		skb = priv->rx_skb[desc_idx];
		len = (len_stat & DMADESC_LENGTH_MASK) >> DMADESC_LENGTH_SHIFT;
		/* don't include FCS */
		len -= 4;

		if (len < copybreak) {
			struct sk_buff *nskb;

			nskb = napi_alloc_skb(&priv->napi, len);
			if (!nskb) {
				/* forget packet, just rearm desc */
				dev->stats.rx_dropped++;
				continue;
			}

			dma_sync_single_for_cpu(kdev, desc->address,
						len, DMA_FROM_DEVICE);
			memcpy(nskb->data, skb->data, len);
			dma_sync_single_for_device(kdev, desc->address,
						   len, DMA_FROM_DEVICE);
			skb = nskb;
		} else {
			dma_unmap_single(&priv->pdev->dev, desc->address,
					 priv->rx_skb_size, DMA_FROM_DEVICE);
			priv->rx_skb[desc_idx] = NULL;
		}

		skb_put(skb, len);
		skb->protocol = eth_type_trans(skb, dev);
		dev->stats.rx_packets++;
		dev->stats.rx_bytes += len;
		netif_receive_skb(skb);

	} while (--budget > 0);

	if (processed || !priv->rx_desc_count) {
		bcm_enet_refill_rx(dev);

		/* kick rx dma */
		enet_dmac_writel(priv, priv->dma_chan_en_mask,
					 ENETDMAC_CHANCFG, priv->rx_chan);
	}

	return processed;
}


/*
 * try to or force reclaim of transmitted buffers
 */
static int bcm_enet_tx_reclaim(struct net_device *dev, int force)
{
	struct bcm_enet_priv *priv;
	int released;

	priv = netdev_priv(dev);
	released = 0;

	while (priv->tx_desc_count < priv->tx_ring_size) {
		struct bcm_enet_desc *desc;
		struct sk_buff *skb;

		/* We run in a bh and fight against start_xmit, which
		 * is called with bh disabled  */
		spin_lock(&priv->tx_lock);

		desc = &priv->tx_desc_cpu[priv->tx_dirty_desc];

		if (!force && (desc->len_stat & DMADESC_OWNER_MASK)) {
			spin_unlock(&priv->tx_lock);
			break;
		}

		/* ensure other field of the descriptor were not read
		 * before we checked ownership */
		rmb();

		skb = priv->tx_skb[priv->tx_dirty_desc];
		priv->tx_skb[priv->tx_dirty_desc] = NULL;
		dma_unmap_single(&priv->pdev->dev, desc->address, skb->len,
				 DMA_TO_DEVICE);

		priv->tx_dirty_desc++;
		if (priv->tx_dirty_desc == priv->tx_ring_size)
			priv->tx_dirty_desc = 0;
		priv->tx_desc_count++;

		spin_unlock(&priv->tx_lock);

		if (desc->len_stat & DMADESC_UNDER_MASK)
			dev->stats.tx_errors++;

		dev_kfree_skb(skb);
		released++;
	}

	if (netif_queue_stopped(dev) && released)
		netif_wake_queue(dev);

	return released;
}

/*
 * poll func, called by network core
 */
static int bcm_enet_poll(struct napi_struct *napi, int budget)
{
	struct bcm_enet_priv *priv;
	struct net_device *dev;
	int rx_work_done;

	priv = container_of(napi, struct bcm_enet_priv, napi);
	dev = priv->net_dev;

	/* ack interrupts */
	enet_dmac_writel(priv, priv->dma_chan_int_mask,
			 ENETDMAC_IR, priv->rx_chan);
	enet_dmac_writel(priv, priv->dma_chan_int_mask,
			 ENETDMAC_IR, priv->tx_chan);

	/* reclaim sent skb */
	bcm_enet_tx_reclaim(dev, 0);

	spin_lock(&priv->rx_lock);
	rx_work_done = bcm_enet_receive_queue(dev, budget);
	spin_unlock(&priv->rx_lock);

	if (rx_work_done >= budget) {
		/* rx queue is not yet empty/clean */
		return rx_work_done;
	}

	/* no more packet in rx/tx queue, remove device from poll
	 * queue */
	napi_complete(napi);

	/* restore rx/tx interrupt */
	enet_dmac_writel(priv, priv->dma_chan_int_mask,
			 ENETDMAC_IRMASK, priv->rx_chan);
	enet_dmac_writel(priv, priv->dma_chan_int_mask,
			 ENETDMAC_IRMASK, priv->tx_chan);

	return rx_work_done;
}

/*
 * mac interrupt handler
 */
static irqreturn_t bcm_enet_isr_mac(int irq, void *dev_id)
{
	struct net_device *dev;
	struct bcm_enet_priv *priv;
	u32 stat;

	dev = dev_id;
	priv = netdev_priv(dev);

	stat = enet_readl(priv, ENET_IR_REG);
	if (!(stat & ENET_IR_MIB))
		return IRQ_NONE;

	/* clear & mask interrupt */
	enet_writel(priv, ENET_IR_MIB, ENET_IR_REG);
	enet_writel(priv, 0, ENET_IRMASK_REG);

	/* read mib registers in workqueue */
	schedule_work(&priv->mib_update_task);

	return IRQ_HANDLED;
}

/*
 * rx/tx dma interrupt handler
 */
static irqreturn_t bcm_enet_isr_dma(int irq, void *dev_id)
{
	struct net_device *dev;
	struct bcm_enet_priv *priv;

	dev = dev_id;
	priv = netdev_priv(dev);

	/* mask rx/tx interrupts */
	enet_dmac_writel(priv, 0, ENETDMAC_IRMASK, priv->rx_chan);
	enet_dmac_writel(priv, 0, ENETDMAC_IRMASK, priv->tx_chan);

	napi_schedule(&priv->napi);

	return IRQ_HANDLED;
}

/*
 * tx request callback
 */
static int bcm_enet_start_xmit(struct sk_buff *skb, struct net_device *dev)
{
	struct bcm_enet_priv *priv;
	struct bcm_enet_desc *desc;
	u32 len_stat;
	int ret;

	priv = netdev_priv(dev);

	/* lock against tx reclaim */
	spin_lock(&priv->tx_lock);

	/* make sure  the tx hw queue  is not full,  should not happen
	 * since we stop queue before it's the case */
	if (unlikely(!priv->tx_desc_count)) {
		netif_stop_queue(dev);
		dev_err(&priv->pdev->dev, "xmit called with no tx desc "
			"available?\n");
		ret = NETDEV_TX_BUSY;
		goto out_unlock;
	}

	/* pad small packets sent on a switch device */
	if (priv->enet_is_sw && skb->len < 64) {
		int needed = 64 - skb->len;
		char *data;

		if (unlikely(skb_tailroom(skb) < needed)) {
			struct sk_buff *nskb;

			nskb = skb_copy_expand(skb, 0, needed, GFP_ATOMIC);
			if (!nskb) {
				ret = NETDEV_TX_BUSY;
				goto out_unlock;
			}
			dev_kfree_skb(skb);
			skb = nskb;
		}
		data = skb_put(skb, needed);
		memset(data, 0, needed);
	}

	/* point to the next available desc */
	desc = &priv->tx_desc_cpu[priv->tx_curr_desc];
	priv->tx_skb[priv->tx_curr_desc] = skb;

	/* fill descriptor */
	desc->address = dma_map_single(&priv->pdev->dev, skb->data, skb->len,
				       DMA_TO_DEVICE);

	len_stat = (skb->len << DMADESC_LENGTH_SHIFT) & DMADESC_LENGTH_MASK;
	len_stat |= (DMADESC_ESOP_MASK >> priv->dma_desc_shift) |
		DMADESC_APPEND_CRC |
		DMADESC_OWNER_MASK;

	priv->tx_curr_desc++;
	if (priv->tx_curr_desc == priv->tx_ring_size) {
		priv->tx_curr_desc = 0;
		len_stat |= (DMADESC_WRAP_MASK >> priv->dma_desc_shift);
	}
	priv->tx_desc_count--;

	/* dma might be already polling, make sure we update desc
	 * fields in correct order */
	wmb();
	desc->len_stat = len_stat;
	wmb();

	/* kick tx dma */
	enet_dmac_writel(priv, priv->dma_chan_en_mask,
				 ENETDMAC_CHANCFG, priv->tx_chan);

	/* stop queue if no more desc available */
	if (!priv->tx_desc_count)
		netif_stop_queue(dev);

	dev->stats.tx_bytes += skb->len;
	dev->stats.tx_packets++;
	ret = NETDEV_TX_OK;

out_unlock:
	spin_unlock(&priv->tx_lock);
	return ret;
}

/*
 * Change the interface's mac address.
 */
static int bcm_enet_set_mac_address(struct net_device *dev, void *p)
{
	struct bcm_enet_priv *priv;
	struct sockaddr *addr = p;
	u32 val;

	priv = netdev_priv(dev);
	memcpy(dev->dev_addr, addr->sa_data, ETH_ALEN);

	/* use perfect match register 0 to store my mac address */
	val = (dev->dev_addr[2] << 24) | (dev->dev_addr[3] << 16) |
		(dev->dev_addr[4] << 8) | dev->dev_addr[5];
	enet_writel(priv, val, ENET_PML_REG(0));

	val = (dev->dev_addr[0] << 8 | dev->dev_addr[1]);
	val |= ENET_PMH_DATAVALID_MASK;
	enet_writel(priv, val, ENET_PMH_REG(0));

	return 0;
}

/*
 * Change rx mode (promiscuous/allmulti) and update multicast list
 */
static void bcm_enet_set_multicast_list(struct net_device *dev)
{
	struct bcm_enet_priv *priv;
	struct netdev_hw_addr *ha;
	u32 val;
	int i;

	priv = netdev_priv(dev);

	val = enet_readl(priv, ENET_RXCFG_REG);

	if (dev->flags & IFF_PROMISC)
		val |= ENET_RXCFG_PROMISC_MASK;
	else
		val &= ~ENET_RXCFG_PROMISC_MASK;

	/* only 3 perfect match registers left, first one is used for
	 * own mac address */
	if ((dev->flags & IFF_ALLMULTI) || netdev_mc_count(dev) > 3)
		val |= ENET_RXCFG_ALLMCAST_MASK;
	else
		val &= ~ENET_RXCFG_ALLMCAST_MASK;

	/* no need to set perfect match registers if we catch all
	 * multicast */
	if (val & ENET_RXCFG_ALLMCAST_MASK) {
		enet_writel(priv, val, ENET_RXCFG_REG);
		return;
	}

	i = 0;
	netdev_for_each_mc_addr(ha, dev) {
		u8 *dmi_addr;
		u32 tmp;

		if (i == 3)
			break;
		/* update perfect match registers */
		dmi_addr = ha->addr;
		tmp = (dmi_addr[2] << 24) | (dmi_addr[3] << 16) |
			(dmi_addr[4] << 8) | dmi_addr[5];
		enet_writel(priv, tmp, ENET_PML_REG(i + 1));

		tmp = (dmi_addr[0] << 8 | dmi_addr[1]);
		tmp |= ENET_PMH_DATAVALID_MASK;
		enet_writel(priv, tmp, ENET_PMH_REG(i++ + 1));
	}

	for (; i < 3; i++) {
		enet_writel(priv, 0, ENET_PML_REG(i + 1));
		enet_writel(priv, 0, ENET_PMH_REG(i + 1));
	}

	enet_writel(priv, val, ENET_RXCFG_REG);
}

/*
 * set mac duplex parameters
 */
static void bcm_enet_set_duplex(struct bcm_enet_priv *priv, int fullduplex)
{
	u32 val;

	val = enet_readl(priv, ENET_TXCTL_REG);
	if (fullduplex)
		val |= ENET_TXCTL_FD_MASK;
	else
		val &= ~ENET_TXCTL_FD_MASK;
	enet_writel(priv, val, ENET_TXCTL_REG);
}

/*
 * set mac flow control parameters
 */
static void bcm_enet_set_flow(struct bcm_enet_priv *priv, int rx_en, int tx_en)
{
	u32 val;

	/* rx flow control (pause frame handling) */
	val = enet_readl(priv, ENET_RXCFG_REG);
	if (rx_en)
		val |= ENET_RXCFG_ENFLOW_MASK;
	else
		val &= ~ENET_RXCFG_ENFLOW_MASK;
	enet_writel(priv, val, ENET_RXCFG_REG);

	if (!priv->dma_has_sram)
		return;

	/* tx flow control (pause frame generation) */
	val = enet_dma_readl(priv, ENETDMA_CFG_REG);
	if (tx_en)
		val |= ENETDMA_CFG_FLOWCH_MASK(priv->rx_chan);
	else
		val &= ~ENETDMA_CFG_FLOWCH_MASK(priv->rx_chan);
	enet_dma_writel(priv, val, ENETDMA_CFG_REG);
}

/*
 * link changed callback (from phylib)
 */
static void bcm_enet_adjust_phy_link(struct net_device *dev)
{
	struct bcm_enet_priv *priv;
	struct phy_device *phydev;
	int status_changed;

	priv = netdev_priv(dev);
	phydev = dev->phydev;
	status_changed = 0;

	if (priv->old_link != phydev->link) {
		status_changed = 1;
		priv->old_link = phydev->link;
	}

	/* reflect duplex change in mac configuration */
	if (phydev->link && phydev->duplex != priv->old_duplex) {
		bcm_enet_set_duplex(priv,
				    (phydev->duplex == DUPLEX_FULL) ? 1 : 0);
		status_changed = 1;
		priv->old_duplex = phydev->duplex;
	}

	/* enable flow control if remote advertise it (trust phylib to
	 * check that duplex is full */
	if (phydev->link && phydev->pause != priv->old_pause) {
		int rx_pause_en, tx_pause_en;

		if (phydev->pause) {
			/* pause was advertised by lpa and us */
			rx_pause_en = 1;
			tx_pause_en = 1;
		} else if (!priv->pause_auto) {
			/* pause setting overrided by user */
			rx_pause_en = priv->pause_rx;
			tx_pause_en = priv->pause_tx;
		} else {
			rx_pause_en = 0;
			tx_pause_en = 0;
		}

		bcm_enet_set_flow(priv, rx_pause_en, tx_pause_en);
		status_changed = 1;
		priv->old_pause = phydev->pause;
	}

	if (status_changed) {
		pr_info("%s: link %s", dev->name, phydev->link ?
			"UP" : "DOWN");
		if (phydev->link)
			pr_cont(" - %d/%s - flow control %s", phydev->speed,
			       DUPLEX_FULL == phydev->duplex ? "full" : "half",
			       phydev->pause == 1 ? "rx&tx" : "off");

		pr_cont("\n");
	}
}

/*
 * link changed callback (if phylib is not used)
 */
static void bcm_enet_adjust_link(struct net_device *dev)
{
	struct bcm_enet_priv *priv;

	priv = netdev_priv(dev);
	bcm_enet_set_duplex(priv, priv->force_duplex_full);
	bcm_enet_set_flow(priv, priv->pause_rx, priv->pause_tx);
	netif_carrier_on(dev);

	pr_info("%s: link forced UP - %d/%s - flow control %s/%s\n",
		dev->name,
		priv->force_speed_100 ? 100 : 10,
		priv->force_duplex_full ? "full" : "half",
		priv->pause_rx ? "rx" : "off",
		priv->pause_tx ? "tx" : "off");
}

/*
 * open callback, allocate dma rings & buffers and start rx operation
 */
static int bcm_enet_open(struct net_device *dev)
{
	struct bcm_enet_priv *priv;
	struct sockaddr addr;
	struct device *kdev;
	struct phy_device *phydev;
	int i, ret;
	unsigned int size;
	char phy_id[MII_BUS_ID_SIZE + 3];
	void *p;
	u32 val;

	priv = netdev_priv(dev);
	kdev = &priv->pdev->dev;

	if (priv->has_phy) {
		/* connect to PHY */
		snprintf(phy_id, sizeof(phy_id), PHY_ID_FMT,
			 priv->mii_bus->id, priv->phy_id);

		phydev = phy_connect(dev, phy_id, bcm_enet_adjust_phy_link,
				     PHY_INTERFACE_MODE_MII);

		if (IS_ERR(phydev)) {
			dev_err(kdev, "could not attach to PHY\n");
			return PTR_ERR(phydev);
		}

		/* mask with MAC supported features */
		phydev->supported &= (SUPPORTED_10baseT_Half |
				      SUPPORTED_10baseT_Full |
				      SUPPORTED_100baseT_Half |
				      SUPPORTED_100baseT_Full |
				      SUPPORTED_Autoneg |
				      SUPPORTED_Pause |
				      SUPPORTED_MII);
		phydev->advertising = phydev->supported;

		if (priv->pause_auto && priv->pause_rx && priv->pause_tx)
			phydev->advertising |= SUPPORTED_Pause;
		else
			phydev->advertising &= ~SUPPORTED_Pause;

		phy_attached_info(phydev);

		priv->old_link = 0;
		priv->old_duplex = -1;
		priv->old_pause = -1;
	} else {
		phydev = NULL;
	}

	/* mask all interrupts and request them */
	enet_writel(priv, 0, ENET_IRMASK_REG);
	enet_dmac_writel(priv, 0, ENETDMAC_IRMASK, priv->rx_chan);
	enet_dmac_writel(priv, 0, ENETDMAC_IRMASK, priv->tx_chan);

	ret = request_irq(dev->irq, bcm_enet_isr_mac, 0, dev->name, dev);
	if (ret)
		goto out_phy_disconnect;

	ret = request_irq(priv->irq_rx, bcm_enet_isr_dma, 0,
			  dev->name, dev);
	if (ret)
		goto out_freeirq;

	ret = request_irq(priv->irq_tx, bcm_enet_isr_dma,
			  0, dev->name, dev);
	if (ret)
		goto out_freeirq_rx;

	/* initialize perfect match registers */
	for (i = 0; i < 4; i++) {
		enet_writel(priv, 0, ENET_PML_REG(i));
		enet_writel(priv, 0, ENET_PMH_REG(i));
	}

	/* write device mac address */
	memcpy(addr.sa_data, dev->dev_addr, ETH_ALEN);
	bcm_enet_set_mac_address(dev, &addr);

	/* allocate rx dma ring */
	size = priv->rx_ring_size * sizeof(struct bcm_enet_desc);
	p = dma_zalloc_coherent(kdev, size, &priv->rx_desc_dma, GFP_KERNEL);
	if (!p) {
		ret = -ENOMEM;
		goto out_freeirq_tx;
	}

	priv->rx_desc_alloc_size = size;
	priv->rx_desc_cpu = p;

	/* allocate tx dma ring */
	size = priv->tx_ring_size * sizeof(struct bcm_enet_desc);
	p = dma_zalloc_coherent(kdev, size, &priv->tx_desc_dma, GFP_KERNEL);
	if (!p) {
		ret = -ENOMEM;
		goto out_free_rx_ring;
	}

	priv->tx_desc_alloc_size = size;
	priv->tx_desc_cpu = p;

	priv->tx_skb = kcalloc(priv->tx_ring_size, sizeof(struct sk_buff *),
			       GFP_KERNEL);
	if (!priv->tx_skb) {
		ret = -ENOMEM;
		goto out_free_tx_ring;
	}

	priv->tx_desc_count = priv->tx_ring_size;
	priv->tx_dirty_desc = 0;
	priv->tx_curr_desc = 0;
	spin_lock_init(&priv->tx_lock);

	/* init & fill rx ring with skbs */
	priv->rx_skb = kcalloc(priv->rx_ring_size, sizeof(struct sk_buff *),
			       GFP_KERNEL);
	if (!priv->rx_skb) {
		ret = -ENOMEM;
		goto out_free_tx_skb;
	}

	priv->rx_desc_count = 0;
	priv->rx_dirty_desc = 0;
	priv->rx_curr_desc = 0;

	/* initialize flow control buffer allocation */
	if (priv->dma_has_sram)
		enet_dma_writel(priv, ENETDMA_BUFALLOC_FORCE_MASK | 0,
				ENETDMA_BUFALLOC_REG(priv->rx_chan));
	else
		enet_dmac_writel(priv, ENETDMA_BUFALLOC_FORCE_MASK | 0,
				ENETDMAC_BUFALLOC, priv->rx_chan);

	if (bcm_enet_refill_rx(dev)) {
		dev_err(kdev, "cannot allocate rx skb queue\n");
		ret = -ENOMEM;
		goto out;
	}

	/* write rx & tx ring addresses */
	if (priv->dma_has_sram) {
		enet_dmas_writel(priv, priv->rx_desc_dma,
				 ENETDMAS_RSTART_REG, priv->rx_chan);
		enet_dmas_writel(priv, priv->tx_desc_dma,
			 ENETDMAS_RSTART_REG, priv->tx_chan);
	} else {
		enet_dmac_writel(priv, priv->rx_desc_dma,
				ENETDMAC_RSTART, priv->rx_chan);
		enet_dmac_writel(priv, priv->tx_desc_dma,
				ENETDMAC_RSTART, priv->tx_chan);
	}

	/* clear remaining state ram for rx & tx channel */
	if (priv->dma_has_sram) {
		enet_dmas_writel(priv, 0, ENETDMAS_SRAM2_REG, priv->rx_chan);
		enet_dmas_writel(priv, 0, ENETDMAS_SRAM2_REG, priv->tx_chan);
		enet_dmas_writel(priv, 0, ENETDMAS_SRAM3_REG, priv->rx_chan);
		enet_dmas_writel(priv, 0, ENETDMAS_SRAM3_REG, priv->tx_chan);
		enet_dmas_writel(priv, 0, ENETDMAS_SRAM4_REG, priv->rx_chan);
		enet_dmas_writel(priv, 0, ENETDMAS_SRAM4_REG, priv->tx_chan);
	} else {
		enet_dmac_writel(priv, 0, ENETDMAC_FC, priv->rx_chan);
		enet_dmac_writel(priv, 0, ENETDMAC_FC, priv->tx_chan);
	}

	/* set max rx/tx length */
	enet_writel(priv, priv->hw_mtu, ENET_RXMAXLEN_REG);
	enet_writel(priv, priv->hw_mtu, ENET_TXMAXLEN_REG);

	/* set dma maximum burst len */
	enet_dmac_writel(priv, priv->dma_maxburst,
			 ENETDMAC_MAXBURST, priv->rx_chan);
	enet_dmac_writel(priv, priv->dma_maxburst,
			 ENETDMAC_MAXBURST, priv->tx_chan);

	/* set correct transmit fifo watermark */
	enet_writel(priv, BCMENET_TX_FIFO_TRESH, ENET_TXWMARK_REG);

	/* set flow control low/high threshold to 1/3 / 2/3 */
	if (priv->dma_has_sram) {
		val = priv->rx_ring_size / 3;
		enet_dma_writel(priv, val, ENETDMA_FLOWCL_REG(priv->rx_chan));
		val = (priv->rx_ring_size * 2) / 3;
		enet_dma_writel(priv, val, ENETDMA_FLOWCH_REG(priv->rx_chan));
	} else {
		enet_dmac_writel(priv, 5, ENETDMAC_FC, priv->rx_chan);
		enet_dmac_writel(priv, priv->rx_ring_size, ENETDMAC_LEN, priv->rx_chan);
		enet_dmac_writel(priv, priv->tx_ring_size, ENETDMAC_LEN, priv->tx_chan);
	}

	/* all set, enable mac and interrupts, start dma engine and
	 * kick rx dma channel */
	wmb();
	val = enet_readl(priv, ENET_CTL_REG);
	val |= ENET_CTL_ENABLE_MASK;
	enet_writel(priv, val, ENET_CTL_REG);
	enet_dma_writel(priv, ENETDMA_CFG_EN_MASK, ENETDMA_CFG_REG);
	enet_dmac_writel(priv, priv->dma_chan_en_mask,
			 ENETDMAC_CHANCFG, priv->rx_chan);

	/* watch "mib counters about to overflow" interrupt */
	enet_writel(priv, ENET_IR_MIB, ENET_IR_REG);
	enet_writel(priv, ENET_IR_MIB, ENET_IRMASK_REG);

	/* watch "packet transferred" interrupt in rx and tx */
	enet_dmac_writel(priv, priv->dma_chan_int_mask,
			 ENETDMAC_IR, priv->rx_chan);
	enet_dmac_writel(priv, priv->dma_chan_int_mask,
			 ENETDMAC_IR, priv->tx_chan);

	/* make sure we enable napi before rx interrupt  */
	napi_enable(&priv->napi);

	enet_dmac_writel(priv, priv->dma_chan_int_mask,
			 ENETDMAC_IRMASK, priv->rx_chan);
	enet_dmac_writel(priv, priv->dma_chan_int_mask,
			 ENETDMAC_IRMASK, priv->tx_chan);

	if (phydev)
		phy_start(phydev);
	else
		bcm_enet_adjust_link(dev);

	netif_start_queue(dev);
	return 0;

out:
	for (i = 0; i < priv->rx_ring_size; i++) {
		struct bcm_enet_desc *desc;

		if (!priv->rx_skb[i])
			continue;

		desc = &priv->rx_desc_cpu[i];
		dma_unmap_single(kdev, desc->address, priv->rx_skb_size,
				 DMA_FROM_DEVICE);
		kfree_skb(priv->rx_skb[i]);
	}
	kfree(priv->rx_skb);

out_free_tx_skb:
	kfree(priv->tx_skb);

out_free_tx_ring:
	dma_free_coherent(kdev, priv->tx_desc_alloc_size,
			  priv->tx_desc_cpu, priv->tx_desc_dma);

out_free_rx_ring:
	dma_free_coherent(kdev, priv->rx_desc_alloc_size,
			  priv->rx_desc_cpu, priv->rx_desc_dma);

out_freeirq_tx:
	free_irq(priv->irq_tx, dev);

out_freeirq_rx:
	free_irq(priv->irq_rx, dev);

out_freeirq:
	free_irq(dev->irq, dev);

out_phy_disconnect:
<<<<<<< HEAD
	if (priv->has_phy)
=======
	if (phydev)
>>>>>>> c470abd4
		phy_disconnect(phydev);

	return ret;
}

/*
 * disable mac
 */
static void bcm_enet_disable_mac(struct bcm_enet_priv *priv)
{
	int limit;
	u32 val;

	val = enet_readl(priv, ENET_CTL_REG);
	val |= ENET_CTL_DISABLE_MASK;
	enet_writel(priv, val, ENET_CTL_REG);

	limit = 1000;
	do {
		u32 val;

		val = enet_readl(priv, ENET_CTL_REG);
		if (!(val & ENET_CTL_DISABLE_MASK))
			break;
		udelay(1);
	} while (limit--);
}

/*
 * disable dma in given channel
 */
static void bcm_enet_disable_dma(struct bcm_enet_priv *priv, int chan)
{
	int limit;

	enet_dmac_writel(priv, 0, ENETDMAC_CHANCFG, chan);

	limit = 1000;
	do {
		u32 val;

		val = enet_dmac_readl(priv, ENETDMAC_CHANCFG, chan);
		if (!(val & ENETDMAC_CHANCFG_EN_MASK))
			break;
		udelay(1);
	} while (limit--);
}

/*
 * stop callback
 */
static int bcm_enet_stop(struct net_device *dev)
{
	struct bcm_enet_priv *priv;
	struct device *kdev;
	int i;

	priv = netdev_priv(dev);
	kdev = &priv->pdev->dev;

	netif_stop_queue(dev);
	napi_disable(&priv->napi);
	if (priv->has_phy)
		phy_stop(dev->phydev);
	del_timer_sync(&priv->rx_timeout);

	/* mask all interrupts */
	enet_writel(priv, 0, ENET_IRMASK_REG);
	enet_dmac_writel(priv, 0, ENETDMAC_IRMASK, priv->rx_chan);
	enet_dmac_writel(priv, 0, ENETDMAC_IRMASK, priv->tx_chan);

	/* make sure no mib update is scheduled */
	cancel_work_sync(&priv->mib_update_task);

	/* disable dma & mac */
	bcm_enet_disable_dma(priv, priv->tx_chan);
	bcm_enet_disable_dma(priv, priv->rx_chan);
	bcm_enet_disable_mac(priv);

	/* force reclaim of all tx buffers */
	bcm_enet_tx_reclaim(dev, 1);

	/* free the rx skb ring */
	for (i = 0; i < priv->rx_ring_size; i++) {
		struct bcm_enet_desc *desc;

		if (!priv->rx_skb[i])
			continue;

		desc = &priv->rx_desc_cpu[i];
		dma_unmap_single(kdev, desc->address, priv->rx_skb_size,
				 DMA_FROM_DEVICE);
		kfree_skb(priv->rx_skb[i]);
	}

	/* free remaining allocated memory */
	kfree(priv->rx_skb);
	kfree(priv->tx_skb);
	dma_free_coherent(kdev, priv->rx_desc_alloc_size,
			  priv->rx_desc_cpu, priv->rx_desc_dma);
	dma_free_coherent(kdev, priv->tx_desc_alloc_size,
			  priv->tx_desc_cpu, priv->tx_desc_dma);
	free_irq(priv->irq_tx, dev);
	free_irq(priv->irq_rx, dev);
	free_irq(dev->irq, dev);

	/* release phy */
	if (priv->has_phy)
		phy_disconnect(dev->phydev);

	return 0;
}

/*
 * ethtool callbacks
 */
struct bcm_enet_stats {
	char stat_string[ETH_GSTRING_LEN];
	int sizeof_stat;
	int stat_offset;
	int mib_reg;
};

#define GEN_STAT(m) sizeof(((struct bcm_enet_priv *)0)->m),		\
		     offsetof(struct bcm_enet_priv, m)
#define DEV_STAT(m) sizeof(((struct net_device_stats *)0)->m),		\
		     offsetof(struct net_device_stats, m)

static const struct bcm_enet_stats bcm_enet_gstrings_stats[] = {
	{ "rx_packets", DEV_STAT(rx_packets), -1 },
	{ "tx_packets",	DEV_STAT(tx_packets), -1 },
	{ "rx_bytes", DEV_STAT(rx_bytes), -1 },
	{ "tx_bytes", DEV_STAT(tx_bytes), -1 },
	{ "rx_errors", DEV_STAT(rx_errors), -1 },
	{ "tx_errors", DEV_STAT(tx_errors), -1 },
	{ "rx_dropped",	DEV_STAT(rx_dropped), -1 },
	{ "tx_dropped",	DEV_STAT(tx_dropped), -1 },

	{ "rx_good_octets", GEN_STAT(mib.rx_gd_octets), ETH_MIB_RX_GD_OCTETS},
	{ "rx_good_pkts", GEN_STAT(mib.rx_gd_pkts), ETH_MIB_RX_GD_PKTS },
	{ "rx_broadcast", GEN_STAT(mib.rx_brdcast), ETH_MIB_RX_BRDCAST },
	{ "rx_multicast", GEN_STAT(mib.rx_mult), ETH_MIB_RX_MULT },
	{ "rx_64_octets", GEN_STAT(mib.rx_64), ETH_MIB_RX_64 },
	{ "rx_65_127_oct", GEN_STAT(mib.rx_65_127), ETH_MIB_RX_65_127 },
	{ "rx_128_255_oct", GEN_STAT(mib.rx_128_255), ETH_MIB_RX_128_255 },
	{ "rx_256_511_oct", GEN_STAT(mib.rx_256_511), ETH_MIB_RX_256_511 },
	{ "rx_512_1023_oct", GEN_STAT(mib.rx_512_1023), ETH_MIB_RX_512_1023 },
	{ "rx_1024_max_oct", GEN_STAT(mib.rx_1024_max), ETH_MIB_RX_1024_MAX },
	{ "rx_jabber", GEN_STAT(mib.rx_jab), ETH_MIB_RX_JAB },
	{ "rx_oversize", GEN_STAT(mib.rx_ovr), ETH_MIB_RX_OVR },
	{ "rx_fragment", GEN_STAT(mib.rx_frag), ETH_MIB_RX_FRAG },
	{ "rx_dropped",	GEN_STAT(mib.rx_drop), ETH_MIB_RX_DROP },
	{ "rx_crc_align", GEN_STAT(mib.rx_crc_align), ETH_MIB_RX_CRC_ALIGN },
	{ "rx_undersize", GEN_STAT(mib.rx_und), ETH_MIB_RX_UND },
	{ "rx_crc", GEN_STAT(mib.rx_crc), ETH_MIB_RX_CRC },
	{ "rx_align", GEN_STAT(mib.rx_align), ETH_MIB_RX_ALIGN },
	{ "rx_symbol_error", GEN_STAT(mib.rx_sym), ETH_MIB_RX_SYM },
	{ "rx_pause", GEN_STAT(mib.rx_pause), ETH_MIB_RX_PAUSE },
	{ "rx_control", GEN_STAT(mib.rx_cntrl), ETH_MIB_RX_CNTRL },

	{ "tx_good_octets", GEN_STAT(mib.tx_gd_octets), ETH_MIB_TX_GD_OCTETS },
	{ "tx_good_pkts", GEN_STAT(mib.tx_gd_pkts), ETH_MIB_TX_GD_PKTS },
	{ "tx_broadcast", GEN_STAT(mib.tx_brdcast), ETH_MIB_TX_BRDCAST },
	{ "tx_multicast", GEN_STAT(mib.tx_mult), ETH_MIB_TX_MULT },
	{ "tx_64_oct", GEN_STAT(mib.tx_64), ETH_MIB_TX_64 },
	{ "tx_65_127_oct", GEN_STAT(mib.tx_65_127), ETH_MIB_TX_65_127 },
	{ "tx_128_255_oct", GEN_STAT(mib.tx_128_255), ETH_MIB_TX_128_255 },
	{ "tx_256_511_oct", GEN_STAT(mib.tx_256_511), ETH_MIB_TX_256_511 },
	{ "tx_512_1023_oct", GEN_STAT(mib.tx_512_1023), ETH_MIB_TX_512_1023},
	{ "tx_1024_max_oct", GEN_STAT(mib.tx_1024_max), ETH_MIB_TX_1024_MAX },
	{ "tx_jabber", GEN_STAT(mib.tx_jab), ETH_MIB_TX_JAB },
	{ "tx_oversize", GEN_STAT(mib.tx_ovr), ETH_MIB_TX_OVR },
	{ "tx_fragment", GEN_STAT(mib.tx_frag), ETH_MIB_TX_FRAG },
	{ "tx_underrun", GEN_STAT(mib.tx_underrun), ETH_MIB_TX_UNDERRUN },
	{ "tx_collisions", GEN_STAT(mib.tx_col), ETH_MIB_TX_COL },
	{ "tx_single_collision", GEN_STAT(mib.tx_1_col), ETH_MIB_TX_1_COL },
	{ "tx_multiple_collision", GEN_STAT(mib.tx_m_col), ETH_MIB_TX_M_COL },
	{ "tx_excess_collision", GEN_STAT(mib.tx_ex_col), ETH_MIB_TX_EX_COL },
	{ "tx_late_collision", GEN_STAT(mib.tx_late), ETH_MIB_TX_LATE },
	{ "tx_deferred", GEN_STAT(mib.tx_def), ETH_MIB_TX_DEF },
	{ "tx_carrier_sense", GEN_STAT(mib.tx_crs), ETH_MIB_TX_CRS },
	{ "tx_pause", GEN_STAT(mib.tx_pause), ETH_MIB_TX_PAUSE },

};

#define BCM_ENET_STATS_LEN	ARRAY_SIZE(bcm_enet_gstrings_stats)

static const u32 unused_mib_regs[] = {
	ETH_MIB_TX_ALL_OCTETS,
	ETH_MIB_TX_ALL_PKTS,
	ETH_MIB_RX_ALL_OCTETS,
	ETH_MIB_RX_ALL_PKTS,
};


static void bcm_enet_get_drvinfo(struct net_device *netdev,
				 struct ethtool_drvinfo *drvinfo)
{
	strlcpy(drvinfo->driver, bcm_enet_driver_name, sizeof(drvinfo->driver));
	strlcpy(drvinfo->version, bcm_enet_driver_version,
		sizeof(drvinfo->version));
	strlcpy(drvinfo->fw_version, "N/A", sizeof(drvinfo->fw_version));
	strlcpy(drvinfo->bus_info, "bcm63xx", sizeof(drvinfo->bus_info));
}

static int bcm_enet_get_sset_count(struct net_device *netdev,
					int string_set)
{
	switch (string_set) {
	case ETH_SS_STATS:
		return BCM_ENET_STATS_LEN;
	default:
		return -EINVAL;
	}
}

static void bcm_enet_get_strings(struct net_device *netdev,
				 u32 stringset, u8 *data)
{
	int i;

	switch (stringset) {
	case ETH_SS_STATS:
		for (i = 0; i < BCM_ENET_STATS_LEN; i++) {
			memcpy(data + i * ETH_GSTRING_LEN,
			       bcm_enet_gstrings_stats[i].stat_string,
			       ETH_GSTRING_LEN);
		}
		break;
	}
}

static void update_mib_counters(struct bcm_enet_priv *priv)
{
	int i;

	for (i = 0; i < BCM_ENET_STATS_LEN; i++) {
		const struct bcm_enet_stats *s;
		u32 val;
		char *p;

		s = &bcm_enet_gstrings_stats[i];
		if (s->mib_reg == -1)
			continue;

		val = enet_readl(priv, ENET_MIB_REG(s->mib_reg));
		p = (char *)priv + s->stat_offset;

		if (s->sizeof_stat == sizeof(u64))
			*(u64 *)p += val;
		else
			*(u32 *)p += val;
	}

	/* also empty unused mib counters to make sure mib counter
	 * overflow interrupt is cleared */
	for (i = 0; i < ARRAY_SIZE(unused_mib_regs); i++)
		(void)enet_readl(priv, ENET_MIB_REG(unused_mib_regs[i]));
}

static void bcm_enet_update_mib_counters_defer(struct work_struct *t)
{
	struct bcm_enet_priv *priv;

	priv = container_of(t, struct bcm_enet_priv, mib_update_task);
	mutex_lock(&priv->mib_update_lock);
	update_mib_counters(priv);
	mutex_unlock(&priv->mib_update_lock);

	/* reenable mib interrupt */
	if (netif_running(priv->net_dev))
		enet_writel(priv, ENET_IR_MIB, ENET_IRMASK_REG);
}

static void bcm_enet_get_ethtool_stats(struct net_device *netdev,
				       struct ethtool_stats *stats,
				       u64 *data)
{
	struct bcm_enet_priv *priv;
	int i;

	priv = netdev_priv(netdev);

	mutex_lock(&priv->mib_update_lock);
	update_mib_counters(priv);

	for (i = 0; i < BCM_ENET_STATS_LEN; i++) {
		const struct bcm_enet_stats *s;
		char *p;

		s = &bcm_enet_gstrings_stats[i];
		if (s->mib_reg == -1)
			p = (char *)&netdev->stats;
		else
			p = (char *)priv;
		p += s->stat_offset;
		data[i] = (s->sizeof_stat == sizeof(u64)) ?
			*(u64 *)p : *(u32 *)p;
	}
	mutex_unlock(&priv->mib_update_lock);
}

static int bcm_enet_nway_reset(struct net_device *dev)
{
	struct bcm_enet_priv *priv;

	priv = netdev_priv(dev);
	if (priv->has_phy)
		return phy_ethtool_nway_reset(dev);

	return -EOPNOTSUPP;
}

static int bcm_enet_get_link_ksettings(struct net_device *dev,
				       struct ethtool_link_ksettings *cmd)
{
	struct bcm_enet_priv *priv;
	u32 supported, advertising;

	priv = netdev_priv(dev);

	if (priv->has_phy) {
		if (!dev->phydev)
			return -ENODEV;
		return phy_ethtool_ksettings_get(dev->phydev, cmd);
	} else {
		cmd->base.autoneg = 0;
		cmd->base.speed = (priv->force_speed_100) ?
			SPEED_100 : SPEED_10;
		cmd->base.duplex = (priv->force_duplex_full) ?
			DUPLEX_FULL : DUPLEX_HALF;
		supported = ADVERTISED_10baseT_Half |
			ADVERTISED_10baseT_Full |
			ADVERTISED_100baseT_Half |
			ADVERTISED_100baseT_Full;
		advertising = 0;
		ethtool_convert_legacy_u32_to_link_mode(
			cmd->link_modes.supported, supported);
		ethtool_convert_legacy_u32_to_link_mode(
			cmd->link_modes.advertising, advertising);
		cmd->base.port = PORT_MII;
	}
	return 0;
}

static int bcm_enet_set_link_ksettings(struct net_device *dev,
				       const struct ethtool_link_ksettings *cmd)
{
	struct bcm_enet_priv *priv;

	priv = netdev_priv(dev);
	if (priv->has_phy) {
		if (!dev->phydev)
			return -ENODEV;
		return phy_ethtool_ksettings_set(dev->phydev, cmd);
	} else {

		if (cmd->base.autoneg ||
		    (cmd->base.speed != SPEED_100 &&
		     cmd->base.speed != SPEED_10) ||
		    cmd->base.port != PORT_MII)
			return -EINVAL;

		priv->force_speed_100 =
			(cmd->base.speed == SPEED_100) ? 1 : 0;
		priv->force_duplex_full =
			(cmd->base.duplex == DUPLEX_FULL) ? 1 : 0;

		if (netif_running(dev))
			bcm_enet_adjust_link(dev);
		return 0;
	}
}

static void bcm_enet_get_ringparam(struct net_device *dev,
				   struct ethtool_ringparam *ering)
{
	struct bcm_enet_priv *priv;

	priv = netdev_priv(dev);

	/* rx/tx ring is actually only limited by memory */
	ering->rx_max_pending = 8192;
	ering->tx_max_pending = 8192;
	ering->rx_pending = priv->rx_ring_size;
	ering->tx_pending = priv->tx_ring_size;
}

static int bcm_enet_set_ringparam(struct net_device *dev,
				  struct ethtool_ringparam *ering)
{
	struct bcm_enet_priv *priv;
	int was_running;

	priv = netdev_priv(dev);

	was_running = 0;
	if (netif_running(dev)) {
		bcm_enet_stop(dev);
		was_running = 1;
	}

	priv->rx_ring_size = ering->rx_pending;
	priv->tx_ring_size = ering->tx_pending;

	if (was_running) {
		int err;

		err = bcm_enet_open(dev);
		if (err)
			dev_close(dev);
		else
			bcm_enet_set_multicast_list(dev);
	}
	return 0;
}

static void bcm_enet_get_pauseparam(struct net_device *dev,
				    struct ethtool_pauseparam *ecmd)
{
	struct bcm_enet_priv *priv;

	priv = netdev_priv(dev);
	ecmd->autoneg = priv->pause_auto;
	ecmd->rx_pause = priv->pause_rx;
	ecmd->tx_pause = priv->pause_tx;
}

static int bcm_enet_set_pauseparam(struct net_device *dev,
				   struct ethtool_pauseparam *ecmd)
{
	struct bcm_enet_priv *priv;

	priv = netdev_priv(dev);

	if (priv->has_phy) {
		if (ecmd->autoneg && (ecmd->rx_pause != ecmd->tx_pause)) {
			/* asymetric pause mode not supported,
			 * actually possible but integrated PHY has RO
			 * asym_pause bit */
			return -EINVAL;
		}
	} else {
		/* no pause autoneg on direct mii connection */
		if (ecmd->autoneg)
			return -EINVAL;
	}

	priv->pause_auto = ecmd->autoneg;
	priv->pause_rx = ecmd->rx_pause;
	priv->pause_tx = ecmd->tx_pause;

	return 0;
}

static const struct ethtool_ops bcm_enet_ethtool_ops = {
	.get_strings		= bcm_enet_get_strings,
	.get_sset_count		= bcm_enet_get_sset_count,
	.get_ethtool_stats      = bcm_enet_get_ethtool_stats,
	.nway_reset		= bcm_enet_nway_reset,
	.get_drvinfo		= bcm_enet_get_drvinfo,
	.get_link		= ethtool_op_get_link,
	.get_ringparam		= bcm_enet_get_ringparam,
	.set_ringparam		= bcm_enet_set_ringparam,
	.get_pauseparam		= bcm_enet_get_pauseparam,
	.set_pauseparam		= bcm_enet_set_pauseparam,
	.get_link_ksettings	= bcm_enet_get_link_ksettings,
	.set_link_ksettings	= bcm_enet_set_link_ksettings,
};

static int bcm_enet_ioctl(struct net_device *dev, struct ifreq *rq, int cmd)
{
	struct bcm_enet_priv *priv;

	priv = netdev_priv(dev);
	if (priv->has_phy) {
		if (!dev->phydev)
			return -ENODEV;
		return phy_mii_ioctl(dev->phydev, rq, cmd);
	} else {
		struct mii_if_info mii;

		mii.dev = dev;
		mii.mdio_read = bcm_enet_mdio_read_mii;
		mii.mdio_write = bcm_enet_mdio_write_mii;
		mii.phy_id = 0;
		mii.phy_id_mask = 0x3f;
		mii.reg_num_mask = 0x1f;
		return generic_mii_ioctl(&mii, if_mii(rq), cmd, NULL);
	}
}

/*
 * adjust mtu, can't be called while device is running
 */
static int bcm_enet_change_mtu(struct net_device *dev, int new_mtu)
{
	struct bcm_enet_priv *priv = netdev_priv(dev);
	int actual_mtu = new_mtu;

	if (netif_running(dev))
		return -EBUSY;

	/* add ethernet header + vlan tag size */
	actual_mtu += VLAN_ETH_HLEN;

	/*
	 * setup maximum size before we get overflow mark in
	 * descriptor, note that this will not prevent reception of
	 * big frames, they will be split into multiple buffers
	 * anyway
	 */
	priv->hw_mtu = actual_mtu;

	/*
	 * align rx buffer size to dma burst len, account FCS since
	 * it's appended
	 */
	priv->rx_skb_size = ALIGN(actual_mtu + ETH_FCS_LEN,
				  priv->dma_maxburst * 4);

	dev->mtu = new_mtu;
	return 0;
}

/*
 * preinit hardware to allow mii operation while device is down
 */
static void bcm_enet_hw_preinit(struct bcm_enet_priv *priv)
{
	u32 val;
	int limit;

	/* make sure mac is disabled */
	bcm_enet_disable_mac(priv);

	/* soft reset mac */
	val = ENET_CTL_SRESET_MASK;
	enet_writel(priv, val, ENET_CTL_REG);
	wmb();

	limit = 1000;
	do {
		val = enet_readl(priv, ENET_CTL_REG);
		if (!(val & ENET_CTL_SRESET_MASK))
			break;
		udelay(1);
	} while (limit--);

	/* select correct mii interface */
	val = enet_readl(priv, ENET_CTL_REG);
	if (priv->use_external_mii)
		val |= ENET_CTL_EPHYSEL_MASK;
	else
		val &= ~ENET_CTL_EPHYSEL_MASK;
	enet_writel(priv, val, ENET_CTL_REG);

	/* turn on mdc clock */
	enet_writel(priv, (0x1f << ENET_MIISC_MDCFREQDIV_SHIFT) |
		    ENET_MIISC_PREAMBLEEN_MASK, ENET_MIISC_REG);

	/* set mib counters to self-clear when read */
	val = enet_readl(priv, ENET_MIBCTL_REG);
	val |= ENET_MIBCTL_RDCLEAR_MASK;
	enet_writel(priv, val, ENET_MIBCTL_REG);
}

static const struct net_device_ops bcm_enet_ops = {
	.ndo_open		= bcm_enet_open,
	.ndo_stop		= bcm_enet_stop,
	.ndo_start_xmit		= bcm_enet_start_xmit,
	.ndo_set_mac_address	= bcm_enet_set_mac_address,
	.ndo_set_rx_mode	= bcm_enet_set_multicast_list,
	.ndo_do_ioctl		= bcm_enet_ioctl,
	.ndo_change_mtu		= bcm_enet_change_mtu,
};

/*
 * allocate netdevice, request register memory and register device.
 */
static int bcm_enet_probe(struct platform_device *pdev)
{
	struct bcm_enet_priv *priv;
	struct net_device *dev;
	struct bcm63xx_enet_platform_data *pd;
	struct resource *res_mem, *res_irq, *res_irq_rx, *res_irq_tx;
	struct mii_bus *bus;
	const char *clk_name;
	int i, ret;

	/* stop if shared driver failed, assume driver->probe will be
	 * called in the same order we register devices (correct ?) */
	if (!bcm_enet_shared_base[0])
		return -ENODEV;

	res_irq = platform_get_resource(pdev, IORESOURCE_IRQ, 0);
	res_irq_rx = platform_get_resource(pdev, IORESOURCE_IRQ, 1);
	res_irq_tx = platform_get_resource(pdev, IORESOURCE_IRQ, 2);
	if (!res_irq || !res_irq_rx || !res_irq_tx)
		return -ENODEV;

	ret = 0;
	dev = alloc_etherdev(sizeof(*priv));
	if (!dev)
		return -ENOMEM;
	priv = netdev_priv(dev);

	priv->enet_is_sw = false;
	priv->dma_maxburst = BCMENET_DMA_MAXBURST;

	ret = bcm_enet_change_mtu(dev, dev->mtu);
	if (ret)
		goto out;

	res_mem = platform_get_resource(pdev, IORESOURCE_MEM, 0);
	priv->base = devm_ioremap_resource(&pdev->dev, res_mem);
	if (IS_ERR(priv->base)) {
		ret = PTR_ERR(priv->base);
		goto out;
	}

	dev->irq = priv->irq = res_irq->start;
	priv->irq_rx = res_irq_rx->start;
	priv->irq_tx = res_irq_tx->start;
	priv->mac_id = pdev->id;

	/* get rx & tx dma channel id for this mac */
	if (priv->mac_id == 0) {
		priv->rx_chan = 0;
		priv->tx_chan = 1;
		clk_name = "enet0";
	} else {
		priv->rx_chan = 2;
		priv->tx_chan = 3;
		clk_name = "enet1";
	}

	priv->mac_clk = clk_get(&pdev->dev, clk_name);
	if (IS_ERR(priv->mac_clk)) {
		ret = PTR_ERR(priv->mac_clk);
		goto out;
	}
	clk_prepare_enable(priv->mac_clk);

	/* initialize default and fetch platform data */
	priv->rx_ring_size = BCMENET_DEF_RX_DESC;
	priv->tx_ring_size = BCMENET_DEF_TX_DESC;

	pd = dev_get_platdata(&pdev->dev);
	if (pd) {
		memcpy(dev->dev_addr, pd->mac_addr, ETH_ALEN);
		priv->has_phy = pd->has_phy;
		priv->phy_id = pd->phy_id;
		priv->has_phy_interrupt = pd->has_phy_interrupt;
		priv->phy_interrupt = pd->phy_interrupt;
		priv->use_external_mii = !pd->use_internal_phy;
		priv->pause_auto = pd->pause_auto;
		priv->pause_rx = pd->pause_rx;
		priv->pause_tx = pd->pause_tx;
		priv->force_duplex_full = pd->force_duplex_full;
		priv->force_speed_100 = pd->force_speed_100;
		priv->dma_chan_en_mask = pd->dma_chan_en_mask;
		priv->dma_chan_int_mask = pd->dma_chan_int_mask;
		priv->dma_chan_width = pd->dma_chan_width;
		priv->dma_has_sram = pd->dma_has_sram;
		priv->dma_desc_shift = pd->dma_desc_shift;
	}

	if (priv->mac_id == 0 && priv->has_phy && !priv->use_external_mii) {
		/* using internal PHY, enable clock */
		priv->phy_clk = clk_get(&pdev->dev, "ephy");
		if (IS_ERR(priv->phy_clk)) {
			ret = PTR_ERR(priv->phy_clk);
			priv->phy_clk = NULL;
			goto out_put_clk_mac;
		}
		clk_prepare_enable(priv->phy_clk);
	}

	/* do minimal hardware init to be able to probe mii bus */
	bcm_enet_hw_preinit(priv);

	/* MII bus registration */
	if (priv->has_phy) {

		priv->mii_bus = mdiobus_alloc();
		if (!priv->mii_bus) {
			ret = -ENOMEM;
			goto out_uninit_hw;
		}

		bus = priv->mii_bus;
		bus->name = "bcm63xx_enet MII bus";
		bus->parent = &pdev->dev;
		bus->priv = priv;
		bus->read = bcm_enet_mdio_read_phylib;
		bus->write = bcm_enet_mdio_write_phylib;
		sprintf(bus->id, "%s-%d", pdev->name, priv->mac_id);

		/* only probe bus where we think the PHY is, because
		 * the mdio read operation return 0 instead of 0xffff
		 * if a slave is not present on hw */
		bus->phy_mask = ~(1 << priv->phy_id);

		if (priv->has_phy_interrupt)
			bus->irq[priv->phy_id] = priv->phy_interrupt;

		ret = mdiobus_register(bus);
		if (ret) {
			dev_err(&pdev->dev, "unable to register mdio bus\n");
			goto out_free_mdio;
		}
	} else {

		/* run platform code to initialize PHY device */
		if (pd && pd->mii_config &&
		    pd->mii_config(dev, 1, bcm_enet_mdio_read_mii,
				   bcm_enet_mdio_write_mii)) {
			dev_err(&pdev->dev, "unable to configure mdio bus\n");
			goto out_uninit_hw;
		}
	}

	spin_lock_init(&priv->rx_lock);

	/* init rx timeout (used for oom) */
	init_timer(&priv->rx_timeout);
	priv->rx_timeout.function = bcm_enet_refill_rx_timer;
	priv->rx_timeout.data = (unsigned long)dev;

	/* init the mib update lock&work */
	mutex_init(&priv->mib_update_lock);
	INIT_WORK(&priv->mib_update_task, bcm_enet_update_mib_counters_defer);

	/* zero mib counters */
	for (i = 0; i < ENET_MIB_REG_COUNT; i++)
		enet_writel(priv, 0, ENET_MIB_REG(i));

	/* register netdevice */
	dev->netdev_ops = &bcm_enet_ops;
	netif_napi_add(dev, &priv->napi, bcm_enet_poll, 16);

	dev->ethtool_ops = &bcm_enet_ethtool_ops;
	/* MTU range: 46 - 2028 */
	dev->min_mtu = ETH_ZLEN - ETH_HLEN;
	dev->max_mtu = BCMENET_MAX_MTU - VLAN_ETH_HLEN;
	SET_NETDEV_DEV(dev, &pdev->dev);

	ret = register_netdev(dev);
	if (ret)
		goto out_unregister_mdio;

	netif_carrier_off(dev);
	platform_set_drvdata(pdev, dev);
	priv->pdev = pdev;
	priv->net_dev = dev;

	return 0;

out_unregister_mdio:
	if (priv->mii_bus)
		mdiobus_unregister(priv->mii_bus);

out_free_mdio:
	if (priv->mii_bus)
		mdiobus_free(priv->mii_bus);

out_uninit_hw:
	/* turn off mdc clock */
	enet_writel(priv, 0, ENET_MIISC_REG);
	if (priv->phy_clk) {
		clk_disable_unprepare(priv->phy_clk);
		clk_put(priv->phy_clk);
	}

out_put_clk_mac:
	clk_disable_unprepare(priv->mac_clk);
	clk_put(priv->mac_clk);
out:
	free_netdev(dev);
	return ret;
}


/*
 * exit func, stops hardware and unregisters netdevice
 */
static int bcm_enet_remove(struct platform_device *pdev)
{
	struct bcm_enet_priv *priv;
	struct net_device *dev;

	/* stop netdevice */
	dev = platform_get_drvdata(pdev);
	priv = netdev_priv(dev);
	unregister_netdev(dev);

	/* turn off mdc clock */
	enet_writel(priv, 0, ENET_MIISC_REG);

	if (priv->has_phy) {
		mdiobus_unregister(priv->mii_bus);
		mdiobus_free(priv->mii_bus);
	} else {
		struct bcm63xx_enet_platform_data *pd;

		pd = dev_get_platdata(&pdev->dev);
		if (pd && pd->mii_config)
			pd->mii_config(dev, 0, bcm_enet_mdio_read_mii,
				       bcm_enet_mdio_write_mii);
	}

	/* disable hw block clocks */
	if (priv->phy_clk) {
		clk_disable_unprepare(priv->phy_clk);
		clk_put(priv->phy_clk);
	}
	clk_disable_unprepare(priv->mac_clk);
	clk_put(priv->mac_clk);

	free_netdev(dev);
	return 0;
}

struct platform_driver bcm63xx_enet_driver = {
	.probe	= bcm_enet_probe,
	.remove	= bcm_enet_remove,
	.driver	= {
		.name	= "bcm63xx_enet",
		.owner  = THIS_MODULE,
	},
};

/*
 * switch mii access callbacks
 */
static int bcmenet_sw_mdio_read(struct bcm_enet_priv *priv,
				int ext, int phy_id, int location)
{
	u32 reg;
	int ret;

	spin_lock_bh(&priv->enetsw_mdio_lock);
	enetsw_writel(priv, 0, ENETSW_MDIOC_REG);

	reg = ENETSW_MDIOC_RD_MASK |
		(phy_id << ENETSW_MDIOC_PHYID_SHIFT) |
		(location << ENETSW_MDIOC_REG_SHIFT);

	if (ext)
		reg |= ENETSW_MDIOC_EXT_MASK;

	enetsw_writel(priv, reg, ENETSW_MDIOC_REG);
	udelay(50);
	ret = enetsw_readw(priv, ENETSW_MDIOD_REG);
	spin_unlock_bh(&priv->enetsw_mdio_lock);
	return ret;
}

static void bcmenet_sw_mdio_write(struct bcm_enet_priv *priv,
				 int ext, int phy_id, int location,
				 uint16_t data)
{
	u32 reg;

	spin_lock_bh(&priv->enetsw_mdio_lock);
	enetsw_writel(priv, 0, ENETSW_MDIOC_REG);

	reg = ENETSW_MDIOC_WR_MASK |
		(phy_id << ENETSW_MDIOC_PHYID_SHIFT) |
		(location << ENETSW_MDIOC_REG_SHIFT);

	if (ext)
		reg |= ENETSW_MDIOC_EXT_MASK;

	reg |= data;

	enetsw_writel(priv, reg, ENETSW_MDIOC_REG);
	udelay(50);
	spin_unlock_bh(&priv->enetsw_mdio_lock);
}

static inline int bcm_enet_port_is_rgmii(int portid)
{
	return portid >= ENETSW_RGMII_PORT0;
}

/*
 * enet sw PHY polling
 */
static void swphy_poll_timer(unsigned long data)
{
	struct bcm_enet_priv *priv = (struct bcm_enet_priv *)data;
	unsigned int i;

	for (i = 0; i < priv->num_ports; i++) {
		struct bcm63xx_enetsw_port *port;
		int val, j, up, advertise, lpa, speed, duplex, media;
		int external_phy = bcm_enet_port_is_rgmii(i);
		u8 override;

		port = &priv->used_ports[i];
		if (!port->used)
			continue;

		if (port->bypass_link)
			continue;

		/* dummy read to clear */
		for (j = 0; j < 2; j++)
			val = bcmenet_sw_mdio_read(priv, external_phy,
						   port->phy_id, MII_BMSR);

		if (val == 0xffff)
			continue;

		up = (val & BMSR_LSTATUS) ? 1 : 0;
		if (!(up ^ priv->sw_port_link[i]))
			continue;

		priv->sw_port_link[i] = up;

		/* link changed */
		if (!up) {
			dev_info(&priv->pdev->dev, "link DOWN on %s\n",
				 port->name);
			enetsw_writeb(priv, ENETSW_PORTOV_ENABLE_MASK,
				      ENETSW_PORTOV_REG(i));
			enetsw_writeb(priv, ENETSW_PTCTRL_RXDIS_MASK |
				      ENETSW_PTCTRL_TXDIS_MASK,
				      ENETSW_PTCTRL_REG(i));
			continue;
		}

		advertise = bcmenet_sw_mdio_read(priv, external_phy,
						 port->phy_id, MII_ADVERTISE);

		lpa = bcmenet_sw_mdio_read(priv, external_phy, port->phy_id,
					   MII_LPA);

		/* figure out media and duplex from advertise and LPA values */
		media = mii_nway_result(lpa & advertise);
		duplex = (media & ADVERTISE_FULL) ? 1 : 0;

		if (media & (ADVERTISE_100FULL | ADVERTISE_100HALF))
			speed = 100;
		else
			speed = 10;

		if (val & BMSR_ESTATEN) {
			advertise = bcmenet_sw_mdio_read(priv, external_phy,
						port->phy_id, MII_CTRL1000);

			lpa = bcmenet_sw_mdio_read(priv, external_phy,
						port->phy_id, MII_STAT1000);

			if (advertise & (ADVERTISE_1000FULL | ADVERTISE_1000HALF)
					&& lpa & (LPA_1000FULL | LPA_1000HALF)) {
				speed = 1000;
				duplex = (lpa & LPA_1000FULL);
			}
		}

		dev_info(&priv->pdev->dev,
			 "link UP on %s, %dMbps, %s-duplex\n",
			 port->name, speed, duplex ? "full" : "half");

		override = ENETSW_PORTOV_ENABLE_MASK |
			ENETSW_PORTOV_LINKUP_MASK;

		if (speed == 1000)
			override |= ENETSW_IMPOV_1000_MASK;
		else if (speed == 100)
			override |= ENETSW_IMPOV_100_MASK;
		if (duplex)
			override |= ENETSW_IMPOV_FDX_MASK;

		enetsw_writeb(priv, override, ENETSW_PORTOV_REG(i));
		enetsw_writeb(priv, 0, ENETSW_PTCTRL_REG(i));
	}

	priv->swphy_poll.expires = jiffies + HZ;
	add_timer(&priv->swphy_poll);
}

/*
 * open callback, allocate dma rings & buffers and start rx operation
 */
static int bcm_enetsw_open(struct net_device *dev)
{
	struct bcm_enet_priv *priv;
	struct device *kdev;
	int i, ret;
	unsigned int size;
	void *p;
	u32 val;

	priv = netdev_priv(dev);
	kdev = &priv->pdev->dev;

	/* mask all interrupts and request them */
	enet_dmac_writel(priv, 0, ENETDMAC_IRMASK, priv->rx_chan);
	enet_dmac_writel(priv, 0, ENETDMAC_IRMASK, priv->tx_chan);

	ret = request_irq(priv->irq_rx, bcm_enet_isr_dma,
			  0, dev->name, dev);
	if (ret)
		goto out_freeirq;

	if (priv->irq_tx != -1) {
		ret = request_irq(priv->irq_tx, bcm_enet_isr_dma,
				  0, dev->name, dev);
		if (ret)
			goto out_freeirq_rx;
	}

	/* allocate rx dma ring */
	size = priv->rx_ring_size * sizeof(struct bcm_enet_desc);
	p = dma_alloc_coherent(kdev, size, &priv->rx_desc_dma, GFP_KERNEL);
	if (!p) {
		dev_err(kdev, "cannot allocate rx ring %u\n", size);
		ret = -ENOMEM;
		goto out_freeirq_tx;
	}

	memset(p, 0, size);
	priv->rx_desc_alloc_size = size;
	priv->rx_desc_cpu = p;

	/* allocate tx dma ring */
	size = priv->tx_ring_size * sizeof(struct bcm_enet_desc);
	p = dma_alloc_coherent(kdev, size, &priv->tx_desc_dma, GFP_KERNEL);
	if (!p) {
		dev_err(kdev, "cannot allocate tx ring\n");
		ret = -ENOMEM;
		goto out_free_rx_ring;
	}

	memset(p, 0, size);
	priv->tx_desc_alloc_size = size;
	priv->tx_desc_cpu = p;

	priv->tx_skb = kzalloc(sizeof(struct sk_buff *) * priv->tx_ring_size,
			       GFP_KERNEL);
	if (!priv->tx_skb) {
		dev_err(kdev, "cannot allocate rx skb queue\n");
		ret = -ENOMEM;
		goto out_free_tx_ring;
	}

	priv->tx_desc_count = priv->tx_ring_size;
	priv->tx_dirty_desc = 0;
	priv->tx_curr_desc = 0;
	spin_lock_init(&priv->tx_lock);

	/* init & fill rx ring with skbs */
	priv->rx_skb = kzalloc(sizeof(struct sk_buff *) * priv->rx_ring_size,
			       GFP_KERNEL);
	if (!priv->rx_skb) {
		dev_err(kdev, "cannot allocate rx skb queue\n");
		ret = -ENOMEM;
		goto out_free_tx_skb;
	}

	priv->rx_desc_count = 0;
	priv->rx_dirty_desc = 0;
	priv->rx_curr_desc = 0;

	/* disable all ports */
	for (i = 0; i < priv->num_ports; i++) {
		enetsw_writeb(priv, ENETSW_PORTOV_ENABLE_MASK,
			      ENETSW_PORTOV_REG(i));
		enetsw_writeb(priv, ENETSW_PTCTRL_RXDIS_MASK |
			      ENETSW_PTCTRL_TXDIS_MASK,
			      ENETSW_PTCTRL_REG(i));

		priv->sw_port_link[i] = 0;
	}

	/* reset mib */
	val = enetsw_readb(priv, ENETSW_GMCR_REG);
	val |= ENETSW_GMCR_RST_MIB_MASK;
	enetsw_writeb(priv, val, ENETSW_GMCR_REG);
	mdelay(1);
	val &= ~ENETSW_GMCR_RST_MIB_MASK;
	enetsw_writeb(priv, val, ENETSW_GMCR_REG);
	mdelay(1);

	/* force CPU port state */
	val = enetsw_readb(priv, ENETSW_IMPOV_REG);
	val |= ENETSW_IMPOV_FORCE_MASK | ENETSW_IMPOV_LINKUP_MASK;
	enetsw_writeb(priv, val, ENETSW_IMPOV_REG);

	/* enable switch forward engine */
	val = enetsw_readb(priv, ENETSW_SWMODE_REG);
	val |= ENETSW_SWMODE_FWD_EN_MASK;
	enetsw_writeb(priv, val, ENETSW_SWMODE_REG);

	/* enable jumbo on all ports */
	enetsw_writel(priv, 0x1ff, ENETSW_JMBCTL_PORT_REG);
	enetsw_writew(priv, 9728, ENETSW_JMBCTL_MAXSIZE_REG);

	/* initialize flow control buffer allocation */
	enet_dma_writel(priv, ENETDMA_BUFALLOC_FORCE_MASK | 0,
			ENETDMA_BUFALLOC_REG(priv->rx_chan));

	if (bcm_enet_refill_rx(dev)) {
		dev_err(kdev, "cannot allocate rx skb queue\n");
		ret = -ENOMEM;
		goto out;
	}

	/* write rx & tx ring addresses */
	enet_dmas_writel(priv, priv->rx_desc_dma,
			 ENETDMAS_RSTART_REG, priv->rx_chan);
	enet_dmas_writel(priv, priv->tx_desc_dma,
			 ENETDMAS_RSTART_REG, priv->tx_chan);

	/* clear remaining state ram for rx & tx channel */
	enet_dmas_writel(priv, 0, ENETDMAS_SRAM2_REG, priv->rx_chan);
	enet_dmas_writel(priv, 0, ENETDMAS_SRAM2_REG, priv->tx_chan);
	enet_dmas_writel(priv, 0, ENETDMAS_SRAM3_REG, priv->rx_chan);
	enet_dmas_writel(priv, 0, ENETDMAS_SRAM3_REG, priv->tx_chan);
	enet_dmas_writel(priv, 0, ENETDMAS_SRAM4_REG, priv->rx_chan);
	enet_dmas_writel(priv, 0, ENETDMAS_SRAM4_REG, priv->tx_chan);

	/* set dma maximum burst len */
	enet_dmac_writel(priv, priv->dma_maxburst,
			 ENETDMAC_MAXBURST, priv->rx_chan);
	enet_dmac_writel(priv, priv->dma_maxburst,
			 ENETDMAC_MAXBURST, priv->tx_chan);

	/* set flow control low/high threshold to 1/3 / 2/3 */
	val = priv->rx_ring_size / 3;
	enet_dma_writel(priv, val, ENETDMA_FLOWCL_REG(priv->rx_chan));
	val = (priv->rx_ring_size * 2) / 3;
	enet_dma_writel(priv, val, ENETDMA_FLOWCH_REG(priv->rx_chan));

	/* all set, enable mac and interrupts, start dma engine and
	 * kick rx dma channel
	 */
	wmb();
	enet_dma_writel(priv, ENETDMA_CFG_EN_MASK, ENETDMA_CFG_REG);
	enet_dmac_writel(priv, ENETDMAC_CHANCFG_EN_MASK,
			 ENETDMAC_CHANCFG, priv->rx_chan);

	/* watch "packet transferred" interrupt in rx and tx */
	enet_dmac_writel(priv, ENETDMAC_IR_PKTDONE_MASK,
			 ENETDMAC_IR, priv->rx_chan);
	enet_dmac_writel(priv, ENETDMAC_IR_PKTDONE_MASK,
			 ENETDMAC_IR, priv->tx_chan);

	/* make sure we enable napi before rx interrupt  */
	napi_enable(&priv->napi);

	enet_dmac_writel(priv, ENETDMAC_IR_PKTDONE_MASK,
			 ENETDMAC_IRMASK, priv->rx_chan);
	enet_dmac_writel(priv, ENETDMAC_IR_PKTDONE_MASK,
			 ENETDMAC_IRMASK, priv->tx_chan);

	netif_carrier_on(dev);
	netif_start_queue(dev);

	/* apply override config for bypass_link ports here. */
	for (i = 0; i < priv->num_ports; i++) {
		struct bcm63xx_enetsw_port *port;
		u8 override;
		port = &priv->used_ports[i];
		if (!port->used)
			continue;

		if (!port->bypass_link)
			continue;

		override = ENETSW_PORTOV_ENABLE_MASK |
			ENETSW_PORTOV_LINKUP_MASK;

		switch (port->force_speed) {
		case 1000:
			override |= ENETSW_IMPOV_1000_MASK;
			break;
		case 100:
			override |= ENETSW_IMPOV_100_MASK;
			break;
		case 10:
			break;
		default:
			pr_warn("invalid forced speed on port %s: assume 10\n",
			       port->name);
			break;
		}

		if (port->force_duplex_full)
			override |= ENETSW_IMPOV_FDX_MASK;


		enetsw_writeb(priv, override, ENETSW_PORTOV_REG(i));
		enetsw_writeb(priv, 0, ENETSW_PTCTRL_REG(i));
	}

	/* start phy polling timer */
	init_timer(&priv->swphy_poll);
	priv->swphy_poll.function = swphy_poll_timer;
	priv->swphy_poll.data = (unsigned long)priv;
	priv->swphy_poll.expires = jiffies;
	add_timer(&priv->swphy_poll);
	return 0;

out:
	for (i = 0; i < priv->rx_ring_size; i++) {
		struct bcm_enet_desc *desc;

		if (!priv->rx_skb[i])
			continue;

		desc = &priv->rx_desc_cpu[i];
		dma_unmap_single(kdev, desc->address, priv->rx_skb_size,
				 DMA_FROM_DEVICE);
		kfree_skb(priv->rx_skb[i]);
	}
	kfree(priv->rx_skb);

out_free_tx_skb:
	kfree(priv->tx_skb);

out_free_tx_ring:
	dma_free_coherent(kdev, priv->tx_desc_alloc_size,
			  priv->tx_desc_cpu, priv->tx_desc_dma);

out_free_rx_ring:
	dma_free_coherent(kdev, priv->rx_desc_alloc_size,
			  priv->rx_desc_cpu, priv->rx_desc_dma);

out_freeirq_tx:
	if (priv->irq_tx != -1)
		free_irq(priv->irq_tx, dev);

out_freeirq_rx:
	free_irq(priv->irq_rx, dev);

out_freeirq:
	return ret;
}

/* stop callback */
static int bcm_enetsw_stop(struct net_device *dev)
{
	struct bcm_enet_priv *priv;
	struct device *kdev;
	int i;

	priv = netdev_priv(dev);
	kdev = &priv->pdev->dev;

	del_timer_sync(&priv->swphy_poll);
	netif_stop_queue(dev);
	napi_disable(&priv->napi);
	del_timer_sync(&priv->rx_timeout);

	/* mask all interrupts */
	enet_dmac_writel(priv, 0, ENETDMAC_IRMASK, priv->rx_chan);
	enet_dmac_writel(priv, 0, ENETDMAC_IRMASK, priv->tx_chan);

	/* disable dma & mac */
	bcm_enet_disable_dma(priv, priv->tx_chan);
	bcm_enet_disable_dma(priv, priv->rx_chan);

	/* force reclaim of all tx buffers */
	bcm_enet_tx_reclaim(dev, 1);

	/* free the rx skb ring */
	for (i = 0; i < priv->rx_ring_size; i++) {
		struct bcm_enet_desc *desc;

		if (!priv->rx_skb[i])
			continue;

		desc = &priv->rx_desc_cpu[i];
		dma_unmap_single(kdev, desc->address, priv->rx_skb_size,
				 DMA_FROM_DEVICE);
		kfree_skb(priv->rx_skb[i]);
	}

	/* free remaining allocated memory */
	kfree(priv->rx_skb);
	kfree(priv->tx_skb);
	dma_free_coherent(kdev, priv->rx_desc_alloc_size,
			  priv->rx_desc_cpu, priv->rx_desc_dma);
	dma_free_coherent(kdev, priv->tx_desc_alloc_size,
			  priv->tx_desc_cpu, priv->tx_desc_dma);
	if (priv->irq_tx != -1)
		free_irq(priv->irq_tx, dev);
	free_irq(priv->irq_rx, dev);

	return 0;
}

/* try to sort out phy external status by walking the used_port field
 * in the bcm_enet_priv structure. in case the phy address is not
 * assigned to any physical port on the switch, assume it is external
 * (and yell at the user).
 */
static int bcm_enetsw_phy_is_external(struct bcm_enet_priv *priv, int phy_id)
{
	int i;

	for (i = 0; i < priv->num_ports; ++i) {
		if (!priv->used_ports[i].used)
			continue;
		if (priv->used_ports[i].phy_id == phy_id)
			return bcm_enet_port_is_rgmii(i);
	}

	printk_once(KERN_WARNING  "bcm63xx_enet: could not find a used port with phy_id %i, assuming phy is external\n",
		    phy_id);
	return 1;
}

/* can't use bcmenet_sw_mdio_read directly as we need to sort out
 * external/internal status of the given phy_id first.
 */
static int bcm_enetsw_mii_mdio_read(struct net_device *dev, int phy_id,
				    int location)
{
	struct bcm_enet_priv *priv;

	priv = netdev_priv(dev);
	return bcmenet_sw_mdio_read(priv,
				    bcm_enetsw_phy_is_external(priv, phy_id),
				    phy_id, location);
}

/* can't use bcmenet_sw_mdio_write directly as we need to sort out
 * external/internal status of the given phy_id first.
 */
static void bcm_enetsw_mii_mdio_write(struct net_device *dev, int phy_id,
				      int location,
				      int val)
{
	struct bcm_enet_priv *priv;

	priv = netdev_priv(dev);
	bcmenet_sw_mdio_write(priv, bcm_enetsw_phy_is_external(priv, phy_id),
			      phy_id, location, val);
}

static int bcm_enetsw_ioctl(struct net_device *dev, struct ifreq *rq, int cmd)
{
	struct mii_if_info mii;

	mii.dev = dev;
	mii.mdio_read = bcm_enetsw_mii_mdio_read;
	mii.mdio_write = bcm_enetsw_mii_mdio_write;
	mii.phy_id = 0;
	mii.phy_id_mask = 0x3f;
	mii.reg_num_mask = 0x1f;
	return generic_mii_ioctl(&mii, if_mii(rq), cmd, NULL);

}

static const struct net_device_ops bcm_enetsw_ops = {
	.ndo_open		= bcm_enetsw_open,
	.ndo_stop		= bcm_enetsw_stop,
	.ndo_start_xmit		= bcm_enet_start_xmit,
	.ndo_change_mtu		= bcm_enet_change_mtu,
	.ndo_do_ioctl		= bcm_enetsw_ioctl,
};


static const struct bcm_enet_stats bcm_enetsw_gstrings_stats[] = {
	{ "rx_packets", DEV_STAT(rx_packets), -1 },
	{ "tx_packets",	DEV_STAT(tx_packets), -1 },
	{ "rx_bytes", DEV_STAT(rx_bytes), -1 },
	{ "tx_bytes", DEV_STAT(tx_bytes), -1 },
	{ "rx_errors", DEV_STAT(rx_errors), -1 },
	{ "tx_errors", DEV_STAT(tx_errors), -1 },
	{ "rx_dropped",	DEV_STAT(rx_dropped), -1 },
	{ "tx_dropped",	DEV_STAT(tx_dropped), -1 },

	{ "tx_good_octets", GEN_STAT(mib.tx_gd_octets), ETHSW_MIB_RX_GD_OCT },
	{ "tx_unicast", GEN_STAT(mib.tx_unicast), ETHSW_MIB_RX_BRDCAST },
	{ "tx_broadcast", GEN_STAT(mib.tx_brdcast), ETHSW_MIB_RX_BRDCAST },
	{ "tx_multicast", GEN_STAT(mib.tx_mult), ETHSW_MIB_RX_MULT },
	{ "tx_64_octets", GEN_STAT(mib.tx_64), ETHSW_MIB_RX_64 },
	{ "tx_65_127_oct", GEN_STAT(mib.tx_65_127), ETHSW_MIB_RX_65_127 },
	{ "tx_128_255_oct", GEN_STAT(mib.tx_128_255), ETHSW_MIB_RX_128_255 },
	{ "tx_256_511_oct", GEN_STAT(mib.tx_256_511), ETHSW_MIB_RX_256_511 },
	{ "tx_512_1023_oct", GEN_STAT(mib.tx_512_1023), ETHSW_MIB_RX_512_1023},
	{ "tx_1024_1522_oct", GEN_STAT(mib.tx_1024_max),
	  ETHSW_MIB_RX_1024_1522 },
	{ "tx_1523_2047_oct", GEN_STAT(mib.tx_1523_2047),
	  ETHSW_MIB_RX_1523_2047 },
	{ "tx_2048_4095_oct", GEN_STAT(mib.tx_2048_4095),
	  ETHSW_MIB_RX_2048_4095 },
	{ "tx_4096_8191_oct", GEN_STAT(mib.tx_4096_8191),
	  ETHSW_MIB_RX_4096_8191 },
	{ "tx_8192_9728_oct", GEN_STAT(mib.tx_8192_9728),
	  ETHSW_MIB_RX_8192_9728 },
	{ "tx_oversize", GEN_STAT(mib.tx_ovr), ETHSW_MIB_RX_OVR },
	{ "tx_oversize_drop", GEN_STAT(mib.tx_ovr), ETHSW_MIB_RX_OVR_DISC },
	{ "tx_dropped",	GEN_STAT(mib.tx_drop), ETHSW_MIB_RX_DROP },
	{ "tx_undersize", GEN_STAT(mib.tx_underrun), ETHSW_MIB_RX_UND },
	{ "tx_pause", GEN_STAT(mib.tx_pause), ETHSW_MIB_RX_PAUSE },

	{ "rx_good_octets", GEN_STAT(mib.rx_gd_octets), ETHSW_MIB_TX_ALL_OCT },
	{ "rx_broadcast", GEN_STAT(mib.rx_brdcast), ETHSW_MIB_TX_BRDCAST },
	{ "rx_multicast", GEN_STAT(mib.rx_mult), ETHSW_MIB_TX_MULT },
	{ "rx_unicast", GEN_STAT(mib.rx_unicast), ETHSW_MIB_TX_MULT },
	{ "rx_pause", GEN_STAT(mib.rx_pause), ETHSW_MIB_TX_PAUSE },
	{ "rx_dropped", GEN_STAT(mib.rx_drop), ETHSW_MIB_TX_DROP_PKTS },

};

#define BCM_ENETSW_STATS_LEN	\
	(sizeof(bcm_enetsw_gstrings_stats) / sizeof(struct bcm_enet_stats))

static void bcm_enetsw_get_strings(struct net_device *netdev,
				   u32 stringset, u8 *data)
{
	int i;

	switch (stringset) {
	case ETH_SS_STATS:
		for (i = 0; i < BCM_ENETSW_STATS_LEN; i++) {
			memcpy(data + i * ETH_GSTRING_LEN,
			       bcm_enetsw_gstrings_stats[i].stat_string,
			       ETH_GSTRING_LEN);
		}
		break;
	}
}

static int bcm_enetsw_get_sset_count(struct net_device *netdev,
				     int string_set)
{
	switch (string_set) {
	case ETH_SS_STATS:
		return BCM_ENETSW_STATS_LEN;
	default:
		return -EINVAL;
	}
}

static void bcm_enetsw_get_drvinfo(struct net_device *netdev,
				   struct ethtool_drvinfo *drvinfo)
{
	strncpy(drvinfo->driver, bcm_enet_driver_name, 32);
	strncpy(drvinfo->version, bcm_enet_driver_version, 32);
	strncpy(drvinfo->fw_version, "N/A", 32);
	strncpy(drvinfo->bus_info, "bcm63xx", 32);
}

static void bcm_enetsw_get_ethtool_stats(struct net_device *netdev,
					 struct ethtool_stats *stats,
					 u64 *data)
{
	struct bcm_enet_priv *priv;
	int i;

	priv = netdev_priv(netdev);

	for (i = 0; i < BCM_ENETSW_STATS_LEN; i++) {
		const struct bcm_enet_stats *s;
		u32 lo, hi;
		char *p;
		int reg;

		s = &bcm_enetsw_gstrings_stats[i];

		reg = s->mib_reg;
		if (reg == -1)
			continue;

		lo = enetsw_readl(priv, ENETSW_MIB_REG(reg));
		p = (char *)priv + s->stat_offset;

		if (s->sizeof_stat == sizeof(u64)) {
			hi = enetsw_readl(priv, ENETSW_MIB_REG(reg + 1));
			*(u64 *)p = ((u64)hi << 32 | lo);
		} else {
			*(u32 *)p = lo;
		}
	}

	for (i = 0; i < BCM_ENETSW_STATS_LEN; i++) {
		const struct bcm_enet_stats *s;
		char *p;

		s = &bcm_enetsw_gstrings_stats[i];

		if (s->mib_reg == -1)
			p = (char *)&netdev->stats + s->stat_offset;
		else
			p = (char *)priv + s->stat_offset;

		data[i] = (s->sizeof_stat == sizeof(u64)) ?
			*(u64 *)p : *(u32 *)p;
	}
}

static void bcm_enetsw_get_ringparam(struct net_device *dev,
				     struct ethtool_ringparam *ering)
{
	struct bcm_enet_priv *priv;

	priv = netdev_priv(dev);

	/* rx/tx ring is actually only limited by memory */
	ering->rx_max_pending = 8192;
	ering->tx_max_pending = 8192;
	ering->rx_mini_max_pending = 0;
	ering->rx_jumbo_max_pending = 0;
	ering->rx_pending = priv->rx_ring_size;
	ering->tx_pending = priv->tx_ring_size;
}

static int bcm_enetsw_set_ringparam(struct net_device *dev,
				    struct ethtool_ringparam *ering)
{
	struct bcm_enet_priv *priv;
	int was_running;

	priv = netdev_priv(dev);

	was_running = 0;
	if (netif_running(dev)) {
		bcm_enetsw_stop(dev);
		was_running = 1;
	}

	priv->rx_ring_size = ering->rx_pending;
	priv->tx_ring_size = ering->tx_pending;

	if (was_running) {
		int err;

		err = bcm_enetsw_open(dev);
		if (err)
			dev_close(dev);
	}
	return 0;
}

static struct ethtool_ops bcm_enetsw_ethtool_ops = {
	.get_strings		= bcm_enetsw_get_strings,
	.get_sset_count		= bcm_enetsw_get_sset_count,
	.get_ethtool_stats      = bcm_enetsw_get_ethtool_stats,
	.get_drvinfo		= bcm_enetsw_get_drvinfo,
	.get_ringparam		= bcm_enetsw_get_ringparam,
	.set_ringparam		= bcm_enetsw_set_ringparam,
};

/* allocate netdevice, request register memory and register device. */
static int bcm_enetsw_probe(struct platform_device *pdev)
{
	struct bcm_enet_priv *priv;
	struct net_device *dev;
	struct bcm63xx_enetsw_platform_data *pd;
	struct resource *res_mem;
	int ret, irq_rx, irq_tx;

	/* stop if shared driver failed, assume driver->probe will be
	 * called in the same order we register devices (correct ?)
	 */
	if (!bcm_enet_shared_base[0])
		return -ENODEV;

	res_mem = platform_get_resource(pdev, IORESOURCE_MEM, 0);
	irq_rx = platform_get_irq(pdev, 0);
	irq_tx = platform_get_irq(pdev, 1);
	if (!res_mem || irq_rx < 0)
		return -ENODEV;

	ret = 0;
	dev = alloc_etherdev(sizeof(*priv));
	if (!dev)
		return -ENOMEM;
	priv = netdev_priv(dev);
	memset(priv, 0, sizeof(*priv));

	/* initialize default and fetch platform data */
	priv->enet_is_sw = true;
	priv->irq_rx = irq_rx;
	priv->irq_tx = irq_tx;
	priv->rx_ring_size = BCMENET_DEF_RX_DESC;
	priv->tx_ring_size = BCMENET_DEF_TX_DESC;
	priv->dma_maxburst = BCMENETSW_DMA_MAXBURST;

	pd = dev_get_platdata(&pdev->dev);
	if (pd) {
		memcpy(dev->dev_addr, pd->mac_addr, ETH_ALEN);
		memcpy(priv->used_ports, pd->used_ports,
		       sizeof(pd->used_ports));
		priv->num_ports = pd->num_ports;
		priv->dma_has_sram = pd->dma_has_sram;
		priv->dma_chan_en_mask = pd->dma_chan_en_mask;
		priv->dma_chan_int_mask = pd->dma_chan_int_mask;
		priv->dma_chan_width = pd->dma_chan_width;
	}

	ret = bcm_enet_change_mtu(dev, dev->mtu);
	if (ret)
		goto out;

	if (!request_mem_region(res_mem->start, resource_size(res_mem),
				"bcm63xx_enetsw")) {
		ret = -EBUSY;
		goto out;
	}

	priv->base = ioremap(res_mem->start, resource_size(res_mem));
	if (priv->base == NULL) {
		ret = -ENOMEM;
		goto out_release_mem;
	}

	priv->mac_clk = clk_get(&pdev->dev, "enetsw");
	if (IS_ERR(priv->mac_clk)) {
		ret = PTR_ERR(priv->mac_clk);
		goto out_unmap;
	}
	clk_enable(priv->mac_clk);

	priv->rx_chan = 0;
	priv->tx_chan = 1;
	spin_lock_init(&priv->rx_lock);

	/* init rx timeout (used for oom) */
	init_timer(&priv->rx_timeout);
	priv->rx_timeout.function = bcm_enet_refill_rx_timer;
	priv->rx_timeout.data = (unsigned long)dev;

	/* register netdevice */
	dev->netdev_ops = &bcm_enetsw_ops;
	netif_napi_add(dev, &priv->napi, bcm_enet_poll, 16);
	dev->ethtool_ops = &bcm_enetsw_ethtool_ops;
	SET_NETDEV_DEV(dev, &pdev->dev);

	spin_lock_init(&priv->enetsw_mdio_lock);

	ret = register_netdev(dev);
	if (ret)
		goto out_put_clk;

	netif_carrier_off(dev);
	platform_set_drvdata(pdev, dev);
	priv->pdev = pdev;
	priv->net_dev = dev;

	return 0;

out_put_clk:
	clk_put(priv->mac_clk);

out_unmap:
	iounmap(priv->base);

out_release_mem:
	release_mem_region(res_mem->start, resource_size(res_mem));
out:
	free_netdev(dev);
	return ret;
}


/* exit func, stops hardware and unregisters netdevice */
static int bcm_enetsw_remove(struct platform_device *pdev)
{
	struct bcm_enet_priv *priv;
	struct net_device *dev;
	struct resource *res;

	/* stop netdevice */
	dev = platform_get_drvdata(pdev);
	priv = netdev_priv(dev);
	unregister_netdev(dev);

	/* release device resources */
	iounmap(priv->base);
	res = platform_get_resource(pdev, IORESOURCE_MEM, 0);
	release_mem_region(res->start, resource_size(res));

	free_netdev(dev);
	return 0;
}

struct platform_driver bcm63xx_enetsw_driver = {
	.probe	= bcm_enetsw_probe,
	.remove	= bcm_enetsw_remove,
	.driver	= {
		.name	= "bcm63xx_enetsw",
		.owner  = THIS_MODULE,
	},
};

/* reserve & remap memory space shared between all macs */
static int bcm_enet_shared_probe(struct platform_device *pdev)
{
	struct resource *res;
	void __iomem *p[3];
	unsigned int i;

	memset(bcm_enet_shared_base, 0, sizeof(bcm_enet_shared_base));

	for (i = 0; i < 3; i++) {
		res = platform_get_resource(pdev, IORESOURCE_MEM, i);
		p[i] = devm_ioremap_resource(&pdev->dev, res);
		if (IS_ERR(p[i]))
			return PTR_ERR(p[i]);
	}

	memcpy(bcm_enet_shared_base, p, sizeof(bcm_enet_shared_base));

	return 0;
}

static int bcm_enet_shared_remove(struct platform_device *pdev)
{
	return 0;
}

/* this "shared" driver is needed because both macs share a single
 * address space
 */
struct platform_driver bcm63xx_enet_shared_driver = {
	.probe	= bcm_enet_shared_probe,
	.remove	= bcm_enet_shared_remove,
	.driver	= {
		.name	= "bcm63xx_enet_shared",
		.owner  = THIS_MODULE,
	},
};

static struct platform_driver * const drivers[] = {
	&bcm63xx_enet_shared_driver,
	&bcm63xx_enet_driver,
	&bcm63xx_enetsw_driver,
};

/* entry point */
static int __init bcm_enet_init(void)
{
	return platform_register_drivers(drivers, ARRAY_SIZE(drivers));
}

static void __exit bcm_enet_exit(void)
{
	platform_unregister_drivers(drivers, ARRAY_SIZE(drivers));
}


module_init(bcm_enet_init);
module_exit(bcm_enet_exit);

MODULE_DESCRIPTION("BCM63xx internal ethernet mac driver");
MODULE_AUTHOR("Maxime Bizon <mbizon@freebox.fr>");
MODULE_LICENSE("GPL");<|MERGE_RESOLUTION|>--- conflicted
+++ resolved
@@ -1128,11 +1128,7 @@
 	free_irq(dev->irq, dev);
 
 out_phy_disconnect:
-<<<<<<< HEAD
-	if (priv->has_phy)
-=======
 	if (phydev)
->>>>>>> c470abd4
 		phy_disconnect(phydev);
 
 	return ret;
