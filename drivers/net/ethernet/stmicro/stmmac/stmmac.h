/*******************************************************************************
  Copyright (C) 2007-2009  STMicroelectronics Ltd

  This program is free software; you can redistribute it and/or modify it
  under the terms and conditions of the GNU General Public License,
  version 2, as published by the Free Software Foundation.

  This program is distributed in the hope it will be useful, but WITHOUT
  ANY WARRANTY; without even the implied warranty of MERCHANTABILITY or
  FITNESS FOR A PARTICULAR PURPOSE.  See the GNU General Public License for
  more details.

  You should have received a copy of the GNU General Public License along with
  this program; if not, write to the Free Software Foundation, Inc.,
  51 Franklin St - Fifth Floor, Boston, MA 02110-1301 USA.

  The full GNU General Public License is included in this distribution in
  the file called "COPYING".

  Author: Giuseppe Cavallaro <peppe.cavallaro@st.com>
*******************************************************************************/

#define STMMAC_RESOURCE_NAME   "stmmaceth"
#define DRV_MODULE_VERSION	"March_2012"

#include <linux/clk.h>
#include <linux/stmmac.h>
#include <linux/phy.h>
#include <linux/pci.h>
#include "common.h"
#ifdef CONFIG_STMMAC_TIMER
#include "stmmac_timer.h"
#endif

struct stmmac_priv {
	/* Frequently used values are kept adjacent for cache effect */
	struct dma_desc *dma_tx ____cacheline_aligned;
	dma_addr_t dma_tx_phy;
	struct sk_buff **tx_skbuff;
	unsigned int cur_tx;
	unsigned int dirty_tx;
	unsigned int dma_tx_size;
	int tx_coalesce;

	struct dma_desc *dma_rx ;
	unsigned int cur_rx;
	unsigned int dirty_rx;
	struct sk_buff **rx_skbuff;
	dma_addr_t *rx_skbuff_dma;
	struct sk_buff_head rx_recycle;

	struct net_device *dev;
	dma_addr_t dma_rx_phy;
	unsigned int dma_rx_size;
	unsigned int dma_buf_sz;
	struct device *device;
	struct mac_device_info *hw;
	void __iomem *ioaddr;

	struct stmmac_extra_stats xstats;
	struct napi_struct napi;
	int no_csum_insertion;

	struct phy_device *phydev;
	int oldlink;
	int speed;
	int oldduplex;
	unsigned int flow_ctrl;
	unsigned int pause;
	struct mii_bus *mii;
	int mii_irq[PHY_MAX_ADDR];

	u32 msg_enable;
	spinlock_t lock;
	spinlock_t tx_lock;
	int wolopts;
	int wol_irq;
#ifdef CONFIG_STMMAC_TIMER
	struct stmmac_timer *tm;
#endif
	struct plat_stmmacenet_data *plat;
	struct stmmac_counters mmc;
	struct dma_features dma_cap;
	int hw_cap_support;
	struct clk *stmmac_clk;
	int clk_csr;
	int synopsys_id;
	struct timer_list eee_ctrl_timer;
	bool tx_path_in_lpi_mode;
	int lpi_irq;
	int eee_enabled;
	int eee_active;
	int tx_lpi_timer;
};

extern int phyaddr;

extern int stmmac_mdio_unregister(struct net_device *ndev);
extern int stmmac_mdio_register(struct net_device *ndev);
extern void stmmac_set_ethtool_ops(struct net_device *netdev);
extern const struct stmmac_desc_ops enh_desc_ops;
extern const struct stmmac_desc_ops ndesc_ops;
int stmmac_freeze(struct net_device *ndev);
int stmmac_restore(struct net_device *ndev);
int stmmac_resume(struct net_device *ndev);
int stmmac_suspend(struct net_device *ndev);
int stmmac_dvr_remove(struct net_device *ndev);
struct stmmac_priv *stmmac_dvr_probe(struct device *device,
				     struct plat_stmmacenet_data *plat_dat,
				     void __iomem *addr);
void stmmac_disable_eee_mode(struct stmmac_priv *priv);
bool stmmac_eee_init(struct stmmac_priv *priv);
<<<<<<< HEAD

#ifdef CONFIG_HAVE_CLK
static inline int stmmac_clk_enable(struct stmmac_priv *priv)
{
	if (!IS_ERR(priv->stmmac_clk))
		return clk_prepare_enable(priv->stmmac_clk);

	return 0;
}

static inline void stmmac_clk_disable(struct stmmac_priv *priv)
{
	if (IS_ERR(priv->stmmac_clk))
		return;

	clk_disable_unprepare(priv->stmmac_clk);
}
static inline int stmmac_clk_get(struct stmmac_priv *priv)
{
	priv->stmmac_clk = clk_get(priv->device, NULL);

	if (IS_ERR(priv->stmmac_clk))
		return PTR_ERR(priv->stmmac_clk);

	return 0;
}
#else
static inline int stmmac_clk_enable(struct stmmac_priv *priv)
{
	return 0;
}
static inline void stmmac_clk_disable(struct stmmac_priv *priv)
{
}
static inline int stmmac_clk_get(struct stmmac_priv *priv)
{
	return 0;
}
#endif /* CONFIG_HAVE_CLK */

=======
>>>>>>> 29fbbf80

#ifdef CONFIG_STMMAC_PLATFORM
extern struct platform_driver stmmac_pltfr_driver;
static inline int stmmac_register_platform(void)
{
	int err;

	err = platform_driver_register(&stmmac_pltfr_driver);
	if (err)
		pr_err("stmmac: failed to register the platform driver\n");

	return err;
}
static inline void stmmac_unregister_platform(void)
{
	platform_driver_register(&stmmac_pltfr_driver);
}
#else
static inline int stmmac_register_platform(void)
{
	pr_debug("stmmac: do not register the platf driver\n");

	return -EINVAL;
}
static inline void stmmac_unregister_platform(void)
{
}
#endif /* CONFIG_STMMAC_PLATFORM */

#ifdef CONFIG_STMMAC_PCI
extern struct pci_driver stmmac_pci_driver;
static inline int stmmac_register_pci(void)
{
	int err;

	err = pci_register_driver(&stmmac_pci_driver);
	if (err)
		pr_err("stmmac: failed to register the PCI driver\n");

	return err;
}
static inline void stmmac_unregister_pci(void)
{
	pci_unregister_driver(&stmmac_pci_driver);
}
#else
static inline int stmmac_register_pci(void)
{
	pr_debug("stmmac: do not register the PCI driver\n");

	return -EINVAL;
}
static inline void stmmac_unregister_pci(void)
{
}
#endif /* CONFIG_STMMAC_PCI */<|MERGE_RESOLUTION|>--- conflicted
+++ resolved
@@ -110,49 +110,6 @@
 				     void __iomem *addr);
 void stmmac_disable_eee_mode(struct stmmac_priv *priv);
 bool stmmac_eee_init(struct stmmac_priv *priv);
-<<<<<<< HEAD
-
-#ifdef CONFIG_HAVE_CLK
-static inline int stmmac_clk_enable(struct stmmac_priv *priv)
-{
-	if (!IS_ERR(priv->stmmac_clk))
-		return clk_prepare_enable(priv->stmmac_clk);
-
-	return 0;
-}
-
-static inline void stmmac_clk_disable(struct stmmac_priv *priv)
-{
-	if (IS_ERR(priv->stmmac_clk))
-		return;
-
-	clk_disable_unprepare(priv->stmmac_clk);
-}
-static inline int stmmac_clk_get(struct stmmac_priv *priv)
-{
-	priv->stmmac_clk = clk_get(priv->device, NULL);
-
-	if (IS_ERR(priv->stmmac_clk))
-		return PTR_ERR(priv->stmmac_clk);
-
-	return 0;
-}
-#else
-static inline int stmmac_clk_enable(struct stmmac_priv *priv)
-{
-	return 0;
-}
-static inline void stmmac_clk_disable(struct stmmac_priv *priv)
-{
-}
-static inline int stmmac_clk_get(struct stmmac_priv *priv)
-{
-	return 0;
-}
-#endif /* CONFIG_HAVE_CLK */
-
-=======
->>>>>>> 29fbbf80
 
 #ifdef CONFIG_STMMAC_PLATFORM
 extern struct platform_driver stmmac_pltfr_driver;
