/*
 * Texas Instruments Ethernet Switch Driver
 *
 * Copyright (C) 2012 Texas Instruments
 *
 * This program is free software; you can redistribute it and/or
 * modify it under the terms of the GNU General Public License as
 * published by the Free Software Foundation version 2.
 *
 * This program is distributed "as is" WITHOUT ANY WARRANTY of any
 * kind, whether express or implied; without even the implied warranty
 * of MERCHANTABILITY or FITNESS FOR A PARTICULAR PURPOSE.  See the
 * GNU General Public License for more details.
 */

#include <linux/kernel.h>
#include <linux/io.h>
#include <linux/clk.h>
#include <linux/timer.h>
#include <linux/module.h>
#include <linux/platform_device.h>
#include <linux/irqreturn.h>
#include <linux/interrupt.h>
#include <linux/if_ether.h>
#include <linux/etherdevice.h>
#include <linux/netdevice.h>
#include <linux/net_tstamp.h>
#include <linux/phy.h>
#include <linux/workqueue.h>
#include <linux/delay.h>
#include <linux/pm_runtime.h>
#include <linux/of.h>
#include <linux/of_net.h>
#include <linux/of_mdio.h>
#ifdef CONFIG_CPSW_LED_GPIO
#include <linux/reboot.h>
#include <linux/suspend.h>
#include <linux/of_gpio.h>
#include <linux/gpio.h>
#endif
#include <linux/of_device.h>
#include <linux/if_vlan.h>

#include <linux/pinctrl/consumer.h>

#include "cpsw.h"
#include "cpsw_ale.h"
#include "cpts.h"
#include "davinci_cpdma.h"

#define CPSW_DEBUG	(NETIF_MSG_HW		| NETIF_MSG_WOL		| \
			 NETIF_MSG_DRV		| NETIF_MSG_LINK	| \
			 NETIF_MSG_IFUP		| NETIF_MSG_INTR	| \
			 NETIF_MSG_PROBE	| NETIF_MSG_TIMER	| \
			 NETIF_MSG_IFDOWN	| NETIF_MSG_RX_ERR	| \
			 NETIF_MSG_TX_ERR	| NETIF_MSG_TX_DONE	| \
			 NETIF_MSG_PKTDATA	| NETIF_MSG_TX_QUEUED	| \
			 NETIF_MSG_RX_STATUS)

#define cpsw_info(priv, type, format, ...)		\
do {								\
	if (netif_msg_##type(priv) && net_ratelimit())		\
		dev_info(priv->dev, format, ## __VA_ARGS__);	\
} while (0)

#define cpsw_err(priv, type, format, ...)		\
do {								\
	if (netif_msg_##type(priv) && net_ratelimit())		\
		dev_err(priv->dev, format, ## __VA_ARGS__);	\
} while (0)

#define cpsw_dbg(priv, type, format, ...)		\
do {								\
	if (netif_msg_##type(priv) && net_ratelimit())		\
		dev_dbg(priv->dev, format, ## __VA_ARGS__);	\
} while (0)

#define cpsw_notice(priv, type, format, ...)		\
do {								\
	if (netif_msg_##type(priv) && net_ratelimit())		\
		dev_notice(priv->dev, format, ## __VA_ARGS__);	\
} while (0)

#define ALE_ALL_PORTS		0x7

#define CPSW_MAJOR_VERSION(reg)		(reg >> 8 & 0x7)
#define CPSW_MINOR_VERSION(reg)		(reg & 0xff)
#define CPSW_RTL_VERSION(reg)		((reg >> 11) & 0x1f)

#define CPSW_VERSION_1		0x19010a
#define CPSW_VERSION_2		0x19010c
#define CPSW_VERSION_3		0x19010f
#define CPSW_VERSION_4		0x190112

#define HOST_PORT_NUM		0
#define SLIVER_SIZE		0x40

#define CPSW1_HOST_PORT_OFFSET	0x028
#define CPSW1_SLAVE_OFFSET	0x050
#define CPSW1_SLAVE_SIZE	0x040
#define CPSW1_CPDMA_OFFSET	0x100
#define CPSW1_STATERAM_OFFSET	0x200
#define CPSW1_HW_STATS		0x400
#define CPSW1_CPTS_OFFSET	0x500
#define CPSW1_ALE_OFFSET	0x600
#define CPSW1_SLIVER_OFFSET	0x700

#define CPSW2_HOST_PORT_OFFSET	0x108
#define CPSW2_SLAVE_OFFSET	0x200
#define CPSW2_SLAVE_SIZE	0x100
#define CPSW2_CPDMA_OFFSET	0x800
#define CPSW2_HW_STATS		0x900
#define CPSW2_STATERAM_OFFSET	0xa00
#define CPSW2_CPTS_OFFSET	0xc00
#define CPSW2_ALE_OFFSET	0xd00
#define CPSW2_SLIVER_OFFSET	0xd80
#define CPSW2_BD_OFFSET		0x2000

#define CPDMA_RXTHRESH		0x0c0
#define CPDMA_RXFREE		0x0e0
#define CPDMA_TXHDP		0x00
#define CPDMA_RXHDP		0x20
#define CPDMA_TXCP		0x40
#define CPDMA_RXCP		0x60

#define CPSW_POLL_WEIGHT	64
#define CPSW_MIN_PACKET_SIZE	60
#define CPSW_MAX_PACKET_SIZE	(1500 + 14 + 4 + 4)

#define RX_PRIORITY_MAPPING	0x76543210
#define TX_PRIORITY_MAPPING	0x33221100
#define CPDMA_TX_PRIORITY_MAP	0x76543210

#define CPSW_VLAN_AWARE		BIT(1)
#define CPSW_ALE_VLAN_AWARE	1

#define CPSW_FIFO_NORMAL_MODE		(0 << 16)
#define CPSW_FIFO_DUAL_MAC_MODE		(1 << 16)
#define CPSW_FIFO_RATE_LIMIT_MODE	(2 << 16)

#define CPSW_INTPACEEN		(0x3f << 16)
#define CPSW_INTPRESCALE_MASK	(0x7FF << 0)
#define CPSW_CMINTMAX_CNT	63
#define CPSW_CMINTMIN_CNT	2
#define CPSW_CMINTMAX_INTVL	(1000 / CPSW_CMINTMIN_CNT)
#define CPSW_CMINTMIN_INTVL	((1000 / CPSW_CMINTMAX_CNT) + 1)

#define cpsw_enable_irq(priv)	\
	do {			\
		u32 i;		\
		for (i = 0; i < priv->num_irqs; i++) \
			enable_irq(priv->irqs_table[i]); \
	} while (0);
#define cpsw_disable_irq(priv)	\
	do {			\
		u32 i;		\
		for (i = 0; i < priv->num_irqs; i++) \
			disable_irq_nosync(priv->irqs_table[i]); \
	} while (0);

#define cpsw_slave_index(priv)				\
		((priv->data.dual_emac) ? priv->emac_port :	\
		priv->data.active_slave)

static int debug_level;
module_param(debug_level, int, 0);
MODULE_PARM_DESC(debug_level, "cpsw debug level (NETIF_MSG bits)");

#ifndef CONFIG_CPSW_VLAN_PROMISC
static int ale_ageout = 10;
#else
static int ale_ageout = 0;
#endif
module_param(ale_ageout, int, 0);
MODULE_PARM_DESC(ale_ageout, "cpsw ale ageout interval (seconds)");

static int rx_packet_max = CPSW_MAX_PACKET_SIZE;
module_param(rx_packet_max, int, 0);
MODULE_PARM_DESC(rx_packet_max, "maximum receive packet size (bytes)");

struct cpsw_wr_regs {
	u32	id_ver;
	u32	soft_reset;
	u32	control;
	u32	int_control;
	u32	rx_thresh_en;
	u32	rx_en;
	u32	tx_en;
	u32	misc_en;
	u32	mem_allign1[8];
	u32	rx_thresh_stat;
	u32	rx_stat;
	u32	tx_stat;
	u32	misc_stat;
	u32	mem_allign2[8];
	u32	rx_imax;
	u32	tx_imax;

};

struct cpsw_ss_regs {
	u32	id_ver;
	u32	control;
	u32	soft_reset;
	u32	stat_port_en;
	u32	ptype;
	u32	soft_idle;
	u32	thru_rate;
	u32	gap_thresh;
	u32	tx_start_wds;
	u32	flow_control;
	u32	vlan_ltype;
	u32	ts_ltype;
	u32	dlr_ltype;
};

/* CPSW_PORT_V1 */
#define CPSW1_MAX_BLKS      0x00 /* Maximum FIFO Blocks */
#define CPSW1_BLK_CNT       0x04 /* FIFO Block Usage Count (Read Only) */
#define CPSW1_TX_IN_CTL     0x08 /* Transmit FIFO Control */
#define CPSW1_PORT_VLAN     0x0c /* VLAN Register */
#define CPSW1_TX_PRI_MAP    0x10 /* Tx Header Priority to Switch Pri Mapping */
#define CPSW1_TS_CTL        0x14 /* Time Sync Control */
#define CPSW1_TS_SEQ_LTYPE  0x18 /* Time Sync Sequence ID Offset and Msg Type */
#define CPSW1_TS_VLAN       0x1c /* Time Sync VLAN1 and VLAN2 */

/* CPSW_PORT_V2 */
#define CPSW2_CONTROL       0x00 /* Control Register */
#define CPSW2_MAX_BLKS      0x08 /* Maximum FIFO Blocks */
#define CPSW2_BLK_CNT       0x0c /* FIFO Block Usage Count (Read Only) */
#define CPSW2_TX_IN_CTL     0x10 /* Transmit FIFO Control */
#define CPSW2_PORT_VLAN     0x14 /* VLAN Register */
#define CPSW2_TX_PRI_MAP    0x18 /* Tx Header Priority to Switch Pri Mapping */
#define CPSW2_TS_SEQ_MTYPE  0x1c /* Time Sync Sequence ID Offset and Msg Type */

/* CPSW_PORT_V1 and V2 */
#define SA_LO               0x20 /* CPGMAC_SL Source Address Low */
#define SA_HI               0x24 /* CPGMAC_SL Source Address High */
#define SEND_PERCENT        0x28 /* Transmit Queue Send Percentages */

/* CPSW_PORT_V2 only */
#define RX_DSCP_PRI_MAP0    0x30 /* Rx DSCP Priority to Rx Packet Mapping */
#define RX_DSCP_PRI_MAP1    0x34 /* Rx DSCP Priority to Rx Packet Mapping */
#define RX_DSCP_PRI_MAP2    0x38 /* Rx DSCP Priority to Rx Packet Mapping */
#define RX_DSCP_PRI_MAP3    0x3c /* Rx DSCP Priority to Rx Packet Mapping */
#define RX_DSCP_PRI_MAP4    0x40 /* Rx DSCP Priority to Rx Packet Mapping */
#define RX_DSCP_PRI_MAP5    0x44 /* Rx DSCP Priority to Rx Packet Mapping */
#define RX_DSCP_PRI_MAP6    0x48 /* Rx DSCP Priority to Rx Packet Mapping */
#define RX_DSCP_PRI_MAP7    0x4c /* Rx DSCP Priority to Rx Packet Mapping */

/* Bit definitions for the CPSW2_CONTROL register */
#define PASS_PRI_TAGGED     (1<<24) /* Pass Priority Tagged */
#define VLAN_LTYPE2_EN      (1<<21) /* VLAN LTYPE 2 enable */
#define VLAN_LTYPE1_EN      (1<<20) /* VLAN LTYPE 1 enable */
#define DSCP_PRI_EN         (1<<16) /* DSCP Priority Enable */
#define TS_320              (1<<14) /* Time Sync Dest Port 320 enable */
#define TS_319              (1<<13) /* Time Sync Dest Port 319 enable */
#define TS_132              (1<<12) /* Time Sync Dest IP Addr 132 enable */
#define TS_131              (1<<11) /* Time Sync Dest IP Addr 131 enable */
#define TS_130              (1<<10) /* Time Sync Dest IP Addr 130 enable */
#define TS_129              (1<<9)  /* Time Sync Dest IP Addr 129 enable */
#define TS_BIT8             (1<<8)  /* ts_ttl_nonzero? */
#define TS_ANNEX_D_EN       (1<<4)  /* Time Sync Annex D enable */
#define TS_LTYPE2_EN        (1<<3)  /* Time Sync LTYPE 2 enable */
#define TS_LTYPE1_EN        (1<<2)  /* Time Sync LTYPE 1 enable */
#define TS_TX_EN            (1<<1)  /* Time Sync Transmit Enable */
#define TS_RX_EN            (1<<0)  /* Time Sync Receive Enable */

#define CTRL_TS_BITS \
	(TS_320 | TS_319 | TS_132 | TS_131 | TS_130 | TS_129 | TS_BIT8 | \
	 TS_ANNEX_D_EN | TS_LTYPE1_EN)

#define CTRL_ALL_TS_MASK (CTRL_TS_BITS | TS_TX_EN | TS_RX_EN)
#define CTRL_TX_TS_BITS  (CTRL_TS_BITS | TS_TX_EN)
#define CTRL_RX_TS_BITS  (CTRL_TS_BITS | TS_RX_EN)

/* Bit definitions for the CPSW2_TS_SEQ_MTYPE register */
#define TS_SEQ_ID_OFFSET_SHIFT   (16)    /* Time Sync Sequence ID Offset */
#define TS_SEQ_ID_OFFSET_MASK    (0x3f)
#define TS_MSG_TYPE_EN_SHIFT     (0)     /* Time Sync Message Type Enable */
#define TS_MSG_TYPE_EN_MASK      (0xffff)

/* The PTP event messages - Sync, Delay_Req, Pdelay_Req, and Pdelay_Resp. */
#define EVENT_MSG_BITS ((1<<0) | (1<<1) | (1<<2) | (1<<3))

/* Bit definitions for the CPSW1_TS_CTL register */
#define CPSW_V1_TS_RX_EN		BIT(0)
#define CPSW_V1_TS_TX_EN		BIT(4)
#define CPSW_V1_MSG_TYPE_OFS		16

/* Bit definitions for the CPSW1_TS_SEQ_LTYPE register */
#define CPSW_V1_SEQ_ID_OFS_SHIFT	16

struct cpsw_host_regs {
	u32	max_blks;
	u32	blk_cnt;
	u32	tx_in_ctl;
	u32	port_vlan;
	u32	tx_pri_map;
	u32	cpdma_tx_pri_map;
	u32	cpdma_rx_chan_map;
};

struct cpsw_sliver_regs {
	u32	id_ver;
	u32	mac_control;
	u32	mac_status;
	u32	soft_reset;
	u32	rx_maxlen;
	u32	__reserved_0;
	u32	rx_pause;
	u32	tx_pause;
	u32	__reserved_1;
	u32	rx_pri_map;
};

struct cpsw_hw_stats {
	u32	rxgoodframes;
	u32	rxbroadcastframes;
	u32	rxmulticastframes;
	u32	rxpauseframes;
	u32	rxcrcerrors;
	u32	rxaligncodeerrors;
	u32	rxoversizedframes;
	u32	rxjabberframes;
	u32	rxundersizedframes;
	u32	rxfragments;
	u32	__pad_0[2];
	u32	rxoctets;
	u32	txgoodframes;
	u32	txbroadcastframes;
	u32	txmulticastframes;
	u32	txpauseframes;
	u32	txdeferredframes;
	u32	txcollisionframes;
	u32	txsinglecollframes;
	u32	txmultcollframes;
	u32	txexcessivecollisions;
	u32	txlatecollisions;
	u32	txunderrun;
	u32	txcarriersenseerrors;
	u32	txoctets;
	u32	octetframes64;
	u32	octetframes65t127;
	u32	octetframes128t255;
	u32	octetframes256t511;
	u32	octetframes512t1023;
	u32	octetframes1024tup;
	u32	netoctets;
	u32	rxsofoverruns;
	u32	rxmofoverruns;
	u32	rxdmaoverruns;
};

struct cpsw_slave {
	void __iomem			*regs;
	struct cpsw_sliver_regs __iomem	*sliver;
	int				slave_num;
	u32				mac_control;
	struct cpsw_slave_data		*data;
	struct phy_device		*phy;
	struct net_device		*ndev;
	u32				port_vlan;
	u32				open_stat;
};

static inline u32 slave_read(struct cpsw_slave *slave, u32 offset)
{
	return __raw_readl(slave->regs + offset);
}

static inline void slave_write(struct cpsw_slave *slave, u32 val, u32 offset)
{
	__raw_writel(val, slave->regs + offset);
}

struct cpsw_priv {
	spinlock_t			lock;
	struct platform_device		*pdev;
	struct net_device		*ndev;
	struct napi_struct		napi;
	struct device			*dev;
	struct cpsw_platform_data	data;
	struct cpsw_ss_regs __iomem	*regs;
	struct cpsw_wr_regs __iomem	*wr_regs;
	u8 __iomem			*hw_stats;
	struct cpsw_host_regs __iomem	*host_port_regs;
	u32				msg_enable;
	u32				version;
	u32				coal_intvl;
	u32				bus_freq_mhz;
	int				rx_packet_max;
	int				host_port;
	struct clk			*clk;
	u8				mac_addr[ETH_ALEN];
	struct cpsw_slave		*slaves;
	struct cpdma_ctlr		*dma;
	struct cpdma_chan		*txch, *rxch;
	struct cpsw_ale			*ale;
	/* snapshot of IRQ numbers */
	u32 irqs_table[4];
	u32 num_irqs;
	bool irq_enabled;
	struct cpts *cpts;
	u32 emac_port;
};

struct cpsw_stats {
	char stat_string[ETH_GSTRING_LEN];
	int type;
	int sizeof_stat;
	int stat_offset;
};

enum {
	CPSW_STATS,
	CPDMA_RX_STATS,
	CPDMA_TX_STATS,
};

#define CPSW_STAT(m)		CPSW_STATS,				\
				sizeof(((struct cpsw_hw_stats *)0)->m), \
				offsetof(struct cpsw_hw_stats, m)
#define CPDMA_RX_STAT(m)	CPDMA_RX_STATS,				   \
				sizeof(((struct cpdma_chan_stats *)0)->m), \
				offsetof(struct cpdma_chan_stats, m)
#define CPDMA_TX_STAT(m)	CPDMA_TX_STATS,				   \
				sizeof(((struct cpdma_chan_stats *)0)->m), \
				offsetof(struct cpdma_chan_stats, m)

static const struct cpsw_stats cpsw_gstrings_stats[] = {
	{ "Good Rx Frames", CPSW_STAT(rxgoodframes) },
	{ "Broadcast Rx Frames", CPSW_STAT(rxbroadcastframes) },
	{ "Multicast Rx Frames", CPSW_STAT(rxmulticastframes) },
	{ "Pause Rx Frames", CPSW_STAT(rxpauseframes) },
	{ "Rx CRC Errors", CPSW_STAT(rxcrcerrors) },
	{ "Rx Align/Code Errors", CPSW_STAT(rxaligncodeerrors) },
	{ "Oversize Rx Frames", CPSW_STAT(rxoversizedframes) },
	{ "Rx Jabbers", CPSW_STAT(rxjabberframes) },
	{ "Undersize (Short) Rx Frames", CPSW_STAT(rxundersizedframes) },
	{ "Rx Fragments", CPSW_STAT(rxfragments) },
	{ "Rx Octets", CPSW_STAT(rxoctets) },
	{ "Good Tx Frames", CPSW_STAT(txgoodframes) },
	{ "Broadcast Tx Frames", CPSW_STAT(txbroadcastframes) },
	{ "Multicast Tx Frames", CPSW_STAT(txmulticastframes) },
	{ "Pause Tx Frames", CPSW_STAT(txpauseframes) },
	{ "Deferred Tx Frames", CPSW_STAT(txdeferredframes) },
	{ "Collisions", CPSW_STAT(txcollisionframes) },
	{ "Single Collision Tx Frames", CPSW_STAT(txsinglecollframes) },
	{ "Multiple Collision Tx Frames", CPSW_STAT(txmultcollframes) },
	{ "Excessive Collisions", CPSW_STAT(txexcessivecollisions) },
	{ "Late Collisions", CPSW_STAT(txlatecollisions) },
	{ "Tx Underrun", CPSW_STAT(txunderrun) },
	{ "Carrier Sense Errors", CPSW_STAT(txcarriersenseerrors) },
	{ "Tx Octets", CPSW_STAT(txoctets) },
	{ "Rx + Tx 64 Octet Frames", CPSW_STAT(octetframes64) },
	{ "Rx + Tx 65-127 Octet Frames", CPSW_STAT(octetframes65t127) },
	{ "Rx + Tx 128-255 Octet Frames", CPSW_STAT(octetframes128t255) },
	{ "Rx + Tx 256-511 Octet Frames", CPSW_STAT(octetframes256t511) },
	{ "Rx + Tx 512-1023 Octet Frames", CPSW_STAT(octetframes512t1023) },
	{ "Rx + Tx 1024-Up Octet Frames", CPSW_STAT(octetframes1024tup) },
	{ "Net Octets", CPSW_STAT(netoctets) },
	{ "Rx Start of Frame Overruns", CPSW_STAT(rxsofoverruns) },
	{ "Rx Middle of Frame Overruns", CPSW_STAT(rxmofoverruns) },
	{ "Rx DMA Overruns", CPSW_STAT(rxdmaoverruns) },
	{ "Rx DMA chan: head_enqueue", CPDMA_RX_STAT(head_enqueue) },
	{ "Rx DMA chan: tail_enqueue", CPDMA_RX_STAT(tail_enqueue) },
	{ "Rx DMA chan: pad_enqueue", CPDMA_RX_STAT(pad_enqueue) },
	{ "Rx DMA chan: misqueued", CPDMA_RX_STAT(misqueued) },
	{ "Rx DMA chan: desc_alloc_fail", CPDMA_RX_STAT(desc_alloc_fail) },
	{ "Rx DMA chan: pad_alloc_fail", CPDMA_RX_STAT(pad_alloc_fail) },
	{ "Rx DMA chan: runt_receive_buf", CPDMA_RX_STAT(runt_receive_buff) },
	{ "Rx DMA chan: runt_transmit_buf", CPDMA_RX_STAT(runt_transmit_buff) },
	{ "Rx DMA chan: empty_dequeue", CPDMA_RX_STAT(empty_dequeue) },
	{ "Rx DMA chan: busy_dequeue", CPDMA_RX_STAT(busy_dequeue) },
	{ "Rx DMA chan: good_dequeue", CPDMA_RX_STAT(good_dequeue) },
	{ "Rx DMA chan: requeue", CPDMA_RX_STAT(requeue) },
	{ "Rx DMA chan: teardown_dequeue", CPDMA_RX_STAT(teardown_dequeue) },
	{ "Tx DMA chan: head_enqueue", CPDMA_TX_STAT(head_enqueue) },
	{ "Tx DMA chan: tail_enqueue", CPDMA_TX_STAT(tail_enqueue) },
	{ "Tx DMA chan: pad_enqueue", CPDMA_TX_STAT(pad_enqueue) },
	{ "Tx DMA chan: misqueued", CPDMA_TX_STAT(misqueued) },
	{ "Tx DMA chan: desc_alloc_fail", CPDMA_TX_STAT(desc_alloc_fail) },
	{ "Tx DMA chan: pad_alloc_fail", CPDMA_TX_STAT(pad_alloc_fail) },
	{ "Tx DMA chan: runt_receive_buf", CPDMA_TX_STAT(runt_receive_buff) },
	{ "Tx DMA chan: runt_transmit_buf", CPDMA_TX_STAT(runt_transmit_buff) },
	{ "Tx DMA chan: empty_dequeue", CPDMA_TX_STAT(empty_dequeue) },
	{ "Tx DMA chan: busy_dequeue", CPDMA_TX_STAT(busy_dequeue) },
	{ "Tx DMA chan: good_dequeue", CPDMA_TX_STAT(good_dequeue) },
	{ "Tx DMA chan: requeue", CPDMA_TX_STAT(requeue) },
	{ "Tx DMA chan: teardown_dequeue", CPDMA_TX_STAT(teardown_dequeue) },
};

#define CPSW_STATS_LEN	ARRAY_SIZE(cpsw_gstrings_stats)

#define napi_to_priv(napi)	container_of(napi, struct cpsw_priv, napi)
#define for_each_slave(priv, func, arg...)				\
	do {								\
		struct cpsw_slave *slave;				\
		int n;							\
		if (priv->data.dual_emac)				\
			(func)((priv)->slaves + priv->emac_port, ##arg);\
		else							\
			for (n = (priv)->data.slaves,			\
					slave = (priv)->slaves;		\
					n; n--)				\
				(func)(slave++, ##arg);			\
	} while (0)
#define cpsw_get_slave_ndev(priv, __slave_no__)				\
	(priv->slaves[__slave_no__].ndev)
#define cpsw_get_slave_priv(priv, __slave_no__)				\
	((priv->slaves[__slave_no__].ndev) ?				\
		netdev_priv(priv->slaves[__slave_no__].ndev) : NULL)	\

#define cpsw_dual_emac_src_port_detect(status, priv, ndev, skb)		\
	do {								\
		if (!priv->data.dual_emac)				\
			break;						\
		if (CPDMA_RX_SOURCE_PORT(status) == 1) {		\
			ndev = cpsw_get_slave_ndev(priv, 0);		\
			priv = netdev_priv(ndev);			\
			skb->dev = ndev;				\
		} else if (CPDMA_RX_SOURCE_PORT(status) == 2) {		\
			ndev = cpsw_get_slave_ndev(priv, 1);		\
			priv = netdev_priv(ndev);			\
			skb->dev = ndev;				\
		}							\
	} while (0)
#define cpsw_add_mcast(priv, addr)					\
	do {								\
		if (priv->data.dual_emac) {				\
			struct cpsw_slave *slave = priv->slaves +	\
						priv->emac_port;	\
			int slave_port = cpsw_get_slave_port(priv,	\
						slave->slave_num);	\
			cpsw_ale_add_mcast(priv->ale, addr,		\
				1 << slave_port | 1 << priv->host_port,	\
				ALE_VLAN, slave->port_vlan, 0);		\
		} else {						\
			cpsw_ale_add_mcast(priv->ale, addr,		\
				ALE_ALL_PORTS << priv->host_port,	\
				0, 0, 0);				\
		}							\
	} while (0)

static inline int cpsw_get_slave_port(struct cpsw_priv *priv, u32 slave_num)
{
	if (priv->host_port == 0)
		return slave_num + 1;
	else
		return slave_num;
}

#ifndef CONFIG_CPSW_VLAN_PROMISC
static void cpsw_set_promiscious(struct net_device *ndev, bool enable)
{
	struct cpsw_priv *priv = netdev_priv(ndev);
	struct cpsw_ale *ale = priv->ale;
	int i;

	if (priv->data.dual_emac) {
		bool flag = false;

		/* Enabling promiscuous mode for one interface will be
		 * common for both the interface as the interface shares
		 * the same hardware resource.
		 */
		for (i = 0; i < priv->data.slaves; i++)
			if (priv->slaves[i].ndev->flags & IFF_PROMISC)
				flag = true;

		if (!enable && flag) {
			enable = true;
			dev_err(&ndev->dev, "promiscuity not disabled as the other interface is still in promiscuity mode\n");
		}

		if (enable) {
			/* Enable Bypass */
			cpsw_ale_control_set(ale, 0, ALE_BYPASS, 1);

			dev_dbg(&ndev->dev, "promiscuity enabled\n");
		} else {
			/* Disable Bypass */
			cpsw_ale_control_set(ale, 0, ALE_BYPASS, 0);
			dev_dbg(&ndev->dev, "promiscuity disabled\n");
		}
	} else {
		if (enable) {
			unsigned long timeout = jiffies + HZ;

			/* Disable Learn for all ports */
			for (i = 0; i < priv->data.slaves; i++) {
				cpsw_ale_control_set(ale, i,
						     ALE_PORT_NOLEARN, 1);
				cpsw_ale_control_set(ale, i,
						     ALE_PORT_NO_SA_UPDATE, 1);
			}

			/* Clear All Untouched entries */
			cpsw_ale_control_set(ale, 0, ALE_AGEOUT, 1);
			do {
				cpu_relax();
				if (cpsw_ale_control_get(ale, 0, ALE_AGEOUT))
					break;
			} while (time_after(timeout, jiffies));
			cpsw_ale_control_set(ale, 0, ALE_AGEOUT, 1);

			/* Clear all mcast from ALE */
			cpsw_ale_flush_multicast(ale, ALE_ALL_PORTS <<
						 priv->host_port, -1);

			/* Flood All Unicast Packets to Host port */
			cpsw_ale_control_set(ale, 0, ALE_P0_UNI_FLOOD, 1);
			dev_dbg(&ndev->dev, "promiscuity enabled\n");
		} else {
			/* Flood All Unicast Packets to Host port */
			cpsw_ale_control_set(ale, 0, ALE_P0_UNI_FLOOD, 0);

			/* Enable Learn for all ports */
			for (i = 0; i < priv->data.slaves; i++) {
				cpsw_ale_control_set(ale, i,
						     ALE_PORT_NOLEARN, 0);
				cpsw_ale_control_set(ale, i,
						     ALE_PORT_NO_SA_UPDATE, 0);
			}
			dev_dbg(&ndev->dev, "promiscuity disabled\n");
		}
	}
}

static void cpsw_ndo_set_rx_mode(struct net_device *ndev)
{
	struct cpsw_priv *priv = netdev_priv(ndev);
	int vid;

	if (priv->data.dual_emac)
		vid = priv->slaves[priv->emac_port].port_vlan;
	else
		vid = priv->data.default_vlan;

	if (ndev->flags & IFF_PROMISC) {
		/* Enable promiscuous mode */
		cpsw_set_promiscious(ndev, true);
		return;
	} else {
		/* Disable promiscuous mode */
		cpsw_set_promiscious(ndev, false);
	}

	/* Clear all mcast from ALE */
	cpsw_ale_flush_multicast(priv->ale, ALE_ALL_PORTS << priv->host_port,
				 vid);

	if (!netdev_mc_empty(ndev)) {
		struct netdev_hw_addr *ha;

		/* program multicast address list into ALE register */
		netdev_for_each_mc_addr(ha, ndev) {
			cpsw_add_mcast(priv, (u8 *)ha->addr);
		}
	}
}
#endif

static void cpsw_intr_enable(struct cpsw_priv *priv)
{
	__raw_writel(0xFF, &priv->wr_regs->tx_en);
	__raw_writel(0xFF, &priv->wr_regs->rx_en);

	cpdma_ctlr_int_ctrl(priv->dma, true);
	return;
}

static void cpsw_intr_disable(struct cpsw_priv *priv)
{
	__raw_writel(0, &priv->wr_regs->tx_en);
	__raw_writel(0, &priv->wr_regs->rx_en);

	cpdma_ctlr_int_ctrl(priv->dma, false);
	return;
}

static void cpsw_tx_handler(void *token, int len, int status)
{
	struct sk_buff		*skb = token;
	struct net_device	*ndev = skb->dev;
	struct cpsw_priv	*priv = netdev_priv(ndev);

	/* Check whether the queue is stopped due to stalled tx dma, if the
	 * queue is stopped then start the queue as we have free desc for tx
	 */
	if (unlikely(netif_queue_stopped(ndev)))
		netif_wake_queue(ndev);
	cpts_tx_timestamp(priv->cpts, skb);
	ndev->stats.tx_packets++;
	ndev->stats.tx_bytes += len;
	dev_kfree_skb_any(skb);
}

static void cpsw_rx_handler(void *token, int len, int status)
{
	struct sk_buff		*skb = token;
	struct sk_buff		*new_skb;
	struct net_device	*ndev = skb->dev;
	struct cpsw_priv	*priv = netdev_priv(ndev);
	int			ret = 0;

	cpsw_dual_emac_src_port_detect(status, priv, ndev, skb);

	if (unlikely(status < 0) || unlikely(!netif_running(ndev))) {
		/* the interface is going down, skbs are purged */
		dev_kfree_skb_any(skb);
		return;
	}

	new_skb = netdev_alloc_skb_ip_align(ndev, priv->rx_packet_max);
	if (new_skb) {
		skb_put(skb, len);
		cpts_rx_timestamp(priv->cpts, skb);
		skb->protocol = eth_type_trans(skb, ndev);
		netif_receive_skb(skb);
		ndev->stats.rx_bytes += len;
		ndev->stats.rx_packets++;
	} else {
		ndev->stats.rx_dropped++;
		new_skb = skb;
	}

	ret = cpdma_chan_submit(priv->rxch, new_skb, new_skb->data,
			skb_tailroom(new_skb), 0);
	if (WARN_ON(ret < 0))
		dev_kfree_skb_any(new_skb);
}

static irqreturn_t cpsw_interrupt(int irq, void *dev_id)
{
	struct cpsw_priv *priv = dev_id;
	int value = irq - priv->irqs_table[0];

	/* NOTICE: Ending IRQ here. The trick with the 'value' variable above
	 * is to make sure we will always write the correct value to the EOI
	 * register. Namely 0 for RX_THRESH Interrupt, 1 for RX Interrupt, 2
	 * for TX Interrupt and 3 for MISC Interrupt.
	 */
	cpdma_ctlr_eoi(priv->dma, value);

	cpsw_intr_disable(priv);
	if (priv->irq_enabled == true) {
		cpsw_disable_irq(priv);
		priv->irq_enabled = false;
	}

	if (netif_running(priv->ndev)) {
		napi_schedule(&priv->napi);
		return IRQ_HANDLED;
	}

	priv = cpsw_get_slave_priv(priv, 1);
	if (!priv)
		return IRQ_NONE;

	if (netif_running(priv->ndev)) {
		napi_schedule(&priv->napi);
		return IRQ_HANDLED;
	}
	return IRQ_NONE;
}

static int cpsw_poll(struct napi_struct *napi, int budget)
{
	struct cpsw_priv	*priv = napi_to_priv(napi);
	int			num_tx, num_rx;

	num_tx = cpdma_chan_process(priv->txch, 128);

	num_rx = cpdma_chan_process(priv->rxch, budget);
	if (num_rx < budget) {
		struct cpsw_priv *prim_cpsw;

		napi_complete(napi);
		cpsw_intr_enable(priv);
		prim_cpsw = cpsw_get_slave_priv(priv, 0);
		if (prim_cpsw->irq_enabled == false) {
			prim_cpsw->irq_enabled = true;
			cpsw_enable_irq(priv);
		}
	}

	if (num_rx || num_tx)
		cpsw_dbg(priv, intr, "poll %d rx, %d tx pkts\n",
			 num_rx, num_tx);

	return num_rx;
}

static inline void soft_reset(const char *module, void __iomem *reg)
{
	unsigned long timeout = jiffies + HZ;

	__raw_writel(1, reg);
	do {
		cpu_relax();
	} while ((__raw_readl(reg) & 1) && time_after(timeout, jiffies));

	WARN(__raw_readl(reg) & 1, "failed to soft-reset %s\n", module);
}

#define mac_hi(mac)	(((mac)[0] << 0) | ((mac)[1] << 8) |	\
			 ((mac)[2] << 16) | ((mac)[3] << 24))
#define mac_lo(mac)	(((mac)[4] << 0) | ((mac)[5] << 8))

static void cpsw_set_slave_mac(struct cpsw_slave *slave,
			       struct cpsw_priv *priv)
{
	slave_write(slave, mac_hi(priv->mac_addr), SA_HI);
	slave_write(slave, mac_lo(priv->mac_addr), SA_LO);
}

static void _cpsw_adjust_link(struct cpsw_slave *slave,
			      struct cpsw_priv *priv, bool *link)
{
	struct phy_device	*phy = slave->phy;
	u32			mac_control = 0;
	u32			slave_port;

	if (!phy)
		return;

	slave_port = cpsw_get_slave_port(priv, slave->slave_num);

	if (phy->link) {
		mac_control = priv->data.mac_control;

		/* enable forwarding */
		cpsw_ale_control_set(priv->ale, slave_port,
				     ALE_PORT_STATE, ALE_PORT_STATE_FORWARD);

		if (phy->speed == 1000)
			mac_control |= BIT(7);	/* GIGABITEN	*/
		if (phy->duplex)
			mac_control |= BIT(0);	/* FULLDUPLEXEN	*/

		/* set speed_in input in case RMII mode is used in 100Mbps */
		if (phy->speed == 100)
			mac_control |= BIT(15);
		else if (phy->speed == 10)
			mac_control |= BIT(18); /* In Band mode */

		*link = true;
	} else {
		mac_control = 0;
		/* disable forwarding */
		cpsw_ale_control_set(priv->ale, slave_port,
				     ALE_PORT_STATE, ALE_PORT_STATE_DISABLE);
	}

	if (mac_control != slave->mac_control) {
		phy_print_status(phy);
		__raw_writel(mac_control, &slave->sliver->mac_control);
#ifdef CONFIG_CPSW_LED_GPIO
		{
			int val;

			val = (phy->speed == 1000) ? 0 : 1;

			if (gpio_is_valid(slave->data->led_giga_gpio))
				gpio_direction_output(slave->data->led_giga_gpio, val);

			val = (phy->speed == 100) ? 0 : 1;

			if (gpio_is_valid(slave->data->led_fast_gpio))
				gpio_direction_output(slave->data->led_fast_gpio, val);
		}
#endif
	}

	slave->mac_control = mac_control;
}

static void cpsw_adjust_link(struct net_device *ndev)
{
	struct cpsw_priv	*priv = netdev_priv(ndev);
	bool			link = false;

	for_each_slave(priv, _cpsw_adjust_link, priv, &link);

	if (link) {
		netif_carrier_on(ndev);
		if (netif_running(ndev))
			netif_wake_queue(ndev);
	} else {
		netif_carrier_off(ndev);
		netif_stop_queue(ndev);
	}
}

static int cpsw_get_coalesce(struct net_device *ndev,
				struct ethtool_coalesce *coal)
{
	struct cpsw_priv *priv = netdev_priv(ndev);

	coal->rx_coalesce_usecs = priv->coal_intvl;
	return 0;
}

static int cpsw_set_coalesce(struct net_device *ndev,
				struct ethtool_coalesce *coal)
{
	struct cpsw_priv *priv = netdev_priv(ndev);
	u32 int_ctrl;
	u32 num_interrupts = 0;
	u32 prescale = 0;
	u32 addnl_dvdr = 1;
	u32 coal_intvl = 0;

	if (!coal->rx_coalesce_usecs)
		return -EINVAL;

	coal_intvl = coal->rx_coalesce_usecs;

	int_ctrl =  readl(&priv->wr_regs->int_control);
	prescale = priv->bus_freq_mhz * 4;

	if (coal_intvl < CPSW_CMINTMIN_INTVL)
		coal_intvl = CPSW_CMINTMIN_INTVL;

	if (coal_intvl > CPSW_CMINTMAX_INTVL) {
		/* Interrupt pacer works with 4us Pulse, we can
		 * throttle further by dilating the 4us pulse.
		 */
		addnl_dvdr = CPSW_INTPRESCALE_MASK / prescale;

		if (addnl_dvdr > 1) {
			prescale *= addnl_dvdr;
			if (coal_intvl > (CPSW_CMINTMAX_INTVL * addnl_dvdr))
				coal_intvl = (CPSW_CMINTMAX_INTVL
						* addnl_dvdr);
		} else {
			addnl_dvdr = 1;
			coal_intvl = CPSW_CMINTMAX_INTVL;
		}
	}

	num_interrupts = (1000 * addnl_dvdr) / coal_intvl;
	writel(num_interrupts, &priv->wr_regs->rx_imax);
	writel(num_interrupts, &priv->wr_regs->tx_imax);

	int_ctrl |= CPSW_INTPACEEN;
	int_ctrl &= (~CPSW_INTPRESCALE_MASK);
	int_ctrl |= (prescale & CPSW_INTPRESCALE_MASK);
	writel(int_ctrl, &priv->wr_regs->int_control);

	cpsw_notice(priv, timer, "Set coalesce to %d usecs.\n", coal_intvl);
	if (priv->data.dual_emac) {
		int i;

		for (i = 0; i < priv->data.slaves; i++) {
			priv = netdev_priv(priv->slaves[i].ndev);
			priv->coal_intvl = coal_intvl;
		}
	} else {
		priv->coal_intvl = coal_intvl;
	}

	return 0;
}

static int cpsw_get_sset_count(struct net_device *ndev, int sset)
{
	switch (sset) {
	case ETH_SS_STATS:
		return CPSW_STATS_LEN;
	default:
		return -EOPNOTSUPP;
	}
}

static void cpsw_get_strings(struct net_device *ndev, u32 stringset, u8 *data)
{
	u8 *p = data;
	int i;

	switch (stringset) {
	case ETH_SS_STATS:
		for (i = 0; i < CPSW_STATS_LEN; i++) {
			memcpy(p, cpsw_gstrings_stats[i].stat_string,
			       ETH_GSTRING_LEN);
			p += ETH_GSTRING_LEN;
		}
		break;
	}
}

static void cpsw_get_ethtool_stats(struct net_device *ndev,
				    struct ethtool_stats *stats, u64 *data)
{
	struct cpsw_priv *priv = netdev_priv(ndev);
	struct cpdma_chan_stats rx_stats;
	struct cpdma_chan_stats tx_stats;
	u32 val;
	u8 *p;
	int i;

	/* Collect Davinci CPDMA stats for Rx and Tx Channel */
	cpdma_chan_get_stats(priv->rxch, &rx_stats);
	cpdma_chan_get_stats(priv->txch, &tx_stats);

	for (i = 0; i < CPSW_STATS_LEN; i++) {
		switch (cpsw_gstrings_stats[i].type) {
		case CPSW_STATS:
			val = readl(priv->hw_stats +
				    cpsw_gstrings_stats[i].stat_offset);
			data[i] = val;
			break;

		case CPDMA_RX_STATS:
			p = (u8 *)&rx_stats +
				cpsw_gstrings_stats[i].stat_offset;
			data[i] = *(u32 *)p;
			break;

		case CPDMA_TX_STATS:
			p = (u8 *)&tx_stats +
				cpsw_gstrings_stats[i].stat_offset;
			data[i] = *(u32 *)p;
			break;
		}
	}
}

static inline int __show_stat(char *buf, int maxlen, const char *name, u32 val)
{
	static char *leader = "........................................";

	if (!val)
		return 0;
	else
		return snprintf(buf, maxlen, "%s %s %10d\n", name,
				leader + strlen(name), val);
}

static int cpsw_common_res_usage_state(struct cpsw_priv *priv)
{
	u32 i;
	u32 usage_count = 0;

	if (!priv->data.dual_emac)
		return 0;

	for (i = 0; i < priv->data.slaves; i++)
		if (priv->slaves[i].open_stat)
			usage_count++;

	return usage_count;
}

static inline int cpsw_tx_packet_submit(struct net_device *ndev,
			struct cpsw_priv *priv, struct sk_buff *skb)
{
	if (!priv->data.dual_emac)
		return cpdma_chan_submit(priv->txch, skb, skb->data,
				  skb->len, 0);

	if (ndev == cpsw_get_slave_ndev(priv, 0))
		return cpdma_chan_submit(priv->txch, skb, skb->data,
				  skb->len, 1);
	else
		return cpdma_chan_submit(priv->txch, skb, skb->data,
				  skb->len, 2);
}

static inline void cpsw_add_dual_emac_def_ale_entries(
		struct cpsw_priv *priv, struct cpsw_slave *slave,
		u32 slave_port)
{
	u32 port_mask = 1 << slave_port | 1 << priv->host_port;

	if (priv->version == CPSW_VERSION_1)
		slave_write(slave, slave->port_vlan, CPSW1_PORT_VLAN);
	else
		slave_write(slave, slave->port_vlan, CPSW2_PORT_VLAN);
	cpsw_ale_add_vlan(priv->ale, slave->port_vlan, port_mask,
			  0, port_mask, port_mask);
	cpsw_ale_add_mcast(priv->ale, priv->ndev->broadcast,
			   port_mask, ALE_VLAN, slave->port_vlan, 0);
	cpsw_ale_add_ucast(priv->ale, priv->mac_addr,
		priv->host_port, ALE_VLAN, slave->port_vlan);
	cpsw_ale_add_vlan(priv->ale, 0,
		ALE_ALL_PORTS << priv->host_port,
		ALE_ALL_PORTS << priv->host_port, priv->host_port, 0);
}

static void soft_reset_slave(struct cpsw_slave *slave)
{
	char name[32];

	snprintf(name, sizeof(name), "slave-%d", slave->slave_num);
	soft_reset(name, &slave->sliver->soft_reset);
}

static void cpsw_slave_open(struct cpsw_slave *slave, struct cpsw_priv *priv)
{
	u32 slave_port;

	soft_reset_slave(slave);

	/* setup priority mapping */
	__raw_writel(RX_PRIORITY_MAPPING, &slave->sliver->rx_pri_map);

	switch (priv->version) {
	case CPSW_VERSION_1:
		slave_write(slave, TX_PRIORITY_MAPPING, CPSW1_TX_PRI_MAP);
		break;
	case CPSW_VERSION_2:
	case CPSW_VERSION_3:
	case CPSW_VERSION_4:
		slave_write(slave, TX_PRIORITY_MAPPING, CPSW2_TX_PRI_MAP);
		break;
	}

	/* setup max packet size, and mac address */
	__raw_writel(priv->rx_packet_max, &slave->sliver->rx_maxlen);
	cpsw_set_slave_mac(slave, priv);

	slave->mac_control = 0;	/* no link yet */

	slave_port = cpsw_get_slave_port(priv, slave->slave_num);

	if (priv->data.dual_emac)
		cpsw_add_dual_emac_def_ale_entries(priv, slave, slave_port);
	else
		cpsw_ale_add_mcast(priv->ale, priv->ndev->broadcast,
				   1 << slave_port, 0, 0, ALE_MCAST_FWD_2);

	slave->phy = of_phy_connect(priv->ndev, slave->data->phy_node,
				    &cpsw_adjust_link, 0, slave->data->phy_if);
	if (IS_ERR(slave->phy)) {
		dev_err(priv->dev, "phy not found on slave %d\n",
			slave->slave_num);
		slave->phy = NULL;
	} else {
		dev_info(priv->dev, "phy found, phy addr = %d\n", slave->phy->addr);

		/* Drop Pause/Asymmetric Pause capabilities */
		slave->phy->supported &= ~(SUPPORTED_Pause | SUPPORTED_Asym_Pause);
		slave->phy->advertising &= ~(SUPPORTED_Pause | SUPPORTED_Asym_Pause);

		phy_start(slave->phy);

		/* Configure GMII_SEL register */
		cpsw_phy_sel(&priv->pdev->dev, slave->phy->interface,
			     slave->slave_num);
	}
}

static inline void cpsw_add_default_vlan(struct cpsw_priv *priv)
{
	const int vlan = priv->data.default_vlan;
	const int port = priv->host_port;
	u32 reg;
	int i;

	reg = (priv->version == CPSW_VERSION_1) ? CPSW1_PORT_VLAN :
	       CPSW2_PORT_VLAN;

	writel(vlan, &priv->host_port_regs->port_vlan);

	for (i = 0; i < priv->data.slaves; i++)
		slave_write(priv->slaves + i, vlan, reg);

	cpsw_ale_add_vlan(priv->ale, vlan, ALE_ALL_PORTS << port,
			  ALE_ALL_PORTS << port, ALE_ALL_PORTS << port,
			  (ALE_PORT_1 | ALE_PORT_2) << port);
}

static void cpsw_init_host_port(struct cpsw_priv *priv)
{
	u32 control_reg;
	u32 fifo_mode;

	/* soft reset the controller and initialize ale */
	soft_reset("cpsw", &priv->regs->soft_reset);
	cpsw_ale_start(priv->ale);

	/* switch to vlan unaware mode */
	cpsw_ale_control_set(priv->ale, priv->host_port, ALE_VLAN_AWARE,
			     CPSW_ALE_VLAN_AWARE);
	control_reg = readl(&priv->regs->control);
	control_reg |= CPSW_VLAN_AWARE;
	writel(control_reg, &priv->regs->control);
	fifo_mode = (priv->data.dual_emac) ? CPSW_FIFO_DUAL_MAC_MODE :
		     CPSW_FIFO_NORMAL_MODE;
	writel(fifo_mode, &priv->host_port_regs->tx_in_ctl);

	/* setup host port priority mapping */
	__raw_writel(CPDMA_TX_PRIORITY_MAP,
		     &priv->host_port_regs->cpdma_tx_pri_map);
	__raw_writel(0, &priv->host_port_regs->cpdma_rx_chan_map);

	cpsw_ale_control_set(priv->ale, priv->host_port,
			     ALE_PORT_STATE, ALE_PORT_STATE_FORWARD);

	if (!priv->data.dual_emac) {
		cpsw_ale_add_ucast(priv->ale, priv->mac_addr, priv->host_port,
				   0, 0);
		cpsw_ale_add_mcast(priv->ale, priv->ndev->broadcast,
				   1 << priv->host_port, 0, 0, ALE_MCAST_FWD_2);
	}
}

static void cpsw_slave_stop(struct cpsw_slave *slave, struct cpsw_priv *priv)
{
	u32 slave_port;

	slave_port = cpsw_get_slave_port(priv, slave->slave_num);

	if (!slave->phy)
		return;
	phy_stop(slave->phy);
	phy_disconnect(slave->phy);
	slave->phy = NULL;
	cpsw_ale_control_set(priv->ale, slave_port,
			     ALE_PORT_STATE, ALE_PORT_STATE_DISABLE);
}

static int cpsw_ndo_open(struct net_device *ndev)
{
	struct cpsw_priv *priv = netdev_priv(ndev);
	struct cpsw_priv *prim_cpsw;
	int i, ret;
	u32 reg;

	if (!cpsw_common_res_usage_state(priv))
		cpsw_intr_disable(priv);
	netif_carrier_off(ndev);

	pm_runtime_get_sync(&priv->pdev->dev);

	reg = priv->version;

	dev_info(priv->dev, "initializing cpsw version %d.%d (%d)\n",
		 CPSW_MAJOR_VERSION(reg), CPSW_MINOR_VERSION(reg),
		 CPSW_RTL_VERSION(reg));

	/* initialize host and slave ports */
	if (!cpsw_common_res_usage_state(priv))
		cpsw_init_host_port(priv);
	for_each_slave(priv, cpsw_slave_open, priv);

	/* Add default VLAN */
	if (!priv->data.dual_emac)
		cpsw_add_default_vlan(priv);
#ifdef CONFIG_CPSW_VLAN_PROMISC
	else {
		/* Enable ALE Bypass */
		cpsw_ale_control_set(priv->ale, 0, ALE_BYPASS, 1);
		dev_dbg(&ndev->dev, "promiscious enabled\n");
	}
#endif
	if (!cpsw_common_res_usage_state(priv)) {
		/* setup tx dma to fixed prio and zero offset */
		cpdma_control_set(priv->dma, CPDMA_TX_PRIO_FIXED, 1);
		cpdma_control_set(priv->dma, CPDMA_RX_BUFFER_OFFSET, 0);

		/* disable priority elevation */
		__raw_writel(0, &priv->regs->ptype);

		/* enable statistics collection only on all ports */
		__raw_writel(0x7, &priv->regs->stat_port_en);

		if (WARN_ON(!priv->data.rx_descs))
			priv->data.rx_descs = 128;

		for (i = 0; i < priv->data.rx_descs; i++) {
			struct sk_buff *skb;

			ret = -ENOMEM;
			skb = __netdev_alloc_skb_ip_align(priv->ndev,
					priv->rx_packet_max, GFP_KERNEL);
			if (!skb)
				goto err_cleanup;
			ret = cpdma_chan_submit(priv->rxch, skb, skb->data,
					skb_tailroom(skb), 0);
			if (ret < 0) {
				kfree_skb(skb);
				goto err_cleanup;
			}
		}
		/* continue even if we didn't manage to submit all
		 * receive descs
		 */
		cpsw_info(priv, ifup, "submitted %d rx descriptors\n", i);

		if (cpts_register(&priv->pdev->dev, priv->cpts,
				  priv->data.cpts_clock_mult,
				  priv->data.cpts_clock_shift))
			dev_err(priv->dev, "error registering cpts device\n");

	}

	/* Enable Interrupt pacing if configured */
	if (priv->coal_intvl != 0) {
		struct ethtool_coalesce coal;

		coal.rx_coalesce_usecs = (priv->coal_intvl << 4);
		cpsw_set_coalesce(ndev, &coal);
	}

	napi_enable(&priv->napi);
	cpdma_ctlr_start(priv->dma);
	cpsw_intr_enable(priv);
	cpdma_ctlr_eoi(priv->dma, CPDMA_EOI_RX);
	cpdma_ctlr_eoi(priv->dma, CPDMA_EOI_TX);

	prim_cpsw = cpsw_get_slave_priv(priv, 0);
	if (prim_cpsw->irq_enabled == false) {
		if ((priv == prim_cpsw) || !netif_running(prim_cpsw->ndev)) {
			prim_cpsw->irq_enabled = true;
			cpsw_enable_irq(prim_cpsw);
		}
	}

<<<<<<< HEAD
=======
	napi_enable(&priv->napi);
	cpdma_ctlr_start(priv->dma);
	cpsw_intr_enable(priv);

>>>>>>> 4d7313cd
	if (priv->data.dual_emac)
		priv->slaves[priv->emac_port].open_stat = true;
	return 0;

err_cleanup:
	cpdma_ctlr_stop(priv->dma);
	for_each_slave(priv, cpsw_slave_stop, priv);
	pm_runtime_put_sync(&priv->pdev->dev);
	netif_carrier_off(priv->ndev);
	return ret;
}

static int cpsw_ndo_stop(struct net_device *ndev)
{
	struct cpsw_priv *priv = netdev_priv(ndev);

	cpsw_info(priv, ifdown, "shutting down cpsw device\n");
	netif_stop_queue(priv->ndev);
	napi_disable(&priv->napi);
	netif_carrier_off(priv->ndev);

	if (cpsw_common_res_usage_state(priv) <= 1) {
		cpts_unregister(priv->cpts);
		cpsw_intr_disable(priv);
		cpdma_ctlr_int_ctrl(priv->dma, false);
		cpdma_ctlr_stop(priv->dma);
		cpsw_ale_stop(priv->ale);
	}
	for_each_slave(priv, cpsw_slave_stop, priv);
	pm_runtime_put_sync(&priv->pdev->dev);
	if (priv->data.dual_emac) {
		struct cpsw_slave *slave;

		slave = &priv->slaves[priv->emac_port];

		slave->open_stat = false;
		gpio_direction_output(slave->data->led_giga_gpio, 1);
		gpio_direction_output(slave->data->led_fast_gpio, 1);
	}
	return 0;
}

static netdev_tx_t cpsw_ndo_start_xmit(struct sk_buff *skb,
				       struct net_device *ndev)
{
	struct cpsw_priv *priv = netdev_priv(ndev);
	int ret;

	ndev->trans_start = jiffies;

	if (skb_padto(skb, CPSW_MIN_PACKET_SIZE)) {
		cpsw_err(priv, tx_err, "packet pad failed\n");
		ndev->stats.tx_dropped++;
		return NETDEV_TX_OK;
	}

	if (skb_shinfo(skb)->tx_flags & SKBTX_HW_TSTAMP &&
				priv->cpts->tx_enable)
		skb_shinfo(skb)->tx_flags |= SKBTX_IN_PROGRESS;

	skb_tx_timestamp(skb);

	ret = cpsw_tx_packet_submit(ndev, priv, skb);
	if (unlikely(ret != 0)) {
		cpsw_err(priv, tx_err, "desc submit failed\n");
		goto fail;
	}

	/* If there is no more tx desc left free then we need to
	 * tell the kernel to stop sending us tx frames.
	 */
	if (unlikely(!cpdma_check_free_tx_desc(priv->txch)))
		netif_stop_queue(ndev);

	return NETDEV_TX_OK;
fail:
	ndev->stats.tx_dropped++;
	netif_stop_queue(ndev);
	return NETDEV_TX_BUSY;
}

#ifdef CONFIG_TI_CPTS

static void cpsw_hwtstamp_v1(struct cpsw_priv *priv)
{
	struct cpsw_slave *slave = &priv->slaves[priv->data.active_slave];
	u32 ts_en, seq_id;

	if (!priv->cpts->tx_enable && !priv->cpts->rx_enable) {
		slave_write(slave, 0, CPSW1_TS_CTL);
		return;
	}

	seq_id = (30 << CPSW_V1_SEQ_ID_OFS_SHIFT) | ETH_P_1588;
	ts_en = EVENT_MSG_BITS << CPSW_V1_MSG_TYPE_OFS;

	if (priv->cpts->tx_enable)
		ts_en |= CPSW_V1_TS_TX_EN;

	if (priv->cpts->rx_enable)
		ts_en |= CPSW_V1_TS_RX_EN;

	slave_write(slave, ts_en, CPSW1_TS_CTL);
	slave_write(slave, seq_id, CPSW1_TS_SEQ_LTYPE);
}

static void cpsw_hwtstamp_v2(struct cpsw_priv *priv)
{
	struct cpsw_slave *slave;
	u32 ctrl, mtype;

	if (priv->data.dual_emac)
		slave = &priv->slaves[priv->emac_port];
	else
		slave = &priv->slaves[priv->data.active_slave];

	ctrl = slave_read(slave, CPSW2_CONTROL);
	ctrl &= ~CTRL_ALL_TS_MASK;

	if (priv->cpts->tx_enable)
		ctrl |= CTRL_TX_TS_BITS;

	if (priv->cpts->rx_enable)
		ctrl |= CTRL_RX_TS_BITS;

	mtype = (30 << TS_SEQ_ID_OFFSET_SHIFT) | EVENT_MSG_BITS;

	slave_write(slave, mtype, CPSW2_TS_SEQ_MTYPE);
	slave_write(slave, ctrl, CPSW2_CONTROL);
	__raw_writel(ETH_P_1588, &priv->regs->ts_ltype);
}

static int cpsw_hwtstamp_set(struct net_device *dev, struct ifreq *ifr)
{
	struct cpsw_priv *priv = netdev_priv(dev);
	struct cpts *cpts = priv->cpts;
	struct hwtstamp_config cfg;

	if (priv->version != CPSW_VERSION_1 &&
	    priv->version != CPSW_VERSION_2)
		return -EOPNOTSUPP;

	if (copy_from_user(&cfg, ifr->ifr_data, sizeof(cfg)))
		return -EFAULT;

	/* reserved for future extensions */
	if (cfg.flags)
		return -EINVAL;

	if (cfg.tx_type != HWTSTAMP_TX_OFF && cfg.tx_type != HWTSTAMP_TX_ON)
		return -ERANGE;

	switch (cfg.rx_filter) {
	case HWTSTAMP_FILTER_NONE:
		cpts->rx_enable = 0;
		break;
	case HWTSTAMP_FILTER_ALL:
	case HWTSTAMP_FILTER_PTP_V1_L4_EVENT:
	case HWTSTAMP_FILTER_PTP_V1_L4_SYNC:
	case HWTSTAMP_FILTER_PTP_V1_L4_DELAY_REQ:
		return -ERANGE;
	case HWTSTAMP_FILTER_PTP_V2_L4_EVENT:
	case HWTSTAMP_FILTER_PTP_V2_L4_SYNC:
	case HWTSTAMP_FILTER_PTP_V2_L4_DELAY_REQ:
	case HWTSTAMP_FILTER_PTP_V2_L2_EVENT:
	case HWTSTAMP_FILTER_PTP_V2_L2_SYNC:
	case HWTSTAMP_FILTER_PTP_V2_L2_DELAY_REQ:
	case HWTSTAMP_FILTER_PTP_V2_EVENT:
	case HWTSTAMP_FILTER_PTP_V2_SYNC:
	case HWTSTAMP_FILTER_PTP_V2_DELAY_REQ:
		cpts->rx_enable = 1;
		cfg.rx_filter = HWTSTAMP_FILTER_PTP_V2_EVENT;
		break;
	default:
		return -ERANGE;
	}

	cpts->tx_enable = cfg.tx_type == HWTSTAMP_TX_ON;

	switch (priv->version) {
	case CPSW_VERSION_1:
		cpsw_hwtstamp_v1(priv);
		break;
	case CPSW_VERSION_2:
		cpsw_hwtstamp_v2(priv);
		break;
	default:
		WARN_ON(1);
	}

	return copy_to_user(ifr->ifr_data, &cfg, sizeof(cfg)) ? -EFAULT : 0;
}

static int cpsw_hwtstamp_get(struct net_device *dev, struct ifreq *ifr)
{
	struct cpsw_priv *priv = netdev_priv(dev);
	struct cpts *cpts = priv->cpts;
	struct hwtstamp_config cfg;

	if (priv->version != CPSW_VERSION_1 &&
	    priv->version != CPSW_VERSION_2)
		return -EOPNOTSUPP;

	cfg.flags = 0;
	cfg.tx_type = cpts->tx_enable ? HWTSTAMP_TX_ON : HWTSTAMP_TX_OFF;
	cfg.rx_filter = (cpts->rx_enable ?
			 HWTSTAMP_FILTER_PTP_V2_EVENT : HWTSTAMP_FILTER_NONE);

	return copy_to_user(ifr->ifr_data, &cfg, sizeof(cfg)) ? -EFAULT : 0;
}

#endif /*CONFIG_TI_CPTS*/

static int cpsw_mii_read_reg(struct net_device *dev, int phy_id, u16 reg)
{
	struct cpsw_priv *priv = netdev_priv(dev);
	struct cpsw_slave *slave;
	struct mii_bus *bus;
	int slave_no, res;
	unsigned long flags;

	slave_no = cpsw_slave_index(priv);
	slave = &priv->slaves[slave_no];
	bus = slave->phy->bus;

	spin_lock_irqsave(&priv->lock, flags);

	res = bus->read(bus, phy_id, reg);

	if (res < 0)
		printk("%s: failed with %d\n", __FUNCTION__, res);

	spin_unlock_irqrestore(&priv->lock, flags);

	return res;
}

static int cpsw_mii_write_reg(struct net_device *dev, int phy_id, u16 reg, u16 data)
{
	struct cpsw_priv *priv = netdev_priv(dev);
	struct cpsw_slave *slave;
	struct mii_bus *bus;
	int slave_no, res;
	unsigned long flags;

	slave_no = cpsw_slave_index(priv);
	slave = &priv->slaves[slave_no];
	bus = slave->phy->bus;

	spin_lock_irqsave(&priv->lock, flags);

	res = bus->write(bus, phy_id, reg, data);

	if (res < 0)
		printk("%s: failed with %d\n", __FUNCTION__, res);

	spin_unlock_irqrestore(&priv->lock, flags);

	return res;
}

static int cpsw_ndo_ioctl(struct net_device *dev, struct ifreq *req, int cmd)
{
	struct cpsw_priv *priv = netdev_priv(dev);
	struct mii_ioctl_data *data = if_mii(req);
	int slave_no = cpsw_slave_index(priv);
	int res;

	if (!netif_running(dev))
		return -EINVAL;

	switch (cmd) {
#ifdef CONFIG_TI_CPTS
	case SIOCSHWTSTAMP:
		return cpsw_hwtstamp_set(dev, req);
	case SIOCGHWTSTAMP:
		return cpsw_hwtstamp_get(dev, req);
#endif
	case SIOCGMIIPHY:
		data->phy_id = priv->slaves[slave_no].phy->addr;
		break;

	case SIOCGMIIREG:
		res = cpsw_mii_read_reg(dev, data->phy_id & 0x1f,
					data->reg_num & 0x1f);
		if (res >= 0) {
			data->val_out = (u16) res;
			res = 0;
		}
		return res;

	case SIOCSMIIREG:
		res = cpsw_mii_write_reg(dev, data->phy_id & 0x1f,
					  data->reg_num & 0x1f, data->val_in);
		return res;

	default:
		return -ENOTSUPP;
	}

	return 0;
}

static void cpsw_ndo_tx_timeout(struct net_device *ndev)
{
	struct cpsw_priv *priv = netdev_priv(ndev);

	cpsw_err(priv, tx_err, "transmit timeout, restarting dma\n");
	ndev->stats.tx_errors++;
	cpsw_intr_disable(priv);
	cpdma_ctlr_int_ctrl(priv->dma, false);
	cpdma_chan_stop(priv->txch);
	cpdma_chan_start(priv->txch);
	cpdma_ctlr_int_ctrl(priv->dma, true);
	cpsw_intr_enable(priv);
<<<<<<< HEAD
	cpdma_ctlr_eoi(priv->dma, CPDMA_EOI_RX);
	cpdma_ctlr_eoi(priv->dma, CPDMA_EOI_TX);

	netif_wake_queue(ndev);
=======
>>>>>>> 4d7313cd
}

static int cpsw_ndo_set_mac_address(struct net_device *ndev, void *p)
{
	struct cpsw_priv *priv = netdev_priv(ndev);
	struct sockaddr *addr = (struct sockaddr *)p;
	int flags = 0;
	u16 vid = 0;

	if (!is_valid_ether_addr(addr->sa_data))
		return -EADDRNOTAVAIL;

	if (priv->data.dual_emac) {
		vid = priv->slaves[priv->emac_port].port_vlan;
		flags = ALE_VLAN;
	}

	cpsw_ale_del_ucast(priv->ale, priv->mac_addr, priv->host_port,
			   flags, vid);
	cpsw_ale_add_ucast(priv->ale, addr->sa_data, priv->host_port,
			   flags, vid);

	memcpy(priv->mac_addr, addr->sa_data, ETH_ALEN);
	memcpy(ndev->dev_addr, priv->mac_addr, ETH_ALEN);
	for_each_slave(priv, cpsw_set_slave_mac, priv);

	return 0;
}

#ifdef CONFIG_NET_POLL_CONTROLLER
static void cpsw_ndo_poll_controller(struct net_device *ndev)
{
	struct cpsw_priv *priv = netdev_priv(ndev);

	cpsw_intr_disable(priv);
	cpdma_ctlr_int_ctrl(priv->dma, false);
	cpsw_interrupt(ndev->irq, priv);
	cpdma_ctlr_int_ctrl(priv->dma, true);
	cpsw_intr_enable(priv);
}
#endif

static inline int cpsw_add_vlan_ale_entry(struct cpsw_priv *priv,
				unsigned short vid)
{
	int ret;

	ret = cpsw_ale_add_vlan(priv->ale, vid,
				ALE_ALL_PORTS << priv->host_port,
				0, ALE_ALL_PORTS << priv->host_port,
				(ALE_PORT_1 | ALE_PORT_2) << priv->host_port);
	if (ret != 0)
		return ret;

	ret = cpsw_ale_add_ucast(priv->ale, priv->mac_addr,
				 priv->host_port, ALE_VLAN, vid);
	if (ret != 0)
		goto clean_vid;

	ret = cpsw_ale_add_mcast(priv->ale, priv->ndev->broadcast,
				 ALE_ALL_PORTS << priv->host_port,
				 ALE_VLAN, vid, 0);
	if (ret != 0)
		goto clean_vlan_ucast;
	return 0;

clean_vlan_ucast:
	cpsw_ale_del_ucast(priv->ale, priv->mac_addr,
			    priv->host_port, ALE_VLAN, vid);
clean_vid:
	cpsw_ale_del_vlan(priv->ale, vid, 0);
	return ret;
}

static int cpsw_ndo_vlan_rx_add_vid(struct net_device *ndev,
				    __be16 proto, u16 vid)
{
	struct cpsw_priv *priv = netdev_priv(ndev);

	if (vid == priv->data.default_vlan)
		return 0;

	dev_info(priv->dev, "Adding vlanid %d to vlan filter\n", vid);
	return cpsw_add_vlan_ale_entry(priv, vid);
}

static int cpsw_ndo_vlan_rx_kill_vid(struct net_device *ndev,
				     __be16 proto, u16 vid)
{
	struct cpsw_priv *priv = netdev_priv(ndev);
	int ret;

	if (vid == priv->data.default_vlan)
		return 0;

	dev_info(priv->dev, "removing vlanid %d from vlan filter\n", vid);
	ret = cpsw_ale_del_vlan(priv->ale, vid, 0);
	if (ret != 0)
		return ret;

	ret = cpsw_ale_del_ucast(priv->ale, priv->mac_addr,
				 priv->host_port, ALE_VLAN, vid);
	if (ret != 0)
		return ret;

	return cpsw_ale_del_mcast(priv->ale, priv->ndev->broadcast,
				  0, ALE_VLAN, vid);
}

static const struct net_device_ops cpsw_netdev_ops = {
	.ndo_open		= cpsw_ndo_open,
	.ndo_stop		= cpsw_ndo_stop,
	.ndo_start_xmit		= cpsw_ndo_start_xmit,
	.ndo_set_mac_address	= cpsw_ndo_set_mac_address,
	.ndo_do_ioctl		= cpsw_ndo_ioctl,
	.ndo_validate_addr	= eth_validate_addr,
	.ndo_change_mtu		= eth_change_mtu,
	.ndo_tx_timeout		= cpsw_ndo_tx_timeout,
#ifndef CONFIG_CPSW_VLAN_PROMISC
	.ndo_set_rx_mode	= cpsw_ndo_set_rx_mode,
#endif
#ifdef CONFIG_NET_POLL_CONTROLLER
	.ndo_poll_controller	= cpsw_ndo_poll_controller,
#endif
	.ndo_vlan_rx_add_vid	= cpsw_ndo_vlan_rx_add_vid,
	.ndo_vlan_rx_kill_vid	= cpsw_ndo_vlan_rx_kill_vid,
};

static void cpsw_get_drvinfo(struct net_device *ndev,
			     struct ethtool_drvinfo *info)
{
	struct cpsw_priv *priv = netdev_priv(ndev);

	strlcpy(info->driver, "TI CPSW Driver v1.0", sizeof(info->driver));
	strlcpy(info->version, "1.0", sizeof(info->version));
	strlcpy(info->bus_info, priv->pdev->name, sizeof(info->bus_info));
}

static u32 cpsw_get_msglevel(struct net_device *ndev)
{
	struct cpsw_priv *priv = netdev_priv(ndev);
	return priv->msg_enable;
}

static void cpsw_set_msglevel(struct net_device *ndev, u32 value)
{
	struct cpsw_priv *priv = netdev_priv(ndev);
	priv->msg_enable = value;
}

static int cpsw_get_ts_info(struct net_device *ndev,
			    struct ethtool_ts_info *info)
{
#ifdef CONFIG_TI_CPTS
	struct cpsw_priv *priv = netdev_priv(ndev);

	info->so_timestamping =
		SOF_TIMESTAMPING_TX_HARDWARE |
		SOF_TIMESTAMPING_TX_SOFTWARE |
		SOF_TIMESTAMPING_RX_HARDWARE |
		SOF_TIMESTAMPING_RX_SOFTWARE |
		SOF_TIMESTAMPING_SOFTWARE |
		SOF_TIMESTAMPING_RAW_HARDWARE;
	info->phc_index = priv->cpts->phc_index;
	info->tx_types =
		(1 << HWTSTAMP_TX_OFF) |
		(1 << HWTSTAMP_TX_ON);
	info->rx_filters =
		(1 << HWTSTAMP_FILTER_NONE) |
		(1 << HWTSTAMP_FILTER_PTP_V2_EVENT);
#else
	info->so_timestamping =
		SOF_TIMESTAMPING_TX_SOFTWARE |
		SOF_TIMESTAMPING_RX_SOFTWARE |
		SOF_TIMESTAMPING_SOFTWARE;
	info->phc_index = -1;
	info->tx_types = 0;
	info->rx_filters = 0;
#endif
	return 0;
}

static int cpsw_ethtool_gset(struct phy_device *phydev, struct ethtool_cmd *cmd)
{
	cmd->supported = phydev->supported;

	cmd->advertising = phydev->advertising;

	ethtool_cmd_speed_set(cmd, phydev->speed);
	cmd->duplex = phydev->duplex;
	cmd->port = PORT_TP;
	cmd->phy_address = phydev->addr;
	cmd->transceiver = phy_is_internal(phydev) ?
		XCVR_INTERNAL : XCVR_EXTERNAL;
	cmd->autoneg = phydev->autoneg;
#ifdef CONFIG_PHY_MANUAL_MDIX
	cmd->eth_tp_mdix = phydev->mdix;
	cmd->eth_tp_mdix_ctrl = phydev->mdix;
#endif
	return 0;
}

static int cpsw_get_settings(struct net_device *ndev,
			     struct ethtool_cmd *ecmd)
{
	struct cpsw_priv *priv = netdev_priv(ndev);
	int slave_no = cpsw_slave_index(priv);

	if (priv->slaves[slave_no].phy)
		return cpsw_ethtool_gset(priv->slaves[slave_no].phy, ecmd);
	else
		return -EOPNOTSUPP;
}

static int cpsw_set_settings(struct net_device *ndev, struct ethtool_cmd *ecmd)
{
	struct cpsw_priv *priv = netdev_priv(ndev);
	int slave_no = cpsw_slave_index(priv);

	if (priv->slaves[slave_no].phy)
		return phy_ethtool_sset(priv->slaves[slave_no].phy, ecmd);
	else
		return -EOPNOTSUPP;
}

static void cpsw_get_wol(struct net_device *ndev, struct ethtool_wolinfo *wol)
{
	struct cpsw_priv *priv = netdev_priv(ndev);
	int slave_no = cpsw_slave_index(priv);

	wol->supported = 0;
	wol->wolopts = 0;

	if (priv->slaves[slave_no].phy)
		phy_ethtool_get_wol(priv->slaves[slave_no].phy, wol);
}

static int cpsw_set_wol(struct net_device *ndev, struct ethtool_wolinfo *wol)
{
	struct cpsw_priv *priv = netdev_priv(ndev);
	int slave_no = cpsw_slave_index(priv);

	if (priv->slaves[slave_no].phy)
		return phy_ethtool_set_wol(priv->slaves[slave_no].phy, wol);
	else
		return -EOPNOTSUPP;
}

static const struct ethtool_ops cpsw_ethtool_ops = {
	.get_drvinfo	= cpsw_get_drvinfo,
	.get_msglevel	= cpsw_get_msglevel,
	.set_msglevel	= cpsw_set_msglevel,
	.get_link	= ethtool_op_get_link,
	.get_ts_info	= cpsw_get_ts_info,
	.get_settings	= cpsw_get_settings,
	.set_settings	= cpsw_set_settings,
	.get_coalesce	= cpsw_get_coalesce,
	.set_coalesce	= cpsw_set_coalesce,
	.get_sset_count		= cpsw_get_sset_count,
	.get_strings		= cpsw_get_strings,
	.get_ethtool_stats	= cpsw_get_ethtool_stats,
	.get_wol	= cpsw_get_wol,
	.set_wol	= cpsw_set_wol,
};

#ifdef CONFIG_CPSW_LED_GPIO
static struct cpsw_platform_data *cpsw_pdata_nb;

static int cpsw_reboot_notifier(struct notifier_block *nb,
				unsigned long code, void *unused)
{
	int i;
	struct cpsw_slave_data *slave_data;

	if (cpsw_pdata_nb) {
		for (i = 0; i < 2; i++) {
			slave_data = cpsw_pdata_nb->slave_data + i;

			if (gpio_is_valid(slave_data->led_fast_gpio))
				gpio_direction_output(slave_data->led_fast_gpio, 1);

			if (gpio_is_valid(slave_data->led_giga_gpio))
				gpio_direction_output(slave_data->led_giga_gpio, 1);
		}
	}

	return NOTIFY_DONE;
}

static int cpsw_pm_notifier(struct notifier_block *nb,
			    unsigned long code, void *unused)
{
	int i;
	struct cpsw_slave_data *slave_data;

	if (code == PM_SUSPEND_PREPARE && cpsw_pdata_nb) {
		for (i = 0; i < 2; i++) {
			slave_data = cpsw_pdata_nb->slave_data + i;

			if (gpio_is_valid(slave_data->led_fast_gpio))
				gpio_direction_output(slave_data->led_fast_gpio, 1);

			if (gpio_is_valid(slave_data->led_giga_gpio))
				gpio_direction_output(slave_data->led_giga_gpio, 1);
		}
	}

	return NOTIFY_OK;
}

static struct notifier_block cpsw_reboot_nb = {
	.notifier_call = cpsw_reboot_notifier,
};

static struct notifier_block cpsw_pm_nb = {
	.notifier_call = cpsw_pm_notifier,
};
#endif

static void cpsw_slave_init(struct cpsw_slave *slave, struct cpsw_priv *priv,
			    u32 slave_reg_ofs, u32 sliver_reg_ofs)
{
	void __iomem		*regs = priv->regs;
	int			slave_num = slave->slave_num;
	struct cpsw_slave_data	*data = priv->data.slave_data + slave_num;

	slave->data	= data;
	slave->regs	= regs + slave_reg_ofs;
	slave->sliver	= regs + sliver_reg_ofs;
	slave->port_vlan = data->dual_emac_res_vlan;
}

static int cpsw_probe_dt(struct cpsw_platform_data *data,
			 struct platform_device *pdev)
{
	struct device_node *node = pdev->dev.of_node;
	struct device_node *slave_node;
	int i = 0, ret;
	u32 prop;

	if (!node)
		return -EINVAL;

	if (of_property_read_u32(node, "slaves", &prop)) {
		pr_err("Missing slaves property in the DT.\n");
		return -EINVAL;
	}
	data->slaves = prop;

	if (of_property_read_u32(node, "active_slave", &prop)) {
		pr_err("Missing active_slave property in the DT.\n");
		return -EINVAL;
	}
	data->active_slave = prop;

	if (of_property_read_u32(node, "cpts_clock_mult", &prop)) {
		pr_err("Missing cpts_clock_mult property in the DT.\n");
		return -EINVAL;
	}
	data->cpts_clock_mult = prop;

	if (of_property_read_u32(node, "cpts_clock_shift", &prop)) {
		pr_err("Missing cpts_clock_shift property in the DT.\n");
		return -EINVAL;
	}
	data->cpts_clock_shift = prop;

	data->slave_data = devm_kzalloc(&pdev->dev, data->slaves
					* sizeof(struct cpsw_slave_data),
					GFP_KERNEL);
	if (!data->slave_data)
		return -ENOMEM;

	if (of_property_read_u32(node, "cpdma_channels", &prop)) {
		pr_err("Missing cpdma_channels property in the DT.\n");
		return -EINVAL;
	}
	data->channels = prop;

	if (of_property_read_u32(node, "ale_entries", &prop)) {
		pr_err("Missing ale_entries property in the DT.\n");
		return -EINVAL;
	}
	data->ale_entries = prop;

	if (of_property_read_u32(node, "bd_ram_size", &prop)) {
		pr_err("Missing bd_ram_size property in the DT.\n");
		return -EINVAL;
	}
	data->bd_ram_size = prop;

	if (of_property_read_u32(node, "rx_descs", &prop)) {
		pr_err("Missing rx_descs property in the DT.\n");
		return -EINVAL;
	}
	data->rx_descs = prop;

	if (of_property_read_u32(node, "mac_control", &prop)) {
		pr_err("Missing mac_control property in the DT.\n");
		return -EINVAL;
	}
	data->mac_control = prop;

	if (of_property_read_bool(node, "dual_emac"))
		data->dual_emac = 1;

	if (of_property_read_u32(node, "no_bd_ram", &prop)) {
		pr_err("Missing no_bd_ram property in the DT.\n");
		return -EINVAL;
	}
	data->no_bd_ram = prop;

	/*
	 * Populate all the child nodes here...
	 */
	ret = of_platform_populate(node, NULL, NULL, &pdev->dev);
	/* We do not want to force this, as in some cases may not have child */
	if (ret)
		pr_warn("Doesn't have any child node\n");

	for_each_child_of_node(node, slave_node) {
		struct cpsw_slave_data *slave_data = data->slave_data + i;
		const void *mac_addr = NULL;
		struct device_node *phy_node;
		enum of_gpio_flags flags;
		int gpio_irq;
#ifdef CONFIG_CPSW_LED_GPIO
		int led_fast_gpio, led_giga_gpio;
#endif
		/* This is no slave child node, continue */
		if (strcmp(slave_node->name, "slave"))
			continue;

		phy_node = of_parse_phandle(slave_node, "phy", 0);
		if (!phy_node) {
			pr_err("No associated PHY at slave[%d]\n", i);
			return -EINVAL;
		}
		slave_data->phy_node = phy_node;

		gpio_irq = of_get_named_gpio_flags(phy_node, "irq-gpio", 0, &flags);
		if (gpio_is_valid(gpio_irq)) {
			gpio_request(gpio_irq, "phy_interrupt");
			slave_data->phy_irq_gpio = gpio_irq;
		}

		mac_addr = of_get_mac_address(slave_node);
		if (mac_addr)
			memcpy(slave_data->mac_addr, mac_addr, ETH_ALEN);

		slave_data->phy_if = of_get_phy_mode(slave_node);
		if (slave_data->phy_if < 0) {
			pr_err("Missing or malformed slave[%d] phy-mode property\n",
			       i);
			return slave_data->phy_if;
		}

#ifdef CONFIG_CPSW_LED_GPIO
		led_fast_gpio = of_get_named_gpio(slave_node, "led-fast-gpio", 0);
		led_giga_gpio = of_get_named_gpio(slave_node, "led-giga-gpio", 0);

		if (gpio_is_valid(led_fast_gpio)) {
			gpio_request(led_fast_gpio, "PHY_LED_100M");
			slave_data->led_fast_gpio = led_fast_gpio;
		} else {
			slave_data->led_fast_gpio = -1;
		}

		if (gpio_is_valid(led_giga_gpio)) {
			gpio_request(led_giga_gpio, "PHY_LED_1G");
			slave_data->led_giga_gpio = led_giga_gpio;
		} else {
			slave_data->led_giga_gpio = -1;
		}
#endif
		if (data->dual_emac) {
			if (of_property_read_u32(slave_node, "dual_emac_res_vlan",
						 &prop)) {
				pr_err("Missing dual_emac_res_vlan in DT.\n");
				slave_data->dual_emac_res_vlan = i+1;
				pr_err("Using %d as Reserved VLAN for %d slave\n",
				       slave_data->dual_emac_res_vlan, i);
			} else {
				slave_data->dual_emac_res_vlan = prop;
			}
		}

		i++;
		if (i == data->slaves)
			break;
	}

#ifdef CONFIG_CPSW_LED_GPIO
	cpsw_pdata_nb = data;
	register_reboot_notifier(&cpsw_reboot_nb);
	register_pm_notifier(&cpsw_pm_nb);
#endif
	return 0;
}

static int cpsw_probe_dual_emac(struct platform_device *pdev,
				struct cpsw_priv *priv)
{
	struct cpsw_platform_data	*data = &priv->data;
	struct net_device		*ndev;
	struct cpsw_priv		*priv_sl2;
	int ret = 0, i;

	ndev = alloc_etherdev(sizeof(struct cpsw_priv));
	if (!ndev) {
		pr_err("cpsw: error allocating net_device\n");
		return -ENOMEM;
	}

	priv_sl2 = netdev_priv(ndev);
	spin_lock_init(&priv_sl2->lock);
	priv_sl2->data = *data;
	priv_sl2->pdev = pdev;
	priv_sl2->ndev = ndev;
	priv_sl2->dev  = &ndev->dev;
	priv_sl2->msg_enable = netif_msg_init(debug_level, CPSW_DEBUG);
	priv_sl2->rx_packet_max = max(rx_packet_max, 128);

	if (is_valid_ether_addr(data->slave_data[1].mac_addr)) {
		memcpy(priv_sl2->mac_addr, data->slave_data[1].mac_addr,
			ETH_ALEN);
		pr_info("cpsw: Detected MACID = %pM\n", priv_sl2->mac_addr);
	} else {
		random_ether_addr(priv_sl2->mac_addr);
		pr_info("cpsw: Random MACID = %pM\n", priv_sl2->mac_addr);
	}
	memcpy(ndev->dev_addr, priv_sl2->mac_addr, ETH_ALEN);

	priv_sl2->slaves = priv->slaves;
	priv_sl2->clk = priv->clk;

	priv_sl2->coal_intvl = 0;
	priv_sl2->bus_freq_mhz = priv->bus_freq_mhz;

	priv_sl2->regs = priv->regs;
	priv_sl2->host_port = priv->host_port;
	priv_sl2->host_port_regs = priv->host_port_regs;
	priv_sl2->wr_regs = priv->wr_regs;
	priv_sl2->hw_stats = priv->hw_stats;
	priv_sl2->dma = priv->dma;
	priv_sl2->txch = priv->txch;
	priv_sl2->rxch = priv->rxch;
	priv_sl2->ale = priv->ale;
	priv_sl2->emac_port = 1;
	priv->slaves[1].ndev = ndev;
	priv_sl2->cpts = priv->cpts;
	priv_sl2->version = priv->version;

	for (i = 0; i < priv->num_irqs; i++) {
		priv_sl2->irqs_table[i] = priv->irqs_table[i];
		priv_sl2->num_irqs = priv->num_irqs;
	}
	ndev->features |= NETIF_F_HW_VLAN_CTAG_FILTER;

	ndev->netdev_ops = &cpsw_netdev_ops;
	SET_ETHTOOL_OPS(ndev, &cpsw_ethtool_ops);
	netif_napi_add(ndev, &priv_sl2->napi, cpsw_poll, CPSW_POLL_WEIGHT);

	/* register the network device */
	SET_NETDEV_DEV(ndev, &pdev->dev);
	ret = register_netdev(ndev);
	if (ret) {
		pr_err("cpsw: error registering net device\n");
		free_netdev(ndev);
		ret = -ENODEV;
	}

	return ret;
}

static int cpsw_probe(struct platform_device *pdev)
{
	struct cpsw_platform_data	*data;
	struct net_device		*ndev;
	struct cpsw_priv		*priv;
	struct cpdma_params		dma_params;
	struct cpsw_ale_params		ale_params;
	void __iomem			*ss_regs;
	struct resource			*res, *ss_res;
	u32 slave_offset, sliver_offset, slave_size;
	int ret = 0, i, k = 0;

	ndev = alloc_etherdev(sizeof(struct cpsw_priv));
	if (!ndev) {
		pr_err("error allocating net_device\n");
		return -ENOMEM;
	}

	platform_set_drvdata(pdev, ndev);
	priv = netdev_priv(ndev);
	spin_lock_init(&priv->lock);
	priv->pdev = pdev;
	priv->ndev = ndev;
	priv->dev  = &ndev->dev;
	priv->msg_enable = netif_msg_init(debug_level, CPSW_DEBUG);
	priv->rx_packet_max = max(rx_packet_max, 128);
	priv->cpts = devm_kzalloc(&pdev->dev, sizeof(struct cpts), GFP_KERNEL);
	priv->irq_enabled = true;
	if (!priv->cpts) {
		pr_err("error allocating cpts\n");
		goto clean_ndev_ret;
	}

	/*
	 * This may be required here for child devices.
	 */
	pm_runtime_enable(&pdev->dev);

	/* Select default pin state */
	pinctrl_pm_select_default_state(&pdev->dev);

	if (cpsw_probe_dt(&priv->data, pdev)) {
		pr_err("cpsw: platform data missing\n");
		ret = -ENODEV;
		goto clean_runtime_disable_ret;
	}
	data = &priv->data;

	if (is_valid_ether_addr(data->slave_data[0].mac_addr)) {
		memcpy(priv->mac_addr, data->slave_data[0].mac_addr, ETH_ALEN);
		pr_info("Detected MACID = %pM\n", priv->mac_addr);
	} else {
		eth_random_addr(priv->mac_addr);
		pr_info("Random MACID = %pM\n", priv->mac_addr);
	}

	memcpy(ndev->dev_addr, priv->mac_addr, ETH_ALEN);

	priv->slaves = devm_kzalloc(&pdev->dev,
				    sizeof(struct cpsw_slave) * data->slaves,
				    GFP_KERNEL);
	if (!priv->slaves) {
		ret = -ENOMEM;
		goto clean_runtime_disable_ret;
	}
	for (i = 0; i < data->slaves; i++)
		priv->slaves[i].slave_num = i;

	priv->slaves[0].ndev = ndev;
	priv->emac_port = 0;

	priv->clk = devm_clk_get(&pdev->dev, "fck");
	if (IS_ERR(priv->clk)) {
		dev_err(priv->dev, "fck is not found\n");
		ret = -ENODEV;
		goto clean_runtime_disable_ret;
	}
	priv->coal_intvl = 0;
	priv->bus_freq_mhz = clk_get_rate(priv->clk) / 1000000;

	ss_res = platform_get_resource(pdev, IORESOURCE_MEM, 0);
	ss_regs = devm_ioremap_resource(&pdev->dev, ss_res);
	if (IS_ERR(ss_regs)) {
		ret = PTR_ERR(ss_regs);
		goto clean_runtime_disable_ret;
	}
	priv->regs = ss_regs;
	priv->host_port = HOST_PORT_NUM;

	/* Need to enable clocks with runtime PM api to access module
	 * registers
	 */
	pm_runtime_get_sync(&pdev->dev);
	priv->version = readl(&priv->regs->id_ver);
	pm_runtime_put_sync(&pdev->dev);

	res = platform_get_resource(pdev, IORESOURCE_MEM, 1);
	priv->wr_regs = devm_ioremap_resource(&pdev->dev, res);
	if (IS_ERR(priv->wr_regs)) {
		ret = PTR_ERR(priv->wr_regs);
		goto clean_runtime_disable_ret;
	}

	memset(&dma_params, 0, sizeof(dma_params));
	memset(&ale_params, 0, sizeof(ale_params));

	switch (priv->version) {
	case CPSW_VERSION_1:
		priv->host_port_regs = ss_regs + CPSW1_HOST_PORT_OFFSET;
		priv->cpts->reg      = ss_regs + CPSW1_CPTS_OFFSET;
		priv->hw_stats	     = ss_regs + CPSW1_HW_STATS;
		dma_params.dmaregs   = ss_regs + CPSW1_CPDMA_OFFSET;
		dma_params.txhdp     = ss_regs + CPSW1_STATERAM_OFFSET;
		ale_params.ale_regs  = ss_regs + CPSW1_ALE_OFFSET;
		slave_offset         = CPSW1_SLAVE_OFFSET;
		slave_size           = CPSW1_SLAVE_SIZE;
		sliver_offset        = CPSW1_SLIVER_OFFSET;
		dma_params.desc_mem_phys = 0;
		break;
	case CPSW_VERSION_2:
	case CPSW_VERSION_3:
	case CPSW_VERSION_4:
		priv->host_port_regs = ss_regs + CPSW2_HOST_PORT_OFFSET;
		priv->cpts->reg      = ss_regs + CPSW2_CPTS_OFFSET;
		priv->hw_stats	     = ss_regs + CPSW2_HW_STATS;
		dma_params.dmaregs   = ss_regs + CPSW2_CPDMA_OFFSET;
		dma_params.txhdp     = ss_regs + CPSW2_STATERAM_OFFSET;
		ale_params.ale_regs  = ss_regs + CPSW2_ALE_OFFSET;
		slave_offset         = CPSW2_SLAVE_OFFSET;
		slave_size           = CPSW2_SLAVE_SIZE;
		sliver_offset        = CPSW2_SLIVER_OFFSET;
		if (!data->no_bd_ram) {
			dma_params.desc_mem_phys =
				(u32 __force) ss_res->start + CPSW2_BD_OFFSET;
		} else {
			printk("cpsw: allocate desc_mem in DRAM.\n");
			dma_params.desc_mem_phys = 0;
		}
		break;
	default:
		dev_err(priv->dev, "unknown version 0x%08x\n", priv->version);
		ret = -ENODEV;
		goto clean_runtime_disable_ret;
	}
	for (i = 0; i < priv->data.slaves; i++) {
		struct cpsw_slave *slave = &priv->slaves[i];
		cpsw_slave_init(slave, priv, slave_offset, sliver_offset);
		slave_offset  += slave_size;
		sliver_offset += SLIVER_SIZE;
	}

	dma_params.dev		= &pdev->dev;
	dma_params.rxthresh	= dma_params.dmaregs + CPDMA_RXTHRESH;
	dma_params.rxfree	= dma_params.dmaregs + CPDMA_RXFREE;
	dma_params.rxhdp	= dma_params.txhdp + CPDMA_RXHDP;
	dma_params.txcp		= dma_params.txhdp + CPDMA_TXCP;
	dma_params.rxcp		= dma_params.txhdp + CPDMA_RXCP;

	dma_params.num_chan		= data->channels;
	dma_params.has_soft_reset	= true;
	dma_params.min_packet_size	= CPSW_MIN_PACKET_SIZE;
	dma_params.desc_mem_size	= data->bd_ram_size;
	dma_params.desc_align		= 16;
	dma_params.has_ext_regs		= true;
	dma_params.desc_hw_addr         = dma_params.desc_mem_phys;

	priv->dma = cpdma_ctlr_create(&dma_params);
	if (!priv->dma) {
		dev_err(priv->dev, "error initializing dma\n");
		ret = -ENOMEM;
		goto clean_runtime_disable_ret;
	}

	priv->txch = cpdma_chan_create(priv->dma, tx_chan_num(0),
				       cpsw_tx_handler);
	priv->rxch = cpdma_chan_create(priv->dma, rx_chan_num(0),
				       cpsw_rx_handler);

	if (WARN_ON(!priv->txch || !priv->rxch)) {
		dev_err(priv->dev, "error initializing dma channels\n");
		ret = -ENOMEM;
		goto clean_dma_ret;
	}

	ale_params.dev			= &ndev->dev;
	ale_params.ale_ageout		= ale_ageout;
	ale_params.ale_entries		= data->ale_entries;
	ale_params.ale_ports		= data->slaves;

	priv->ale = cpsw_ale_create(&ale_params);
	if (!priv->ale) {
		dev_err(priv->dev, "error initializing ale engine\n");
		ret = -ENODEV;
		goto clean_dma_ret;
	}

	ndev->irq = platform_get_irq(pdev, 0);
	if (ndev->irq < 0) {
		dev_err(priv->dev, "error getting irq resource\n");
		ret = -ENOENT;
		goto clean_ale_ret;
	}

	while ((res = platform_get_resource(priv->pdev, IORESOURCE_IRQ, k))) {
		for (i = res->start; i <= res->end; i++) {
			if (devm_request_irq(&pdev->dev, i, cpsw_interrupt, 0,
					     dev_name(&pdev->dev), priv)) {
				dev_err(priv->dev, "error attaching irq\n");
				goto clean_ale_ret;
			}
			priv->irqs_table[k] = i;
			priv->num_irqs = k + 1;
		}
		k++;
	}

	ndev->features |= NETIF_F_HW_VLAN_CTAG_FILTER;

	ndev->netdev_ops = &cpsw_netdev_ops;
	SET_ETHTOOL_OPS(ndev, &cpsw_ethtool_ops);
	netif_napi_add(ndev, &priv->napi, cpsw_poll, CPSW_POLL_WEIGHT);

	/* register the network device */
	SET_NETDEV_DEV(ndev, &pdev->dev);
	ret = register_netdev(ndev);
	if (ret) {
		dev_err(priv->dev, "error registering net device\n");
		ret = -ENODEV;
		goto clean_ale_ret;
	}

	cpsw_notice(priv, probe, "initialized device (regs %pa, irq %d)\n",
		    &ss_res->start, ndev->irq);

	if (priv->data.dual_emac) {
		ret = cpsw_probe_dual_emac(pdev, priv);
		if (ret) {
			cpsw_err(priv, probe, "error probe slave 2 emac interface\n");
			goto clean_ale_ret;
		}
	}

	return 0;

clean_ale_ret:
	cpsw_ale_destroy(priv->ale);
clean_dma_ret:
	cpdma_chan_destroy(priv->txch);
	cpdma_chan_destroy(priv->rxch);
	cpdma_ctlr_destroy(priv->dma);
clean_runtime_disable_ret:
	pm_runtime_disable(&pdev->dev);
clean_ndev_ret:
	free_netdev(priv->ndev);
	return ret;
}

static int cpsw_remove(struct platform_device *pdev)
{
	struct net_device *ndev = platform_get_drvdata(pdev);
	struct cpsw_priv *priv = netdev_priv(ndev);

	if (priv->data.dual_emac)
		unregister_netdev(cpsw_get_slave_ndev(priv, 1));
	unregister_netdev(ndev);

	cpsw_ale_destroy(priv->ale);
	cpdma_chan_destroy(priv->txch);
	cpdma_chan_destroy(priv->rxch);
	cpdma_ctlr_destroy(priv->dma);
	pm_runtime_disable(&pdev->dev);
	if (priv->data.dual_emac)
		free_netdev(cpsw_get_slave_ndev(priv, 1));
	free_netdev(ndev);
	return 0;
}

static int cpsw_suspend(struct device *dev)
{
	struct platform_device	*pdev = to_platform_device(dev);
	struct net_device	*ndev = platform_get_drvdata(pdev);
	struct cpsw_priv	*priv = netdev_priv(ndev);

	if (netif_running(ndev))
		cpsw_ndo_stop(ndev);

	for_each_slave(priv, soft_reset_slave);

	pm_runtime_put_sync(&pdev->dev);

	/* Select sleep pin state */
	pinctrl_pm_select_sleep_state(&pdev->dev);

	return 0;
}

static int cpsw_resume(struct device *dev)
{
	struct platform_device	*pdev = to_platform_device(dev);
	struct net_device	*ndev = platform_get_drvdata(pdev);

	pm_runtime_get_sync(&pdev->dev);

	/* Select default pin state */
	pinctrl_pm_select_default_state(&pdev->dev);

	if (netif_running(ndev))
		cpsw_ndo_open(ndev);
	return 0;
}

static const struct dev_pm_ops cpsw_pm_ops = {
	.suspend	= cpsw_suspend,
	.resume		= cpsw_resume,
};

static const struct of_device_id cpsw_of_mtable[] = {
	{ .compatible = "ti,cpsw", },
	{ /* sentinel */ },
};
MODULE_DEVICE_TABLE(of, cpsw_of_mtable);

static struct platform_driver cpsw_driver = {
	.driver = {
		.name	 = "cpsw",
		.owner	 = THIS_MODULE,
		.pm	 = &cpsw_pm_ops,
		.of_match_table = cpsw_of_mtable,
	},
	.probe = cpsw_probe,
	.remove = cpsw_remove,
};

static int __init cpsw_init(void)
{
	return platform_driver_register(&cpsw_driver);
}
late_initcall(cpsw_init);

static void __exit cpsw_exit(void)
{
	platform_driver_unregister(&cpsw_driver);
}
module_exit(cpsw_exit);

MODULE_LICENSE("GPL");
MODULE_AUTHOR("Cyril Chemparathy <cyril@ti.com>");
MODULE_AUTHOR("Mugunthan V N <mugunthanvnm@ti.com>");
MODULE_DESCRIPTION("TI CPSW Ethernet driver");<|MERGE_RESOLUTION|>--- conflicted
+++ resolved
@@ -1309,8 +1309,6 @@
 	napi_enable(&priv->napi);
 	cpdma_ctlr_start(priv->dma);
 	cpsw_intr_enable(priv);
-	cpdma_ctlr_eoi(priv->dma, CPDMA_EOI_RX);
-	cpdma_ctlr_eoi(priv->dma, CPDMA_EOI_TX);
 
 	prim_cpsw = cpsw_get_slave_priv(priv, 0);
 	if (prim_cpsw->irq_enabled == false) {
@@ -1320,13 +1318,6 @@
 		}
 	}
 
-<<<<<<< HEAD
-=======
-	napi_enable(&priv->napi);
-	cpdma_ctlr_start(priv->dma);
-	cpsw_intr_enable(priv);
-
->>>>>>> 4d7313cd
 	if (priv->data.dual_emac)
 		priv->slaves[priv->emac_port].open_stat = true;
 	return 0;
@@ -1642,13 +1633,8 @@
 	cpdma_chan_start(priv->txch);
 	cpdma_ctlr_int_ctrl(priv->dma, true);
 	cpsw_intr_enable(priv);
-<<<<<<< HEAD
-	cpdma_ctlr_eoi(priv->dma, CPDMA_EOI_RX);
-	cpdma_ctlr_eoi(priv->dma, CPDMA_EOI_TX);
 
 	netif_wake_queue(ndev);
-=======
->>>>>>> 4d7313cd
 }
 
 static int cpsw_ndo_set_mac_address(struct net_device *ndev, void *p)
