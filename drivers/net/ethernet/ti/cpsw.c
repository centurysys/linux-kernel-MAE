--- conflicted
+++ resolved
@@ -1564,7 +1564,6 @@
 	case SIOCGHWTSTAMP:
 		return cpsw_hwtstamp_get(dev, req);
 #endif
-<<<<<<< HEAD
 	case SIOCGMIIPHY:
 		data->phy_id = priv->slaves[slave_no].phy->addr;
 		break;
@@ -1585,8 +1584,6 @@
 
 	default:
 		return -ENOTSUPP;
-=======
->>>>>>> c9eaa447
 	}
 
 	if (!priv->slaves[slave_no].phy)
