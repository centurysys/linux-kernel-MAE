/*
 * Keystone GBE and XGBE subsystem code
 *
 * Copyright (C) 2014 Texas Instruments Incorporated
 * Authors:	Sandeep Nair <sandeep_n@ti.com>
 *		Sandeep Paulraj <s-paulraj@ti.com>
 *		Cyril Chemparathy <cyril@ti.com>
 *		Santosh Shilimkar <santosh.shilimkar@ti.com>
 *		Wingman Kwok <w-kwok2@ti.com>
 *
 * This program is free software; you can redistribute it and/or
 * modify it under the terms of the GNU General Public License as
 * published by the Free Software Foundation version 2.
 *
 * This program is distributed "as is" WITHOUT ANY WARRANTY of any
 * kind, whether express or implied; without even the implied warranty
 * of MERCHANTABILITY or FITNESS FOR A PARTICULAR PURPOSE.  See the
 * GNU General Public License for more details.
 */

#include <linux/io.h>
#include <linux/mfd/syscon.h>
#include <linux/module.h>
#include <linux/of_mdio.h>
#include <linux/of_net.h>
#include <linux/of_address.h>
#include <linux/regmap.h>
#include <linux/if_vlan.h>
#include <linux/ptp_classify.h>
#include <linux/net_tstamp.h>
#include <linux/ethtool.h>
#include <linux/phy/phy.h>

#include "cpsw.h"
#include "cpts.h"
#include "netcp_ethss.h"

#define NETCP_DRIVER_NAME		"TI KeyStone Ethernet Driver"
#define NETCP_DRIVER_VERSION		"v1.0"

/* 1G Ethernet SS defines */
#define GBE_MODULE_NAME			"netcp-gbe"

/* for devicetree backward compatible only */
#define GBE_SS_REG_INDEX		0

#define GBE_SGMII_REG_INDEX		0
#define GBE_SGMII34_REG_INDEX		1
#define GBE_SM_REG_INDEX		2

/* For 2U, index 0 points to Switch module register base */
#define GBE_2U_SM_REG_INDEX		0

/* offset relative to base of GBE_SS_REG_INDEX */
#define GBE13_SGMII_MODULE_OFFSET	0x100
/* offset relative to base of GBE_SM_REG_INDEX */
#define GBE13_HOST_PORT_OFFSET		0x34
#define GBE13_SLAVE_PORT_OFFSET		0x60
#define GBE13_EMAC_OFFSET		0x100
#define GBE13_SLAVE_PORT2_OFFSET	0x200
#define GBE13_HW_STATS_OFFSET		0x300
#define GBE13_CPTS_OFFSET		0x500
#define GBE13_ALE_OFFSET		0x600
#define GBE13_HOST_PORT_NUM		0
#define GBE13_NUM_ALE_ENTRIES		1024
/* offset relative to PCSR regmap */
#define XGBE10_PCSR_OFFSET(x)		((x) * 0x80)
#define XGBE10_PCSR_RX_STATUS(x)	(XGBE10_PCSR_OFFSET(x) + 0xc)

#define XGBE10_PCSR_BLOCK_LOCK_MASK	BIT(30)
#define XGBE10_PCSR_BLOCK_LOCK_SHIFT	30

/* 1G Ethernet NU SS defines */
#define GBENU_MODULE_NAME		"netcp-gbenu"

#define GBENU_SGMII_REG_INDEX		0
#define GBENU_SM_REG_INDEX		1
/* offset relative to base of GBE_SS_REG_INDEX */
#define GBENU_SGMII_MODULE_OFFSET	0x100
/* offset relative to base of GBENU_SM_REG_INDEX */
#define GBENU_HOST_PORT_OFFSET		0x1000
#define GBENU_SLAVE_PORT_OFFSET		0x2000
#define GBENU_EMAC_OFFSET		0x2330
#define GBENU_HW_STATS_OFFSET		0x1a000
#define GBENU_CPTS_OFFSET		0x1d000
#define GBENU_ALE_OFFSET		0x1e000
#define GBENU_HOST_PORT_NUM		0

/* 10G Ethernet SS defines */
#define XGBE_MODULE_NAME		"netcp-xgbe"

#define XGBE_SGMII_REG_INDEX		0
#define XGBE_SM_REG_INDEX		1
#define XGBE_SERDES_REG_INDEX		2

/* offset relative to base of XGBE_SS_REG_INDEX */
#define XGBE10_SGMII_MODULE_OFFSET	0x100
#define IS_SS_ID_XGBE(d)		((d)->ss_version == XGBE_SS_VERSION_10)
/* offset relative to base of XGBE_SM_REG_INDEX */
#define XGBE10_HOST_PORT_OFFSET		0x34
#define XGBE10_SLAVE_PORT_OFFSET	0x64
#define XGBE10_EMAC_OFFSET		0x400
#define XGBE10_CPTS_OFFSET		0x600
#define XGBE10_ALE_OFFSET		0x700
#define XGBE10_HW_STATS_OFFSET		0x800
#define XGBE10_HOST_PORT_NUM		0
#define XGBE10_NUM_ALE_ENTRIES		2048

#define	GBE_TIMER_INTERVAL			(HZ / 2)

/* Soft reset register values */
#define SOFT_RESET_MASK				BIT(0)
#define SOFT_RESET				BIT(0)
#define DEVICE_EMACSL_RESET_POLL_COUNT		100
#define GMACSL_RET_WARN_RESET_INCOMPLETE	-2

#define MACSL_RX_ENABLE_CSF			BIT(23)
#define MACSL_ENABLE_EXT_CTL			BIT(18)
#define MACSL_XGMII_ENABLE			BIT(13)
#define MACSL_XGIG_MODE				BIT(8)
#define MACSL_GIG_MODE				BIT(7)
#define MACSL_GMII_ENABLE			BIT(5)
#define MACSL_FULLDUPLEX			BIT(0)

#define GBE_CTL_P0_ENABLE			BIT(2)
#define ETH_SW_CTL_P0_TX_CRC_REMOVE		BIT(13)
#define GBE13_REG_VAL_STAT_ENABLE_ALL		0xff
#define XGBE_REG_VAL_STAT_ENABLE_ALL		0xf
#define GBE_STATS_CD_SEL			BIT(28)

#define GBE_PORT_MASK(x)			(BIT(x) - 1)
#define GBE_MASK_NO_PORTS			0

#define GBE_DEF_1G_MAC_CONTROL					\
		(MACSL_GIG_MODE | MACSL_GMII_ENABLE |		\
		 MACSL_ENABLE_EXT_CTL |	MACSL_RX_ENABLE_CSF)

#define GBE_DEF_10G_MAC_CONTROL				\
		(MACSL_XGIG_MODE | MACSL_XGMII_ENABLE |		\
		 MACSL_ENABLE_EXT_CTL |	MACSL_RX_ENABLE_CSF)

/* s: 0-based slave_port */
#define SGMII_BASE(d, s) \
	(((s) < 2) ? (d)->sgmii_port_regs : (d)->sgmii_port34_regs)

#define GBE_TX_QUEUE				648
#define	GBE_TXHOOK_ORDER			0
#define	GBE_RXHOOK_ORDER			0
#define GBE_DEFAULT_ALE_AGEOUT			30
#define SLAVE_LINK_IS_XGMII(s) ((s)->link_interface >= XGMII_LINK_MAC_PHY)
#define SLAVE_LINK_IS_RGMII(s) \
	(((s)->link_interface >= RGMII_LINK_MAC_PHY) && \
	 ((s)->link_interface <= RGMII_LINK_MAC_PHY_NO_MDIO))
#define SLAVE_LINK_IS_SGMII(s) \
	((s)->link_interface <= SGMII_LINK_MAC_PHY_NO_MDIO)
#define NETCP_LINK_STATE_INVALID		-1

#define GBE_SET_REG_OFS(p, rb, rn) p->rb##_ofs.rn = \
		offsetof(struct gbe##_##rb, rn)
#define GBENU_SET_REG_OFS(p, rb, rn) p->rb##_ofs.rn = \
		offsetof(struct gbenu##_##rb, rn)
#define XGBE_SET_REG_OFS(p, rb, rn) p->rb##_ofs.rn = \
		offsetof(struct xgbe##_##rb, rn)
#define GBE_REG_OFS(p, rb, rn) ((p)->rb##_ofs.rn)

#define HOST_TX_PRI_MAP_DEFAULT			0x00000000
#define SGMII_MODULE_SIZE			0x100

#if IS_ENABLED(CONFIG_TI_CPTS)
/* Px_TS_CTL register fields */
#define TS_RX_ANX_F_EN				BIT(0)
#define TS_RX_VLAN_LT1_EN			BIT(1)
#define TS_RX_VLAN_LT2_EN			BIT(2)
#define TS_RX_ANX_D_EN				BIT(3)
#define TS_TX_ANX_F_EN				BIT(4)
#define TS_TX_VLAN_LT1_EN			BIT(5)
#define TS_TX_VLAN_LT2_EN			BIT(6)
#define TS_TX_ANX_D_EN				BIT(7)
#define TS_LT2_EN				BIT(8)
#define TS_RX_ANX_E_EN				BIT(9)
#define TS_TX_ANX_E_EN				BIT(10)
#define TS_MSG_TYPE_EN_SHIFT			16
#define TS_MSG_TYPE_EN_MASK			0xffff

/* Px_TS_SEQ_LTYPE register fields */
#define TS_SEQ_ID_OFS_SHIFT			16
#define TS_SEQ_ID_OFS_MASK			0x3f

/* Px_TS_CTL_LTYPE2 register fields */
#define TS_107					BIT(16)
#define TS_129					BIT(17)
#define TS_130					BIT(18)
#define TS_131					BIT(19)
#define TS_132					BIT(20)
#define TS_319					BIT(21)
#define TS_320					BIT(22)
#define TS_TTL_NONZERO				BIT(23)
#define TS_UNI_EN				BIT(24)
#define TS_UNI_EN_SHIFT				24

#define TS_TX_ANX_ALL_EN	 \
	(TS_TX_ANX_D_EN	| TS_TX_ANX_E_EN | TS_TX_ANX_F_EN)

#define TS_RX_ANX_ALL_EN	 \
	(TS_RX_ANX_D_EN	| TS_RX_ANX_E_EN | TS_RX_ANX_F_EN)

#define TS_CTL_DST_PORT				TS_319
#define TS_CTL_DST_PORT_SHIFT			21

#define TS_CTL_MADDR_ALL	\
	(TS_107 | TS_129 | TS_130 | TS_131 | TS_132)

#define TS_CTL_MADDR_SHIFT			16

/* The PTP event messages - Sync, Delay_Req, Pdelay_Req, and Pdelay_Resp. */
#define EVENT_MSG_BITS (BIT(0) | BIT(1) | BIT(2) | BIT(3))
#endif /* CONFIG_TI_CPTS */

#define SGMII_MODULE_SIZE			0x100
struct xgbe_ss_regs {
	u32	id_ver;
	u32	synce_count;
	u32	synce_mux;
	u32	control;
};

struct xgbe_switch_regs {
	u32	id_ver;
	u32	control;
	u32	emcontrol;
	u32	stat_port_en;
	u32	ptype;
	u32	soft_idle;
	u32	thru_rate;
	u32	gap_thresh;
	u32	tx_start_wds;
	u32	flow_control;
	u32	cppi_thresh;
};

struct xgbe_port_regs {
	u32	blk_cnt;
	u32	port_vlan;
	u32	tx_pri_map;
	u32	sa_lo;
	u32	sa_hi;
	u32	ts_ctl;
	u32	ts_seq_ltype;
	u32	ts_vlan;
	u32	ts_ctl_ltype2;
	u32	ts_ctl2;
	u32	control;
};

struct xgbe_host_port_regs {
	u32	blk_cnt;
	u32	port_vlan;
	u32	tx_pri_map;
	u32	src_id;
	u32	rx_pri_map;
	u32	rx_maxlen;
};

struct xgbe_emac_regs {
	u32	id_ver;
	u32	mac_control;
	u32	mac_status;
	u32	soft_reset;
	u32	rx_maxlen;
	u32	__reserved_0;
	u32	rx_pause;
	u32	tx_pause;
	u32	em_control;
	u32	__reserved_1;
	u32	tx_gap;
	u32	rsvd[4];
};

struct xgbe_host_hw_stats {
	u32	rx_good_frames;
	u32	rx_broadcast_frames;
	u32	rx_multicast_frames;
	u32	__rsvd_0[3];
	u32	rx_oversized_frames;
	u32	__rsvd_1;
	u32	rx_undersized_frames;
	u32	__rsvd_2;
	u32	overrun_type4;
	u32	overrun_type5;
	u32	rx_bytes;
	u32	tx_good_frames;
	u32	tx_broadcast_frames;
	u32	tx_multicast_frames;
	u32	__rsvd_3[9];
	u32	tx_bytes;
	u32	tx_64byte_frames;
	u32	tx_65_to_127byte_frames;
	u32	tx_128_to_255byte_frames;
	u32	tx_256_to_511byte_frames;
	u32	tx_512_to_1023byte_frames;
	u32	tx_1024byte_frames;
	u32	net_bytes;
	u32	rx_sof_overruns;
	u32	rx_mof_overruns;
	u32	rx_dma_overruns;
};

struct xgbe_hw_stats {
	u32	rx_good_frames;
	u32	rx_broadcast_frames;
	u32	rx_multicast_frames;
	u32	rx_pause_frames;
	u32	rx_crc_errors;
	u32	rx_align_code_errors;
	u32	rx_oversized_frames;
	u32	rx_jabber_frames;
	u32	rx_undersized_frames;
	u32	rx_fragments;
	u32	overrun_type4;
	u32	overrun_type5;
	u32	rx_bytes;
	u32	tx_good_frames;
	u32	tx_broadcast_frames;
	u32	tx_multicast_frames;
	u32	tx_pause_frames;
	u32	tx_deferred_frames;
	u32	tx_collision_frames;
	u32	tx_single_coll_frames;
	u32	tx_mult_coll_frames;
	u32	tx_excessive_collisions;
	u32	tx_late_collisions;
	u32	tx_underrun;
	u32	tx_carrier_sense_errors;
	u32	tx_bytes;
	u32	tx_64byte_frames;
	u32	tx_65_to_127byte_frames;
	u32	tx_128_to_255byte_frames;
	u32	tx_256_to_511byte_frames;
	u32	tx_512_to_1023byte_frames;
	u32	tx_1024byte_frames;
	u32	net_bytes;
	u32	rx_sof_overruns;
	u32	rx_mof_overruns;
	u32	rx_dma_overruns;
};

struct gbenu_ss_regs {
	u32	id_ver;
	u32	synce_count;		/* NU */
	u32	synce_mux;		/* NU */
	u32	control;		/* 2U */
	u32	__rsvd_0[2];		/* 2U */
	u32	rgmii_status;		/* 2U */
	u32	ss_status;		/* 2U */
};

struct gbenu_switch_regs {
	u32	id_ver;
	u32	control;
	u32	__rsvd_0[2];
	u32	emcontrol;
	u32	stat_port_en;
	u32	ptype;			/* NU */
	u32	soft_idle;
	u32	thru_rate;		/* NU */
	u32	gap_thresh;		/* NU */
	u32	tx_start_wds;		/* NU */
	u32	eee_prescale;		/* 2U */
	u32	tx_g_oflow_thresh_set;	/* NU */
	u32	tx_g_oflow_thresh_clr;	/* NU */
	u32	tx_g_buf_thresh_set_l;	/* NU */
	u32	tx_g_buf_thresh_set_h;	/* NU */
	u32	tx_g_buf_thresh_clr_l;	/* NU */
	u32	tx_g_buf_thresh_clr_h;	/* NU */
};

struct gbenu_port_regs {
	u32	__rsvd_0;
	u32	control;
	u32	max_blks;		/* 2U */
	u32	mem_align1;
	u32	blk_cnt;
	u32	port_vlan;
	u32	tx_pri_map;		/* NU */
	u32	pri_ctl;		/* 2U */
	u32	rx_pri_map;
	u32	rx_maxlen;
	u32	tx_blks_pri;		/* NU */
	u32	__rsvd_1;
	u32	idle2lpi;		/* 2U */
	u32	lpi2idle;		/* 2U */
	u32	eee_status;		/* 2U */
	u32	__rsvd_2;
	u32	__rsvd_3[176];		/* NU: more to add */
	u32	__rsvd_4[2];
	u32	sa_lo;
	u32	sa_hi;
	u32	ts_ctl;
	u32	ts_seq_ltype;
	u32	ts_vlan;
	u32	ts_ctl_ltype2;
	u32	ts_ctl2;
};

struct gbenu_host_port_regs {
	u32	__rsvd_0;
	u32	control;
	u32	flow_id_offset;		/* 2U */
	u32	__rsvd_1;
	u32	blk_cnt;
	u32	port_vlan;
	u32	tx_pri_map;		/* NU */
	u32	pri_ctl;
	u32	rx_pri_map;
	u32	rx_maxlen;
	u32	tx_blks_pri;		/* NU */
	u32	__rsvd_2;
	u32	idle2lpi;		/* 2U */
	u32	lpi2wake;		/* 2U */
	u32	eee_status;		/* 2U */
	u32	__rsvd_3;
	u32	__rsvd_4[184];		/* NU */
	u32	host_blks_pri;		/* NU */
};

struct gbenu_emac_regs {
	u32	mac_control;
	u32	mac_status;
	u32	soft_reset;
	u32	boff_test;
	u32	rx_pause;
	u32	__rsvd_0[11];		/* NU */
	u32	tx_pause;
	u32	__rsvd_1[11];		/* NU */
	u32	em_control;
	u32	tx_gap;
};

/* Some hw stat regs are applicable to slave port only.
 * This is handled by gbenu_et_stats struct.  Also some
 * are for SS version NU and some are for 2U.
 */
struct gbenu_hw_stats {
	u32	rx_good_frames;
	u32	rx_broadcast_frames;
	u32	rx_multicast_frames;
	u32	rx_pause_frames;		/* slave */
	u32	rx_crc_errors;
	u32	rx_align_code_errors;		/* slave */
	u32	rx_oversized_frames;
	u32	rx_jabber_frames;		/* slave */
	u32	rx_undersized_frames;
	u32	rx_fragments;			/* slave */
	u32	ale_drop;
	u32	ale_overrun_drop;
	u32	rx_bytes;
	u32	tx_good_frames;
	u32	tx_broadcast_frames;
	u32	tx_multicast_frames;
	u32	tx_pause_frames;		/* slave */
	u32	tx_deferred_frames;		/* slave */
	u32	tx_collision_frames;		/* slave */
	u32	tx_single_coll_frames;		/* slave */
	u32	tx_mult_coll_frames;		/* slave */
	u32	tx_excessive_collisions;	/* slave */
	u32	tx_late_collisions;		/* slave */
	u32	rx_ipg_error;			/* slave 10G only */
	u32	tx_carrier_sense_errors;	/* slave */
	u32	tx_bytes;
	u32	tx_64B_frames;
	u32	tx_65_to_127B_frames;
	u32	tx_128_to_255B_frames;
	u32	tx_256_to_511B_frames;
	u32	tx_512_to_1023B_frames;
	u32	tx_1024B_frames;
	u32	net_bytes;
	u32	rx_bottom_fifo_drop;
	u32	rx_port_mask_drop;
	u32	rx_top_fifo_drop;
	u32	ale_rate_limit_drop;
	u32	ale_vid_ingress_drop;
	u32	ale_da_eq_sa_drop;
	u32	__rsvd_0[3];
	u32	ale_unknown_ucast;
	u32	ale_unknown_ucast_bytes;
	u32	ale_unknown_mcast;
	u32	ale_unknown_mcast_bytes;
	u32	ale_unknown_bcast;
	u32	ale_unknown_bcast_bytes;
	u32	ale_pol_match;
	u32	ale_pol_match_red;		/* NU */
	u32	ale_pol_match_yellow;		/* NU */
	u32	__rsvd_1[44];
	u32	tx_mem_protect_err;
	/* following NU only */
	u32	tx_pri0;
	u32	tx_pri1;
	u32	tx_pri2;
	u32	tx_pri3;
	u32	tx_pri4;
	u32	tx_pri5;
	u32	tx_pri6;
	u32	tx_pri7;
	u32	tx_pri0_bcnt;
	u32	tx_pri1_bcnt;
	u32	tx_pri2_bcnt;
	u32	tx_pri3_bcnt;
	u32	tx_pri4_bcnt;
	u32	tx_pri5_bcnt;
	u32	tx_pri6_bcnt;
	u32	tx_pri7_bcnt;
	u32	tx_pri0_drop;
	u32	tx_pri1_drop;
	u32	tx_pri2_drop;
	u32	tx_pri3_drop;
	u32	tx_pri4_drop;
	u32	tx_pri5_drop;
	u32	tx_pri6_drop;
	u32	tx_pri7_drop;
	u32	tx_pri0_drop_bcnt;
	u32	tx_pri1_drop_bcnt;
	u32	tx_pri2_drop_bcnt;
	u32	tx_pri3_drop_bcnt;
	u32	tx_pri4_drop_bcnt;
	u32	tx_pri5_drop_bcnt;
	u32	tx_pri6_drop_bcnt;
	u32	tx_pri7_drop_bcnt;
};

#define GBENU_HW_STATS_REG_MAP_SZ	0x200

struct gbe_ss_regs {
	u32	id_ver;
	u32	synce_count;
	u32	synce_mux;
};

struct gbe_switch_regs {
	u32	id_ver;
	u32	control;
	u32	soft_reset;
	u32	stat_port_en;
	u32	ptype;
	u32	soft_idle;
	u32	thru_rate;
	u32	gap_thresh;
	u32	tx_start_wds;
	u32	flow_control;
};

struct gbe_port_regs {
	u32	max_blks;
	u32	blk_cnt;
	u32	port_vlan;
	u32	tx_pri_map;
	u32	sa_lo;
	u32	sa_hi;
	u32	ts_ctl;
	u32	ts_seq_ltype;
	u32	ts_vlan;
	u32	ts_ctl_ltype2;
	u32	ts_ctl2;
};

struct gbe_host_port_regs {
	u32	src_id;
	u32	port_vlan;
	u32	rx_pri_map;
	u32	rx_maxlen;
};

struct gbe_emac_regs {
	u32	id_ver;
	u32	mac_control;
	u32	mac_status;
	u32	soft_reset;
	u32	rx_maxlen;
	u32	__reserved_0;
	u32	rx_pause;
	u32	tx_pause;
	u32	__reserved_1;
	u32	rx_pri_map;
	u32	rsvd[6];
};

struct gbe_hw_stats {
	u32	rx_good_frames;
	u32	rx_broadcast_frames;
	u32	rx_multicast_frames;
	u32	rx_pause_frames;
	u32	rx_crc_errors;
	u32	rx_align_code_errors;
	u32	rx_oversized_frames;
	u32	rx_jabber_frames;
	u32	rx_undersized_frames;
	u32	rx_fragments;
	u32	__pad_0[2];
	u32	rx_bytes;
	u32	tx_good_frames;
	u32	tx_broadcast_frames;
	u32	tx_multicast_frames;
	u32	tx_pause_frames;
	u32	tx_deferred_frames;
	u32	tx_collision_frames;
	u32	tx_single_coll_frames;
	u32	tx_mult_coll_frames;
	u32	tx_excessive_collisions;
	u32	tx_late_collisions;
	u32	tx_underrun;
	u32	tx_carrier_sense_errors;
	u32	tx_bytes;
	u32	tx_64byte_frames;
	u32	tx_65_to_127byte_frames;
	u32	tx_128_to_255byte_frames;
	u32	tx_256_to_511byte_frames;
	u32	tx_512_to_1023byte_frames;
	u32	tx_1024byte_frames;
	u32	net_bytes;
	u32	rx_sof_overruns;
	u32	rx_mof_overruns;
	u32	rx_dma_overruns;
};

#define GBE_HW_STATS_REG_MAP_SZ			0x100

<<<<<<< HEAD
struct ts_ctl {
	int     uni;
	u8      dst_port_map;
	u8      maddr_map;
	u8      ts_mcast_type;
};

struct gbe_slave {
	void __iomem			*port_regs;
	void __iomem			*emac_regs;
	struct gbe_port_regs_ofs	port_regs_ofs;
	struct gbe_emac_regs_ofs	emac_regs_ofs;
	int				slave_num; /* 0 based logical number */
	int				port_num;  /* actual port number */
	atomic_t			link_state;
	bool				open;
	struct phy_device		*phy;
	u32				link_interface;
	u32				mac_control;
	u8				phy_port_t;
	struct device_node		*node;
	struct device_node		*phy_node;
	struct ts_ctl                   ts_ctl;
	struct list_head		slave_list;
};

struct gbe_priv {
	struct device			*dev;
	struct netcp_device		*netcp_device;
	struct timer_list		timer;
	u32				num_slaves;
	u32				ale_entries;
	u32				ale_ports;
	bool				enable_ale;
	u8				max_num_slaves;
	u8				max_num_ports; /* max_num_slaves + 1 */
	u8				num_stats_mods;
	struct netcp_tx_pipe		tx_pipe;

	int				host_port;
	u32				rx_packet_max;
	u32				ss_version;
	u32				stats_en_mask;

	void __iomem			*ss_regs;
	void __iomem			*switch_regs;
	void __iomem			*host_port_regs;
	void __iomem			*ale_reg;
	void __iomem                    *cpts_reg;
	void __iomem			*sgmii_port_regs;
	void __iomem			*sgmii_port34_regs;
	void __iomem			*xgbe_serdes_regs;
	void __iomem			*hw_stats_regs[GBE_MAX_HW_STAT_MODS];

	struct gbe_ss_regs_ofs		ss_regs_ofs;
	struct gbe_switch_regs_ofs	switch_regs_ofs;
	struct gbe_host_port_regs_ofs	host_port_regs_ofs;

	struct cpsw_ale			*ale;
	unsigned int			tx_queue_id;
	const char			*dma_chan_name;

	struct list_head		gbe_intf_head;
	struct list_head		secondary_slaves;
	struct net_device		*dummy_ndev;

	u64				*hw_stats;
	u32				*hw_stats_prev;
	const struct netcp_ethtool_stat *et_stats;
	int				num_et_stats;
	/*  Lock for updating the hwstats */
	spinlock_t			hw_stats_lock;

	int                             cpts_registered;
	struct cpts                     *cpts;
	int				rx_ts_enabled;
	int				tx_ts_enabled;
};

struct gbe_intf {
	struct net_device	*ndev;
	struct device		*dev;
	struct gbe_priv		*gbe_dev;
	struct netcp_tx_pipe	tx_pipe;
	struct gbe_slave	*slave;
	struct list_head	gbe_intf_list;
	unsigned long		active_vlans[BITS_TO_LONGS(VLAN_N_VID)];
};

=======
>>>>>>> 307d9db0
static struct netcp_module gbe_module;
static struct netcp_module xgbe_module;

/* Statistic management */
struct netcp_ethtool_stat {
	char desc[ETH_GSTRING_LEN];
	int type;
	u32 size;
	int offset;
};

#define GBE_STATSA_INFO(field)						\
{									\
	"GBE_A:"#field, GBE_STATSA_MODULE,				\
	FIELD_SIZEOF(struct gbe_hw_stats, field),			\
	offsetof(struct gbe_hw_stats, field)				\
}

#define GBE_STATSB_INFO(field)						\
{									\
	"GBE_B:"#field, GBE_STATSB_MODULE,				\
	FIELD_SIZEOF(struct gbe_hw_stats, field),			\
	offsetof(struct gbe_hw_stats, field)				\
}

#define GBE_STATSC_INFO(field)						\
{									\
	"GBE_C:"#field, GBE_STATSC_MODULE,				\
	FIELD_SIZEOF(struct gbe_hw_stats, field),			\
	offsetof(struct gbe_hw_stats, field)				\
}

#define GBE_STATSD_INFO(field)						\
{									\
	"GBE_D:"#field, GBE_STATSD_MODULE,				\
	FIELD_SIZEOF(struct gbe_hw_stats, field),			\
	offsetof(struct gbe_hw_stats, field)				\
}

static const struct netcp_ethtool_stat gbe13_et_stats[] = {
	/* GBE module A */
	GBE_STATSA_INFO(rx_good_frames),
	GBE_STATSA_INFO(rx_broadcast_frames),
	GBE_STATSA_INFO(rx_multicast_frames),
	GBE_STATSA_INFO(rx_pause_frames),
	GBE_STATSA_INFO(rx_crc_errors),
	GBE_STATSA_INFO(rx_align_code_errors),
	GBE_STATSA_INFO(rx_oversized_frames),
	GBE_STATSA_INFO(rx_jabber_frames),
	GBE_STATSA_INFO(rx_undersized_frames),
	GBE_STATSA_INFO(rx_fragments),
	GBE_STATSA_INFO(rx_bytes),
	GBE_STATSA_INFO(tx_good_frames),
	GBE_STATSA_INFO(tx_broadcast_frames),
	GBE_STATSA_INFO(tx_multicast_frames),
	GBE_STATSA_INFO(tx_pause_frames),
	GBE_STATSA_INFO(tx_deferred_frames),
	GBE_STATSA_INFO(tx_collision_frames),
	GBE_STATSA_INFO(tx_single_coll_frames),
	GBE_STATSA_INFO(tx_mult_coll_frames),
	GBE_STATSA_INFO(tx_excessive_collisions),
	GBE_STATSA_INFO(tx_late_collisions),
	GBE_STATSA_INFO(tx_underrun),
	GBE_STATSA_INFO(tx_carrier_sense_errors),
	GBE_STATSA_INFO(tx_bytes),
	GBE_STATSA_INFO(tx_64byte_frames),
	GBE_STATSA_INFO(tx_65_to_127byte_frames),
	GBE_STATSA_INFO(tx_128_to_255byte_frames),
	GBE_STATSA_INFO(tx_256_to_511byte_frames),
	GBE_STATSA_INFO(tx_512_to_1023byte_frames),
	GBE_STATSA_INFO(tx_1024byte_frames),
	GBE_STATSA_INFO(net_bytes),
	GBE_STATSA_INFO(rx_sof_overruns),
	GBE_STATSA_INFO(rx_mof_overruns),
	GBE_STATSA_INFO(rx_dma_overruns),
	/* GBE module B */
	GBE_STATSB_INFO(rx_good_frames),
	GBE_STATSB_INFO(rx_broadcast_frames),
	GBE_STATSB_INFO(rx_multicast_frames),
	GBE_STATSB_INFO(rx_pause_frames),
	GBE_STATSB_INFO(rx_crc_errors),
	GBE_STATSB_INFO(rx_align_code_errors),
	GBE_STATSB_INFO(rx_oversized_frames),
	GBE_STATSB_INFO(rx_jabber_frames),
	GBE_STATSB_INFO(rx_undersized_frames),
	GBE_STATSB_INFO(rx_fragments),
	GBE_STATSB_INFO(rx_bytes),
	GBE_STATSB_INFO(tx_good_frames),
	GBE_STATSB_INFO(tx_broadcast_frames),
	GBE_STATSB_INFO(tx_multicast_frames),
	GBE_STATSB_INFO(tx_pause_frames),
	GBE_STATSB_INFO(tx_deferred_frames),
	GBE_STATSB_INFO(tx_collision_frames),
	GBE_STATSB_INFO(tx_single_coll_frames),
	GBE_STATSB_INFO(tx_mult_coll_frames),
	GBE_STATSB_INFO(tx_excessive_collisions),
	GBE_STATSB_INFO(tx_late_collisions),
	GBE_STATSB_INFO(tx_underrun),
	GBE_STATSB_INFO(tx_carrier_sense_errors),
	GBE_STATSB_INFO(tx_bytes),
	GBE_STATSB_INFO(tx_64byte_frames),
	GBE_STATSB_INFO(tx_65_to_127byte_frames),
	GBE_STATSB_INFO(tx_128_to_255byte_frames),
	GBE_STATSB_INFO(tx_256_to_511byte_frames),
	GBE_STATSB_INFO(tx_512_to_1023byte_frames),
	GBE_STATSB_INFO(tx_1024byte_frames),
	GBE_STATSB_INFO(net_bytes),
	GBE_STATSB_INFO(rx_sof_overruns),
	GBE_STATSB_INFO(rx_mof_overruns),
	GBE_STATSB_INFO(rx_dma_overruns),
	/* GBE module C */
	GBE_STATSC_INFO(rx_good_frames),
	GBE_STATSC_INFO(rx_broadcast_frames),
	GBE_STATSC_INFO(rx_multicast_frames),
	GBE_STATSC_INFO(rx_pause_frames),
	GBE_STATSC_INFO(rx_crc_errors),
	GBE_STATSC_INFO(rx_align_code_errors),
	GBE_STATSC_INFO(rx_oversized_frames),
	GBE_STATSC_INFO(rx_jabber_frames),
	GBE_STATSC_INFO(rx_undersized_frames),
	GBE_STATSC_INFO(rx_fragments),
	GBE_STATSC_INFO(rx_bytes),
	GBE_STATSC_INFO(tx_good_frames),
	GBE_STATSC_INFO(tx_broadcast_frames),
	GBE_STATSC_INFO(tx_multicast_frames),
	GBE_STATSC_INFO(tx_pause_frames),
	GBE_STATSC_INFO(tx_deferred_frames),
	GBE_STATSC_INFO(tx_collision_frames),
	GBE_STATSC_INFO(tx_single_coll_frames),
	GBE_STATSC_INFO(tx_mult_coll_frames),
	GBE_STATSC_INFO(tx_excessive_collisions),
	GBE_STATSC_INFO(tx_late_collisions),
	GBE_STATSC_INFO(tx_underrun),
	GBE_STATSC_INFO(tx_carrier_sense_errors),
	GBE_STATSC_INFO(tx_bytes),
	GBE_STATSC_INFO(tx_64byte_frames),
	GBE_STATSC_INFO(tx_65_to_127byte_frames),
	GBE_STATSC_INFO(tx_128_to_255byte_frames),
	GBE_STATSC_INFO(tx_256_to_511byte_frames),
	GBE_STATSC_INFO(tx_512_to_1023byte_frames),
	GBE_STATSC_INFO(tx_1024byte_frames),
	GBE_STATSC_INFO(net_bytes),
	GBE_STATSC_INFO(rx_sof_overruns),
	GBE_STATSC_INFO(rx_mof_overruns),
	GBE_STATSC_INFO(rx_dma_overruns),
	/* GBE module D */
	GBE_STATSD_INFO(rx_good_frames),
	GBE_STATSD_INFO(rx_broadcast_frames),
	GBE_STATSD_INFO(rx_multicast_frames),
	GBE_STATSD_INFO(rx_pause_frames),
	GBE_STATSD_INFO(rx_crc_errors),
	GBE_STATSD_INFO(rx_align_code_errors),
	GBE_STATSD_INFO(rx_oversized_frames),
	GBE_STATSD_INFO(rx_jabber_frames),
	GBE_STATSD_INFO(rx_undersized_frames),
	GBE_STATSD_INFO(rx_fragments),
	GBE_STATSD_INFO(rx_bytes),
	GBE_STATSD_INFO(tx_good_frames),
	GBE_STATSD_INFO(tx_broadcast_frames),
	GBE_STATSD_INFO(tx_multicast_frames),
	GBE_STATSD_INFO(tx_pause_frames),
	GBE_STATSD_INFO(tx_deferred_frames),
	GBE_STATSD_INFO(tx_collision_frames),
	GBE_STATSD_INFO(tx_single_coll_frames),
	GBE_STATSD_INFO(tx_mult_coll_frames),
	GBE_STATSD_INFO(tx_excessive_collisions),
	GBE_STATSD_INFO(tx_late_collisions),
	GBE_STATSD_INFO(tx_underrun),
	GBE_STATSD_INFO(tx_carrier_sense_errors),
	GBE_STATSD_INFO(tx_bytes),
	GBE_STATSD_INFO(tx_64byte_frames),
	GBE_STATSD_INFO(tx_65_to_127byte_frames),
	GBE_STATSD_INFO(tx_128_to_255byte_frames),
	GBE_STATSD_INFO(tx_256_to_511byte_frames),
	GBE_STATSD_INFO(tx_512_to_1023byte_frames),
	GBE_STATSD_INFO(tx_1024byte_frames),
	GBE_STATSD_INFO(net_bytes),
	GBE_STATSD_INFO(rx_sof_overruns),
	GBE_STATSD_INFO(rx_mof_overruns),
	GBE_STATSD_INFO(rx_dma_overruns),
};

/* This is the size of entries in GBENU_STATS_HOST */
#define GBENU_ET_STATS_HOST_SIZE	52

#define GBENU_STATS_HOST(field)					\
{								\
	"GBE_HOST:"#field, GBENU_STATS0_MODULE,			\
	FIELD_SIZEOF(struct gbenu_hw_stats, field),		\
	offsetof(struct gbenu_hw_stats, field)			\
}

/* This is the size of entries in GBENU_STATS_PORT */
#define GBENU_ET_STATS_PORT_SIZE	65

#define GBENU_STATS_P1(field)					\
{								\
	"GBE_P1:"#field, GBENU_STATS1_MODULE,			\
	FIELD_SIZEOF(struct gbenu_hw_stats, field),		\
	offsetof(struct gbenu_hw_stats, field)			\
}

#define GBENU_STATS_P2(field)					\
{								\
	"GBE_P2:"#field, GBENU_STATS2_MODULE,			\
	FIELD_SIZEOF(struct gbenu_hw_stats, field),		\
	offsetof(struct gbenu_hw_stats, field)			\
}

#define GBENU_STATS_P3(field)					\
{								\
	"GBE_P3:"#field, GBENU_STATS3_MODULE,			\
	FIELD_SIZEOF(struct gbenu_hw_stats, field),		\
	offsetof(struct gbenu_hw_stats, field)			\
}

#define GBENU_STATS_P4(field)					\
{								\
	"GBE_P4:"#field, GBENU_STATS4_MODULE,			\
	FIELD_SIZEOF(struct gbenu_hw_stats, field),		\
	offsetof(struct gbenu_hw_stats, field)			\
}

#define GBENU_STATS_P5(field)					\
{								\
	"GBE_P5:"#field, GBENU_STATS5_MODULE,			\
	FIELD_SIZEOF(struct gbenu_hw_stats, field),		\
	offsetof(struct gbenu_hw_stats, field)			\
}

#define GBENU_STATS_P6(field)					\
{								\
	"GBE_P6:"#field, GBENU_STATS6_MODULE,			\
	FIELD_SIZEOF(struct gbenu_hw_stats, field),		\
	offsetof(struct gbenu_hw_stats, field)			\
}

#define GBENU_STATS_P7(field)					\
{								\
	"GBE_P7:"#field, GBENU_STATS7_MODULE,			\
	FIELD_SIZEOF(struct gbenu_hw_stats, field),		\
	offsetof(struct gbenu_hw_stats, field)			\
}

#define GBENU_STATS_P8(field)					\
{								\
	"GBE_P8:"#field, GBENU_STATS8_MODULE,			\
	FIELD_SIZEOF(struct gbenu_hw_stats, field),		\
	offsetof(struct gbenu_hw_stats, field)			\
}

static const struct netcp_ethtool_stat gbenu_et_stats[] = {
	/* GBENU Host Module */
	GBENU_STATS_HOST(rx_good_frames),
	GBENU_STATS_HOST(rx_broadcast_frames),
	GBENU_STATS_HOST(rx_multicast_frames),
	GBENU_STATS_HOST(rx_crc_errors),
	GBENU_STATS_HOST(rx_oversized_frames),
	GBENU_STATS_HOST(rx_undersized_frames),
	GBENU_STATS_HOST(ale_drop),
	GBENU_STATS_HOST(ale_overrun_drop),
	GBENU_STATS_HOST(rx_bytes),
	GBENU_STATS_HOST(tx_good_frames),
	GBENU_STATS_HOST(tx_broadcast_frames),
	GBENU_STATS_HOST(tx_multicast_frames),
	GBENU_STATS_HOST(tx_bytes),
	GBENU_STATS_HOST(tx_64B_frames),
	GBENU_STATS_HOST(tx_65_to_127B_frames),
	GBENU_STATS_HOST(tx_128_to_255B_frames),
	GBENU_STATS_HOST(tx_256_to_511B_frames),
	GBENU_STATS_HOST(tx_512_to_1023B_frames),
	GBENU_STATS_HOST(tx_1024B_frames),
	GBENU_STATS_HOST(net_bytes),
	GBENU_STATS_HOST(rx_bottom_fifo_drop),
	GBENU_STATS_HOST(rx_port_mask_drop),
	GBENU_STATS_HOST(rx_top_fifo_drop),
	GBENU_STATS_HOST(ale_rate_limit_drop),
	GBENU_STATS_HOST(ale_vid_ingress_drop),
	GBENU_STATS_HOST(ale_da_eq_sa_drop),
	GBENU_STATS_HOST(ale_unknown_ucast),
	GBENU_STATS_HOST(ale_unknown_ucast_bytes),
	GBENU_STATS_HOST(ale_unknown_mcast),
	GBENU_STATS_HOST(ale_unknown_mcast_bytes),
	GBENU_STATS_HOST(ale_unknown_bcast),
	GBENU_STATS_HOST(ale_unknown_bcast_bytes),
	GBENU_STATS_HOST(ale_pol_match),
	GBENU_STATS_HOST(ale_pol_match_red),
	GBENU_STATS_HOST(ale_pol_match_yellow),
	GBENU_STATS_HOST(tx_mem_protect_err),
	GBENU_STATS_HOST(tx_pri0_drop),
	GBENU_STATS_HOST(tx_pri1_drop),
	GBENU_STATS_HOST(tx_pri2_drop),
	GBENU_STATS_HOST(tx_pri3_drop),
	GBENU_STATS_HOST(tx_pri4_drop),
	GBENU_STATS_HOST(tx_pri5_drop),
	GBENU_STATS_HOST(tx_pri6_drop),
	GBENU_STATS_HOST(tx_pri7_drop),
	GBENU_STATS_HOST(tx_pri0_drop_bcnt),
	GBENU_STATS_HOST(tx_pri1_drop_bcnt),
	GBENU_STATS_HOST(tx_pri2_drop_bcnt),
	GBENU_STATS_HOST(tx_pri3_drop_bcnt),
	GBENU_STATS_HOST(tx_pri4_drop_bcnt),
	GBENU_STATS_HOST(tx_pri5_drop_bcnt),
	GBENU_STATS_HOST(tx_pri6_drop_bcnt),
	GBENU_STATS_HOST(tx_pri7_drop_bcnt),
	/* GBENU Module 1 */
	GBENU_STATS_P1(rx_good_frames),
	GBENU_STATS_P1(rx_broadcast_frames),
	GBENU_STATS_P1(rx_multicast_frames),
	GBENU_STATS_P1(rx_pause_frames),
	GBENU_STATS_P1(rx_crc_errors),
	GBENU_STATS_P1(rx_align_code_errors),
	GBENU_STATS_P1(rx_oversized_frames),
	GBENU_STATS_P1(rx_jabber_frames),
	GBENU_STATS_P1(rx_undersized_frames),
	GBENU_STATS_P1(rx_fragments),
	GBENU_STATS_P1(ale_drop),
	GBENU_STATS_P1(ale_overrun_drop),
	GBENU_STATS_P1(rx_bytes),
	GBENU_STATS_P1(tx_good_frames),
	GBENU_STATS_P1(tx_broadcast_frames),
	GBENU_STATS_P1(tx_multicast_frames),
	GBENU_STATS_P1(tx_pause_frames),
	GBENU_STATS_P1(tx_deferred_frames),
	GBENU_STATS_P1(tx_collision_frames),
	GBENU_STATS_P1(tx_single_coll_frames),
	GBENU_STATS_P1(tx_mult_coll_frames),
	GBENU_STATS_P1(tx_excessive_collisions),
	GBENU_STATS_P1(tx_late_collisions),
	GBENU_STATS_P1(rx_ipg_error),
	GBENU_STATS_P1(tx_carrier_sense_errors),
	GBENU_STATS_P1(tx_bytes),
	GBENU_STATS_P1(tx_64B_frames),
	GBENU_STATS_P1(tx_65_to_127B_frames),
	GBENU_STATS_P1(tx_128_to_255B_frames),
	GBENU_STATS_P1(tx_256_to_511B_frames),
	GBENU_STATS_P1(tx_512_to_1023B_frames),
	GBENU_STATS_P1(tx_1024B_frames),
	GBENU_STATS_P1(net_bytes),
	GBENU_STATS_P1(rx_bottom_fifo_drop),
	GBENU_STATS_P1(rx_port_mask_drop),
	GBENU_STATS_P1(rx_top_fifo_drop),
	GBENU_STATS_P1(ale_rate_limit_drop),
	GBENU_STATS_P1(ale_vid_ingress_drop),
	GBENU_STATS_P1(ale_da_eq_sa_drop),
	GBENU_STATS_P1(ale_unknown_ucast),
	GBENU_STATS_P1(ale_unknown_ucast_bytes),
	GBENU_STATS_P1(ale_unknown_mcast),
	GBENU_STATS_P1(ale_unknown_mcast_bytes),
	GBENU_STATS_P1(ale_unknown_bcast),
	GBENU_STATS_P1(ale_unknown_bcast_bytes),
	GBENU_STATS_P1(ale_pol_match),
	GBENU_STATS_P1(ale_pol_match_red),
	GBENU_STATS_P1(ale_pol_match_yellow),
	GBENU_STATS_P1(tx_mem_protect_err),
	GBENU_STATS_P1(tx_pri0_drop),
	GBENU_STATS_P1(tx_pri1_drop),
	GBENU_STATS_P1(tx_pri2_drop),
	GBENU_STATS_P1(tx_pri3_drop),
	GBENU_STATS_P1(tx_pri4_drop),
	GBENU_STATS_P1(tx_pri5_drop),
	GBENU_STATS_P1(tx_pri6_drop),
	GBENU_STATS_P1(tx_pri7_drop),
	GBENU_STATS_P1(tx_pri0_drop_bcnt),
	GBENU_STATS_P1(tx_pri1_drop_bcnt),
	GBENU_STATS_P1(tx_pri2_drop_bcnt),
	GBENU_STATS_P1(tx_pri3_drop_bcnt),
	GBENU_STATS_P1(tx_pri4_drop_bcnt),
	GBENU_STATS_P1(tx_pri5_drop_bcnt),
	GBENU_STATS_P1(tx_pri6_drop_bcnt),
	GBENU_STATS_P1(tx_pri7_drop_bcnt),
	/* GBENU Module 2 */
	GBENU_STATS_P2(rx_good_frames),
	GBENU_STATS_P2(rx_broadcast_frames),
	GBENU_STATS_P2(rx_multicast_frames),
	GBENU_STATS_P2(rx_pause_frames),
	GBENU_STATS_P2(rx_crc_errors),
	GBENU_STATS_P2(rx_align_code_errors),
	GBENU_STATS_P2(rx_oversized_frames),
	GBENU_STATS_P2(rx_jabber_frames),
	GBENU_STATS_P2(rx_undersized_frames),
	GBENU_STATS_P2(rx_fragments),
	GBENU_STATS_P2(ale_drop),
	GBENU_STATS_P2(ale_overrun_drop),
	GBENU_STATS_P2(rx_bytes),
	GBENU_STATS_P2(tx_good_frames),
	GBENU_STATS_P2(tx_broadcast_frames),
	GBENU_STATS_P2(tx_multicast_frames),
	GBENU_STATS_P2(tx_pause_frames),
	GBENU_STATS_P2(tx_deferred_frames),
	GBENU_STATS_P2(tx_collision_frames),
	GBENU_STATS_P2(tx_single_coll_frames),
	GBENU_STATS_P2(tx_mult_coll_frames),
	GBENU_STATS_P2(tx_excessive_collisions),
	GBENU_STATS_P2(tx_late_collisions),
	GBENU_STATS_P2(rx_ipg_error),
	GBENU_STATS_P2(tx_carrier_sense_errors),
	GBENU_STATS_P2(tx_bytes),
	GBENU_STATS_P2(tx_64B_frames),
	GBENU_STATS_P2(tx_65_to_127B_frames),
	GBENU_STATS_P2(tx_128_to_255B_frames),
	GBENU_STATS_P2(tx_256_to_511B_frames),
	GBENU_STATS_P2(tx_512_to_1023B_frames),
	GBENU_STATS_P2(tx_1024B_frames),
	GBENU_STATS_P2(net_bytes),
	GBENU_STATS_P2(rx_bottom_fifo_drop),
	GBENU_STATS_P2(rx_port_mask_drop),
	GBENU_STATS_P2(rx_top_fifo_drop),
	GBENU_STATS_P2(ale_rate_limit_drop),
	GBENU_STATS_P2(ale_vid_ingress_drop),
	GBENU_STATS_P2(ale_da_eq_sa_drop),
	GBENU_STATS_P2(ale_unknown_ucast),
	GBENU_STATS_P2(ale_unknown_ucast_bytes),
	GBENU_STATS_P2(ale_unknown_mcast),
	GBENU_STATS_P2(ale_unknown_mcast_bytes),
	GBENU_STATS_P2(ale_unknown_bcast),
	GBENU_STATS_P2(ale_unknown_bcast_bytes),
	GBENU_STATS_P2(ale_pol_match),
	GBENU_STATS_P2(ale_pol_match_red),
	GBENU_STATS_P2(ale_pol_match_yellow),
	GBENU_STATS_P2(tx_mem_protect_err),
	GBENU_STATS_P2(tx_pri0_drop),
	GBENU_STATS_P2(tx_pri1_drop),
	GBENU_STATS_P2(tx_pri2_drop),
	GBENU_STATS_P2(tx_pri3_drop),
	GBENU_STATS_P2(tx_pri4_drop),
	GBENU_STATS_P2(tx_pri5_drop),
	GBENU_STATS_P2(tx_pri6_drop),
	GBENU_STATS_P2(tx_pri7_drop),
	GBENU_STATS_P2(tx_pri0_drop_bcnt),
	GBENU_STATS_P2(tx_pri1_drop_bcnt),
	GBENU_STATS_P2(tx_pri2_drop_bcnt),
	GBENU_STATS_P2(tx_pri3_drop_bcnt),
	GBENU_STATS_P2(tx_pri4_drop_bcnt),
	GBENU_STATS_P2(tx_pri5_drop_bcnt),
	GBENU_STATS_P2(tx_pri6_drop_bcnt),
	GBENU_STATS_P2(tx_pri7_drop_bcnt),
	/* GBENU Module 3 */
	GBENU_STATS_P3(rx_good_frames),
	GBENU_STATS_P3(rx_broadcast_frames),
	GBENU_STATS_P3(rx_multicast_frames),
	GBENU_STATS_P3(rx_pause_frames),
	GBENU_STATS_P3(rx_crc_errors),
	GBENU_STATS_P3(rx_align_code_errors),
	GBENU_STATS_P3(rx_oversized_frames),
	GBENU_STATS_P3(rx_jabber_frames),
	GBENU_STATS_P3(rx_undersized_frames),
	GBENU_STATS_P3(rx_fragments),
	GBENU_STATS_P3(ale_drop),
	GBENU_STATS_P3(ale_overrun_drop),
	GBENU_STATS_P3(rx_bytes),
	GBENU_STATS_P3(tx_good_frames),
	GBENU_STATS_P3(tx_broadcast_frames),
	GBENU_STATS_P3(tx_multicast_frames),
	GBENU_STATS_P3(tx_pause_frames),
	GBENU_STATS_P3(tx_deferred_frames),
	GBENU_STATS_P3(tx_collision_frames),
	GBENU_STATS_P3(tx_single_coll_frames),
	GBENU_STATS_P3(tx_mult_coll_frames),
	GBENU_STATS_P3(tx_excessive_collisions),
	GBENU_STATS_P3(tx_late_collisions),
	GBENU_STATS_P3(rx_ipg_error),
	GBENU_STATS_P3(tx_carrier_sense_errors),
	GBENU_STATS_P3(tx_bytes),
	GBENU_STATS_P3(tx_64B_frames),
	GBENU_STATS_P3(tx_65_to_127B_frames),
	GBENU_STATS_P3(tx_128_to_255B_frames),
	GBENU_STATS_P3(tx_256_to_511B_frames),
	GBENU_STATS_P3(tx_512_to_1023B_frames),
	GBENU_STATS_P3(tx_1024B_frames),
	GBENU_STATS_P3(net_bytes),
	GBENU_STATS_P3(rx_bottom_fifo_drop),
	GBENU_STATS_P3(rx_port_mask_drop),
	GBENU_STATS_P3(rx_top_fifo_drop),
	GBENU_STATS_P3(ale_rate_limit_drop),
	GBENU_STATS_P3(ale_vid_ingress_drop),
	GBENU_STATS_P3(ale_da_eq_sa_drop),
	GBENU_STATS_P3(ale_unknown_ucast),
	GBENU_STATS_P3(ale_unknown_ucast_bytes),
	GBENU_STATS_P3(ale_unknown_mcast),
	GBENU_STATS_P3(ale_unknown_mcast_bytes),
	GBENU_STATS_P3(ale_unknown_bcast),
	GBENU_STATS_P3(ale_unknown_bcast_bytes),
	GBENU_STATS_P3(ale_pol_match),
	GBENU_STATS_P3(ale_pol_match_red),
	GBENU_STATS_P3(ale_pol_match_yellow),
	GBENU_STATS_P3(tx_mem_protect_err),
	GBENU_STATS_P3(tx_pri0_drop),
	GBENU_STATS_P3(tx_pri1_drop),
	GBENU_STATS_P3(tx_pri2_drop),
	GBENU_STATS_P3(tx_pri3_drop),
	GBENU_STATS_P3(tx_pri4_drop),
	GBENU_STATS_P3(tx_pri5_drop),
	GBENU_STATS_P3(tx_pri6_drop),
	GBENU_STATS_P3(tx_pri7_drop),
	GBENU_STATS_P3(tx_pri0_drop_bcnt),
	GBENU_STATS_P3(tx_pri1_drop_bcnt),
	GBENU_STATS_P3(tx_pri2_drop_bcnt),
	GBENU_STATS_P3(tx_pri3_drop_bcnt),
	GBENU_STATS_P3(tx_pri4_drop_bcnt),
	GBENU_STATS_P3(tx_pri5_drop_bcnt),
	GBENU_STATS_P3(tx_pri6_drop_bcnt),
	GBENU_STATS_P3(tx_pri7_drop_bcnt),
	/* GBENU Module 4 */
	GBENU_STATS_P4(rx_good_frames),
	GBENU_STATS_P4(rx_broadcast_frames),
	GBENU_STATS_P4(rx_multicast_frames),
	GBENU_STATS_P4(rx_pause_frames),
	GBENU_STATS_P4(rx_crc_errors),
	GBENU_STATS_P4(rx_align_code_errors),
	GBENU_STATS_P4(rx_oversized_frames),
	GBENU_STATS_P4(rx_jabber_frames),
	GBENU_STATS_P4(rx_undersized_frames),
	GBENU_STATS_P4(rx_fragments),
	GBENU_STATS_P4(ale_drop),
	GBENU_STATS_P4(ale_overrun_drop),
	GBENU_STATS_P4(rx_bytes),
	GBENU_STATS_P4(tx_good_frames),
	GBENU_STATS_P4(tx_broadcast_frames),
	GBENU_STATS_P4(tx_multicast_frames),
	GBENU_STATS_P4(tx_pause_frames),
	GBENU_STATS_P4(tx_deferred_frames),
	GBENU_STATS_P4(tx_collision_frames),
	GBENU_STATS_P4(tx_single_coll_frames),
	GBENU_STATS_P4(tx_mult_coll_frames),
	GBENU_STATS_P4(tx_excessive_collisions),
	GBENU_STATS_P4(tx_late_collisions),
	GBENU_STATS_P4(rx_ipg_error),
	GBENU_STATS_P4(tx_carrier_sense_errors),
	GBENU_STATS_P4(tx_bytes),
	GBENU_STATS_P4(tx_64B_frames),
	GBENU_STATS_P4(tx_65_to_127B_frames),
	GBENU_STATS_P4(tx_128_to_255B_frames),
	GBENU_STATS_P4(tx_256_to_511B_frames),
	GBENU_STATS_P4(tx_512_to_1023B_frames),
	GBENU_STATS_P4(tx_1024B_frames),
	GBENU_STATS_P4(net_bytes),
	GBENU_STATS_P4(rx_bottom_fifo_drop),
	GBENU_STATS_P4(rx_port_mask_drop),
	GBENU_STATS_P4(rx_top_fifo_drop),
	GBENU_STATS_P4(ale_rate_limit_drop),
	GBENU_STATS_P4(ale_vid_ingress_drop),
	GBENU_STATS_P4(ale_da_eq_sa_drop),
	GBENU_STATS_P4(ale_unknown_ucast),
	GBENU_STATS_P4(ale_unknown_ucast_bytes),
	GBENU_STATS_P4(ale_unknown_mcast),
	GBENU_STATS_P4(ale_unknown_mcast_bytes),
	GBENU_STATS_P4(ale_unknown_bcast),
	GBENU_STATS_P4(ale_unknown_bcast_bytes),
	GBENU_STATS_P4(ale_pol_match),
	GBENU_STATS_P4(ale_pol_match_red),
	GBENU_STATS_P4(ale_pol_match_yellow),
	GBENU_STATS_P4(tx_mem_protect_err),
	GBENU_STATS_P4(tx_pri0_drop),
	GBENU_STATS_P4(tx_pri1_drop),
	GBENU_STATS_P4(tx_pri2_drop),
	GBENU_STATS_P4(tx_pri3_drop),
	GBENU_STATS_P4(tx_pri4_drop),
	GBENU_STATS_P4(tx_pri5_drop),
	GBENU_STATS_P4(tx_pri6_drop),
	GBENU_STATS_P4(tx_pri7_drop),
	GBENU_STATS_P4(tx_pri0_drop_bcnt),
	GBENU_STATS_P4(tx_pri1_drop_bcnt),
	GBENU_STATS_P4(tx_pri2_drop_bcnt),
	GBENU_STATS_P4(tx_pri3_drop_bcnt),
	GBENU_STATS_P4(tx_pri4_drop_bcnt),
	GBENU_STATS_P4(tx_pri5_drop_bcnt),
	GBENU_STATS_P4(tx_pri6_drop_bcnt),
	GBENU_STATS_P4(tx_pri7_drop_bcnt),
	/* GBENU Module 5 */
	GBENU_STATS_P5(rx_good_frames),
	GBENU_STATS_P5(rx_broadcast_frames),
	GBENU_STATS_P5(rx_multicast_frames),
	GBENU_STATS_P5(rx_pause_frames),
	GBENU_STATS_P5(rx_crc_errors),
	GBENU_STATS_P5(rx_align_code_errors),
	GBENU_STATS_P5(rx_oversized_frames),
	GBENU_STATS_P5(rx_jabber_frames),
	GBENU_STATS_P5(rx_undersized_frames),
	GBENU_STATS_P5(rx_fragments),
	GBENU_STATS_P5(ale_drop),
	GBENU_STATS_P5(ale_overrun_drop),
	GBENU_STATS_P5(rx_bytes),
	GBENU_STATS_P5(tx_good_frames),
	GBENU_STATS_P5(tx_broadcast_frames),
	GBENU_STATS_P5(tx_multicast_frames),
	GBENU_STATS_P5(tx_pause_frames),
	GBENU_STATS_P5(tx_deferred_frames),
	GBENU_STATS_P5(tx_collision_frames),
	GBENU_STATS_P5(tx_single_coll_frames),
	GBENU_STATS_P5(tx_mult_coll_frames),
	GBENU_STATS_P5(tx_excessive_collisions),
	GBENU_STATS_P5(tx_late_collisions),
	GBENU_STATS_P5(rx_ipg_error),
	GBENU_STATS_P5(tx_carrier_sense_errors),
	GBENU_STATS_P5(tx_bytes),
	GBENU_STATS_P5(tx_64B_frames),
	GBENU_STATS_P5(tx_65_to_127B_frames),
	GBENU_STATS_P5(tx_128_to_255B_frames),
	GBENU_STATS_P5(tx_256_to_511B_frames),
	GBENU_STATS_P5(tx_512_to_1023B_frames),
	GBENU_STATS_P5(tx_1024B_frames),
	GBENU_STATS_P5(net_bytes),
	GBENU_STATS_P5(rx_bottom_fifo_drop),
	GBENU_STATS_P5(rx_port_mask_drop),
	GBENU_STATS_P5(rx_top_fifo_drop),
	GBENU_STATS_P5(ale_rate_limit_drop),
	GBENU_STATS_P5(ale_vid_ingress_drop),
	GBENU_STATS_P5(ale_da_eq_sa_drop),
	GBENU_STATS_P5(ale_unknown_ucast),
	GBENU_STATS_P5(ale_unknown_ucast_bytes),
	GBENU_STATS_P5(ale_unknown_mcast),
	GBENU_STATS_P5(ale_unknown_mcast_bytes),
	GBENU_STATS_P5(ale_unknown_bcast),
	GBENU_STATS_P5(ale_unknown_bcast_bytes),
	GBENU_STATS_P5(ale_pol_match),
	GBENU_STATS_P5(ale_pol_match_red),
	GBENU_STATS_P5(ale_pol_match_yellow),
	GBENU_STATS_P5(tx_mem_protect_err),
	GBENU_STATS_P5(tx_pri0_drop),
	GBENU_STATS_P5(tx_pri1_drop),
	GBENU_STATS_P5(tx_pri2_drop),
	GBENU_STATS_P5(tx_pri3_drop),
	GBENU_STATS_P5(tx_pri4_drop),
	GBENU_STATS_P5(tx_pri5_drop),
	GBENU_STATS_P5(tx_pri6_drop),
	GBENU_STATS_P5(tx_pri7_drop),
	GBENU_STATS_P5(tx_pri0_drop_bcnt),
	GBENU_STATS_P5(tx_pri1_drop_bcnt),
	GBENU_STATS_P5(tx_pri2_drop_bcnt),
	GBENU_STATS_P5(tx_pri3_drop_bcnt),
	GBENU_STATS_P5(tx_pri4_drop_bcnt),
	GBENU_STATS_P5(tx_pri5_drop_bcnt),
	GBENU_STATS_P5(tx_pri6_drop_bcnt),
	GBENU_STATS_P5(tx_pri7_drop_bcnt),
	/* GBENU Module 6 */
	GBENU_STATS_P6(rx_good_frames),
	GBENU_STATS_P6(rx_broadcast_frames),
	GBENU_STATS_P6(rx_multicast_frames),
	GBENU_STATS_P6(rx_pause_frames),
	GBENU_STATS_P6(rx_crc_errors),
	GBENU_STATS_P6(rx_align_code_errors),
	GBENU_STATS_P6(rx_oversized_frames),
	GBENU_STATS_P6(rx_jabber_frames),
	GBENU_STATS_P6(rx_undersized_frames),
	GBENU_STATS_P6(rx_fragments),
	GBENU_STATS_P6(ale_drop),
	GBENU_STATS_P6(ale_overrun_drop),
	GBENU_STATS_P6(rx_bytes),
	GBENU_STATS_P6(tx_good_frames),
	GBENU_STATS_P6(tx_broadcast_frames),
	GBENU_STATS_P6(tx_multicast_frames),
	GBENU_STATS_P6(tx_pause_frames),
	GBENU_STATS_P6(tx_deferred_frames),
	GBENU_STATS_P6(tx_collision_frames),
	GBENU_STATS_P6(tx_single_coll_frames),
	GBENU_STATS_P6(tx_mult_coll_frames),
	GBENU_STATS_P6(tx_excessive_collisions),
	GBENU_STATS_P6(tx_late_collisions),
	GBENU_STATS_P6(rx_ipg_error),
	GBENU_STATS_P6(tx_carrier_sense_errors),
	GBENU_STATS_P6(tx_bytes),
	GBENU_STATS_P6(tx_64B_frames),
	GBENU_STATS_P6(tx_65_to_127B_frames),
	GBENU_STATS_P6(tx_128_to_255B_frames),
	GBENU_STATS_P6(tx_256_to_511B_frames),
	GBENU_STATS_P6(tx_512_to_1023B_frames),
	GBENU_STATS_P6(tx_1024B_frames),
	GBENU_STATS_P6(net_bytes),
	GBENU_STATS_P6(rx_bottom_fifo_drop),
	GBENU_STATS_P6(rx_port_mask_drop),
	GBENU_STATS_P6(rx_top_fifo_drop),
	GBENU_STATS_P6(ale_rate_limit_drop),
	GBENU_STATS_P6(ale_vid_ingress_drop),
	GBENU_STATS_P6(ale_da_eq_sa_drop),
	GBENU_STATS_P6(ale_unknown_ucast),
	GBENU_STATS_P6(ale_unknown_ucast_bytes),
	GBENU_STATS_P6(ale_unknown_mcast),
	GBENU_STATS_P6(ale_unknown_mcast_bytes),
	GBENU_STATS_P6(ale_unknown_bcast),
	GBENU_STATS_P6(ale_unknown_bcast_bytes),
	GBENU_STATS_P6(ale_pol_match),
	GBENU_STATS_P6(ale_pol_match_red),
	GBENU_STATS_P6(ale_pol_match_yellow),
	GBENU_STATS_P6(tx_mem_protect_err),
	GBENU_STATS_P6(tx_pri0_drop),
	GBENU_STATS_P6(tx_pri1_drop),
	GBENU_STATS_P6(tx_pri2_drop),
	GBENU_STATS_P6(tx_pri3_drop),
	GBENU_STATS_P6(tx_pri4_drop),
	GBENU_STATS_P6(tx_pri5_drop),
	GBENU_STATS_P6(tx_pri6_drop),
	GBENU_STATS_P6(tx_pri7_drop),
	GBENU_STATS_P6(tx_pri0_drop_bcnt),
	GBENU_STATS_P6(tx_pri1_drop_bcnt),
	GBENU_STATS_P6(tx_pri2_drop_bcnt),
	GBENU_STATS_P6(tx_pri3_drop_bcnt),
	GBENU_STATS_P6(tx_pri4_drop_bcnt),
	GBENU_STATS_P6(tx_pri5_drop_bcnt),
	GBENU_STATS_P6(tx_pri6_drop_bcnt),
	GBENU_STATS_P6(tx_pri7_drop_bcnt),
	/* GBENU Module 7 */
	GBENU_STATS_P7(rx_good_frames),
	GBENU_STATS_P7(rx_broadcast_frames),
	GBENU_STATS_P7(rx_multicast_frames),
	GBENU_STATS_P7(rx_pause_frames),
	GBENU_STATS_P7(rx_crc_errors),
	GBENU_STATS_P7(rx_align_code_errors),
	GBENU_STATS_P7(rx_oversized_frames),
	GBENU_STATS_P7(rx_jabber_frames),
	GBENU_STATS_P7(rx_undersized_frames),
	GBENU_STATS_P7(rx_fragments),
	GBENU_STATS_P7(ale_drop),
	GBENU_STATS_P7(ale_overrun_drop),
	GBENU_STATS_P7(rx_bytes),
	GBENU_STATS_P7(tx_good_frames),
	GBENU_STATS_P7(tx_broadcast_frames),
	GBENU_STATS_P7(tx_multicast_frames),
	GBENU_STATS_P7(tx_pause_frames),
	GBENU_STATS_P7(tx_deferred_frames),
	GBENU_STATS_P7(tx_collision_frames),
	GBENU_STATS_P7(tx_single_coll_frames),
	GBENU_STATS_P7(tx_mult_coll_frames),
	GBENU_STATS_P7(tx_excessive_collisions),
	GBENU_STATS_P7(tx_late_collisions),
	GBENU_STATS_P7(rx_ipg_error),
	GBENU_STATS_P7(tx_carrier_sense_errors),
	GBENU_STATS_P7(tx_bytes),
	GBENU_STATS_P7(tx_64B_frames),
	GBENU_STATS_P7(tx_65_to_127B_frames),
	GBENU_STATS_P7(tx_128_to_255B_frames),
	GBENU_STATS_P7(tx_256_to_511B_frames),
	GBENU_STATS_P7(tx_512_to_1023B_frames),
	GBENU_STATS_P7(tx_1024B_frames),
	GBENU_STATS_P7(net_bytes),
	GBENU_STATS_P7(rx_bottom_fifo_drop),
	GBENU_STATS_P7(rx_port_mask_drop),
	GBENU_STATS_P7(rx_top_fifo_drop),
	GBENU_STATS_P7(ale_rate_limit_drop),
	GBENU_STATS_P7(ale_vid_ingress_drop),
	GBENU_STATS_P7(ale_da_eq_sa_drop),
	GBENU_STATS_P7(ale_unknown_ucast),
	GBENU_STATS_P7(ale_unknown_ucast_bytes),
	GBENU_STATS_P7(ale_unknown_mcast),
	GBENU_STATS_P7(ale_unknown_mcast_bytes),
	GBENU_STATS_P7(ale_unknown_bcast),
	GBENU_STATS_P7(ale_unknown_bcast_bytes),
	GBENU_STATS_P7(ale_pol_match),
	GBENU_STATS_P7(ale_pol_match_red),
	GBENU_STATS_P7(ale_pol_match_yellow),
	GBENU_STATS_P7(tx_mem_protect_err),
	GBENU_STATS_P7(tx_pri0_drop),
	GBENU_STATS_P7(tx_pri1_drop),
	GBENU_STATS_P7(tx_pri2_drop),
	GBENU_STATS_P7(tx_pri3_drop),
	GBENU_STATS_P7(tx_pri4_drop),
	GBENU_STATS_P7(tx_pri5_drop),
	GBENU_STATS_P7(tx_pri6_drop),
	GBENU_STATS_P7(tx_pri7_drop),
	GBENU_STATS_P7(tx_pri0_drop_bcnt),
	GBENU_STATS_P7(tx_pri1_drop_bcnt),
	GBENU_STATS_P7(tx_pri2_drop_bcnt),
	GBENU_STATS_P7(tx_pri3_drop_bcnt),
	GBENU_STATS_P7(tx_pri4_drop_bcnt),
	GBENU_STATS_P7(tx_pri5_drop_bcnt),
	GBENU_STATS_P7(tx_pri6_drop_bcnt),
	GBENU_STATS_P7(tx_pri7_drop_bcnt),
	/* GBENU Module 8 */
	GBENU_STATS_P8(rx_good_frames),
	GBENU_STATS_P8(rx_broadcast_frames),
	GBENU_STATS_P8(rx_multicast_frames),
	GBENU_STATS_P8(rx_pause_frames),
	GBENU_STATS_P8(rx_crc_errors),
	GBENU_STATS_P8(rx_align_code_errors),
	GBENU_STATS_P8(rx_oversized_frames),
	GBENU_STATS_P8(rx_jabber_frames),
	GBENU_STATS_P8(rx_undersized_frames),
	GBENU_STATS_P8(rx_fragments),
	GBENU_STATS_P8(ale_drop),
	GBENU_STATS_P8(ale_overrun_drop),
	GBENU_STATS_P8(rx_bytes),
	GBENU_STATS_P8(tx_good_frames),
	GBENU_STATS_P8(tx_broadcast_frames),
	GBENU_STATS_P8(tx_multicast_frames),
	GBENU_STATS_P8(tx_pause_frames),
	GBENU_STATS_P8(tx_deferred_frames),
	GBENU_STATS_P8(tx_collision_frames),
	GBENU_STATS_P8(tx_single_coll_frames),
	GBENU_STATS_P8(tx_mult_coll_frames),
	GBENU_STATS_P8(tx_excessive_collisions),
	GBENU_STATS_P8(tx_late_collisions),
	GBENU_STATS_P8(rx_ipg_error),
	GBENU_STATS_P8(tx_carrier_sense_errors),
	GBENU_STATS_P8(tx_bytes),
	GBENU_STATS_P8(tx_64B_frames),
	GBENU_STATS_P8(tx_65_to_127B_frames),
	GBENU_STATS_P8(tx_128_to_255B_frames),
	GBENU_STATS_P8(tx_256_to_511B_frames),
	GBENU_STATS_P8(tx_512_to_1023B_frames),
	GBENU_STATS_P8(tx_1024B_frames),
	GBENU_STATS_P8(net_bytes),
	GBENU_STATS_P8(rx_bottom_fifo_drop),
	GBENU_STATS_P8(rx_port_mask_drop),
	GBENU_STATS_P8(rx_top_fifo_drop),
	GBENU_STATS_P8(ale_rate_limit_drop),
	GBENU_STATS_P8(ale_vid_ingress_drop),
	GBENU_STATS_P8(ale_da_eq_sa_drop),
	GBENU_STATS_P8(ale_unknown_ucast),
	GBENU_STATS_P8(ale_unknown_ucast_bytes),
	GBENU_STATS_P8(ale_unknown_mcast),
	GBENU_STATS_P8(ale_unknown_mcast_bytes),
	GBENU_STATS_P8(ale_unknown_bcast),
	GBENU_STATS_P8(ale_unknown_bcast_bytes),
	GBENU_STATS_P8(ale_pol_match),
	GBENU_STATS_P8(ale_pol_match_red),
	GBENU_STATS_P8(ale_pol_match_yellow),
	GBENU_STATS_P8(tx_mem_protect_err),
	GBENU_STATS_P8(tx_pri0_drop),
	GBENU_STATS_P8(tx_pri1_drop),
	GBENU_STATS_P8(tx_pri2_drop),
	GBENU_STATS_P8(tx_pri3_drop),
	GBENU_STATS_P8(tx_pri4_drop),
	GBENU_STATS_P8(tx_pri5_drop),
	GBENU_STATS_P8(tx_pri6_drop),
	GBENU_STATS_P8(tx_pri7_drop),
	GBENU_STATS_P8(tx_pri0_drop_bcnt),
	GBENU_STATS_P8(tx_pri1_drop_bcnt),
	GBENU_STATS_P8(tx_pri2_drop_bcnt),
	GBENU_STATS_P8(tx_pri3_drop_bcnt),
	GBENU_STATS_P8(tx_pri4_drop_bcnt),
	GBENU_STATS_P8(tx_pri5_drop_bcnt),
	GBENU_STATS_P8(tx_pri6_drop_bcnt),
	GBENU_STATS_P8(tx_pri7_drop_bcnt),
};

#define XGBE_STATS0_INFO(field)				\
{							\
	"GBE_0:"#field, XGBE_STATS0_MODULE,		\
	FIELD_SIZEOF(struct xgbe_hw_stats, field),	\
	offsetof(struct xgbe_hw_stats, field)		\
}

#define XGBE_STATS1_INFO(field)				\
{							\
	"GBE_1:"#field, XGBE_STATS1_MODULE,		\
	FIELD_SIZEOF(struct xgbe_hw_stats, field),	\
	offsetof(struct xgbe_hw_stats, field)		\
}

#define XGBE_STATS2_INFO(field)				\
{							\
	"GBE_2:"#field, XGBE_STATS2_MODULE,		\
	FIELD_SIZEOF(struct xgbe_hw_stats, field),	\
	offsetof(struct xgbe_hw_stats, field)		\
}

static const struct netcp_ethtool_stat xgbe10_et_stats[] = {
	/* GBE module 0 */
	XGBE_STATS0_INFO(rx_good_frames),
	XGBE_STATS0_INFO(rx_broadcast_frames),
	XGBE_STATS0_INFO(rx_multicast_frames),
	XGBE_STATS0_INFO(rx_oversized_frames),
	XGBE_STATS0_INFO(rx_undersized_frames),
	XGBE_STATS0_INFO(overrun_type4),
	XGBE_STATS0_INFO(overrun_type5),
	XGBE_STATS0_INFO(rx_bytes),
	XGBE_STATS0_INFO(tx_good_frames),
	XGBE_STATS0_INFO(tx_broadcast_frames),
	XGBE_STATS0_INFO(tx_multicast_frames),
	XGBE_STATS0_INFO(tx_bytes),
	XGBE_STATS0_INFO(tx_64byte_frames),
	XGBE_STATS0_INFO(tx_65_to_127byte_frames),
	XGBE_STATS0_INFO(tx_128_to_255byte_frames),
	XGBE_STATS0_INFO(tx_256_to_511byte_frames),
	XGBE_STATS0_INFO(tx_512_to_1023byte_frames),
	XGBE_STATS0_INFO(tx_1024byte_frames),
	XGBE_STATS0_INFO(net_bytes),
	XGBE_STATS0_INFO(rx_sof_overruns),
	XGBE_STATS0_INFO(rx_mof_overruns),
	XGBE_STATS0_INFO(rx_dma_overruns),
	/* XGBE module 1 */
	XGBE_STATS1_INFO(rx_good_frames),
	XGBE_STATS1_INFO(rx_broadcast_frames),
	XGBE_STATS1_INFO(rx_multicast_frames),
	XGBE_STATS1_INFO(rx_pause_frames),
	XGBE_STATS1_INFO(rx_crc_errors),
	XGBE_STATS1_INFO(rx_align_code_errors),
	XGBE_STATS1_INFO(rx_oversized_frames),
	XGBE_STATS1_INFO(rx_jabber_frames),
	XGBE_STATS1_INFO(rx_undersized_frames),
	XGBE_STATS1_INFO(rx_fragments),
	XGBE_STATS1_INFO(overrun_type4),
	XGBE_STATS1_INFO(overrun_type5),
	XGBE_STATS1_INFO(rx_bytes),
	XGBE_STATS1_INFO(tx_good_frames),
	XGBE_STATS1_INFO(tx_broadcast_frames),
	XGBE_STATS1_INFO(tx_multicast_frames),
	XGBE_STATS1_INFO(tx_pause_frames),
	XGBE_STATS1_INFO(tx_deferred_frames),
	XGBE_STATS1_INFO(tx_collision_frames),
	XGBE_STATS1_INFO(tx_single_coll_frames),
	XGBE_STATS1_INFO(tx_mult_coll_frames),
	XGBE_STATS1_INFO(tx_excessive_collisions),
	XGBE_STATS1_INFO(tx_late_collisions),
	XGBE_STATS1_INFO(tx_underrun),
	XGBE_STATS1_INFO(tx_carrier_sense_errors),
	XGBE_STATS1_INFO(tx_bytes),
	XGBE_STATS1_INFO(tx_64byte_frames),
	XGBE_STATS1_INFO(tx_65_to_127byte_frames),
	XGBE_STATS1_INFO(tx_128_to_255byte_frames),
	XGBE_STATS1_INFO(tx_256_to_511byte_frames),
	XGBE_STATS1_INFO(tx_512_to_1023byte_frames),
	XGBE_STATS1_INFO(tx_1024byte_frames),
	XGBE_STATS1_INFO(net_bytes),
	XGBE_STATS1_INFO(rx_sof_overruns),
	XGBE_STATS1_INFO(rx_mof_overruns),
	XGBE_STATS1_INFO(rx_dma_overruns),
	/* XGBE module 2 */
	XGBE_STATS2_INFO(rx_good_frames),
	XGBE_STATS2_INFO(rx_broadcast_frames),
	XGBE_STATS2_INFO(rx_multicast_frames),
	XGBE_STATS2_INFO(rx_pause_frames),
	XGBE_STATS2_INFO(rx_crc_errors),
	XGBE_STATS2_INFO(rx_align_code_errors),
	XGBE_STATS2_INFO(rx_oversized_frames),
	XGBE_STATS2_INFO(rx_jabber_frames),
	XGBE_STATS2_INFO(rx_undersized_frames),
	XGBE_STATS2_INFO(rx_fragments),
	XGBE_STATS2_INFO(overrun_type4),
	XGBE_STATS2_INFO(overrun_type5),
	XGBE_STATS2_INFO(rx_bytes),
	XGBE_STATS2_INFO(tx_good_frames),
	XGBE_STATS2_INFO(tx_broadcast_frames),
	XGBE_STATS2_INFO(tx_multicast_frames),
	XGBE_STATS2_INFO(tx_pause_frames),
	XGBE_STATS2_INFO(tx_deferred_frames),
	XGBE_STATS2_INFO(tx_collision_frames),
	XGBE_STATS2_INFO(tx_single_coll_frames),
	XGBE_STATS2_INFO(tx_mult_coll_frames),
	XGBE_STATS2_INFO(tx_excessive_collisions),
	XGBE_STATS2_INFO(tx_late_collisions),
	XGBE_STATS2_INFO(tx_underrun),
	XGBE_STATS2_INFO(tx_carrier_sense_errors),
	XGBE_STATS2_INFO(tx_bytes),
	XGBE_STATS2_INFO(tx_64byte_frames),
	XGBE_STATS2_INFO(tx_65_to_127byte_frames),
	XGBE_STATS2_INFO(tx_128_to_255byte_frames),
	XGBE_STATS2_INFO(tx_256_to_511byte_frames),
	XGBE_STATS2_INFO(tx_512_to_1023byte_frames),
	XGBE_STATS2_INFO(tx_1024byte_frames),
	XGBE_STATS2_INFO(net_bytes),
	XGBE_STATS2_INFO(rx_sof_overruns),
	XGBE_STATS2_INFO(rx_mof_overruns),
	XGBE_STATS2_INFO(rx_dma_overruns),
};

#define for_each_sec_slave(slave, priv) \
	list_for_each_entry((slave), &(priv)->secondary_slaves, slave_list)

#define first_sec_slave(priv)					\
	list_first_entry(&priv->secondary_slaves, \
			struct gbe_slave, slave_list)

static void keystone_get_drvinfo(struct net_device *ndev,
				 struct ethtool_drvinfo *info)
{
	strncpy(info->driver, NETCP_DRIVER_NAME, sizeof(info->driver));
	strncpy(info->version, NETCP_DRIVER_VERSION, sizeof(info->version));
}

static u32 keystone_get_msglevel(struct net_device *ndev)
{
	struct netcp_intf *netcp = netdev_priv(ndev);

	return netcp->msg_enable;
}

static void keystone_set_msglevel(struct net_device *ndev, u32 value)
{
	struct netcp_intf *netcp = netdev_priv(ndev);

	netcp->msg_enable = value;
}

static struct gbe_intf *keystone_get_intf_data(struct netcp_intf *netcp)
{
	struct gbe_intf *gbe_intf;

	gbe_intf = netcp_module_get_intf_data(&gbe_module, netcp);
	if (!gbe_intf)
		gbe_intf = netcp_module_get_intf_data(&xgbe_module, netcp);

	return gbe_intf;
}

static void keystone_get_stat_strings(struct net_device *ndev,
				      uint32_t stringset, uint8_t *data)
{
	struct netcp_intf *netcp = netdev_priv(ndev);
	struct gbe_intf *gbe_intf;
	struct gbe_priv *gbe_dev;
	int i;

	gbe_intf = keystone_get_intf_data(netcp);
	if (!gbe_intf)
		return;
	gbe_dev = gbe_intf->gbe_dev;

	switch (stringset) {
	case ETH_SS_STATS:
		for (i = 0; i < gbe_dev->num_et_stats; i++) {
			memcpy(data, gbe_dev->et_stats[i].desc,
			       ETH_GSTRING_LEN);
			data += ETH_GSTRING_LEN;
		}
		break;
	case ETH_SS_TEST:
		break;
	}
}

static int keystone_get_sset_count(struct net_device *ndev, int stringset)
{
	struct netcp_intf *netcp = netdev_priv(ndev);
	struct gbe_intf *gbe_intf;
	struct gbe_priv *gbe_dev;

	gbe_intf = keystone_get_intf_data(netcp);
	if (!gbe_intf)
		return -EINVAL;
	gbe_dev = gbe_intf->gbe_dev;

	switch (stringset) {
	case ETH_SS_TEST:
		return 0;
	case ETH_SS_STATS:
		return gbe_dev->num_et_stats;
	default:
		return -EINVAL;
	}
}

void gbe_reset_mod_stats(struct gbe_priv *gbe_dev, int stats_mod)
{
	void __iomem *base = gbe_dev->hw_stats_regs[stats_mod];
	u32  __iomem *p_stats_entry;
	int i;

	for (i = 0; i < gbe_dev->num_et_stats; i++) {
		if (gbe_dev->et_stats[i].type == stats_mod) {
			p_stats_entry = base + gbe_dev->et_stats[i].offset;
			gbe_dev->hw_stats[i] = 0;
			gbe_dev->hw_stats_prev[i] = readl(p_stats_entry);
		}
	}
}

static inline void gbe_update_hw_stats_entry(struct gbe_priv *gbe_dev,
					     int et_stats_entry)
{
	void __iomem *base = NULL;
	u32  __iomem *p_stats_entry;
	u32 curr, delta;

	/* The hw_stats_regs pointers are already
	 * properly set to point to the right base:
	 */
	base = gbe_dev->hw_stats_regs[gbe_dev->et_stats[et_stats_entry].type];
	p_stats_entry = base + gbe_dev->et_stats[et_stats_entry].offset;
	curr = readl(p_stats_entry);
	delta = curr - gbe_dev->hw_stats_prev[et_stats_entry];
	gbe_dev->hw_stats_prev[et_stats_entry] = curr;
	gbe_dev->hw_stats[et_stats_entry] += delta;
}

static void gbe_update_stats(struct gbe_priv *gbe_dev, uint64_t *data)
{
	int i;

	for (i = 0; i < gbe_dev->num_et_stats; i++) {
		gbe_update_hw_stats_entry(gbe_dev, i);

		if (data)
			data[i] = gbe_dev->hw_stats[i];
	}
}

static inline void gbe_stats_mod_visible_ver14(struct gbe_priv *gbe_dev,
					       int stats_mod)
{
	u32 val;

	val = readl(GBE_REG_ADDR(gbe_dev, switch_regs, stat_port_en));

	switch (stats_mod) {
	case GBE_STATSA_MODULE:
	case GBE_STATSB_MODULE:
		val &= ~GBE_STATS_CD_SEL;
		break;
	case GBE_STATSC_MODULE:
	case GBE_STATSD_MODULE:
		val |= GBE_STATS_CD_SEL;
		break;
	default:
		return;
	}

	/* make the stat module visible */
	writel(val, GBE_REG_ADDR(gbe_dev, switch_regs, stat_port_en));
}

void gbe_reset_mod_stats_ver14(struct gbe_priv *gbe_dev, int stats_mod)
{
	gbe_stats_mod_visible_ver14(gbe_dev, stats_mod);
	gbe_reset_mod_stats(gbe_dev, stats_mod);
}

static void gbe_update_stats_ver14(struct gbe_priv *gbe_dev, uint64_t *data)
{
	u32 half_num_et_stats = (gbe_dev->num_et_stats / 2);
	int et_entry, j, pair;

	for (pair = 0; pair < 2; pair++) {
		gbe_stats_mod_visible_ver14(gbe_dev, (pair ?
						      GBE_STATSC_MODULE :
						      GBE_STATSA_MODULE));

		for (j = 0; j < half_num_et_stats; j++) {
			et_entry = pair * half_num_et_stats + j;
			gbe_update_hw_stats_entry(gbe_dev, et_entry);

			if (data)
				data[et_entry] = gbe_dev->hw_stats[et_entry];
		}
	}
}

static void keystone_get_ethtool_stats(struct net_device *ndev,
				       struct ethtool_stats *stats,
				       uint64_t *data)
{
	struct netcp_intf *netcp = netdev_priv(ndev);
	struct gbe_intf *gbe_intf;
	struct gbe_priv *gbe_dev;

	gbe_intf = keystone_get_intf_data(netcp);
	if (!gbe_intf)
		return;

	gbe_dev = gbe_intf->gbe_dev;
	spin_lock_bh(&gbe_dev->hw_stats_lock);
	if (IS_SS_ID_VER_14(gbe_dev))
		gbe_update_stats_ver14(gbe_dev, data);
	else
		gbe_update_stats(gbe_dev, data);
	spin_unlock_bh(&gbe_dev->hw_stats_lock);
}

static int keystone_get_link_ksettings(struct net_device *ndev,
				       struct ethtool_link_ksettings *cmd)
{
	struct netcp_intf *netcp = netdev_priv(ndev);
	struct phy_device *phy = ndev->phydev;
	struct gbe_intf *gbe_intf;

	if (!phy)
		return -EINVAL;

	gbe_intf = keystone_get_intf_data(netcp);
	if (!gbe_intf)
		return -EINVAL;

	if (!gbe_intf->slave)
		return -EINVAL;

	phy_ethtool_ksettings_get(phy, cmd);
	cmd->base.port = gbe_intf->slave->phy_port_t;

	return 0;
}

static int keystone_set_link_ksettings(struct net_device *ndev,
				       const struct ethtool_link_ksettings *cmd)
{
	struct netcp_intf *netcp = netdev_priv(ndev);
	struct phy_device *phy = ndev->phydev;
	struct gbe_intf *gbe_intf;
	u8 port = cmd->base.port;
	u32 advertising, supported;
	u32 features;

	ethtool_convert_link_mode_to_legacy_u32(&advertising,
						cmd->link_modes.advertising);
	ethtool_convert_link_mode_to_legacy_u32(&supported,
						cmd->link_modes.supported);
	features = advertising & supported;

	if (!phy)
		return -EINVAL;

	gbe_intf = keystone_get_intf_data(netcp);
	if (!gbe_intf)
		return -EINVAL;

	if (!gbe_intf->slave)
		return -EINVAL;

	if (port != gbe_intf->slave->phy_port_t) {
		if ((port == PORT_TP) && !(features & ADVERTISED_TP))
			return -EINVAL;

		if ((port == PORT_AUI) && !(features & ADVERTISED_AUI))
			return -EINVAL;

		if ((port == PORT_BNC) && !(features & ADVERTISED_BNC))
			return -EINVAL;

		if ((port == PORT_MII) && !(features & ADVERTISED_MII))
			return -EINVAL;

		if ((port == PORT_FIBRE) && !(features & ADVERTISED_FIBRE))
			return -EINVAL;
	}

	gbe_intf->slave->phy_port_t = port;
	return phy_ethtool_ksettings_set(phy, cmd);
}

#if IS_ENABLED(CONFIG_TI_CPTS)
static int keystone_get_ts_info(struct net_device *ndev,
				struct ethtool_ts_info *info)
{
	struct netcp_intf *netcp = netdev_priv(ndev);
	struct gbe_intf *gbe_intf;

	gbe_intf = netcp_module_get_intf_data(&gbe_module, netcp);
	if (!gbe_intf || !gbe_intf->gbe_dev->cpts)
		return -EINVAL;

	info->so_timestamping =
		SOF_TIMESTAMPING_TX_HARDWARE |
		SOF_TIMESTAMPING_TX_SOFTWARE |
		SOF_TIMESTAMPING_RX_HARDWARE |
		SOF_TIMESTAMPING_RX_SOFTWARE |
		SOF_TIMESTAMPING_SOFTWARE |
		SOF_TIMESTAMPING_RAW_HARDWARE;
	info->phc_index = gbe_intf->gbe_dev->cpts->phc_index;
	info->tx_types =
		(1 << HWTSTAMP_TX_OFF) |
		(1 << HWTSTAMP_TX_ON);
	info->rx_filters =
		(1 << HWTSTAMP_FILTER_NONE) |
		(1 << HWTSTAMP_FILTER_PTP_V1_L4_EVENT) |
		(1 << HWTSTAMP_FILTER_PTP_V2_EVENT);
	return 0;
}
#else
static int keystone_get_ts_info(struct net_device *ndev,
				struct ethtool_ts_info *info)
{
	info->so_timestamping =
		SOF_TIMESTAMPING_TX_SOFTWARE |
		SOF_TIMESTAMPING_RX_SOFTWARE |
		SOF_TIMESTAMPING_SOFTWARE;
	info->phc_index = -1;
	info->tx_types = 0;
	info->rx_filters = 0;
	return 0;
}
#endif /* CONFIG_TI_CPTS */

static const struct ethtool_ops keystone_ethtool_ops = {
	.get_drvinfo		= keystone_get_drvinfo,
	.get_link		= ethtool_op_get_link,
	.get_msglevel		= keystone_get_msglevel,
	.set_msglevel		= keystone_set_msglevel,
	.get_strings		= keystone_get_stat_strings,
	.get_sset_count		= keystone_get_sset_count,
	.get_ethtool_stats	= keystone_get_ethtool_stats,
	.get_link_ksettings	= keystone_get_link_ksettings,
	.set_link_ksettings	= keystone_set_link_ksettings,
	.get_ts_info		= keystone_get_ts_info,
};

static void gbe_set_slave_mac(struct gbe_slave *slave,
			      struct gbe_intf *gbe_intf)
{
	struct net_device *ndev = gbe_intf->ndev;

	writel(mac_hi(ndev->dev_addr), GBE_REG_ADDR(slave, port_regs, sa_hi));
	writel(mac_lo(ndev->dev_addr), GBE_REG_ADDR(slave, port_regs, sa_lo));
}

static int gbe_get_slave_port(struct gbe_priv *priv, u32 slave_num)
{
	if (priv->host_port == 0)
		return slave_num + 1;

	return slave_num;
}

/* Number of GBE_TIMER_INTERVAL */
#define LINK_RECOVER_THRESHOLD	6

static void gbe_slave_link_recover(struct work_struct *work)
{
	struct gbe_slave *slave = container_of(work, struct gbe_slave,
					       link_recover_work.work);
	struct device *dev = slave->gbe_dev->dev;
	int lane = slave->slave_num;
	int ret;

	dev_dbg(dev, "recovering serdes lane %d ...\n", lane);

	ret = phy_reset(slave->serdes_phy);
	if (!ret)
		dev_dbg(dev, "Serdes Lane %u rx recovered\n", lane);
}

static void netcp_ethss_link_state_action(struct gbe_priv *gbe_dev,
					  struct net_device *ndev,
					  struct gbe_slave *slave,
					  int up)
{
	struct phy_device *phy = slave->phy;
	u32 mac_control = 0;

	if (up) {
		mac_control = slave->mac_control;
		if (phy && (phy->speed == SPEED_1000)) {
			mac_control |= MACSL_GIG_MODE;
			mac_control &= ~MACSL_XGIG_MODE;
		} else if (phy && (phy->speed == SPEED_10000)) {
			mac_control |= MACSL_XGIG_MODE;
			mac_control &= ~MACSL_GIG_MODE;
		}

		writel(mac_control, GBE_REG_ADDR(slave, emac_regs,
						 mac_control));

		cpsw_ale_control_set(gbe_dev->ale, slave->port_num,
				     ALE_PORT_STATE,
				     ALE_PORT_STATE_FORWARD);

		if (ndev && slave->open &&
		    ((slave->link_interface != SGMII_LINK_MAC_PHY) &&
		    (slave->link_interface != RGMII_LINK_MAC_PHY) &&
		    (slave->link_interface != XGMII_LINK_MAC_PHY)))
			netif_carrier_on(ndev);

		if (phy)
			phy_print_status(phy);
		else
			netdev_printk(KERN_INFO, ndev, "Link is Up\n");
	} else {
		writel(mac_control, GBE_REG_ADDR(slave, emac_regs,
						 mac_control));
		cpsw_ale_control_set(gbe_dev->ale, slave->port_num,
				     ALE_PORT_STATE,
				     ALE_PORT_STATE_DISABLE);
		if (ndev &&
		    ((slave->link_interface != SGMII_LINK_MAC_PHY) &&
		    (slave->link_interface != RGMII_LINK_MAC_PHY) &&
		    (slave->link_interface != XGMII_LINK_MAC_PHY)))
			netif_carrier_off(ndev);

		netdev_printk(KERN_INFO, ndev, "Link is Down\n");
	}

	if (slave->link_interface == XGMII_LINK_MAC_MAC_FORCED ||
	    (slave->link_interface == SGMII_LINK_MAC_MAC_FORCED && ndev)) {
		if (up) {
			if (slave->link_recover_thresh ||
			    slave->link_recovering) {
				slave->link_recover_thresh = 0;
				slave->link_recovering = 0;
				dev_info(gbe_dev->dev,
					 "link_recover process cancelled: %s slave %d\n",
					 netdev_name(ndev), slave->slave_num);
			}
		} else {
			/* from up to down */
			slave->link_recover_thresh = LINK_RECOVER_THRESHOLD;
			slave->link_recovering = 1;
			dev_info(gbe_dev->dev,
				 "link_recover process initiated: %s slave %d\n",
				 netdev_name(ndev), slave->slave_num);
		}
	}
}

static bool gbe_phy_link_status(struct gbe_slave *slave)
{
	 return !slave->phy || slave->phy->link;
}

#define RGMII_REG_STATUS_LINK	BIT(0)

static int netcp_2u_rgmii_get_port_link(struct gbe_priv *gbe_dev, bool *status)
{
	u32 val = 0;
	int ret;

	ret = regmap_read(gbe_dev->ss_regmap,
			  GBE_REG_OFS(gbe_dev, ss_regs, rgmii_status), &val);
	if (ret) {
		dev_err(gbe_dev->dev,
			"%s: error in reading rgmii status\n", __func__);
		return ret;
	}
	*status = !!(val & RGMII_REG_STATUS_LINK);

	return ret;
}

static void netcp_ethss_update_link_state(struct gbe_priv *gbe_dev,
					  struct gbe_slave *slave,
					  struct net_device *ndev)
{
	bool sw_link_state = true, phy_link_state;
	int sp = slave->slave_num, link_state, ret;
	u32 pcsr_rx_stat;

	if (!slave->open)
		return;

	if (SLAVE_LINK_IS_RGMII(slave)) {
		ret = netcp_2u_rgmii_get_port_link(gbe_dev,
						   &sw_link_state);
		if (ret)
			return;
	}
	if (SLAVE_LINK_IS_SGMII(slave))
		sw_link_state =
		netcp_sgmii_get_port_link(SGMII_BASE(gbe_dev, sp), sp);

	if (SLAVE_LINK_IS_XGMII(slave) &&
	    slave->link_interface == XGMII_LINK_MAC_MAC_FORCED) {
		/* read status from pcsr status reg */
		ret = regmap_read(gbe_dev->pcsr_regmap,
				  XGBE10_PCSR_RX_STATUS(sp), &pcsr_rx_stat);
		if (ret)
			return;

		sw_link_state = (pcsr_rx_stat & XGBE10_PCSR_BLOCK_LOCK_MASK) >>
				 XGBE10_PCSR_BLOCK_LOCK_SHIFT;
	}

	phy_link_state = gbe_phy_link_status(slave);
	link_state = phy_link_state & sw_link_state;

	if (atomic_xchg(&slave->link_state, link_state) != link_state) {
		netcp_ethss_link_state_action(gbe_dev, ndev, slave,
					      link_state);
	} else {
		if (slave->link_recover_thresh) {
			if (++slave->link_recovering >=
					slave->link_recover_thresh) {
				schedule_delayed_work(&slave->link_recover_work,
						      0);
				slave->link_recovering = 1;
			}
		}
	}
}

static void xgbe_adjust_link(struct net_device *ndev)
{
	struct netcp_intf *netcp = netdev_priv(ndev);
	struct gbe_intf *gbe_intf;

	gbe_intf = netcp_module_get_intf_data(&xgbe_module, netcp);
	if (!gbe_intf)
		return;

	netcp_ethss_update_link_state(gbe_intf->gbe_dev, gbe_intf->slave,
				      ndev);
}

static void gbe_adjust_link(struct net_device *ndev)
{
	struct netcp_intf *netcp = netdev_priv(ndev);
	struct gbe_intf *gbe_intf;

	gbe_intf = netcp_module_get_intf_data(&gbe_module, netcp);
	if (!gbe_intf)
		return;

	netcp_ethss_update_link_state(gbe_intf->gbe_dev, gbe_intf->slave,
				      ndev);
}

static void gbe_adjust_link_sec_slaves(struct net_device *ndev)
{
	struct gbe_priv *gbe_dev = netdev_priv(ndev);
	struct gbe_slave *slave;

	for_each_sec_slave(slave, gbe_dev)
		netcp_ethss_update_link_state(gbe_dev, slave, NULL);
}

/* Reset EMAC
 * Soft reset is set and polled until clear, or until a timeout occurs
 */
static int gbe_port_reset(struct gbe_slave *slave)
{
	u32 i, v;

	/* Set the soft reset bit */
	writel(SOFT_RESET, GBE_REG_ADDR(slave, emac_regs, soft_reset));

	/* Wait for the bit to clear */
	for (i = 0; i < DEVICE_EMACSL_RESET_POLL_COUNT; i++) {
		v = readl(GBE_REG_ADDR(slave, emac_regs, soft_reset));
		if ((v & SOFT_RESET_MASK) != SOFT_RESET)
			return 0;
	}

	/* Timeout on the reset */
	return GMACSL_RET_WARN_RESET_INCOMPLETE;
}

/* Configure EMAC */
static void gbe_port_config(struct gbe_priv *gbe_dev, struct gbe_slave *slave,
			    int max_rx_len)
{
	void __iomem *rx_maxlen_reg;
	int ret;

	if (max_rx_len > NETCP_MAX_FRAME_SIZE)
		max_rx_len = NETCP_MAX_FRAME_SIZE;

	/* Enable correct MII mode at SS level */
	if (IS_SS_ID_XGBE(gbe_dev) &&
	    (slave->link_interface >= XGMII_LINK_MAC_PHY)) {
		ret = regmap_update_bits(gbe_dev->ss_regmap,
					 GBE_REG_OFS(gbe_dev, ss_regs, control),
					 BIT(slave->slave_num),
					 BIT(slave->slave_num));

		if (ret) {
			dev_err(gbe_dev->dev,
				"regmap update xgmii mode bit Failed\n");
			return;
		}
	}

	if (IS_SS_ID_MU(gbe_dev))
		rx_maxlen_reg = GBE_REG_ADDR(slave, port_regs, rx_maxlen);
	else
		rx_maxlen_reg = GBE_REG_ADDR(slave, emac_regs, rx_maxlen);

	writel(max_rx_len, rx_maxlen_reg);
	writel(slave->mac_control, GBE_REG_ADDR(slave, emac_regs, mac_control));
}

static void gbe_sgmii_rtreset(struct gbe_priv *priv,
			      struct gbe_slave *slave, bool set)
{
	if (SLAVE_LINK_IS_XGMII(slave))
		return;

	netcp_sgmii_rtreset(SGMII_BASE(priv, slave->slave_num),
			    slave->slave_num, set);
}

static void gbe_slave_stop(struct gbe_intf *intf)
{
	struct gbe_priv *gbe_dev = intf->gbe_dev;
	struct gbe_slave *slave = intf->slave;

	if (!IS_SS_ID_2U(gbe_dev))
		gbe_sgmii_rtreset(gbe_dev, slave, true);
	gbe_port_reset(slave);
	/* Disable forwarding */
	cpsw_ale_control_set(gbe_dev->ale, slave->port_num,
			     ALE_PORT_STATE, ALE_PORT_STATE_DISABLE);
	cpsw_ale_del_mcast(gbe_dev->ale, intf->ndev->broadcast,
			   1 << slave->port_num, 0, 0);

	if (!slave->phy)
		return;

	phy_stop(slave->phy);
	phy_disconnect(slave->phy);
	slave->phy = NULL;
}

static void gbe_sgmii_config(struct gbe_priv *priv, struct gbe_slave *slave)
{
	if (SLAVE_LINK_IS_XGMII(slave))
		return;

	netcp_sgmii_reset(SGMII_BASE(priv, slave->slave_num), slave->slave_num);
	netcp_sgmii_config(SGMII_BASE(priv, slave->slave_num), slave->slave_num,
			   slave->link_interface);
}

static int gbe_slave_open(struct gbe_intf *gbe_intf)
{
	struct gbe_priv *priv = gbe_intf->gbe_dev;
	struct gbe_slave *slave = gbe_intf->slave;
	phy_interface_t phy_mode;
	bool has_phy = false;

	void (*hndlr)(struct net_device *) = gbe_adjust_link;

	if (!IS_SS_ID_2U(priv))
		gbe_sgmii_config(priv, slave);
	gbe_port_reset(slave);
	if (!IS_SS_ID_2U(priv))
		gbe_sgmii_rtreset(priv, slave, false);
	gbe_port_config(priv, slave, priv->rx_packet_max);
	gbe_set_slave_mac(slave, gbe_intf);
	/* For NU & 2U switch, map the vlan priorities to zero
	 * as we only configure to use priority 0
	 */
	if (IS_SS_ID_MU(priv))
		writel(HOST_TX_PRI_MAP_DEFAULT,
		       GBE_REG_ADDR(slave, port_regs, rx_pri_map));

	/* enable forwarding */
	cpsw_ale_control_set(priv->ale, slave->port_num,
			     ALE_PORT_STATE, ALE_PORT_STATE_FORWARD);
	cpsw_ale_add_mcast(priv->ale, gbe_intf->ndev->broadcast,
			   1 << slave->port_num, 0, 0, ALE_MCAST_FWD_2);

	if (slave->link_interface == SGMII_LINK_MAC_PHY) {
		has_phy = true;
		phy_mode = PHY_INTERFACE_MODE_SGMII;
		slave->phy_port_t = PORT_MII;
	} else if (slave->link_interface == RGMII_LINK_MAC_PHY) {
		has_phy = true;
		phy_mode = of_get_phy_mode(slave->node);
		/* if phy-mode is not present, default to
		 * PHY_INTERFACE_MODE_RGMII
		 */
		if (phy_mode < 0)
			phy_mode = PHY_INTERFACE_MODE_RGMII;

		if (!phy_interface_mode_is_rgmii(phy_mode)) {
			dev_err(priv->dev,
				"Unsupported phy mode %d\n", phy_mode);
			return -EINVAL;
		}
		slave->phy_port_t = PORT_MII;
	} else if (slave->link_interface == XGMII_LINK_MAC_PHY) {
		has_phy = true;
		phy_mode = PHY_INTERFACE_MODE_NA;
		slave->phy_port_t = PORT_FIBRE;
	}

	if (has_phy) {
		if (IS_SS_ID_XGBE(priv))
			hndlr = xgbe_adjust_link;

		slave->phy = of_phy_connect(gbe_intf->ndev,
					    slave->phy_node,
					    hndlr, 0,
					    phy_mode);
		if (!slave->phy) {
			dev_err(priv->dev, "phy not found on slave %d\n",
				slave->slave_num);
			return -ENODEV;
		}
		dev_dbg(priv->dev, "phy found: id is: 0x%s\n",
			phydev_name(slave->phy));
		phy_start(slave->phy);
	}
	return 0;
}

static void gbe_init_host_port(struct gbe_priv *priv)
{
	int bypass_en = 1;

	/* Host Tx Pri */
	if (IS_SS_ID_NU(priv) || IS_SS_ID_XGBE(priv))
		writel(HOST_TX_PRI_MAP_DEFAULT,
		       GBE_REG_ADDR(priv, host_port_regs, tx_pri_map));

	/* Max length register */
	writel(NETCP_MAX_FRAME_SIZE, GBE_REG_ADDR(priv, host_port_regs,
						  rx_maxlen));

	cpsw_ale_start(priv->ale);

	if (priv->enable_ale)
		bypass_en = 0;

	cpsw_ale_control_set(priv->ale, 0, ALE_BYPASS, bypass_en);

	cpsw_ale_control_set(priv->ale, 0, ALE_NO_PORT_VLAN, 1);

	cpsw_ale_control_set(priv->ale, priv->host_port,
			     ALE_PORT_STATE, ALE_PORT_STATE_FORWARD);

	cpsw_ale_control_set(priv->ale, 0,
			     ALE_PORT_UNKNOWN_VLAN_MEMBER,
			     GBE_PORT_MASK(priv->ale_ports));

	cpsw_ale_control_set(priv->ale, 0,
			     ALE_PORT_UNKNOWN_MCAST_FLOOD,
			     GBE_PORT_MASK(priv->ale_ports - 1));

	cpsw_ale_control_set(priv->ale, 0,
			     ALE_PORT_UNKNOWN_REG_MCAST_FLOOD,
			     GBE_PORT_MASK(priv->ale_ports));

	cpsw_ale_control_set(priv->ale, 0,
			     ALE_PORT_UNTAGGED_EGRESS,
			     GBE_PORT_MASK(priv->ale_ports));
}

static void gbe_add_mcast_addr(struct gbe_intf *gbe_intf, u8 *addr)
{
	struct gbe_priv *gbe_dev = gbe_intf->gbe_dev;
	u16 vlan_id;

	cpsw_ale_add_mcast(gbe_dev->ale, addr,
			   GBE_PORT_MASK(gbe_dev->ale_ports), 0, 0,
			   ALE_MCAST_FWD_2);
	for_each_set_bit(vlan_id, gbe_intf->active_vlans, VLAN_N_VID) {
		cpsw_ale_add_mcast(gbe_dev->ale, addr,
				   GBE_PORT_MASK(gbe_dev->ale_ports),
				   ALE_VLAN, vlan_id, ALE_MCAST_FWD_2);
	}
}

static void gbe_add_ucast_addr(struct gbe_intf *gbe_intf, u8 *addr)
{
	struct gbe_priv *gbe_dev = gbe_intf->gbe_dev;
	u16 vlan_id;

	cpsw_ale_add_ucast(gbe_dev->ale, addr, gbe_dev->host_port, 0, 0);

	for_each_set_bit(vlan_id, gbe_intf->active_vlans, VLAN_N_VID)
		cpsw_ale_add_ucast(gbe_dev->ale, addr, gbe_dev->host_port,
				   ALE_VLAN, vlan_id);
}

static void gbe_del_mcast_addr(struct gbe_intf *gbe_intf, u8 *addr)
{
	struct gbe_priv *gbe_dev = gbe_intf->gbe_dev;
	u16 vlan_id;

	cpsw_ale_del_mcast(gbe_dev->ale, addr, 0, 0, 0);

	for_each_set_bit(vlan_id, gbe_intf->active_vlans, VLAN_N_VID) {
		cpsw_ale_del_mcast(gbe_dev->ale, addr, 0, ALE_VLAN, vlan_id);
	}
}

static void gbe_del_ucast_addr(struct gbe_intf *gbe_intf, u8 *addr)
{
	struct gbe_priv *gbe_dev = gbe_intf->gbe_dev;
	u16 vlan_id;

	cpsw_ale_del_ucast(gbe_dev->ale, addr, gbe_dev->host_port, 0, 0);

	for_each_set_bit(vlan_id, gbe_intf->active_vlans, VLAN_N_VID) {
		cpsw_ale_del_ucast(gbe_dev->ale, addr, gbe_dev->host_port,
				   ALE_VLAN, vlan_id);
	}
}

static int gbe_add_addr(void *intf_priv, struct netcp_addr *naddr)
{
	struct gbe_intf *gbe_intf = intf_priv;
	struct gbe_priv *gbe_dev = gbe_intf->gbe_dev;

	dev_dbg(gbe_dev->dev, "ethss adding address %pM, type %d\n",
		naddr->addr, naddr->type);

	switch (naddr->type) {
	case ADDR_MCAST:
	case ADDR_BCAST:
		gbe_add_mcast_addr(gbe_intf, naddr->addr);
		break;
	case ADDR_UCAST:
	case ADDR_DEV:
		gbe_add_ucast_addr(gbe_intf, naddr->addr);
		break;
	case ADDR_ANY:
		/* nothing to do for promiscuous */
	default:
		break;
	}

	return 0;
}

static int gbe_del_addr(void *intf_priv, struct netcp_addr *naddr)
{
	struct gbe_intf *gbe_intf = intf_priv;
	struct gbe_priv *gbe_dev = gbe_intf->gbe_dev;

	dev_dbg(gbe_dev->dev, "ethss deleting address %pM, type %d\n",
		naddr->addr, naddr->type);

	switch (naddr->type) {
	case ADDR_MCAST:
	case ADDR_BCAST:
		gbe_del_mcast_addr(gbe_intf, naddr->addr);
		break;
	case ADDR_UCAST:
	case ADDR_DEV:
		gbe_del_ucast_addr(gbe_intf, naddr->addr);
		break;
	case ADDR_ANY:
		/* nothing to do for promiscuous */
	default:
		break;
	}

	return 0;
}

static int gbe_add_vid(void *intf_priv, int vid)
{
	struct gbe_intf *gbe_intf = intf_priv;
	struct gbe_priv *gbe_dev = gbe_intf->gbe_dev;

	set_bit(vid, gbe_intf->active_vlans);

	cpsw_ale_add_vlan(gbe_dev->ale, vid,
			  GBE_PORT_MASK(gbe_dev->ale_ports),
			  GBE_MASK_NO_PORTS,
			  GBE_PORT_MASK(gbe_dev->ale_ports),
			  GBE_PORT_MASK(gbe_dev->ale_ports - 1));

	return 0;
}

static int gbe_del_vid(void *intf_priv, int vid)
{
	struct gbe_intf *gbe_intf = intf_priv;
	struct gbe_priv *gbe_dev = gbe_intf->gbe_dev;

	cpsw_ale_del_vlan(gbe_dev->ale, vid, 0);
	clear_bit(vid, gbe_intf->active_vlans);
	return 0;
}

#if IS_ENABLED(CONFIG_TI_CPTS)
#define HAS_PHY_TXTSTAMP(p) ((p)->drv && (p)->drv->txtstamp)
#define HAS_PHY_RXTSTAMP(p) ((p)->drv && (p)->drv->rxtstamp)

static void gbe_txtstamp(void *context, struct sk_buff *skb)
{
	struct gbe_intf *gbe_intf = context;
	struct gbe_priv *gbe_dev = gbe_intf->gbe_dev;

	cpts_tx_timestamp(gbe_dev->cpts, skb);
}

static bool gbe_need_txtstamp(struct gbe_intf *gbe_intf,
			      const struct netcp_packet *p_info)
{
	struct sk_buff *skb = p_info->skb;

	return cpts_can_timestamp(gbe_intf->gbe_dev->cpts, skb);
}

static int gbe_txtstamp_mark_pkt(struct gbe_intf *gbe_intf,
				 struct netcp_packet *p_info)
{
	struct phy_device *phydev = p_info->skb->dev->phydev;
	struct gbe_priv *gbe_dev = gbe_intf->gbe_dev;

	if (!(skb_shinfo(p_info->skb)->tx_flags & SKBTX_HW_TSTAMP) ||
	    !gbe_dev->tx_ts_enabled)
		return 0;

	/* If phy has the txtstamp api, assume it will do it.
	 * We mark it here because skb_tx_timestamp() is called
	 * after all the txhooks are called.
	 */
	if (phydev && HAS_PHY_TXTSTAMP(phydev)) {
		skb_shinfo(p_info->skb)->tx_flags |= SKBTX_IN_PROGRESS;
		return 0;
	}

	if (gbe_need_txtstamp(gbe_intf, p_info)) {
		p_info->txtstamp = gbe_txtstamp;
		p_info->ts_context = (void *)gbe_intf;
		skb_shinfo(p_info->skb)->tx_flags |= SKBTX_IN_PROGRESS;
	}

	return 0;
}

static int gbe_rxtstamp(struct gbe_intf *gbe_intf, struct netcp_packet *p_info)
{
	struct phy_device *phydev = p_info->skb->dev->phydev;
	struct gbe_priv *gbe_dev = gbe_intf->gbe_dev;

	if (p_info->rxtstamp_complete)
		return 0;

	if (phydev && HAS_PHY_RXTSTAMP(phydev)) {
		p_info->rxtstamp_complete = true;
		return 0;
	}

	if (gbe_dev->rx_ts_enabled &&
	    !cpts_rx_timestamp(gbe_dev->cpts, p_info->skb))
		p_info->rxtstamp_complete = true;

	return 0;
}

static int gbe_hwtstamp_get(struct gbe_intf *gbe_intf, struct ifreq *ifr)
{
	struct gbe_priv *gbe_dev = gbe_intf->gbe_dev;
	struct cpts *cpts = gbe_dev->cpts;
	struct hwtstamp_config cfg;

	if (!cpts)
		return -EOPNOTSUPP;

	cfg.flags = 0;
	cfg.tx_type = gbe_dev->tx_ts_enabled ? HWTSTAMP_TX_ON : HWTSTAMP_TX_OFF;
	cfg.rx_filter = gbe_dev->rx_ts_enabled;

	return copy_to_user(ifr->ifr_data, &cfg, sizeof(cfg)) ? -EFAULT : 0;
}

static void gbe_hwtstamp(struct gbe_intf *gbe_intf)
{
	struct gbe_priv *gbe_dev = gbe_intf->gbe_dev;
	struct gbe_slave *slave = gbe_intf->slave;
	u32 ts_en, seq_id, ctl;

	if (!gbe_dev->rx_ts_enabled &&
	    !gbe_dev->tx_ts_enabled) {
		writel(0, GBE_REG_ADDR(slave, port_regs, ts_ctl));
		return;
	}

	seq_id = (30 << TS_SEQ_ID_OFS_SHIFT) | ETH_P_1588;
	ts_en = EVENT_MSG_BITS << TS_MSG_TYPE_EN_SHIFT;
	ctl = ETH_P_1588 | TS_TTL_NONZERO |
		(slave->ts_ctl.dst_port_map << TS_CTL_DST_PORT_SHIFT) |
		(slave->ts_ctl.uni ?  TS_UNI_EN :
			slave->ts_ctl.maddr_map << TS_CTL_MADDR_SHIFT);

	if (gbe_dev->tx_ts_enabled)
		ts_en |= (TS_TX_ANX_ALL_EN | TS_TX_VLAN_LT1_EN);

	if (gbe_dev->rx_ts_enabled)
		ts_en |= (TS_RX_ANX_ALL_EN | TS_RX_VLAN_LT1_EN);

	writel(ts_en,  GBE_REG_ADDR(slave, port_regs, ts_ctl));
	writel(seq_id, GBE_REG_ADDR(slave, port_regs, ts_seq_ltype));
	writel(ctl,    GBE_REG_ADDR(slave, port_regs, ts_ctl_ltype2));
}

static int gbe_hwtstamp_set(struct gbe_intf *gbe_intf, struct ifreq *ifr)
{
	struct gbe_priv *gbe_dev = gbe_intf->gbe_dev;
	struct cpts *cpts = gbe_dev->cpts;
	struct hwtstamp_config cfg;

	if (!cpts)
		return -EOPNOTSUPP;

	if (copy_from_user(&cfg, ifr->ifr_data, sizeof(cfg)))
		return -EFAULT;

	/* reserved for future extensions */
	if (cfg.flags)
		return -EINVAL;

	switch (cfg.tx_type) {
	case HWTSTAMP_TX_OFF:
		gbe_dev->tx_ts_enabled = 0;
		break;
	case HWTSTAMP_TX_ON:
		gbe_dev->tx_ts_enabled = 1;
		break;
	default:
		return -ERANGE;
	}

	switch (cfg.rx_filter) {
	case HWTSTAMP_FILTER_NONE:
		gbe_dev->rx_ts_enabled = HWTSTAMP_FILTER_NONE;
		break;
	case HWTSTAMP_FILTER_PTP_V1_L4_EVENT:
	case HWTSTAMP_FILTER_PTP_V1_L4_SYNC:
	case HWTSTAMP_FILTER_PTP_V1_L4_DELAY_REQ:
		gbe_dev->rx_ts_enabled = HWTSTAMP_FILTER_PTP_V1_L4_EVENT;
		cfg.rx_filter = HWTSTAMP_FILTER_PTP_V1_L4_EVENT;
		break;
	case HWTSTAMP_FILTER_PTP_V2_L4_EVENT:
	case HWTSTAMP_FILTER_PTP_V2_L4_SYNC:
	case HWTSTAMP_FILTER_PTP_V2_L4_DELAY_REQ:
	case HWTSTAMP_FILTER_PTP_V2_L2_EVENT:
	case HWTSTAMP_FILTER_PTP_V2_L2_SYNC:
	case HWTSTAMP_FILTER_PTP_V2_L2_DELAY_REQ:
	case HWTSTAMP_FILTER_PTP_V2_EVENT:
	case HWTSTAMP_FILTER_PTP_V2_SYNC:
	case HWTSTAMP_FILTER_PTP_V2_DELAY_REQ:
		gbe_dev->rx_ts_enabled = HWTSTAMP_FILTER_PTP_V2_EVENT;
		cfg.rx_filter = HWTSTAMP_FILTER_PTP_V2_EVENT;
		break;
	default:
		return -ERANGE;
	}

	gbe_hwtstamp(gbe_intf);

	return copy_to_user(ifr->ifr_data, &cfg, sizeof(cfg)) ? -EFAULT : 0;
}

static void gbe_register_cpts(struct gbe_priv *gbe_dev)
{
	if (!gbe_dev->cpts)
		return;

	if (gbe_dev->cpts_registered > 0)
		goto done;

	if (cpts_register(gbe_dev->cpts)) {
		dev_err(gbe_dev->dev, "error registering cpts device\n");
		return;
	}

done:
	++gbe_dev->cpts_registered;
}

static void gbe_unregister_cpts(struct gbe_priv *gbe_dev)
{
	if (!gbe_dev->cpts || (gbe_dev->cpts_registered <= 0))
		return;

	if (--gbe_dev->cpts_registered)
		return;

	cpts_unregister(gbe_dev->cpts);
}
#else
static inline int gbe_txtstamp_mark_pkt(struct gbe_intf *gbe_intf,
					struct netcp_packet *p_info)
{
	return 0;
}

static inline int gbe_rxtstamp(struct gbe_intf *gbe_intf,
			       struct netcp_packet *p_info)
{
	return 0;
}

static inline int gbe_hwtstamp(struct gbe_intf *gbe_intf,
			       struct ifreq *ifr, int cmd)
{
	return -EOPNOTSUPP;
}

static inline void gbe_register_cpts(struct gbe_priv *gbe_dev)
{
}

static inline void gbe_unregister_cpts(struct gbe_priv *gbe_dev)
{
}

static inline int gbe_hwtstamp_get(struct gbe_intf *gbe_intf, struct ifreq *req)
{
	return -EOPNOTSUPP;
}

static inline int gbe_hwtstamp_set(struct gbe_intf *gbe_intf, struct ifreq *req)
{
	return -EOPNOTSUPP;
}
#endif /* CONFIG_TI_CPTS */

static int init_serdes_phys(struct gbe_priv *gbe_dev, struct gbe_slave *slave,
			    struct device_node *node, bool do_phy_init)
{
	struct device *dev = gbe_dev->dev;
	struct phy *phy;

	phy = devm_of_phy_get_by_index(dev, node, 0);
	if (IS_ERR(phy)) {
		/* this one may be disabled, quietly skip */
		dev_dbg(dev, "%s sl-%d: No serdes phy found: %ld\n",
			node->name, slave->slave_num, PTR_ERR(phy));
		return 0;
	}

	slave->serdes_phy = phy;
	if (!do_phy_init)
		return 0;

	return phy_init(phy);
}

static int gbe_set_rx_mode(void *intf_priv, bool promisc)
{
	struct gbe_intf *gbe_intf = intf_priv;
	struct gbe_priv *gbe_dev = gbe_intf->gbe_dev;
	struct cpsw_ale *ale = gbe_dev->ale;
	unsigned long timeout;
	int i, ret = -ETIMEDOUT;

	/* Disable(1)/Enable(0) Learn for all ports (host is port 0 and
	 * slaves are port 1 and up
	 */
	for (i = 0; i <= gbe_dev->num_slaves; i++) {
		cpsw_ale_control_set(ale, i,
				     ALE_PORT_NOLEARN, !!promisc);
		cpsw_ale_control_set(ale, i,
				     ALE_PORT_NO_SA_UPDATE, !!promisc);
	}

	if (!promisc) {
		/* Don't Flood All Unicast Packets to Host port */
		cpsw_ale_control_set(ale, 0, ALE_P0_UNI_FLOOD, 0);
		dev_vdbg(gbe_dev->dev, "promiscuous mode disabled\n");
		return 0;
	}

	timeout = jiffies + HZ;

	/* Clear All Untouched entries */
	cpsw_ale_control_set(ale, 0, ALE_AGEOUT, 1);
	do {
		cpu_relax();
		if (cpsw_ale_control_get(ale, 0, ALE_AGEOUT)) {
			ret = 0;
			break;
		}

	} while (time_after(timeout, jiffies));

	/* Make sure it is not a false timeout */
	if (ret && !cpsw_ale_control_get(ale, 0, ALE_AGEOUT))
		return ret;

	cpsw_ale_control_set(ale, 0, ALE_AGEOUT, 1);

	/* Clear all mcast from ALE */
	cpsw_ale_flush_multicast(ale,
				 GBE_PORT_MASK(gbe_dev->ale_ports),
				 -1);

	/* Flood All Unicast Packets to Host port */
	cpsw_ale_control_set(ale, 0, ALE_P0_UNI_FLOOD, 1);
	dev_vdbg(gbe_dev->dev, "promiscuous mode enabled\n");
	return ret;
}

static int gbe_ioctl(void *intf_priv, struct ifreq *req, int cmd)
{
	struct gbe_intf *gbe_intf = intf_priv;
	struct phy_device *phy = gbe_intf->slave->phy;

	if (!phy || !phy->drv->hwtstamp) {
		switch (cmd) {
		case SIOCGHWTSTAMP:
			return gbe_hwtstamp_get(gbe_intf, req);
		case SIOCSHWTSTAMP:
			return gbe_hwtstamp_set(gbe_intf, req);
		}
	}

	if (phy)
		return phy_mii_ioctl(phy, req, cmd);

	return -EOPNOTSUPP;
}

static void netcp_ethss_timer(struct timer_list *t)
{
	struct gbe_priv *gbe_dev = from_timer(gbe_dev, t, timer);
	struct gbe_intf *gbe_intf;
	struct gbe_slave *slave;

	/* Check & update SGMII link state of interfaces */
	for_each_intf(gbe_intf, gbe_dev) {
		if (!gbe_intf->slave->open)
			continue;
		netcp_ethss_update_link_state(gbe_dev, gbe_intf->slave,
					      gbe_intf->ndev);
	}

	/* Check & update SGMII link state of secondary ports */
	for_each_sec_slave(slave, gbe_dev) {
		netcp_ethss_update_link_state(gbe_dev, slave, NULL);
	}

	/* A timer runs as a BH, no need to block them */
	spin_lock(&gbe_dev->hw_stats_lock);

	if (IS_SS_ID_VER_14(gbe_dev))
		gbe_update_stats_ver14(gbe_dev, NULL);
	else
		gbe_update_stats(gbe_dev, NULL);

	spin_unlock(&gbe_dev->hw_stats_lock);

	gbe_dev->timer.expires	= jiffies + GBE_TIMER_INTERVAL;
	add_timer(&gbe_dev->timer);
}

static int gbe_txhook(int order, void *data, struct netcp_packet *p_info)
{
	struct gbe_intf *gbe_intf = data;

	p_info->tx_pipe = &gbe_intf->tx_pipe;

	return gbe_txtstamp_mark_pkt(gbe_intf, p_info);
}

static int gbe_rxhook(int order, void *data, struct netcp_packet *p_info)
{
	struct gbe_intf *gbe_intf = data;

	return gbe_rxtstamp(gbe_intf, p_info);
}

static int gbe_open(void *intf_priv, struct net_device *ndev)
{
	struct gbe_intf *gbe_intf = intf_priv;
	struct gbe_priv *gbe_dev = gbe_intf->gbe_dev;
	struct netcp_intf *netcp = netdev_priv(ndev);
	struct gbe_slave *slave = gbe_intf->slave;
	int port_num = slave->port_num;
	u32 reg, val;
	int ret;

	reg = readl(GBE_REG_ADDR(gbe_dev, switch_regs, id_ver));
	dev_dbg(gbe_dev->dev, "initializing gbe version %d.%d (%d) GBE identification value 0x%x\n",
		GBE_MAJOR_VERSION(reg), GBE_MINOR_VERSION(reg),
		GBE_RTL_VERSION(reg), GBE_IDENT(reg));

	/* For 10G and on NetCP 1.5, use directed to port */
	if (IS_SS_ID_XGBE(gbe_dev) || IS_SS_ID_MU(gbe_dev))
		gbe_intf->tx_pipe.flags = SWITCH_TO_PORT_IN_TAGINFO;

	if (gbe_dev->enable_ale)
		gbe_intf->tx_pipe.switch_to_port = 0;
	else
		gbe_intf->tx_pipe.switch_to_port = port_num;

	dev_dbg(gbe_dev->dev,
		"opened TX channel %s: %p with to port %d, flags %d\n",
		gbe_intf->tx_pipe.dma_chan_name,
		gbe_intf->tx_pipe.dma_channel,
		gbe_intf->tx_pipe.switch_to_port,
		gbe_intf->tx_pipe.flags);

	gbe_slave_stop(gbe_intf);

	/* disable priority elevation and enable statistics on all ports */
	writel(0, GBE_REG_ADDR(gbe_dev, switch_regs, ptype));

	/* Control register */
	val = GBE_CTL_P0_ENABLE;
	if (IS_SS_ID_MU(gbe_dev)) {
		val |= ETH_SW_CTL_P0_TX_CRC_REMOVE;
		netcp->hw_cap = ETH_SW_CAN_REMOVE_ETH_FCS;
	}
	writel(val, GBE_REG_ADDR(gbe_dev, switch_regs, control));

	/* All statistics enabled and STAT AB visible by default */
	writel(gbe_dev->stats_en_mask, GBE_REG_ADDR(gbe_dev, switch_regs,
						    stat_port_en));

	ret = gbe_slave_open(gbe_intf);
	if (ret)
		goto fail;

	netcp_register_txhook(netcp, GBE_TXHOOK_ORDER, gbe_txhook, gbe_intf);
	netcp_register_rxhook(netcp, GBE_RXHOOK_ORDER, gbe_rxhook, gbe_intf);

	slave->open = true;
	netcp_ethss_update_link_state(gbe_dev, slave, ndev);

	gbe_register_cpts(gbe_dev);

	return 0;

fail:
	gbe_slave_stop(gbe_intf);
	return ret;
}

static int gbe_close(void *intf_priv, struct net_device *ndev)
{
	struct gbe_intf *gbe_intf = intf_priv;
	struct netcp_intf *netcp = netdev_priv(ndev);
	struct gbe_priv *gbe_dev = gbe_intf->gbe_dev;

	gbe_unregister_cpts(gbe_dev);

	gbe_slave_stop(gbe_intf);

	netcp_unregister_rxhook(netcp, GBE_RXHOOK_ORDER, gbe_rxhook, gbe_intf);
	netcp_unregister_txhook(netcp, GBE_TXHOOK_ORDER, gbe_txhook, gbe_intf);

	gbe_intf->slave->open = false;
	atomic_set(&gbe_intf->slave->link_state, NETCP_LINK_STATE_INVALID);
	return 0;
}

#if IS_ENABLED(CONFIG_TI_CPTS)
static void init_slave_ts_ctl(struct gbe_slave *slave)
{
	slave->ts_ctl.uni = 1;
	slave->ts_ctl.dst_port_map =
		(TS_CTL_DST_PORT >> TS_CTL_DST_PORT_SHIFT) & 0x3;
	slave->ts_ctl.maddr_map =
		(TS_CTL_MADDR_ALL >> TS_CTL_MADDR_SHIFT) & 0x1f;
}

#else
static void init_slave_ts_ctl(struct gbe_slave *slave)
{
}
#endif /* CONFIG_TI_CPTS */

static int init_slave(struct gbe_priv *gbe_dev, struct gbe_slave *slave,
		      struct device_node *node)
{
	int port_reg_num;
	u32 port_reg_ofs, emac_reg_ofs;
	u32 port_reg_blk_sz, emac_reg_blk_sz;

	if (of_property_read_u32(node, "slave-port", &slave->slave_num)) {
		dev_err(gbe_dev->dev, "missing slave-port parameter\n");
		return -EINVAL;
	}

	if (of_property_read_u32(node, "link-interface",
				 &slave->link_interface)) {
		dev_warn(gbe_dev->dev,
			 "missing link-interface value defaulting to 1G mac-phy link\n");
		slave->link_interface = SGMII_LINK_MAC_PHY;
	}

	slave->node = node;
	slave->gbe_dev = gbe_dev;
	slave->open = false;
	if ((slave->link_interface == SGMII_LINK_MAC_PHY) ||
	    (slave->link_interface == RGMII_LINK_MAC_PHY) ||
	    (slave->link_interface == XGMII_LINK_MAC_PHY))
		slave->phy_node = of_parse_phandle(node, "phy-handle", 0);
	slave->port_num = gbe_get_slave_port(gbe_dev, slave->slave_num);

	if (slave->link_interface >= XGMII_LINK_MAC_PHY)
		slave->mac_control = GBE_DEF_10G_MAC_CONTROL;
	else
		slave->mac_control = GBE_DEF_1G_MAC_CONTROL;

	/* Emac regs memmap are contiguous but port regs are not */
	port_reg_num = slave->slave_num;
	if (IS_SS_ID_VER_14(gbe_dev)) {
		if (slave->slave_num > 1) {
			port_reg_ofs = GBE13_SLAVE_PORT2_OFFSET;
			port_reg_num -= 2;
		} else {
			port_reg_ofs = GBE13_SLAVE_PORT_OFFSET;
		}
		emac_reg_ofs = GBE13_EMAC_OFFSET;
		port_reg_blk_sz = 0x30;
		emac_reg_blk_sz = 0x40;
	} else if (IS_SS_ID_MU(gbe_dev)) {
		port_reg_ofs = GBENU_SLAVE_PORT_OFFSET;
		emac_reg_ofs = GBENU_EMAC_OFFSET;
		port_reg_blk_sz = 0x1000;
		emac_reg_blk_sz = 0x1000;
	} else if (IS_SS_ID_XGBE(gbe_dev)) {
		port_reg_ofs = XGBE10_SLAVE_PORT_OFFSET;
		emac_reg_ofs = XGBE10_EMAC_OFFSET;
		port_reg_blk_sz = 0x30;
		emac_reg_blk_sz = 0x40;
	} else {
		dev_err(gbe_dev->dev, "unknown ethss(0x%x)\n",
			gbe_dev->ss_version);
		return -EINVAL;
	}

	slave->port_regs = gbe_dev->switch_regs + port_reg_ofs +
				(port_reg_blk_sz * port_reg_num);
	slave->emac_regs = gbe_dev->switch_regs + emac_reg_ofs +
				(emac_reg_blk_sz * slave->slave_num);

	if (IS_SS_ID_VER_14(gbe_dev)) {
		/* Initialize  slave port register offsets */
		GBE_SET_REG_OFS(slave, port_regs, port_vlan);
		GBE_SET_REG_OFS(slave, port_regs, tx_pri_map);
		GBE_SET_REG_OFS(slave, port_regs, sa_lo);
		GBE_SET_REG_OFS(slave, port_regs, sa_hi);
		GBE_SET_REG_OFS(slave, port_regs, ts_ctl);
		GBE_SET_REG_OFS(slave, port_regs, ts_seq_ltype);
		GBE_SET_REG_OFS(slave, port_regs, ts_vlan);
		GBE_SET_REG_OFS(slave, port_regs, ts_ctl_ltype2);
		GBE_SET_REG_OFS(slave, port_regs, ts_ctl2);

		/* Initialize EMAC register offsets */
		GBE_SET_REG_OFS(slave, emac_regs, mac_control);
		GBE_SET_REG_OFS(slave, emac_regs, soft_reset);
		GBE_SET_REG_OFS(slave, emac_regs, rx_maxlen);

		if (slave->link_interface == SGMII_LINK_MAC_MAC_FORCED)
			INIT_DELAYED_WORK(&slave->link_recover_work,
					  gbe_slave_link_recover);
	} else if (IS_SS_ID_MU(gbe_dev)) {
		/* Initialize  slave port register offsets */
		GBENU_SET_REG_OFS(slave, port_regs, port_vlan);
		GBENU_SET_REG_OFS(slave, port_regs, tx_pri_map);
		GBENU_SET_REG_OFS(slave, port_regs, rx_pri_map);
		GBENU_SET_REG_OFS(slave, port_regs, sa_lo);
		GBENU_SET_REG_OFS(slave, port_regs, sa_hi);
		GBENU_SET_REG_OFS(slave, port_regs, ts_ctl);
		GBENU_SET_REG_OFS(slave, port_regs, ts_seq_ltype);
		GBENU_SET_REG_OFS(slave, port_regs, ts_vlan);
		GBENU_SET_REG_OFS(slave, port_regs, ts_ctl_ltype2);
		GBENU_SET_REG_OFS(slave, port_regs, ts_ctl2);
		GBENU_SET_REG_OFS(slave, port_regs, rx_maxlen);

		/* Initialize EMAC register offsets */
		GBENU_SET_REG_OFS(slave, emac_regs, mac_control);
		GBENU_SET_REG_OFS(slave, emac_regs, soft_reset);

		if (slave->link_interface == SGMII_LINK_MAC_MAC_FORCED)
			INIT_DELAYED_WORK(&slave->link_recover_work,
					  gbe_slave_link_recover);

	} else if (IS_SS_ID_XGBE(gbe_dev)) {
		/* Initialize  slave port register offsets */
		XGBE_SET_REG_OFS(slave, port_regs, port_vlan);
		XGBE_SET_REG_OFS(slave, port_regs, tx_pri_map);
		XGBE_SET_REG_OFS(slave, port_regs, sa_lo);
		XGBE_SET_REG_OFS(slave, port_regs, sa_hi);
		XGBE_SET_REG_OFS(slave, port_regs, ts_ctl);
		XGBE_SET_REG_OFS(slave, port_regs, ts_seq_ltype);
		XGBE_SET_REG_OFS(slave, port_regs, ts_vlan);
		XGBE_SET_REG_OFS(slave, port_regs, ts_ctl_ltype2);
		XGBE_SET_REG_OFS(slave, port_regs, ts_ctl2);

		/* Initialize EMAC register offsets */
		XGBE_SET_REG_OFS(slave, emac_regs, mac_control);
		XGBE_SET_REG_OFS(slave, emac_regs, soft_reset);
		XGBE_SET_REG_OFS(slave, emac_regs, rx_maxlen);
		INIT_DELAYED_WORK(&slave->link_recover_work,
				  gbe_slave_link_recover);
	}

	atomic_set(&slave->link_state, NETCP_LINK_STATE_INVALID);

	init_slave_ts_ctl(slave);
	return 0;
}

static void init_secondary_ports(struct gbe_priv *gbe_dev,
				 struct device_node *node)
{
	struct device *dev = gbe_dev->dev;
	phy_interface_t phy_mode;
	struct gbe_priv **priv;
	struct device_node *port;
	struct gbe_slave *slave;
	bool mac_phy_link = false;
	int ret;

	for_each_child_of_node(node, port) {
		slave = devm_kzalloc(dev, sizeof(*slave), GFP_KERNEL);
		if (!slave) {
			dev_err(dev, "memory alloc failed for secondary port(%s), skipping...\n",
				port->name);
			continue;
		}

		if (init_slave(gbe_dev, slave, port)) {
			dev_err(dev,
				"Failed to initialize secondary port(%s), skipping...\n",
				port->name);
			devm_kfree(dev, slave);
			continue;
		}

		if (!IS_SS_ID_2U(gbe_dev)) {
			ret = init_serdes_phys(gbe_dev, slave, port, true);
			if (ret && (ret != -ENODEV)) {
				dev_err(dev, "serdes phy init failed\n");
				devm_kfree(dev, slave);
				continue;
			}
		}

		if (IS_SS_ID_VER_14(gbe_dev) || IS_SS_ID_NU(gbe_dev))
			gbe_sgmii_config(gbe_dev, slave);
		gbe_port_reset(slave);
		gbe_port_config(gbe_dev, slave, gbe_dev->rx_packet_max);
		list_add_tail(&slave->slave_list, &gbe_dev->secondary_slaves);
		gbe_dev->num_slaves++;
		if ((slave->link_interface == SGMII_LINK_MAC_PHY) ||
		    (slave->link_interface == XGMII_LINK_MAC_PHY))
			mac_phy_link = true;

		slave->open = true;
		if (gbe_dev->num_slaves >= gbe_dev->max_num_slaves) {
			of_node_put(port);
			break;
		}
	}

	/* of_phy_connect() is needed only for MAC-PHY interface */
	if (!mac_phy_link)
		return;

	/* Allocate dummy netdev device for attaching to phy device */
	gbe_dev->dummy_ndev = alloc_netdev(sizeof(gbe_dev), "dummy",
					NET_NAME_UNKNOWN, ether_setup);
	if (!gbe_dev->dummy_ndev) {
		dev_err(dev,
			"Failed to allocate dummy netdev for secondary ports, skipping phy_connect()...\n");
		return;
	}
	priv = netdev_priv(gbe_dev->dummy_ndev);
	*priv = gbe_dev;

	if (slave->link_interface == SGMII_LINK_MAC_PHY) {
		phy_mode = PHY_INTERFACE_MODE_SGMII;
		slave->phy_port_t = PORT_MII;
	} else if (slave->link_interface == RGMII_LINK_MAC_PHY) {
		phy_mode = PHY_INTERFACE_MODE_RGMII;
		slave->phy_port_t = PORT_MII;
	} else {
		phy_mode = PHY_INTERFACE_MODE_NA;
		slave->phy_port_t = PORT_FIBRE;
	}

	for_each_sec_slave(slave, gbe_dev) {
		if ((slave->link_interface != SGMII_LINK_MAC_PHY) &&
		    (slave->link_interface != RGMII_LINK_MAC_PHY) &&
		    (slave->link_interface != XGMII_LINK_MAC_PHY))
			continue;
		slave->phy =
			of_phy_connect(gbe_dev->dummy_ndev,
				       slave->phy_node,
				       gbe_adjust_link_sec_slaves,
				       0, phy_mode);
		if (!slave->phy) {
			dev_err(dev, "phy not found for slave %d\n",
				slave->slave_num);
		} else {
			dev_dbg(dev, "phy found: id is: 0x%s\n",
				phydev_name(slave->phy));
			phy_start(slave->phy);
		}
	}
}

static void free_secondary_ports(struct gbe_priv *gbe_dev)
{
	struct gbe_slave *slave;

	while (!list_empty(&gbe_dev->secondary_slaves)) {
		slave = first_sec_slave(gbe_dev);

		phy_exit(slave->serdes_phy);

		if (slave->phy)
			phy_disconnect(slave->phy);
		list_del(&slave->slave_list);
	}
	if (gbe_dev->dummy_ndev)
		free_netdev(gbe_dev->dummy_ndev);
}

static int set_xgbe_ethss10_priv(struct gbe_priv *gbe_dev,
				 struct device_node *node)
{
	struct resource res;
	void __iomem *regs;
	int ret, i;

	gbe_dev->ss_regmap = syscon_regmap_lookup_by_phandle(node,
							     "syscon-subsys");

	if (IS_ERR(gbe_dev->ss_regmap)) {
		dev_err(gbe_dev->dev,
			"subsys regmap lookup failed: %ld\n",
			PTR_ERR(gbe_dev->ss_regmap));
		return PTR_ERR(gbe_dev->ss_regmap);
	}

	gbe_dev->pcsr_regmap = syscon_regmap_lookup_by_phandle(node,
							       "syscon-pcsr");

	if (IS_ERR(gbe_dev->pcsr_regmap)) {
		dev_err(gbe_dev->dev,
			"pcsr regmap lookup failed: %ld\n",
			PTR_ERR(gbe_dev->pcsr_regmap));
		return PTR_ERR(gbe_dev->pcsr_regmap);
	}

	ret = of_address_to_resource(node, XGBE_SM_REG_INDEX, &res);
	if (ret) {
		dev_err(gbe_dev->dev,
			"Can't xlate xgbe of node(%s) sm address at %d\n",
			node->name, XGBE_SM_REG_INDEX);
		return ret;
	}

	regs = devm_ioremap_resource(gbe_dev->dev, &res);
	if (IS_ERR(regs)) {
		dev_err(gbe_dev->dev, "Failed to map xgbe sm register base\n");
		return PTR_ERR(regs);
	}
	gbe_dev->switch_regs = regs;

	ret = of_address_to_resource(node, XGBE_SGMII_REG_INDEX, &res);
	if (ret) {
		dev_err(gbe_dev->dev,
			"Can't xlate xgbe of node(%s) sgmii address at %d\n",
			node->name, XGBE_SGMII_REG_INDEX);
		return ret;
	}

	regs = devm_ioremap_resource(gbe_dev->dev, &res);
	if (IS_ERR(regs)) {
		dev_err(gbe_dev->dev,
			"Failed to map xgbe sgmii register base\n");
		return PTR_ERR(regs);
	}
	gbe_dev->sgmii_port_regs = regs;
	gbe_dev->sgmii_port34_regs = gbe_dev->sgmii_port_regs +
				     (2 * SGMII_MODULE_SIZE);

	gbe_dev->num_stats_mods = gbe_dev->max_num_ports;
	gbe_dev->et_stats = xgbe10_et_stats;
	gbe_dev->num_et_stats = ARRAY_SIZE(xgbe10_et_stats);

	gbe_dev->hw_stats = devm_kcalloc(gbe_dev->dev,
					 gbe_dev->num_et_stats, sizeof(u64),
					 GFP_KERNEL);
	if (!gbe_dev->hw_stats) {
		dev_err(gbe_dev->dev, "hw_stats memory allocation failed\n");
		return -ENOMEM;
	}

	gbe_dev->hw_stats_prev =
		devm_kcalloc(gbe_dev->dev,
			     gbe_dev->num_et_stats, sizeof(u32),
			     GFP_KERNEL);
	if (!gbe_dev->hw_stats_prev) {
		dev_err(gbe_dev->dev,
			"hw_stats_prev memory allocation failed\n");
		return -ENOMEM;
	}

	gbe_dev->ss_version = XGBE_SS_VERSION_10;

	gbe_dev->host_port_regs = gbe_dev->switch_regs +
					XGBE10_HOST_PORT_OFFSET;

	for (i = 0; i < gbe_dev->max_num_ports; i++)
		gbe_dev->hw_stats_regs[i] = gbe_dev->switch_regs +
			XGBE10_HW_STATS_OFFSET + (GBE_HW_STATS_REG_MAP_SZ * i);

	gbe_dev->ale_reg = gbe_dev->switch_regs + XGBE10_ALE_OFFSET;
	gbe_dev->cpts_reg = gbe_dev->switch_regs + XGBE10_CPTS_OFFSET;
	gbe_dev->ale_ports = gbe_dev->max_num_ports;
	gbe_dev->host_port = XGBE10_HOST_PORT_NUM;
	gbe_dev->ale_entries = XGBE10_NUM_ALE_ENTRIES;
	gbe_dev->stats_en_mask = (1 << (gbe_dev->max_num_ports)) - 1;

	/* Subsystem registers */
	XGBE_SET_REG_OFS(gbe_dev, ss_regs, id_ver);
	XGBE_SET_REG_OFS(gbe_dev, ss_regs, control);

	/* Switch module registers */
	XGBE_SET_REG_OFS(gbe_dev, switch_regs, id_ver);
	XGBE_SET_REG_OFS(gbe_dev, switch_regs, control);
	XGBE_SET_REG_OFS(gbe_dev, switch_regs, ptype);
	XGBE_SET_REG_OFS(gbe_dev, switch_regs, stat_port_en);
	XGBE_SET_REG_OFS(gbe_dev, switch_regs, flow_control);

	/* Host port registers */
	XGBE_SET_REG_OFS(gbe_dev, host_port_regs, port_vlan);
	XGBE_SET_REG_OFS(gbe_dev, host_port_regs, tx_pri_map);
	XGBE_SET_REG_OFS(gbe_dev, host_port_regs, rx_maxlen);
	return 0;
}

static int get_gbe_resource_version_ss_regs(struct gbe_priv *gbe_dev,
					    struct device_node *node)
{
	struct resource res;
	void __iomem *regs;
	int ret;

	ret = of_address_to_resource(node, GBE_SS_REG_INDEX, &res);
	if (ret) {
		dev_err(gbe_dev->dev,
			"Can't translate of node(%s) of gbe ss address at %d\n",
			node->name, GBE_SS_REG_INDEX);
		return ret;
	}

	regs = devm_ioremap_resource(gbe_dev->dev, &res);
	if (IS_ERR(regs)) {
		dev_err(gbe_dev->dev, "Failed to map gbe register base\n");
		return PTR_ERR(regs);
	}

	gbe_dev->ss_regs = regs;
	gbe_dev->ss_version = readl(gbe_dev->ss_regs);
	gbe_dev->ss_regmap = NULL;
	return 0;
}

static int get_gbe_resource_version(struct gbe_priv *gbe_dev,
				    struct device_node *node)
{
	gbe_dev->ss_regmap = syscon_regmap_lookup_by_phandle(node,
							     "syscon-subsys");
	if (IS_ERR(gbe_dev->ss_regmap)) {
		dev_dbg(gbe_dev->dev,
			"subsys regmap lookup failed: %ld. try reg property\n",
			PTR_ERR(gbe_dev->ss_regmap));
		return get_gbe_resource_version_ss_regs(gbe_dev, node);
	}

	regmap_read(gbe_dev->ss_regmap, 0, &gbe_dev->ss_version);
	gbe_dev->ss_regs = NULL;
	return 0;
}

static int set_gbe_ethss14_priv(struct gbe_priv *gbe_dev,
				struct device_node *node)
{
	struct resource res;
	void __iomem *regs;
	int i, ret;

	if (gbe_dev->ss_regs) {
		gbe_dev->sgmii_port_regs = gbe_dev->ss_regs +
					   GBE13_SGMII_MODULE_OFFSET;
	} else {
		ret = of_address_to_resource(node, GBE_SGMII_REG_INDEX, &res);
		if (ret) {
			dev_err(gbe_dev->dev,
				"Can't translate of gbe node(%s) address at index %d\n",
				node->name, GBE_SGMII_REG_INDEX);
			return ret;
		}

		regs = devm_ioremap_resource(gbe_dev->dev, &res);
		if (IS_ERR(regs)) {
			dev_err(gbe_dev->dev,
				"Failed to map gbe sgmii port register base\n");
			return PTR_ERR(regs);
		}
		gbe_dev->sgmii_port_regs = regs;
	}

	ret = of_address_to_resource(node, GBE_SGMII34_REG_INDEX, &res);
	if (ret) {
		dev_err(gbe_dev->dev,
			"Can't translate of gbe node(%s) address at index %d\n",
			node->name, GBE_SGMII34_REG_INDEX);
		return ret;
	}

	regs = devm_ioremap_resource(gbe_dev->dev, &res);
	if (IS_ERR(regs)) {
		dev_err(gbe_dev->dev,
			"Failed to map gbe sgmii port34 register base\n");
		return PTR_ERR(regs);
	}
	gbe_dev->sgmii_port34_regs = regs;

	ret = of_address_to_resource(node, GBE_SM_REG_INDEX, &res);
	if (ret) {
		dev_err(gbe_dev->dev,
			"Can't translate of gbe node(%s) address at index %d\n",
			node->name, GBE_SM_REG_INDEX);
		return ret;
	}

	regs = devm_ioremap_resource(gbe_dev->dev, &res);
	if (IS_ERR(regs)) {
		dev_err(gbe_dev->dev,
			"Failed to map gbe switch module register base\n");
		return PTR_ERR(regs);
	}
	gbe_dev->switch_regs = regs;

	gbe_dev->num_stats_mods = gbe_dev->max_num_slaves;
	gbe_dev->et_stats = gbe13_et_stats;
	gbe_dev->num_et_stats = ARRAY_SIZE(gbe13_et_stats);

	gbe_dev->hw_stats = devm_kcalloc(gbe_dev->dev,
					 gbe_dev->num_et_stats, sizeof(u64),
					 GFP_KERNEL);
	if (!gbe_dev->hw_stats) {
		dev_err(gbe_dev->dev, "hw_stats memory allocation failed\n");
		return -ENOMEM;
	}

	gbe_dev->hw_stats_prev =
		devm_kcalloc(gbe_dev->dev,
			     gbe_dev->num_et_stats, sizeof(u32),
			     GFP_KERNEL);
	if (!gbe_dev->hw_stats_prev) {
		dev_err(gbe_dev->dev,
			"hw_stats_prev memory allocation failed\n");
		return -ENOMEM;
	}

	gbe_dev->host_port_regs = gbe_dev->switch_regs + GBE13_HOST_PORT_OFFSET;

	/* K2HK has only 2 hw stats modules visible at a time, so
	 * module 0 & 2 points to one base and
	 * module 1 & 3 points to the other base
	 */
	for (i = 0; i < gbe_dev->max_num_slaves; i++) {
		gbe_dev->hw_stats_regs[i] =
			gbe_dev->switch_regs + GBE13_HW_STATS_OFFSET +
			(GBE_HW_STATS_REG_MAP_SZ * (i & 0x1));
	}

	gbe_dev->cpts_reg = gbe_dev->switch_regs + GBE13_CPTS_OFFSET;
	gbe_dev->ale_reg = gbe_dev->switch_regs + GBE13_ALE_OFFSET;
	gbe_dev->ale_ports = gbe_dev->max_num_ports;
	gbe_dev->host_port = GBE13_HOST_PORT_NUM;
	gbe_dev->ale_entries = GBE13_NUM_ALE_ENTRIES;
	gbe_dev->stats_en_mask = GBE13_REG_VAL_STAT_ENABLE_ALL;

	/* Subsystem registers */
	GBE_SET_REG_OFS(gbe_dev, ss_regs, id_ver);

	/* Switch module registers */
	GBE_SET_REG_OFS(gbe_dev, switch_regs, id_ver);
	GBE_SET_REG_OFS(gbe_dev, switch_regs, control);
	GBE_SET_REG_OFS(gbe_dev, switch_regs, soft_reset);
	GBE_SET_REG_OFS(gbe_dev, switch_regs, stat_port_en);
	GBE_SET_REG_OFS(gbe_dev, switch_regs, ptype);
	GBE_SET_REG_OFS(gbe_dev, switch_regs, flow_control);

	/* Host port registers */
	GBE_SET_REG_OFS(gbe_dev, host_port_regs, port_vlan);
	GBE_SET_REG_OFS(gbe_dev, host_port_regs, rx_maxlen);
	return 0;
}

static int set_gbenu_ethss_priv(struct gbe_priv *gbe_dev,
				struct device_node *node)
{
	int i, ret, sm_index = GBENU_SM_REG_INDEX;
	struct resource res;
	void __iomem *regs;

	gbe_dev->num_stats_mods = gbe_dev->max_num_ports;
	gbe_dev->et_stats = gbenu_et_stats;

	if (IS_SS_ID_MU(gbe_dev))
		gbe_dev->num_et_stats = GBENU_ET_STATS_HOST_SIZE +
			(gbe_dev->max_num_slaves * GBENU_ET_STATS_PORT_SIZE);
	else
		gbe_dev->num_et_stats = GBENU_ET_STATS_HOST_SIZE +
					GBENU_ET_STATS_PORT_SIZE;

	gbe_dev->hw_stats = devm_kcalloc(gbe_dev->dev,
					 gbe_dev->num_et_stats, sizeof(u64),
					 GFP_KERNEL);
	if (!gbe_dev->hw_stats) {
		dev_err(gbe_dev->dev, "hw_stats memory allocation failed\n");
		return -ENOMEM;
	}

	gbe_dev->hw_stats_prev =
		devm_kcalloc(gbe_dev->dev,
			     gbe_dev->num_et_stats, sizeof(u32),
			     GFP_KERNEL);
	if (!gbe_dev->hw_stats_prev) {
		dev_err(gbe_dev->dev,
			"hw_stats_prev memory allocation failed\n");
		return -ENOMEM;
	}

	if (IS_SS_ID_2U(gbe_dev))
		sm_index = GBE_2U_SM_REG_INDEX;

	ret = of_address_to_resource(node, sm_index, &res);
	if (ret) {
		dev_err(gbe_dev->dev,
			"Can't translate of gbenu node(%s) addr at index %d\n",
			node->name, sm_index);
		return ret;
	}

	regs = devm_ioremap_resource(gbe_dev->dev, &res);
	if (IS_ERR(regs)) {
		dev_err(gbe_dev->dev,
			"Failed to map gbenu switch module register base\n");
		return PTR_ERR(regs);
	}
	gbe_dev->switch_regs = regs;

	if (!IS_SS_ID_2U(gbe_dev)) {
		if (gbe_dev->ss_regs) {
			gbe_dev->sgmii_port_regs =
				gbe_dev->ss_regs + GBENU_SGMII_MODULE_OFFSET;
		} else {
			ret = of_address_to_resource(node,
						     GBENU_SGMII_REG_INDEX,
						     &res);
			if (ret) {
				dev_err(gbe_dev->dev,
					"Can't xslate of node(%s) addr at %d\n",
					node->name, GBENU_SGMII_REG_INDEX);
				return ret;
			}

			regs = devm_ioremap_resource(gbe_dev->dev, &res);
			if (IS_ERR(regs)) {
				dev_err(gbe_dev->dev,
					"Failed to map gbenu sgmii reg base\n");
				return PTR_ERR(regs);
			}
			gbe_dev->sgmii_port_regs = regs;
		}

		/* Although sgmii modules are mem mapped to one contiguous
		 * region on GBENU devices, setting sgmii_port34_regs allows
		 * consistent code when accessing sgmii api
		 */
		gbe_dev->sgmii_port34_regs = gbe_dev->sgmii_port_regs +
				     (2 * SGMII_MODULE_SIZE);
	}

	gbe_dev->host_port_regs = gbe_dev->switch_regs + GBENU_HOST_PORT_OFFSET;

	for (i = 0; i < (gbe_dev->max_num_ports); i++)
		gbe_dev->hw_stats_regs[i] = gbe_dev->switch_regs +
			GBENU_HW_STATS_OFFSET + (GBENU_HW_STATS_REG_MAP_SZ * i);

	gbe_dev->cpts_reg = gbe_dev->switch_regs + GBENU_CPTS_OFFSET;
	gbe_dev->ale_reg = gbe_dev->switch_regs + GBENU_ALE_OFFSET;
	gbe_dev->ale_ports = gbe_dev->max_num_ports;
	gbe_dev->host_port = GBENU_HOST_PORT_NUM;
	gbe_dev->stats_en_mask = (1 << (gbe_dev->max_num_ports)) - 1;

	/* Subsystem registers */
	GBENU_SET_REG_OFS(gbe_dev, ss_regs, id_ver);
	/* ok to set for MU, but used by 2U only */
	GBENU_SET_REG_OFS(gbe_dev, ss_regs, rgmii_status);

	/* Switch module registers */
	GBENU_SET_REG_OFS(gbe_dev, switch_regs, id_ver);
	GBENU_SET_REG_OFS(gbe_dev, switch_regs, control);
	GBENU_SET_REG_OFS(gbe_dev, switch_regs, stat_port_en);
	GBENU_SET_REG_OFS(gbe_dev, switch_regs, ptype);

	/* Host port registers */
	GBENU_SET_REG_OFS(gbe_dev, host_port_regs, port_vlan);
	GBENU_SET_REG_OFS(gbe_dev, host_port_regs, rx_maxlen);

	/* For NU only.  2U does not need tx_pri_map.
	 * NU cppi port 0 tx pkt streaming interface has (n-1)*8 egress threads
	 * while 2U has only 1 such thread
	 */
	GBENU_SET_REG_OFS(gbe_dev, host_port_regs, tx_pri_map);
	return 0;
}

static int gbe_probe(struct netcp_device *netcp_device, struct device *dev,
		     struct device_node *node, void **inst_priv)
{
	struct device_node *interfaces, *interface;
	struct device_node *secondary_ports;
	struct cpsw_ale_params ale_params;
	struct gbe_priv *gbe_dev;
	struct phy *phy;
	u32 slave_num;
	int i, ret = 0;

	if (!node) {
		dev_err(dev, "device tree info unavailable\n");
		return -ENODEV;
	}

	gbe_dev = devm_kzalloc(dev, sizeof(struct gbe_priv), GFP_KERNEL);
	if (!gbe_dev)
		return -ENOMEM;

	if (of_device_is_compatible(node, "ti,netcp-gbe-5") ||
	    of_device_is_compatible(node, "ti,netcp-gbe")) {
		gbe_dev->max_num_slaves = 4;
	} else if (of_device_is_compatible(node, "ti,netcp-gbe-9")) {
		gbe_dev->max_num_slaves = 8;
	} else if (of_device_is_compatible(node, "ti,netcp-gbe-2")) {
		gbe_dev->max_num_slaves = 1;
		gbe_module.set_rx_mode = gbe_set_rx_mode;
	} else if (of_device_is_compatible(node, "ti,netcp-xgbe")) {
		gbe_dev->max_num_slaves = 2;
	} else {
		dev_err(dev, "device tree node for unknown device\n");
		return -EINVAL;
	}
	gbe_dev->max_num_ports = gbe_dev->max_num_slaves + 1;

	gbe_dev->dev = dev;
	gbe_dev->netcp_device = netcp_device;
	gbe_dev->rx_packet_max = NETCP_MAX_FRAME_SIZE;

	/* init the hw stats lock */
	spin_lock_init(&gbe_dev->hw_stats_lock);

	if (of_find_property(node, "enable-ale", NULL)) {
		gbe_dev->enable_ale = true;
		dev_info(dev, "ALE enabled\n");
	} else {
		gbe_dev->enable_ale = false;
		dev_dbg(dev, "ALE bypass enabled*\n");
	}

	ret = of_property_read_u32(node, "tx-queue",
				   &gbe_dev->tx_queue_id);
	if (ret < 0) {
		dev_err(dev, "missing tx_queue parameter\n");
		gbe_dev->tx_queue_id = GBE_TX_QUEUE;
	}

	ret = of_property_read_string(node, "tx-channel",
				      &gbe_dev->dma_chan_name);
	if (ret < 0) {
		dev_err(dev, "missing \"tx-channel\" parameter\n");
		return -EINVAL;
	}

	if (!strcmp(node->name, "gbe")) {
		ret = get_gbe_resource_version(gbe_dev, node);
		if (ret)
			return ret;

		dev_dbg(dev, "ss_version: 0x%08x\n", gbe_dev->ss_version);

		if (IS_SS_ID_VER_14(gbe_dev))
			ret = set_gbe_ethss14_priv(gbe_dev, node);
		else if (IS_SS_ID_MU(gbe_dev))
			ret = set_gbenu_ethss_priv(gbe_dev, node);
		else
			ret = -ENODEV;

	} else if (!strcmp(node->name, "xgbe")) {
		ret = set_xgbe_ethss10_priv(gbe_dev, node);
	} else {
		dev_err(dev, "unknown GBE node(%s)\n", node->name);
		ret = -ENODEV;
	}

	if (ret)
		return ret;

	interfaces = of_get_child_by_name(node, "interfaces");
	if (!interfaces)
		dev_err(dev, "could not find interfaces\n");

	ret = netcp_txpipe_init(&gbe_dev->tx_pipe, netcp_device,
				gbe_dev->dma_chan_name, gbe_dev->tx_queue_id);
	if (ret) {
		of_node_put(interfaces);
		return ret;
	}

	ret = netcp_txpipe_open(&gbe_dev->tx_pipe);
	if (ret) {
		of_node_put(interfaces);
		return ret;
	}

	/* Create network interfaces */
	INIT_LIST_HEAD(&gbe_dev->gbe_intf_head);
	for_each_child_of_node(interfaces, interface) {
		if (!IS_SS_ID_2U(gbe_dev)) {
			phy = devm_of_phy_get_by_index(dev, interface, 0);
			if (!IS_ERR(phy))
				phy_init(phy);
		}

		ret = of_property_read_u32(interface, "slave-port", &slave_num);
		if (ret) {
			dev_err(dev, "missing slave-port parameter, skipping interface configuration for %s\n",
				interface->name);
			continue;
		}

		gbe_dev->num_slaves++;
		if (gbe_dev->num_slaves >= gbe_dev->max_num_slaves) {
			of_node_put(interface);
			break;
		}
	}
	of_node_put(interfaces);

	if (!gbe_dev->num_slaves)
		dev_warn(dev, "No network interface configured\n");

	/* Initialize Secondary slave ports */
	secondary_ports = of_get_child_by_name(node, "secondary-slave-ports");
	INIT_LIST_HEAD(&gbe_dev->secondary_slaves);
	if (secondary_ports && (gbe_dev->num_slaves <  gbe_dev->max_num_slaves))
		init_secondary_ports(gbe_dev, secondary_ports);
	of_node_put(secondary_ports);

	if (!gbe_dev->num_slaves) {
		dev_err(dev,
			"No network interface or secondary ports configured\n");
		ret = -ENODEV;
		goto free_sec_ports;
	}

	memset(&ale_params, 0, sizeof(ale_params));
	ale_params.dev		= gbe_dev->dev;
	ale_params.ale_regs	= gbe_dev->ale_reg;
	ale_params.ale_ageout	= GBE_DEFAULT_ALE_AGEOUT;
	ale_params.ale_entries	= gbe_dev->ale_entries;
	ale_params.ale_ports	= gbe_dev->ale_ports;
	if (IS_SS_ID_MU(gbe_dev)) {
		ale_params.major_ver_mask = 0x7;
		ale_params.nu_switch_ale = true;
	}
	gbe_dev->ale = cpsw_ale_create(&ale_params);
	if (!gbe_dev->ale) {
		dev_err(gbe_dev->dev, "error initializing ale engine\n");
		ret = -ENODEV;
		goto free_sec_ports;
	} else {
		dev_dbg(gbe_dev->dev, "Created a gbe ale engine\n");
	}

	gbe_dev->cpts = cpts_create(gbe_dev->dev, gbe_dev->cpts_reg, node);
	if (IS_ENABLED(CONFIG_TI_CPTS) && IS_ERR(gbe_dev->cpts)) {
		ret = PTR_ERR(gbe_dev->cpts);
		goto free_sec_ports;
	}

	/* initialize host port */
	gbe_init_host_port(gbe_dev);

	spin_lock_bh(&gbe_dev->hw_stats_lock);
	for (i = 0; i < gbe_dev->num_stats_mods; i++) {
		if (IS_SS_ID_VER_14(gbe_dev))
			gbe_reset_mod_stats_ver14(gbe_dev, i);
		else
			gbe_reset_mod_stats(gbe_dev, i);
	}
	spin_unlock_bh(&gbe_dev->hw_stats_lock);

	ret = gbe_create_sysfs_entries(gbe_dev);
	if (ret)
		goto free_sec_ports;
	timer_setup(&gbe_dev->timer, netcp_ethss_timer, 0);
	gbe_dev->timer.expires	 = jiffies + GBE_TIMER_INTERVAL;
	add_timer(&gbe_dev->timer);
	*inst_priv = gbe_dev;
	dev_dbg(dev, "probed");
	return 0;

free_sec_ports:
	free_secondary_ports(gbe_dev);
	return ret;
}

static int gbe_attach(void *inst_priv, struct net_device *ndev,
		      struct device_node *node, void **intf_priv)
{
	struct gbe_priv *gbe_dev = inst_priv;
	struct gbe_intf *gbe_intf;
	int ret;

	if (!node) {
		dev_err(gbe_dev->dev, "interface node not available\n");
		return -ENODEV;
	}

	gbe_intf = devm_kzalloc(gbe_dev->dev, sizeof(*gbe_intf), GFP_KERNEL);
	if (!gbe_intf)
		return -ENOMEM;

	gbe_intf->ndev = ndev;
	gbe_intf->dev = gbe_dev->dev;
	gbe_intf->gbe_dev = gbe_dev;

	gbe_intf->slave = devm_kzalloc(gbe_dev->dev,
					sizeof(*gbe_intf->slave),
					GFP_KERNEL);
	if (!gbe_intf->slave) {
		ret = -ENOMEM;
		goto fail;
	}

	if (init_slave(gbe_dev, gbe_intf->slave, node)) {
		ret = -ENODEV;
		goto fail;
	}

	if (!IS_SS_ID_2U(gbe_dev)) {
		ret = init_serdes_phys(gbe_dev, gbe_intf->slave, node, false);
		if (ret && (ret != -ENODEV)) {
			dev_err(gbe_dev->dev, "serdes phy init failed\n");
			goto fail;
		}
	}

	gbe_intf->tx_pipe = gbe_dev->tx_pipe;
	ndev->ethtool_ops = &keystone_ethtool_ops;
	list_add_tail(&gbe_intf->gbe_intf_list, &gbe_dev->gbe_intf_head);
	*intf_priv = gbe_intf;
	return 0;

fail:
	if (gbe_intf->slave)
		devm_kfree(gbe_dev->dev, gbe_intf->slave);
	if (gbe_intf)
		devm_kfree(gbe_dev->dev, gbe_intf);
	return ret;
}

static int gbe_release(void *intf_priv)
{
	struct gbe_intf *gbe_intf = intf_priv;

	phy_exit(gbe_intf->slave->serdes_phy);
	gbe_intf->ndev->ethtool_ops = NULL;
	list_del(&gbe_intf->gbe_intf_list);
	devm_kfree(gbe_intf->dev, gbe_intf->slave);
	devm_kfree(gbe_intf->dev, gbe_intf);
	return 0;
}

static int gbe_remove(struct netcp_device *netcp_device, void *inst_priv)
{
	struct gbe_priv *gbe_dev = inst_priv;

	del_timer_sync(&gbe_dev->timer);
	cpts_release(gbe_dev->cpts);
	cpsw_ale_stop(gbe_dev->ale);
	netcp_txpipe_close(&gbe_dev->tx_pipe);
	gbe_remove_sysfs_entries(gbe_dev);
	free_secondary_ports(gbe_dev);

	if (!list_empty(&gbe_dev->gbe_intf_head))
		dev_alert(gbe_dev->dev,
			  "unreleased ethss interfaces present\n");

	return 0;
}

static struct netcp_module gbe_module = {
	.name		= GBE_MODULE_NAME,
	.owner		= THIS_MODULE,
	.primary	= true,
	.probe		= gbe_probe,
	.open		= gbe_open,
	.close		= gbe_close,
	.remove		= gbe_remove,
	.attach		= gbe_attach,
	.release	= gbe_release,
	.add_addr	= gbe_add_addr,
	.del_addr	= gbe_del_addr,
	.add_vid	= gbe_add_vid,
	.del_vid	= gbe_del_vid,
	.ioctl		= gbe_ioctl,
};

static struct netcp_module xgbe_module = {
	.name		= XGBE_MODULE_NAME,
	.owner		= THIS_MODULE,
	.primary	= true,
	.probe		= gbe_probe,
	.open		= gbe_open,
	.close		= gbe_close,
	.remove		= gbe_remove,
	.attach		= gbe_attach,
	.release	= gbe_release,
	.add_addr	= gbe_add_addr,
	.del_addr	= gbe_del_addr,
	.add_vid	= gbe_add_vid,
	.del_vid	= gbe_del_vid,
	.ioctl		= gbe_ioctl,
};

static int __init keystone_gbe_init(void)
{
	int ret;

	ret = netcp_register_module(&gbe_module);
	if (ret)
		return ret;

	ret = netcp_register_module(&xgbe_module);
	if (ret)
		return ret;

	return 0;
}
module_init(keystone_gbe_init);

static void __exit keystone_gbe_exit(void)
{
	netcp_unregister_module(&gbe_module);
	netcp_unregister_module(&xgbe_module);
}
module_exit(keystone_gbe_exit);

MODULE_LICENSE("GPL v2");
MODULE_DESCRIPTION("TI NETCP ETHSS driver for Keystone SOCs");
MODULE_AUTHOR("Sandeep Nair <sandeep_n@ti.com");<|MERGE_RESOLUTION|>--- conflicted
+++ resolved
@@ -623,98 +623,6 @@
 
 #define GBE_HW_STATS_REG_MAP_SZ			0x100
 
-<<<<<<< HEAD
-struct ts_ctl {
-	int     uni;
-	u8      dst_port_map;
-	u8      maddr_map;
-	u8      ts_mcast_type;
-};
-
-struct gbe_slave {
-	void __iomem			*port_regs;
-	void __iomem			*emac_regs;
-	struct gbe_port_regs_ofs	port_regs_ofs;
-	struct gbe_emac_regs_ofs	emac_regs_ofs;
-	int				slave_num; /* 0 based logical number */
-	int				port_num;  /* actual port number */
-	atomic_t			link_state;
-	bool				open;
-	struct phy_device		*phy;
-	u32				link_interface;
-	u32				mac_control;
-	u8				phy_port_t;
-	struct device_node		*node;
-	struct device_node		*phy_node;
-	struct ts_ctl                   ts_ctl;
-	struct list_head		slave_list;
-};
-
-struct gbe_priv {
-	struct device			*dev;
-	struct netcp_device		*netcp_device;
-	struct timer_list		timer;
-	u32				num_slaves;
-	u32				ale_entries;
-	u32				ale_ports;
-	bool				enable_ale;
-	u8				max_num_slaves;
-	u8				max_num_ports; /* max_num_slaves + 1 */
-	u8				num_stats_mods;
-	struct netcp_tx_pipe		tx_pipe;
-
-	int				host_port;
-	u32				rx_packet_max;
-	u32				ss_version;
-	u32				stats_en_mask;
-
-	void __iomem			*ss_regs;
-	void __iomem			*switch_regs;
-	void __iomem			*host_port_regs;
-	void __iomem			*ale_reg;
-	void __iomem                    *cpts_reg;
-	void __iomem			*sgmii_port_regs;
-	void __iomem			*sgmii_port34_regs;
-	void __iomem			*xgbe_serdes_regs;
-	void __iomem			*hw_stats_regs[GBE_MAX_HW_STAT_MODS];
-
-	struct gbe_ss_regs_ofs		ss_regs_ofs;
-	struct gbe_switch_regs_ofs	switch_regs_ofs;
-	struct gbe_host_port_regs_ofs	host_port_regs_ofs;
-
-	struct cpsw_ale			*ale;
-	unsigned int			tx_queue_id;
-	const char			*dma_chan_name;
-
-	struct list_head		gbe_intf_head;
-	struct list_head		secondary_slaves;
-	struct net_device		*dummy_ndev;
-
-	u64				*hw_stats;
-	u32				*hw_stats_prev;
-	const struct netcp_ethtool_stat *et_stats;
-	int				num_et_stats;
-	/*  Lock for updating the hwstats */
-	spinlock_t			hw_stats_lock;
-
-	int                             cpts_registered;
-	struct cpts                     *cpts;
-	int				rx_ts_enabled;
-	int				tx_ts_enabled;
-};
-
-struct gbe_intf {
-	struct net_device	*ndev;
-	struct device		*dev;
-	struct gbe_priv		*gbe_dev;
-	struct netcp_tx_pipe	tx_pipe;
-	struct gbe_slave	*slave;
-	struct list_head	gbe_intf_list;
-	unsigned long		active_vlans[BITS_TO_LONGS(VLAN_N_VID)];
-};
-
-=======
->>>>>>> 307d9db0
 static struct netcp_module gbe_module;
 static struct netcp_module xgbe_module;
 
