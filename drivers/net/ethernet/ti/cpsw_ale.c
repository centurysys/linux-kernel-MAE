--- conflicted
+++ resolved
@@ -891,8 +891,6 @@
 }
 EXPORT_SYMBOL_GPL(cpsw_ale_set_ratelimit);
 
-<<<<<<< HEAD
-=======
 static int cpsw_ale_dump_mcast(struct cpsw_ale *ale, u32 *ale_entry, char *buf,
 			       int len)
 {
@@ -1644,7 +1642,6 @@
 }
 DEVICE_ATTR_RW(ale_table_raw);
 
->>>>>>> 307d9db0
 static void cpsw_ale_timer(struct timer_list *t)
 {
 	struct cpsw_ale *ale = from_timer(ale, t, timer);
