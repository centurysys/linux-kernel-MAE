// SPDX-License-Identifier: GPL-2.0
/* Copyright(c) 2013 - 2018 Intel Corporation. */

/* ethtool support for i40e */

#include "i40e.h"
#include "i40e_diag.h"
#include "i40e_txrx_common.h"

/* ethtool statistics helpers */

/**
 * struct i40e_stats - definition for an ethtool statistic
 * @stat_string: statistic name to display in ethtool -S output
 * @sizeof_stat: the sizeof() the stat, must be no greater than sizeof(u64)
 * @stat_offset: offsetof() the stat from a base pointer
 *
 * This structure defines a statistic to be added to the ethtool stats buffer.
 * It defines a statistic as offset from a common base pointer. Stats should
 * be defined in constant arrays using the I40E_STAT macro, with every element
 * of the array using the same _type for calculating the sizeof_stat and
 * stat_offset.
 *
 * The @sizeof_stat is expected to be sizeof(u8), sizeof(u16), sizeof(u32) or
 * sizeof(u64). Other sizes are not expected and will produce a WARN_ONCE from
 * the i40e_add_ethtool_stat() helper function.
 *
 * The @stat_string is interpreted as a format string, allowing formatted
 * values to be inserted while looping over multiple structures for a given
 * statistics array. Thus, every statistic string in an array should have the
 * same type and number of format specifiers, to be formatted by variadic
 * arguments to the i40e_add_stat_string() helper function.
 **/
struct i40e_stats {
	char stat_string[ETH_GSTRING_LEN];
	int sizeof_stat;
	int stat_offset;
};

/* Helper macro to define an i40e_stat structure with proper size and type.
 * Use this when defining constant statistics arrays. Note that @_type expects
 * only a type name and is used multiple times.
 */
#define I40E_STAT(_type, _name, _stat) { \
	.stat_string = _name, \
	.sizeof_stat = sizeof_field(_type, _stat), \
	.stat_offset = offsetof(_type, _stat) \
}

/* Helper macro for defining some statistics directly copied from the netdev
 * stats structure.
 */
#define I40E_NETDEV_STAT(_net_stat) \
	I40E_STAT(struct rtnl_link_stats64, #_net_stat, _net_stat)

/* Helper macro for defining some statistics related to queues */
#define I40E_QUEUE_STAT(_name, _stat) \
	I40E_STAT(struct i40e_ring, _name, _stat)

/* Stats associated with a Tx or Rx ring */
static const struct i40e_stats i40e_gstrings_queue_stats[] = {
	I40E_QUEUE_STAT("%s-%u.packets", stats.packets),
	I40E_QUEUE_STAT("%s-%u.bytes", stats.bytes),
};

/**
 * i40e_add_one_ethtool_stat - copy the stat into the supplied buffer
 * @data: location to store the stat value
 * @pointer: basis for where to copy from
 * @stat: the stat definition
 *
 * Copies the stat data defined by the pointer and stat structure pair into
 * the memory supplied as data. Used to implement i40e_add_ethtool_stats and
 * i40e_add_queue_stats. If the pointer is null, data will be zero'd.
 */
static void
i40e_add_one_ethtool_stat(u64 *data, void *pointer,
			  const struct i40e_stats *stat)
{
	char *p;

	if (!pointer) {
		/* ensure that the ethtool data buffer is zero'd for any stats
		 * which don't have a valid pointer.
		 */
		*data = 0;
		return;
	}

	p = (char *)pointer + stat->stat_offset;
	switch (stat->sizeof_stat) {
	case sizeof(u64):
		*data = *((u64 *)p);
		break;
	case sizeof(u32):
		*data = *((u32 *)p);
		break;
	case sizeof(u16):
		*data = *((u16 *)p);
		break;
	case sizeof(u8):
		*data = *((u8 *)p);
		break;
	default:
		WARN_ONCE(1, "unexpected stat size for %s",
			  stat->stat_string);
		*data = 0;
	}
}

/**
 * __i40e_add_ethtool_stats - copy stats into the ethtool supplied buffer
 * @data: ethtool stats buffer
 * @pointer: location to copy stats from
 * @stats: array of stats to copy
 * @size: the size of the stats definition
 *
 * Copy the stats defined by the stats array using the pointer as a base into
 * the data buffer supplied by ethtool. Updates the data pointer to point to
 * the next empty location for successive calls to __i40e_add_ethtool_stats.
 * If pointer is null, set the data values to zero and update the pointer to
 * skip these stats.
 **/
static void
__i40e_add_ethtool_stats(u64 **data, void *pointer,
			 const struct i40e_stats stats[],
			 const unsigned int size)
{
	unsigned int i;

	for (i = 0; i < size; i++)
		i40e_add_one_ethtool_stat((*data)++, pointer, &stats[i]);
}

/**
 * i40e_add_ethtool_stats - copy stats into ethtool supplied buffer
 * @data: ethtool stats buffer
 * @pointer: location where stats are stored
 * @stats: static const array of stat definitions
 *
 * Macro to ease the use of __i40e_add_ethtool_stats by taking a static
 * constant stats array and passing the ARRAY_SIZE(). This avoids typos by
 * ensuring that we pass the size associated with the given stats array.
 *
 * The parameter @stats is evaluated twice, so parameters with side effects
 * should be avoided.
 **/
#define i40e_add_ethtool_stats(data, pointer, stats) \
	__i40e_add_ethtool_stats(data, pointer, stats, ARRAY_SIZE(stats))

/**
 * i40e_add_queue_stats - copy queue statistics into supplied buffer
 * @data: ethtool stats buffer
 * @ring: the ring to copy
 *
 * Queue statistics must be copied while protected by
 * u64_stats_fetch_begin, so we can't directly use i40e_add_ethtool_stats.
 * Assumes that queue stats are defined in i40e_gstrings_queue_stats. If the
 * ring pointer is null, zero out the queue stat values and update the data
 * pointer. Otherwise safely copy the stats from the ring into the supplied
 * buffer and update the data pointer when finished.
 *
 * This function expects to be called while under rcu_read_lock().
 **/
static void
i40e_add_queue_stats(u64 **data, struct i40e_ring *ring)
{
	const unsigned int size = ARRAY_SIZE(i40e_gstrings_queue_stats);
	const struct i40e_stats *stats = i40e_gstrings_queue_stats;
	unsigned int start;
	unsigned int i;

	/* To avoid invalid statistics values, ensure that we keep retrying
	 * the copy until we get a consistent value according to
	 * u64_stats_fetch_retry. But first, make sure our ring is
	 * non-null before attempting to access its syncp.
	 */
	do {
		start = !ring ? 0 : u64_stats_fetch_begin(&ring->syncp);
		for (i = 0; i < size; i++) {
			i40e_add_one_ethtool_stat(&(*data)[i], ring,
						  &stats[i]);
		}
	} while (ring && u64_stats_fetch_retry(&ring->syncp, start));

	/* Once we successfully copy the stats in, update the data pointer */
	*data += size;
}

/**
 * __i40e_add_stat_strings - copy stat strings into ethtool buffer
 * @p: ethtool supplied buffer
 * @stats: stat definitions array
 * @size: size of the stats array
 *
 * Format and copy the strings described by stats into the buffer pointed at
 * by p.
 **/
static void __i40e_add_stat_strings(u8 **p, const struct i40e_stats stats[],
				    const unsigned int size, ...)
{
	unsigned int i;

	for (i = 0; i < size; i++) {
		va_list args;

		va_start(args, size);
		vsnprintf(*p, ETH_GSTRING_LEN, stats[i].stat_string, args);
		*p += ETH_GSTRING_LEN;
		va_end(args);
	}
}

/**
 * i40e_add_stat_strings - copy stat strings into ethtool buffer
 * @p: ethtool supplied buffer
 * @stats: stat definitions array
 *
 * Format and copy the strings described by the const static stats value into
 * the buffer pointed at by p.
 *
 * The parameter @stats is evaluated twice, so parameters with side effects
 * should be avoided. Additionally, stats must be an array such that
 * ARRAY_SIZE can be called on it.
 **/
#define i40e_add_stat_strings(p, stats, ...) \
	__i40e_add_stat_strings(p, stats, ARRAY_SIZE(stats), ## __VA_ARGS__)

#define I40E_PF_STAT(_name, _stat) \
	I40E_STAT(struct i40e_pf, _name, _stat)
#define I40E_VSI_STAT(_name, _stat) \
	I40E_STAT(struct i40e_vsi, _name, _stat)
#define I40E_VEB_STAT(_name, _stat) \
	I40E_STAT(struct i40e_veb, _name, _stat)
#define I40E_VEB_TC_STAT(_name, _stat) \
	I40E_STAT(struct i40e_cp_veb_tc_stats, _name, _stat)
#define I40E_PFC_STAT(_name, _stat) \
	I40E_STAT(struct i40e_pfc_stats, _name, _stat)

static const struct i40e_stats i40e_gstrings_net_stats[] = {
	I40E_NETDEV_STAT(rx_packets),
	I40E_NETDEV_STAT(tx_packets),
	I40E_NETDEV_STAT(rx_bytes),
	I40E_NETDEV_STAT(tx_bytes),
	I40E_NETDEV_STAT(rx_errors),
	I40E_NETDEV_STAT(tx_errors),
	I40E_NETDEV_STAT(rx_dropped),
	I40E_NETDEV_STAT(tx_dropped),
	I40E_NETDEV_STAT(collisions),
	I40E_NETDEV_STAT(rx_length_errors),
	I40E_NETDEV_STAT(rx_crc_errors),
};

static const struct i40e_stats i40e_gstrings_veb_stats[] = {
	I40E_VEB_STAT("veb.rx_bytes", stats.rx_bytes),
	I40E_VEB_STAT("veb.tx_bytes", stats.tx_bytes),
	I40E_VEB_STAT("veb.rx_unicast", stats.rx_unicast),
	I40E_VEB_STAT("veb.tx_unicast", stats.tx_unicast),
	I40E_VEB_STAT("veb.rx_multicast", stats.rx_multicast),
	I40E_VEB_STAT("veb.tx_multicast", stats.tx_multicast),
	I40E_VEB_STAT("veb.rx_broadcast", stats.rx_broadcast),
	I40E_VEB_STAT("veb.tx_broadcast", stats.tx_broadcast),
	I40E_VEB_STAT("veb.rx_discards", stats.rx_discards),
	I40E_VEB_STAT("veb.tx_discards", stats.tx_discards),
	I40E_VEB_STAT("veb.tx_errors", stats.tx_errors),
	I40E_VEB_STAT("veb.rx_unknown_protocol", stats.rx_unknown_protocol),
};

struct i40e_cp_veb_tc_stats {
	u64 tc_rx_packets;
	u64 tc_rx_bytes;
	u64 tc_tx_packets;
	u64 tc_tx_bytes;
};

static const struct i40e_stats i40e_gstrings_veb_tc_stats[] = {
	I40E_VEB_TC_STAT("veb.tc_%u_tx_packets", tc_tx_packets),
	I40E_VEB_TC_STAT("veb.tc_%u_tx_bytes", tc_tx_bytes),
	I40E_VEB_TC_STAT("veb.tc_%u_rx_packets", tc_rx_packets),
	I40E_VEB_TC_STAT("veb.tc_%u_rx_bytes", tc_rx_bytes),
};

static const struct i40e_stats i40e_gstrings_misc_stats[] = {
	I40E_VSI_STAT("rx_unicast", eth_stats.rx_unicast),
	I40E_VSI_STAT("tx_unicast", eth_stats.tx_unicast),
	I40E_VSI_STAT("rx_multicast", eth_stats.rx_multicast),
	I40E_VSI_STAT("tx_multicast", eth_stats.tx_multicast),
	I40E_VSI_STAT("rx_broadcast", eth_stats.rx_broadcast),
	I40E_VSI_STAT("tx_broadcast", eth_stats.tx_broadcast),
	I40E_VSI_STAT("rx_unknown_protocol", eth_stats.rx_unknown_protocol),
	I40E_VSI_STAT("tx_linearize", tx_linearize),
	I40E_VSI_STAT("tx_force_wb", tx_force_wb),
	I40E_VSI_STAT("tx_busy", tx_busy),
	I40E_VSI_STAT("tx_stopped", tx_stopped),
	I40E_VSI_STAT("rx_alloc_fail", rx_buf_failed),
	I40E_VSI_STAT("rx_pg_alloc_fail", rx_page_failed),
	I40E_VSI_STAT("rx_cache_reuse", rx_page_reuse),
	I40E_VSI_STAT("rx_cache_alloc", rx_page_alloc),
	I40E_VSI_STAT("rx_cache_waive", rx_page_waive),
	I40E_VSI_STAT("rx_cache_busy", rx_page_busy),
	I40E_VSI_STAT("tx_restart", tx_restart),
};

/* These PF_STATs might look like duplicates of some NETDEV_STATs,
 * but they are separate.  This device supports Virtualization, and
 * as such might have several netdevs supporting VMDq and FCoE going
 * through a single port.  The NETDEV_STATs are for individual netdevs
 * seen at the top of the stack, and the PF_STATs are for the physical
 * function at the bottom of the stack hosting those netdevs.
 *
 * The PF_STATs are appended to the netdev stats only when ethtool -S
 * is queried on the base PF netdev, not on the VMDq or FCoE netdev.
 */
static const struct i40e_stats i40e_gstrings_stats[] = {
	I40E_PF_STAT("port.rx_bytes", stats.eth.rx_bytes),
	I40E_PF_STAT("port.tx_bytes", stats.eth.tx_bytes),
	I40E_PF_STAT("port.rx_unicast", stats.eth.rx_unicast),
	I40E_PF_STAT("port.tx_unicast", stats.eth.tx_unicast),
	I40E_PF_STAT("port.rx_multicast", stats.eth.rx_multicast),
	I40E_PF_STAT("port.tx_multicast", stats.eth.tx_multicast),
	I40E_PF_STAT("port.rx_broadcast", stats.eth.rx_broadcast),
	I40E_PF_STAT("port.tx_broadcast", stats.eth.tx_broadcast),
	I40E_PF_STAT("port.tx_errors", stats.eth.tx_errors),
	I40E_PF_STAT("port.rx_dropped", stats.eth.rx_discards),
	I40E_PF_STAT("port.tx_dropped_link_down", stats.tx_dropped_link_down),
	I40E_PF_STAT("port.rx_crc_errors", stats.crc_errors),
	I40E_PF_STAT("port.illegal_bytes", stats.illegal_bytes),
	I40E_PF_STAT("port.mac_local_faults", stats.mac_local_faults),
	I40E_PF_STAT("port.mac_remote_faults", stats.mac_remote_faults),
	I40E_PF_STAT("port.tx_timeout", tx_timeout_count),
	I40E_PF_STAT("port.rx_csum_bad", hw_csum_rx_error),
	I40E_PF_STAT("port.rx_length_errors", stats.rx_length_errors),
	I40E_PF_STAT("port.link_xon_rx", stats.link_xon_rx),
	I40E_PF_STAT("port.link_xoff_rx", stats.link_xoff_rx),
	I40E_PF_STAT("port.link_xon_tx", stats.link_xon_tx),
	I40E_PF_STAT("port.link_xoff_tx", stats.link_xoff_tx),
	I40E_PF_STAT("port.rx_size_64", stats.rx_size_64),
	I40E_PF_STAT("port.rx_size_127", stats.rx_size_127),
	I40E_PF_STAT("port.rx_size_255", stats.rx_size_255),
	I40E_PF_STAT("port.rx_size_511", stats.rx_size_511),
	I40E_PF_STAT("port.rx_size_1023", stats.rx_size_1023),
	I40E_PF_STAT("port.rx_size_1522", stats.rx_size_1522),
	I40E_PF_STAT("port.rx_size_big", stats.rx_size_big),
	I40E_PF_STAT("port.tx_size_64", stats.tx_size_64),
	I40E_PF_STAT("port.tx_size_127", stats.tx_size_127),
	I40E_PF_STAT("port.tx_size_255", stats.tx_size_255),
	I40E_PF_STAT("port.tx_size_511", stats.tx_size_511),
	I40E_PF_STAT("port.tx_size_1023", stats.tx_size_1023),
	I40E_PF_STAT("port.tx_size_1522", stats.tx_size_1522),
	I40E_PF_STAT("port.tx_size_big", stats.tx_size_big),
	I40E_PF_STAT("port.rx_undersize", stats.rx_undersize),
	I40E_PF_STAT("port.rx_fragments", stats.rx_fragments),
	I40E_PF_STAT("port.rx_oversize", stats.rx_oversize),
	I40E_PF_STAT("port.rx_jabber", stats.rx_jabber),
	I40E_PF_STAT("port.VF_admin_queue_requests", vf_aq_requests),
	I40E_PF_STAT("port.arq_overflows", arq_overflows),
	I40E_PF_STAT("port.tx_hwtstamp_timeouts", tx_hwtstamp_timeouts),
	I40E_PF_STAT("port.rx_hwtstamp_cleared", rx_hwtstamp_cleared),
	I40E_PF_STAT("port.tx_hwtstamp_skipped", tx_hwtstamp_skipped),
	I40E_PF_STAT("port.fdir_flush_cnt", fd_flush_cnt),
	I40E_PF_STAT("port.fdir_atr_match", stats.fd_atr_match),
	I40E_PF_STAT("port.fdir_atr_tunnel_match", stats.fd_atr_tunnel_match),
	I40E_PF_STAT("port.fdir_atr_status", stats.fd_atr_status),
	I40E_PF_STAT("port.fdir_sb_match", stats.fd_sb_match),
	I40E_PF_STAT("port.fdir_sb_status", stats.fd_sb_status),

	/* LPI stats */
	I40E_PF_STAT("port.tx_lpi_status", stats.tx_lpi_status),
	I40E_PF_STAT("port.rx_lpi_status", stats.rx_lpi_status),
	I40E_PF_STAT("port.tx_lpi_count", stats.tx_lpi_count),
	I40E_PF_STAT("port.rx_lpi_count", stats.rx_lpi_count),
};

struct i40e_pfc_stats {
	u64 priority_xon_rx;
	u64 priority_xoff_rx;
	u64 priority_xon_tx;
	u64 priority_xoff_tx;
	u64 priority_xon_2_xoff;
};

static const struct i40e_stats i40e_gstrings_pfc_stats[] = {
	I40E_PFC_STAT("port.tx_priority_%u_xon_tx", priority_xon_tx),
	I40E_PFC_STAT("port.tx_priority_%u_xoff_tx", priority_xoff_tx),
	I40E_PFC_STAT("port.rx_priority_%u_xon_rx", priority_xon_rx),
	I40E_PFC_STAT("port.rx_priority_%u_xoff_rx", priority_xoff_rx),
	I40E_PFC_STAT("port.rx_priority_%u_xon_2_xoff", priority_xon_2_xoff),
};

#define I40E_NETDEV_STATS_LEN	ARRAY_SIZE(i40e_gstrings_net_stats)

#define I40E_MISC_STATS_LEN	ARRAY_SIZE(i40e_gstrings_misc_stats)

#define I40E_VSI_STATS_LEN	(I40E_NETDEV_STATS_LEN + I40E_MISC_STATS_LEN)

#define I40E_PFC_STATS_LEN	(ARRAY_SIZE(i40e_gstrings_pfc_stats) * \
				 I40E_MAX_USER_PRIORITY)

#define I40E_VEB_STATS_LEN	(ARRAY_SIZE(i40e_gstrings_veb_stats) + \
				 (ARRAY_SIZE(i40e_gstrings_veb_tc_stats) * \
				  I40E_MAX_TRAFFIC_CLASS))

#define I40E_GLOBAL_STATS_LEN	ARRAY_SIZE(i40e_gstrings_stats)

#define I40E_PF_STATS_LEN	(I40E_GLOBAL_STATS_LEN + \
				 I40E_PFC_STATS_LEN + \
				 I40E_VEB_STATS_LEN + \
				 I40E_VSI_STATS_LEN)

/* Length of stats for a single queue */
#define I40E_QUEUE_STATS_LEN	ARRAY_SIZE(i40e_gstrings_queue_stats)

enum i40e_ethtool_test_id {
	I40E_ETH_TEST_REG = 0,
	I40E_ETH_TEST_EEPROM,
	I40E_ETH_TEST_INTR,
	I40E_ETH_TEST_LINK,
};

static const char i40e_gstrings_test[][ETH_GSTRING_LEN] = {
	"Register test  (offline)",
	"Eeprom test    (offline)",
	"Interrupt test (offline)",
	"Link test   (on/offline)"
};

#define I40E_TEST_LEN (sizeof(i40e_gstrings_test) / ETH_GSTRING_LEN)

struct i40e_priv_flags {
	char flag_string[ETH_GSTRING_LEN];
	u64 flag;
	bool read_only;
};

#define I40E_PRIV_FLAG(_name, _flag, _read_only) { \
	.flag_string = _name, \
	.flag = _flag, \
	.read_only = _read_only, \
}

static const struct i40e_priv_flags i40e_gstrings_priv_flags[] = {
	/* NOTE: MFP setting cannot be changed */
	I40E_PRIV_FLAG("MFP", I40E_FLAG_MFP_ENABLED, 1),
	I40E_PRIV_FLAG("total-port-shutdown",
		       I40E_FLAG_TOTAL_PORT_SHUTDOWN_ENABLED, 1),
	I40E_PRIV_FLAG("LinkPolling", I40E_FLAG_LINK_POLLING_ENABLED, 0),
	I40E_PRIV_FLAG("flow-director-atr", I40E_FLAG_FD_ATR_ENABLED, 0),
	I40E_PRIV_FLAG("veb-stats", I40E_FLAG_VEB_STATS_ENABLED, 0),
	I40E_PRIV_FLAG("hw-atr-eviction", I40E_FLAG_HW_ATR_EVICT_ENABLED, 0),
	I40E_PRIV_FLAG("link-down-on-close",
		       I40E_FLAG_LINK_DOWN_ON_CLOSE_ENABLED, 0),
	I40E_PRIV_FLAG("legacy-rx", I40E_FLAG_LEGACY_RX, 0),
	I40E_PRIV_FLAG("disable-source-pruning",
		       I40E_FLAG_SOURCE_PRUNING_DISABLED, 0),
	I40E_PRIV_FLAG("disable-fw-lldp", I40E_FLAG_DISABLE_FW_LLDP, 0),
	I40E_PRIV_FLAG("rs-fec", I40E_FLAG_RS_FEC, 0),
	I40E_PRIV_FLAG("base-r-fec", I40E_FLAG_BASE_R_FEC, 0),
	I40E_PRIV_FLAG("vf-vlan-pruning",
		       I40E_FLAG_VF_VLAN_PRUNING, 0),
};

#define I40E_PRIV_FLAGS_STR_LEN ARRAY_SIZE(i40e_gstrings_priv_flags)

/* Private flags with a global effect, restricted to PF 0 */
static const struct i40e_priv_flags i40e_gl_gstrings_priv_flags[] = {
	I40E_PRIV_FLAG("vf-true-promisc-support",
		       I40E_FLAG_TRUE_PROMISC_SUPPORT, 0),
};

#define I40E_GL_PRIV_FLAGS_STR_LEN ARRAY_SIZE(i40e_gl_gstrings_priv_flags)

/**
 * i40e_partition_setting_complaint - generic complaint for MFP restriction
 * @pf: the PF struct
 **/
static void i40e_partition_setting_complaint(struct i40e_pf *pf)
{
	dev_info(&pf->pdev->dev,
		 "The link settings are allowed to be changed only from the first partition of a given port. Please switch to the first partition in order to change the setting.\n");
}

/**
 * i40e_phy_type_to_ethtool - convert the phy_types to ethtool link modes
 * @pf: PF struct with phy_types
 * @ks: ethtool link ksettings struct to fill out
 *
 **/
static void i40e_phy_type_to_ethtool(struct i40e_pf *pf,
				     struct ethtool_link_ksettings *ks)
{
	struct i40e_link_status *hw_link_info = &pf->hw.phy.link_info;
	u64 phy_types = pf->hw.phy.phy_types;

	ethtool_link_ksettings_zero_link_mode(ks, supported);
	ethtool_link_ksettings_zero_link_mode(ks, advertising);

	if (phy_types & I40E_CAP_PHY_TYPE_SGMII) {
		ethtool_link_ksettings_add_link_mode(ks, supported,
						     1000baseT_Full);
		if (hw_link_info->requested_speeds & I40E_LINK_SPEED_1GB)
			ethtool_link_ksettings_add_link_mode(ks, advertising,
							     1000baseT_Full);
		if (pf->hw_features & I40E_HW_100M_SGMII_CAPABLE) {
			ethtool_link_ksettings_add_link_mode(ks, supported,
							     100baseT_Full);
			ethtool_link_ksettings_add_link_mode(ks, advertising,
							     100baseT_Full);
		}
	}
	if (phy_types & I40E_CAP_PHY_TYPE_XAUI ||
	    phy_types & I40E_CAP_PHY_TYPE_XFI ||
	    phy_types & I40E_CAP_PHY_TYPE_SFI ||
	    phy_types & I40E_CAP_PHY_TYPE_10GBASE_SFPP_CU ||
	    phy_types & I40E_CAP_PHY_TYPE_10GBASE_AOC) {
		ethtool_link_ksettings_add_link_mode(ks, supported,
						     10000baseT_Full);
		if (hw_link_info->requested_speeds & I40E_LINK_SPEED_10GB)
			ethtool_link_ksettings_add_link_mode(ks, advertising,
							     10000baseT_Full);
	}
	if (phy_types & I40E_CAP_PHY_TYPE_10GBASE_T) {
		ethtool_link_ksettings_add_link_mode(ks, supported,
						     10000baseT_Full);
		if (hw_link_info->requested_speeds & I40E_LINK_SPEED_10GB)
			ethtool_link_ksettings_add_link_mode(ks, advertising,
							     10000baseT_Full);
	}
	if (phy_types & I40E_CAP_PHY_TYPE_2_5GBASE_T) {
		ethtool_link_ksettings_add_link_mode(ks, supported,
						     2500baseT_Full);
		if (hw_link_info->requested_speeds & I40E_LINK_SPEED_2_5GB)
			ethtool_link_ksettings_add_link_mode(ks, advertising,
							     2500baseT_Full);
	}
	if (phy_types & I40E_CAP_PHY_TYPE_5GBASE_T) {
		ethtool_link_ksettings_add_link_mode(ks, supported,
						     5000baseT_Full);
		if (hw_link_info->requested_speeds & I40E_LINK_SPEED_5GB)
			ethtool_link_ksettings_add_link_mode(ks, advertising,
							     5000baseT_Full);
	}
	if (phy_types & I40E_CAP_PHY_TYPE_XLAUI ||
	    phy_types & I40E_CAP_PHY_TYPE_XLPPI ||
	    phy_types & I40E_CAP_PHY_TYPE_40GBASE_AOC)
		ethtool_link_ksettings_add_link_mode(ks, supported,
						     40000baseCR4_Full);
	if (phy_types & I40E_CAP_PHY_TYPE_40GBASE_CR4_CU ||
	    phy_types & I40E_CAP_PHY_TYPE_40GBASE_CR4) {
		ethtool_link_ksettings_add_link_mode(ks, supported,
						     40000baseCR4_Full);
		if (hw_link_info->requested_speeds & I40E_LINK_SPEED_40GB)
			ethtool_link_ksettings_add_link_mode(ks, advertising,
							     40000baseCR4_Full);
	}
	if (phy_types & I40E_CAP_PHY_TYPE_100BASE_TX) {
		ethtool_link_ksettings_add_link_mode(ks, supported,
						     100baseT_Full);
		if (hw_link_info->requested_speeds & I40E_LINK_SPEED_100MB)
			ethtool_link_ksettings_add_link_mode(ks, advertising,
							     100baseT_Full);
	}
	if (phy_types & I40E_CAP_PHY_TYPE_1000BASE_T) {
		ethtool_link_ksettings_add_link_mode(ks, supported,
						     1000baseT_Full);
		if (hw_link_info->requested_speeds & I40E_LINK_SPEED_1GB)
			ethtool_link_ksettings_add_link_mode(ks, advertising,
							     1000baseT_Full);
	}
	if (phy_types & I40E_CAP_PHY_TYPE_40GBASE_SR4) {
		ethtool_link_ksettings_add_link_mode(ks, supported,
						     40000baseSR4_Full);
		ethtool_link_ksettings_add_link_mode(ks, advertising,
						     40000baseSR4_Full);
	}
	if (phy_types & I40E_CAP_PHY_TYPE_40GBASE_LR4) {
		ethtool_link_ksettings_add_link_mode(ks, supported,
						     40000baseLR4_Full);
		ethtool_link_ksettings_add_link_mode(ks, advertising,
						     40000baseLR4_Full);
	}
	if (phy_types & I40E_CAP_PHY_TYPE_40GBASE_KR4) {
		ethtool_link_ksettings_add_link_mode(ks, supported,
						     40000baseKR4_Full);
		ethtool_link_ksettings_add_link_mode(ks, advertising,
						     40000baseKR4_Full);
	}
	if (phy_types & I40E_CAP_PHY_TYPE_20GBASE_KR2) {
		ethtool_link_ksettings_add_link_mode(ks, supported,
						     20000baseKR2_Full);
		if (hw_link_info->requested_speeds & I40E_LINK_SPEED_20GB)
			ethtool_link_ksettings_add_link_mode(ks, advertising,
							     20000baseKR2_Full);
	}
	if (phy_types & I40E_CAP_PHY_TYPE_10GBASE_KX4) {
		ethtool_link_ksettings_add_link_mode(ks, supported,
						     10000baseKX4_Full);
		if (hw_link_info->requested_speeds & I40E_LINK_SPEED_10GB)
			ethtool_link_ksettings_add_link_mode(ks, advertising,
							     10000baseKX4_Full);
	}
	if (phy_types & I40E_CAP_PHY_TYPE_10GBASE_KR &&
	    !(pf->hw_features & I40E_HW_HAVE_CRT_RETIMER)) {
		ethtool_link_ksettings_add_link_mode(ks, supported,
						     10000baseKR_Full);
		if (hw_link_info->requested_speeds & I40E_LINK_SPEED_10GB)
			ethtool_link_ksettings_add_link_mode(ks, advertising,
							     10000baseKR_Full);
	}
	if (phy_types & I40E_CAP_PHY_TYPE_1000BASE_KX &&
	    !(pf->hw_features & I40E_HW_HAVE_CRT_RETIMER)) {
		ethtool_link_ksettings_add_link_mode(ks, supported,
						     1000baseKX_Full);
		if (hw_link_info->requested_speeds & I40E_LINK_SPEED_1GB)
			ethtool_link_ksettings_add_link_mode(ks, advertising,
							     1000baseKX_Full);
	}
	/* need to add 25G PHY types */
	if (phy_types & I40E_CAP_PHY_TYPE_25GBASE_KR) {
		ethtool_link_ksettings_add_link_mode(ks, supported,
						     25000baseKR_Full);
		if (hw_link_info->requested_speeds & I40E_LINK_SPEED_25GB)
			ethtool_link_ksettings_add_link_mode(ks, advertising,
							     25000baseKR_Full);
	}
	if (phy_types & I40E_CAP_PHY_TYPE_25GBASE_CR) {
		ethtool_link_ksettings_add_link_mode(ks, supported,
						     25000baseCR_Full);
		if (hw_link_info->requested_speeds & I40E_LINK_SPEED_25GB)
			ethtool_link_ksettings_add_link_mode(ks, advertising,
							     25000baseCR_Full);
	}
	if (phy_types & I40E_CAP_PHY_TYPE_25GBASE_SR ||
	    phy_types & I40E_CAP_PHY_TYPE_25GBASE_LR) {
		ethtool_link_ksettings_add_link_mode(ks, supported,
						     25000baseSR_Full);
		if (hw_link_info->requested_speeds & I40E_LINK_SPEED_25GB)
			ethtool_link_ksettings_add_link_mode(ks, advertising,
							     25000baseSR_Full);
	}
	if (phy_types & I40E_CAP_PHY_TYPE_25GBASE_AOC ||
	    phy_types & I40E_CAP_PHY_TYPE_25GBASE_ACC) {
		ethtool_link_ksettings_add_link_mode(ks, supported,
						     25000baseCR_Full);
		if (hw_link_info->requested_speeds & I40E_LINK_SPEED_25GB)
			ethtool_link_ksettings_add_link_mode(ks, advertising,
							     25000baseCR_Full);
	}
	if (phy_types & I40E_CAP_PHY_TYPE_25GBASE_KR ||
	    phy_types & I40E_CAP_PHY_TYPE_25GBASE_CR ||
	    phy_types & I40E_CAP_PHY_TYPE_25GBASE_SR ||
	    phy_types & I40E_CAP_PHY_TYPE_25GBASE_LR ||
	    phy_types & I40E_CAP_PHY_TYPE_25GBASE_AOC ||
	    phy_types & I40E_CAP_PHY_TYPE_25GBASE_ACC) {
		ethtool_link_ksettings_add_link_mode(ks, supported, FEC_NONE);
		ethtool_link_ksettings_add_link_mode(ks, supported, FEC_RS);
		ethtool_link_ksettings_add_link_mode(ks, supported, FEC_BASER);
		if (hw_link_info->requested_speeds & I40E_LINK_SPEED_25GB) {
			ethtool_link_ksettings_add_link_mode(ks, advertising,
							     FEC_NONE);
			ethtool_link_ksettings_add_link_mode(ks, advertising,
							     FEC_RS);
			ethtool_link_ksettings_add_link_mode(ks, advertising,
							     FEC_BASER);
		}
	}
	/* need to add new 10G PHY types */
	if (phy_types & I40E_CAP_PHY_TYPE_10GBASE_CR1 ||
	    phy_types & I40E_CAP_PHY_TYPE_10GBASE_CR1_CU) {
		ethtool_link_ksettings_add_link_mode(ks, supported,
						     10000baseCR_Full);
		if (hw_link_info->requested_speeds & I40E_LINK_SPEED_10GB)
			ethtool_link_ksettings_add_link_mode(ks, advertising,
							     10000baseCR_Full);
	}
	if (phy_types & I40E_CAP_PHY_TYPE_10GBASE_SR) {
		ethtool_link_ksettings_add_link_mode(ks, supported,
						     10000baseSR_Full);
		if (hw_link_info->requested_speeds & I40E_LINK_SPEED_10GB)
			ethtool_link_ksettings_add_link_mode(ks, advertising,
							     10000baseSR_Full);
	}
	if (phy_types & I40E_CAP_PHY_TYPE_10GBASE_LR) {
		ethtool_link_ksettings_add_link_mode(ks, supported,
						     10000baseLR_Full);
		if (hw_link_info->requested_speeds & I40E_LINK_SPEED_10GB)
			ethtool_link_ksettings_add_link_mode(ks, advertising,
							     10000baseLR_Full);
	}
	if (phy_types & I40E_CAP_PHY_TYPE_1000BASE_SX ||
	    phy_types & I40E_CAP_PHY_TYPE_1000BASE_LX ||
	    phy_types & I40E_CAP_PHY_TYPE_1000BASE_T_OPTICAL) {
		ethtool_link_ksettings_add_link_mode(ks, supported,
						     1000baseX_Full);
		if (hw_link_info->requested_speeds & I40E_LINK_SPEED_1GB)
			ethtool_link_ksettings_add_link_mode(ks, advertising,
							     1000baseX_Full);
	}
	/* Autoneg PHY types */
	if (phy_types & I40E_CAP_PHY_TYPE_SGMII ||
	    phy_types & I40E_CAP_PHY_TYPE_40GBASE_KR4 ||
	    phy_types & I40E_CAP_PHY_TYPE_40GBASE_CR4_CU ||
	    phy_types & I40E_CAP_PHY_TYPE_40GBASE_CR4 ||
	    phy_types & I40E_CAP_PHY_TYPE_25GBASE_SR ||
	    phy_types & I40E_CAP_PHY_TYPE_25GBASE_LR ||
	    phy_types & I40E_CAP_PHY_TYPE_25GBASE_KR ||
	    phy_types & I40E_CAP_PHY_TYPE_25GBASE_CR ||
	    phy_types & I40E_CAP_PHY_TYPE_20GBASE_KR2 ||
	    phy_types & I40E_CAP_PHY_TYPE_10GBASE_SR ||
	    phy_types & I40E_CAP_PHY_TYPE_10GBASE_LR ||
	    phy_types & I40E_CAP_PHY_TYPE_10GBASE_KX4 ||
	    phy_types & I40E_CAP_PHY_TYPE_10GBASE_KR ||
	    phy_types & I40E_CAP_PHY_TYPE_10GBASE_CR1_CU ||
	    phy_types & I40E_CAP_PHY_TYPE_10GBASE_CR1 ||
	    phy_types & I40E_CAP_PHY_TYPE_10GBASE_T ||
	    phy_types & I40E_CAP_PHY_TYPE_5GBASE_T ||
	    phy_types & I40E_CAP_PHY_TYPE_2_5GBASE_T ||
	    phy_types & I40E_CAP_PHY_TYPE_1000BASE_T_OPTICAL ||
	    phy_types & I40E_CAP_PHY_TYPE_1000BASE_T ||
	    phy_types & I40E_CAP_PHY_TYPE_1000BASE_SX ||
	    phy_types & I40E_CAP_PHY_TYPE_1000BASE_LX ||
	    phy_types & I40E_CAP_PHY_TYPE_1000BASE_KX ||
	    phy_types & I40E_CAP_PHY_TYPE_100BASE_TX) {
		ethtool_link_ksettings_add_link_mode(ks, supported,
						     Autoneg);
		ethtool_link_ksettings_add_link_mode(ks, advertising,
						     Autoneg);
	}
}

/**
 * i40e_get_settings_link_up_fec - Get the FEC mode encoding from mask
 * @req_fec_info: mask request FEC info
 * @ks: ethtool ksettings to fill in
 **/
static void i40e_get_settings_link_up_fec(u8 req_fec_info,
					  struct ethtool_link_ksettings *ks)
{
	ethtool_link_ksettings_add_link_mode(ks, supported, FEC_NONE);
	ethtool_link_ksettings_add_link_mode(ks, supported, FEC_RS);
	ethtool_link_ksettings_add_link_mode(ks, supported, FEC_BASER);

	if ((I40E_AQ_SET_FEC_REQUEST_RS & req_fec_info) &&
	    (I40E_AQ_SET_FEC_REQUEST_KR & req_fec_info)) {
		ethtool_link_ksettings_add_link_mode(ks, advertising,
						     FEC_NONE);
		ethtool_link_ksettings_add_link_mode(ks, advertising,
						     FEC_BASER);
		ethtool_link_ksettings_add_link_mode(ks, advertising, FEC_RS);
	} else if (I40E_AQ_SET_FEC_REQUEST_RS & req_fec_info) {
		ethtool_link_ksettings_add_link_mode(ks, advertising, FEC_RS);
	} else if (I40E_AQ_SET_FEC_REQUEST_KR & req_fec_info) {
		ethtool_link_ksettings_add_link_mode(ks, advertising,
						     FEC_BASER);
	} else {
		ethtool_link_ksettings_add_link_mode(ks, advertising,
						     FEC_NONE);
	}
}

/**
 * i40e_get_settings_link_up - Get the Link settings for when link is up
 * @hw: hw structure
 * @ks: ethtool ksettings to fill in
 * @netdev: network interface device structure
 * @pf: pointer to physical function struct
 **/
static void i40e_get_settings_link_up(struct i40e_hw *hw,
				      struct ethtool_link_ksettings *ks,
				      struct net_device *netdev,
				      struct i40e_pf *pf)
{
	struct i40e_link_status *hw_link_info = &hw->phy.link_info;
	struct ethtool_link_ksettings cap_ksettings;
	u32 link_speed = hw_link_info->link_speed;

	/* Initialize supported and advertised settings based on phy settings */
	switch (hw_link_info->phy_type) {
	case I40E_PHY_TYPE_40GBASE_CR4:
	case I40E_PHY_TYPE_40GBASE_CR4_CU:
		ethtool_link_ksettings_add_link_mode(ks, supported, Autoneg);
		ethtool_link_ksettings_add_link_mode(ks, supported,
						     40000baseCR4_Full);
		ethtool_link_ksettings_add_link_mode(ks, advertising, Autoneg);
		ethtool_link_ksettings_add_link_mode(ks, advertising,
						     40000baseCR4_Full);
		break;
	case I40E_PHY_TYPE_XLAUI:
	case I40E_PHY_TYPE_XLPPI:
	case I40E_PHY_TYPE_40GBASE_AOC:
		ethtool_link_ksettings_add_link_mode(ks, supported,
						     40000baseCR4_Full);
		ethtool_link_ksettings_add_link_mode(ks, advertising,
						     40000baseCR4_Full);
		break;
	case I40E_PHY_TYPE_40GBASE_SR4:
		ethtool_link_ksettings_add_link_mode(ks, supported,
						     40000baseSR4_Full);
		ethtool_link_ksettings_add_link_mode(ks, advertising,
						     40000baseSR4_Full);
		break;
	case I40E_PHY_TYPE_40GBASE_LR4:
		ethtool_link_ksettings_add_link_mode(ks, supported,
						     40000baseLR4_Full);
		ethtool_link_ksettings_add_link_mode(ks, advertising,
						     40000baseLR4_Full);
		break;
	case I40E_PHY_TYPE_25GBASE_SR:
	case I40E_PHY_TYPE_25GBASE_LR:
	case I40E_PHY_TYPE_10GBASE_SR:
	case I40E_PHY_TYPE_10GBASE_LR:
	case I40E_PHY_TYPE_1000BASE_SX:
	case I40E_PHY_TYPE_1000BASE_LX:
		ethtool_link_ksettings_add_link_mode(ks, supported, Autoneg);
		ethtool_link_ksettings_add_link_mode(ks, advertising, Autoneg);
		ethtool_link_ksettings_add_link_mode(ks, supported,
						     25000baseSR_Full);
		ethtool_link_ksettings_add_link_mode(ks, advertising,
						     25000baseSR_Full);
		i40e_get_settings_link_up_fec(hw_link_info->req_fec_info, ks);
		ethtool_link_ksettings_add_link_mode(ks, supported,
						     10000baseSR_Full);
		ethtool_link_ksettings_add_link_mode(ks, advertising,
						     10000baseSR_Full);
		ethtool_link_ksettings_add_link_mode(ks, supported,
						     10000baseLR_Full);
		ethtool_link_ksettings_add_link_mode(ks, advertising,
						     10000baseLR_Full);
		ethtool_link_ksettings_add_link_mode(ks, supported,
						     1000baseX_Full);
		ethtool_link_ksettings_add_link_mode(ks, advertising,
						     1000baseX_Full);
		ethtool_link_ksettings_add_link_mode(ks, supported,
						     10000baseT_Full);
		if (hw_link_info->module_type[2] &
		    I40E_MODULE_TYPE_1000BASE_SX ||
		    hw_link_info->module_type[2] &
		    I40E_MODULE_TYPE_1000BASE_LX) {
			ethtool_link_ksettings_add_link_mode(ks, supported,
							     1000baseT_Full);
			if (hw_link_info->requested_speeds &
			    I40E_LINK_SPEED_1GB)
				ethtool_link_ksettings_add_link_mode(
				     ks, advertising, 1000baseT_Full);
		}
		if (hw_link_info->requested_speeds & I40E_LINK_SPEED_10GB)
			ethtool_link_ksettings_add_link_mode(ks, advertising,
							     10000baseT_Full);
		break;
	case I40E_PHY_TYPE_10GBASE_T:
	case I40E_PHY_TYPE_5GBASE_T_LINK_STATUS:
	case I40E_PHY_TYPE_2_5GBASE_T_LINK_STATUS:
	case I40E_PHY_TYPE_1000BASE_T:
	case I40E_PHY_TYPE_100BASE_TX:
		ethtool_link_ksettings_add_link_mode(ks, supported, Autoneg);
		ethtool_link_ksettings_add_link_mode(ks, supported,
						     10000baseT_Full);
		ethtool_link_ksettings_add_link_mode(ks, supported,
						     5000baseT_Full);
		ethtool_link_ksettings_add_link_mode(ks, supported,
						     2500baseT_Full);
		ethtool_link_ksettings_add_link_mode(ks, supported,
						     1000baseT_Full);
		ethtool_link_ksettings_add_link_mode(ks, supported,
						     100baseT_Full);
		ethtool_link_ksettings_add_link_mode(ks, advertising, Autoneg);
		if (hw_link_info->requested_speeds & I40E_LINK_SPEED_10GB)
			ethtool_link_ksettings_add_link_mode(ks, advertising,
							     10000baseT_Full);
		if (hw_link_info->requested_speeds & I40E_LINK_SPEED_5GB)
			ethtool_link_ksettings_add_link_mode(ks, advertising,
							     5000baseT_Full);
		if (hw_link_info->requested_speeds & I40E_LINK_SPEED_2_5GB)
			ethtool_link_ksettings_add_link_mode(ks, advertising,
							     2500baseT_Full);
		if (hw_link_info->requested_speeds & I40E_LINK_SPEED_1GB)
			ethtool_link_ksettings_add_link_mode(ks, advertising,
							     1000baseT_Full);
		if (hw_link_info->requested_speeds & I40E_LINK_SPEED_100MB)
			ethtool_link_ksettings_add_link_mode(ks, advertising,
							     100baseT_Full);
		break;
	case I40E_PHY_TYPE_1000BASE_T_OPTICAL:
		ethtool_link_ksettings_add_link_mode(ks, supported, Autoneg);
		ethtool_link_ksettings_add_link_mode(ks, supported,
						     1000baseT_Full);
		ethtool_link_ksettings_add_link_mode(ks, advertising, Autoneg);
		ethtool_link_ksettings_add_link_mode(ks, advertising,
						     1000baseT_Full);
		break;
	case I40E_PHY_TYPE_10GBASE_CR1_CU:
	case I40E_PHY_TYPE_10GBASE_CR1:
		ethtool_link_ksettings_add_link_mode(ks, supported, Autoneg);
		ethtool_link_ksettings_add_link_mode(ks, supported,
						     10000baseT_Full);
		ethtool_link_ksettings_add_link_mode(ks, advertising, Autoneg);
		ethtool_link_ksettings_add_link_mode(ks, advertising,
						     10000baseT_Full);
		break;
	case I40E_PHY_TYPE_XAUI:
	case I40E_PHY_TYPE_XFI:
	case I40E_PHY_TYPE_SFI:
	case I40E_PHY_TYPE_10GBASE_SFPP_CU:
	case I40E_PHY_TYPE_10GBASE_AOC:
		ethtool_link_ksettings_add_link_mode(ks, supported,
						     10000baseT_Full);
		if (hw_link_info->requested_speeds & I40E_LINK_SPEED_10GB)
			ethtool_link_ksettings_add_link_mode(ks, advertising,
							     10000baseT_Full);
		i40e_get_settings_link_up_fec(hw_link_info->req_fec_info, ks);
		break;
	case I40E_PHY_TYPE_SGMII:
		ethtool_link_ksettings_add_link_mode(ks, supported, Autoneg);
		ethtool_link_ksettings_add_link_mode(ks, supported,
						     1000baseT_Full);
		if (hw_link_info->requested_speeds & I40E_LINK_SPEED_1GB)
			ethtool_link_ksettings_add_link_mode(ks, advertising,
							     1000baseT_Full);
		if (pf->hw_features & I40E_HW_100M_SGMII_CAPABLE) {
			ethtool_link_ksettings_add_link_mode(ks, supported,
							     100baseT_Full);
			if (hw_link_info->requested_speeds &
			    I40E_LINK_SPEED_100MB)
				ethtool_link_ksettings_add_link_mode(
				      ks, advertising, 100baseT_Full);
		}
		break;
	case I40E_PHY_TYPE_40GBASE_KR4:
	case I40E_PHY_TYPE_25GBASE_KR:
	case I40E_PHY_TYPE_20GBASE_KR2:
	case I40E_PHY_TYPE_10GBASE_KR:
	case I40E_PHY_TYPE_10GBASE_KX4:
	case I40E_PHY_TYPE_1000BASE_KX:
		ethtool_link_ksettings_add_link_mode(ks, supported,
						     40000baseKR4_Full);
		ethtool_link_ksettings_add_link_mode(ks, supported,
						     25000baseKR_Full);
		ethtool_link_ksettings_add_link_mode(ks, supported,
						     20000baseKR2_Full);
		ethtool_link_ksettings_add_link_mode(ks, supported,
						     10000baseKR_Full);
		ethtool_link_ksettings_add_link_mode(ks, supported,
						     10000baseKX4_Full);
		ethtool_link_ksettings_add_link_mode(ks, supported,
						     1000baseKX_Full);
		ethtool_link_ksettings_add_link_mode(ks, supported, Autoneg);
		ethtool_link_ksettings_add_link_mode(ks, advertising,
						     40000baseKR4_Full);
		ethtool_link_ksettings_add_link_mode(ks, advertising,
						     25000baseKR_Full);
		i40e_get_settings_link_up_fec(hw_link_info->req_fec_info, ks);
		ethtool_link_ksettings_add_link_mode(ks, advertising,
						     20000baseKR2_Full);
		ethtool_link_ksettings_add_link_mode(ks, advertising,
						     10000baseKR_Full);
		ethtool_link_ksettings_add_link_mode(ks, advertising,
						     10000baseKX4_Full);
		ethtool_link_ksettings_add_link_mode(ks, advertising,
						     1000baseKX_Full);
		ethtool_link_ksettings_add_link_mode(ks, advertising, Autoneg);
		break;
	case I40E_PHY_TYPE_25GBASE_CR:
		ethtool_link_ksettings_add_link_mode(ks, supported, Autoneg);
		ethtool_link_ksettings_add_link_mode(ks, advertising, Autoneg);
		ethtool_link_ksettings_add_link_mode(ks, supported,
						     25000baseCR_Full);
		ethtool_link_ksettings_add_link_mode(ks, advertising,
						     25000baseCR_Full);
		i40e_get_settings_link_up_fec(hw_link_info->req_fec_info, ks);

		break;
	case I40E_PHY_TYPE_25GBASE_AOC:
	case I40E_PHY_TYPE_25GBASE_ACC:
		ethtool_link_ksettings_add_link_mode(ks, supported, Autoneg);
		ethtool_link_ksettings_add_link_mode(ks, advertising, Autoneg);
		ethtool_link_ksettings_add_link_mode(ks, supported,
						     25000baseCR_Full);
		ethtool_link_ksettings_add_link_mode(ks, advertising,
						     25000baseCR_Full);
		i40e_get_settings_link_up_fec(hw_link_info->req_fec_info, ks);

		ethtool_link_ksettings_add_link_mode(ks, supported,
						     10000baseCR_Full);
		ethtool_link_ksettings_add_link_mode(ks, advertising,
						     10000baseCR_Full);
		break;
	default:
		/* if we got here and link is up something bad is afoot */
		netdev_info(netdev,
			    "WARNING: Link is up but PHY type 0x%x is not recognized, or incorrect cable is in use\n",
			    hw_link_info->phy_type);
	}

	/* Now that we've worked out everything that could be supported by the
	 * current PHY type, get what is supported by the NVM and intersect
	 * them to get what is truly supported
	 */
	memset(&cap_ksettings, 0, sizeof(struct ethtool_link_ksettings));
	i40e_phy_type_to_ethtool(pf, &cap_ksettings);
	ethtool_intersect_link_masks(ks, &cap_ksettings);

	/* Set speed and duplex */
	switch (link_speed) {
	case I40E_LINK_SPEED_40GB:
		ks->base.speed = SPEED_40000;
		break;
	case I40E_LINK_SPEED_25GB:
		ks->base.speed = SPEED_25000;
		break;
	case I40E_LINK_SPEED_20GB:
		ks->base.speed = SPEED_20000;
		break;
	case I40E_LINK_SPEED_10GB:
		ks->base.speed = SPEED_10000;
		break;
	case I40E_LINK_SPEED_5GB:
		ks->base.speed = SPEED_5000;
		break;
	case I40E_LINK_SPEED_2_5GB:
		ks->base.speed = SPEED_2500;
		break;
	case I40E_LINK_SPEED_1GB:
		ks->base.speed = SPEED_1000;
		break;
	case I40E_LINK_SPEED_100MB:
		ks->base.speed = SPEED_100;
		break;
	default:
		ks->base.speed = SPEED_UNKNOWN;
		break;
	}
	ks->base.duplex = DUPLEX_FULL;
}

/**
 * i40e_get_settings_link_down - Get the Link settings for when link is down
 * @hw: hw structure
 * @ks: ethtool ksettings to fill in
 * @pf: pointer to physical function struct
 *
 * Reports link settings that can be determined when link is down
 **/
static void i40e_get_settings_link_down(struct i40e_hw *hw,
					struct ethtool_link_ksettings *ks,
					struct i40e_pf *pf)
{
	/* link is down and the driver needs to fall back on
	 * supported phy types to figure out what info to display
	 */
	i40e_phy_type_to_ethtool(pf, ks);

	/* With no link speed and duplex are unknown */
	ks->base.speed = SPEED_UNKNOWN;
	ks->base.duplex = DUPLEX_UNKNOWN;
}

/**
 * i40e_get_link_ksettings - Get Link Speed and Duplex settings
 * @netdev: network interface device structure
 * @ks: ethtool ksettings
 *
 * Reports speed/duplex settings based on media_type
 **/
static int i40e_get_link_ksettings(struct net_device *netdev,
				   struct ethtool_link_ksettings *ks)
{
	struct i40e_netdev_priv *np = netdev_priv(netdev);
	struct i40e_pf *pf = np->vsi->back;
	struct i40e_hw *hw = &pf->hw;
	struct i40e_link_status *hw_link_info = &hw->phy.link_info;
	bool link_up = hw_link_info->link_info & I40E_AQ_LINK_UP;

	ethtool_link_ksettings_zero_link_mode(ks, supported);
	ethtool_link_ksettings_zero_link_mode(ks, advertising);

	if (link_up)
		i40e_get_settings_link_up(hw, ks, netdev, pf);
	else
		i40e_get_settings_link_down(hw, ks, pf);

	/* Now set the settings that don't rely on link being up/down */
	/* Set autoneg settings */
	ks->base.autoneg = ((hw_link_info->an_info & I40E_AQ_AN_COMPLETED) ?
			    AUTONEG_ENABLE : AUTONEG_DISABLE);

	/* Set media type settings */
	switch (hw->phy.media_type) {
	case I40E_MEDIA_TYPE_BACKPLANE:
		ethtool_link_ksettings_add_link_mode(ks, supported, Autoneg);
		ethtool_link_ksettings_add_link_mode(ks, supported, Backplane);
		ethtool_link_ksettings_add_link_mode(ks, advertising, Autoneg);
		ethtool_link_ksettings_add_link_mode(ks, advertising,
						     Backplane);
		ks->base.port = PORT_NONE;
		break;
	case I40E_MEDIA_TYPE_BASET:
		ethtool_link_ksettings_add_link_mode(ks, supported, TP);
		ethtool_link_ksettings_add_link_mode(ks, advertising, TP);
		ks->base.port = PORT_TP;
		break;
	case I40E_MEDIA_TYPE_DA:
	case I40E_MEDIA_TYPE_CX4:
		ethtool_link_ksettings_add_link_mode(ks, supported, FIBRE);
		ethtool_link_ksettings_add_link_mode(ks, advertising, FIBRE);
		ks->base.port = PORT_DA;
		break;
	case I40E_MEDIA_TYPE_FIBER:
		ethtool_link_ksettings_add_link_mode(ks, supported, FIBRE);
		ethtool_link_ksettings_add_link_mode(ks, advertising, FIBRE);
		ks->base.port = PORT_FIBRE;
		break;
	case I40E_MEDIA_TYPE_UNKNOWN:
	default:
		ks->base.port = PORT_OTHER;
		break;
	}

	/* Set flow control settings */
	ethtool_link_ksettings_add_link_mode(ks, supported, Pause);
	ethtool_link_ksettings_add_link_mode(ks, supported, Asym_Pause);

	switch (hw->fc.requested_mode) {
	case I40E_FC_FULL:
		ethtool_link_ksettings_add_link_mode(ks, advertising, Pause);
		break;
	case I40E_FC_TX_PAUSE:
		ethtool_link_ksettings_add_link_mode(ks, advertising,
						     Asym_Pause);
		break;
	case I40E_FC_RX_PAUSE:
		ethtool_link_ksettings_add_link_mode(ks, advertising, Pause);
		ethtool_link_ksettings_add_link_mode(ks, advertising,
						     Asym_Pause);
		break;
	default:
		ethtool_link_ksettings_del_link_mode(ks, advertising, Pause);
		ethtool_link_ksettings_del_link_mode(ks, advertising,
						     Asym_Pause);
		break;
	}

	return 0;
}

#define I40E_LBIT_SIZE 8
/**
 * i40e_speed_to_link_speed - Translate decimal speed to i40e_aq_link_speed
 * @speed: speed in decimal
 * @ks: ethtool ksettings
 *
 * Return i40e_aq_link_speed based on speed
 **/
static enum i40e_aq_link_speed
i40e_speed_to_link_speed(__u32 speed, const struct ethtool_link_ksettings *ks)
{
	enum i40e_aq_link_speed link_speed = I40E_LINK_SPEED_UNKNOWN;
	bool speed_changed = false;
	int i, j;

	static const struct {
		__u32 speed;
		enum i40e_aq_link_speed link_speed;
		__u8 bit[I40E_LBIT_SIZE];
	} i40e_speed_lut[] = {
#define I40E_LBIT(mode) ETHTOOL_LINK_MODE_ ## mode ##_Full_BIT
		{SPEED_100, I40E_LINK_SPEED_100MB, {I40E_LBIT(100baseT)} },
		{SPEED_1000, I40E_LINK_SPEED_1GB,
		 {I40E_LBIT(1000baseT), I40E_LBIT(1000baseX),
		  I40E_LBIT(1000baseKX)} },
		{SPEED_10000, I40E_LINK_SPEED_10GB,
		 {I40E_LBIT(10000baseT), I40E_LBIT(10000baseKR),
		  I40E_LBIT(10000baseLR), I40E_LBIT(10000baseCR),
		  I40E_LBIT(10000baseSR), I40E_LBIT(10000baseKX4)} },

		{SPEED_25000, I40E_LINK_SPEED_25GB,
		 {I40E_LBIT(25000baseCR), I40E_LBIT(25000baseKR),
		  I40E_LBIT(25000baseSR)} },
		{SPEED_40000, I40E_LINK_SPEED_40GB,
		 {I40E_LBIT(40000baseKR4), I40E_LBIT(40000baseCR4),
		  I40E_LBIT(40000baseSR4), I40E_LBIT(40000baseLR4)} },
		{SPEED_20000, I40E_LINK_SPEED_20GB,
		 {I40E_LBIT(20000baseKR2)} },
		{SPEED_2500, I40E_LINK_SPEED_2_5GB, {I40E_LBIT(2500baseT)} },
		{SPEED_5000, I40E_LINK_SPEED_5GB, {I40E_LBIT(2500baseT)} }
#undef I40E_LBIT
};

	for (i = 0; i < ARRAY_SIZE(i40e_speed_lut); i++) {
		if (i40e_speed_lut[i].speed == speed) {
			for (j = 0; j < I40E_LBIT_SIZE; j++) {
				if (test_bit(i40e_speed_lut[i].bit[j],
					     ks->link_modes.supported)) {
					speed_changed = true;
					break;
				}
				if (!i40e_speed_lut[i].bit[j])
					break;
			}
			if (speed_changed) {
				link_speed = i40e_speed_lut[i].link_speed;
				break;
			}
		}
	}
	return link_speed;
}

#undef I40E_LBIT_SIZE

/**
 * i40e_set_link_ksettings - Set Speed and Duplex
 * @netdev: network interface device structure
 * @ks: ethtool ksettings
 *
 * Set speed/duplex per media_types advertised/forced
 **/
static int i40e_set_link_ksettings(struct net_device *netdev,
				   const struct ethtool_link_ksettings *ks)
{
	struct i40e_netdev_priv *np = netdev_priv(netdev);
	struct i40e_aq_get_phy_abilities_resp abilities;
	struct ethtool_link_ksettings safe_ks;
	struct ethtool_link_ksettings copy_ks;
	struct i40e_aq_set_phy_config config;
	struct i40e_pf *pf = np->vsi->back;
	enum i40e_aq_link_speed link_speed;
	struct i40e_vsi *vsi = np->vsi;
	struct i40e_hw *hw = &pf->hw;
	bool autoneg_changed = false;
	int timeout = 50;
	int status = 0;
	int err = 0;
	__u32 speed;
	u8 autoneg;

	/* Changing port settings is not supported if this isn't the
	 * port's controlling PF
	 */
	if (hw->partition_id != 1) {
		i40e_partition_setting_complaint(pf);
		return -EOPNOTSUPP;
	}
	if (vsi != pf->vsi[pf->lan_vsi])
		return -EOPNOTSUPP;
	if (hw->phy.media_type != I40E_MEDIA_TYPE_BASET &&
	    hw->phy.media_type != I40E_MEDIA_TYPE_FIBER &&
	    hw->phy.media_type != I40E_MEDIA_TYPE_BACKPLANE &&
	    hw->phy.media_type != I40E_MEDIA_TYPE_DA &&
	    hw->phy.link_info.link_info & I40E_AQ_LINK_UP)
		return -EOPNOTSUPP;
	if (hw->device_id == I40E_DEV_ID_KX_B ||
	    hw->device_id == I40E_DEV_ID_KX_C ||
	    hw->device_id == I40E_DEV_ID_20G_KR2 ||
	    hw->device_id == I40E_DEV_ID_20G_KR2_A ||
	    hw->device_id == I40E_DEV_ID_25G_B ||
	    hw->device_id == I40E_DEV_ID_KX_X722) {
		netdev_info(netdev, "Changing settings is not supported on backplane.\n");
		return -EOPNOTSUPP;
	}

	/* copy the ksettings to copy_ks to avoid modifying the origin */
	memcpy(&copy_ks, ks, sizeof(struct ethtool_link_ksettings));

	/* save autoneg out of ksettings */
	autoneg = copy_ks.base.autoneg;
	speed = copy_ks.base.speed;

	/* get our own copy of the bits to check against */
	memset(&safe_ks, 0, sizeof(struct ethtool_link_ksettings));
	safe_ks.base.cmd = copy_ks.base.cmd;
	safe_ks.base.link_mode_masks_nwords =
		copy_ks.base.link_mode_masks_nwords;
	i40e_get_link_ksettings(netdev, &safe_ks);

	/* Get link modes supported by hardware and check against modes
	 * requested by the user.  Return an error if unsupported mode was set.
	 */
	if (!bitmap_subset(copy_ks.link_modes.advertising,
			   safe_ks.link_modes.supported,
			   __ETHTOOL_LINK_MODE_MASK_NBITS))
		return -EINVAL;

	/* set autoneg back to what it currently is */
	copy_ks.base.autoneg = safe_ks.base.autoneg;
	copy_ks.base.speed  = safe_ks.base.speed;

	/* If copy_ks.base and safe_ks.base are not the same now, then they are
	 * trying to set something that we do not support.
	 */
	if (memcmp(&copy_ks.base, &safe_ks.base,
		   sizeof(struct ethtool_link_settings))) {
		netdev_err(netdev, "Only speed and autoneg are supported.\n");
		return -EOPNOTSUPP;
	}

	while (test_and_set_bit(__I40E_CONFIG_BUSY, pf->state)) {
		timeout--;
		if (!timeout)
			return -EBUSY;
		usleep_range(1000, 2000);
	}

	/* Get the current phy config */
	status = i40e_aq_get_phy_capabilities(hw, false, false, &abilities,
					      NULL);
	if (status) {
		err = -EAGAIN;
		goto done;
	}

	/* Copy abilities to config in case autoneg is not
	 * set below
	 */
	memset(&config, 0, sizeof(struct i40e_aq_set_phy_config));
	config.abilities = abilities.abilities;

	/* Check autoneg */
	if (autoneg == AUTONEG_ENABLE) {
		/* If autoneg was not already enabled */
		if (!(hw->phy.link_info.an_info & I40E_AQ_AN_COMPLETED)) {
			/* If autoneg is not supported, return error */
			if (!ethtool_link_ksettings_test_link_mode(&safe_ks,
								   supported,
								   Autoneg)) {
				netdev_info(netdev, "Autoneg not supported on this phy\n");
				err = -EINVAL;
				goto done;
			}
			/* Autoneg is allowed to change */
			config.abilities = abilities.abilities |
					   I40E_AQ_PHY_ENABLE_AN;
			autoneg_changed = true;
		}
	} else {
		/* If autoneg is currently enabled */
		if (hw->phy.link_info.an_info & I40E_AQ_AN_COMPLETED) {
			/* If autoneg is supported 10GBASE_T is the only PHY
			 * that can disable it, so otherwise return error
			 */
			if (ethtool_link_ksettings_test_link_mode(&safe_ks,
								  supported,
								  Autoneg) &&
			    hw->phy.media_type != I40E_MEDIA_TYPE_BASET) {
				netdev_info(netdev, "Autoneg cannot be disabled on this phy\n");
				err = -EINVAL;
				goto done;
			}
			/* Autoneg is allowed to change */
			config.abilities = abilities.abilities &
					   ~I40E_AQ_PHY_ENABLE_AN;
			autoneg_changed = true;
		}
	}

	if (ethtool_link_ksettings_test_link_mode(ks, advertising,
						  100baseT_Full))
		config.link_speed |= I40E_LINK_SPEED_100MB;
	if (ethtool_link_ksettings_test_link_mode(ks, advertising,
						  1000baseT_Full) ||
	    ethtool_link_ksettings_test_link_mode(ks, advertising,
						  1000baseX_Full) ||
	    ethtool_link_ksettings_test_link_mode(ks, advertising,
						  1000baseKX_Full))
		config.link_speed |= I40E_LINK_SPEED_1GB;
	if (ethtool_link_ksettings_test_link_mode(ks, advertising,
						  10000baseT_Full) ||
	    ethtool_link_ksettings_test_link_mode(ks, advertising,
						  10000baseKX4_Full) ||
	    ethtool_link_ksettings_test_link_mode(ks, advertising,
						  10000baseKR_Full) ||
	    ethtool_link_ksettings_test_link_mode(ks, advertising,
						  10000baseCR_Full) ||
	    ethtool_link_ksettings_test_link_mode(ks, advertising,
						  10000baseSR_Full) ||
	    ethtool_link_ksettings_test_link_mode(ks, advertising,
						  10000baseLR_Full))
		config.link_speed |= I40E_LINK_SPEED_10GB;
	if (ethtool_link_ksettings_test_link_mode(ks, advertising,
						  2500baseT_Full))
		config.link_speed |= I40E_LINK_SPEED_2_5GB;
	if (ethtool_link_ksettings_test_link_mode(ks, advertising,
						  5000baseT_Full))
		config.link_speed |= I40E_LINK_SPEED_5GB;
	if (ethtool_link_ksettings_test_link_mode(ks, advertising,
						  20000baseKR2_Full))
		config.link_speed |= I40E_LINK_SPEED_20GB;
	if (ethtool_link_ksettings_test_link_mode(ks, advertising,
						  25000baseCR_Full) ||
	    ethtool_link_ksettings_test_link_mode(ks, advertising,
						  25000baseKR_Full) ||
	    ethtool_link_ksettings_test_link_mode(ks, advertising,
						  25000baseSR_Full))
		config.link_speed |= I40E_LINK_SPEED_25GB;
	if (ethtool_link_ksettings_test_link_mode(ks, advertising,
						  40000baseKR4_Full) ||
	    ethtool_link_ksettings_test_link_mode(ks, advertising,
						  40000baseCR4_Full) ||
	    ethtool_link_ksettings_test_link_mode(ks, advertising,
						  40000baseSR4_Full) ||
	    ethtool_link_ksettings_test_link_mode(ks, advertising,
						  40000baseLR4_Full))
		config.link_speed |= I40E_LINK_SPEED_40GB;

	/* Autonegotiation must be disabled to change speed */
	if ((speed != SPEED_UNKNOWN && safe_ks.base.speed != speed) &&
	    (autoneg == AUTONEG_DISABLE ||
	    (safe_ks.base.autoneg == AUTONEG_DISABLE && !autoneg_changed))) {
		link_speed = i40e_speed_to_link_speed(speed, ks);
		if (link_speed == I40E_LINK_SPEED_UNKNOWN) {
			netdev_info(netdev, "Given speed is not supported\n");
			err = -EOPNOTSUPP;
			goto done;
		} else {
			config.link_speed = link_speed;
		}
	} else {
		if (safe_ks.base.speed != speed) {
			netdev_info(netdev,
				    "Unable to set speed, disable autoneg\n");
			err = -EOPNOTSUPP;
			goto done;
		}
	}

	/* If speed didn't get set, set it to what it currently is.
	 * This is needed because if advertise is 0 (as it is when autoneg
	 * is disabled) then speed won't get set.
	 */
	if (!config.link_speed)
		config.link_speed = abilities.link_speed;
	if (autoneg_changed || abilities.link_speed != config.link_speed) {
		/* copy over the rest of the abilities */
		config.phy_type = abilities.phy_type;
		config.phy_type_ext = abilities.phy_type_ext;
		config.eee_capability = abilities.eee_capability;
		config.eeer = abilities.eeer_val;
		config.low_power_ctrl = abilities.d3_lpan;
		config.fec_config = abilities.fec_cfg_curr_mod_ext_info &
				    I40E_AQ_PHY_FEC_CONFIG_MASK;

		/* save the requested speeds */
		hw->phy.link_info.requested_speeds = config.link_speed;
		/* set link and auto negotiation so changes take effect */
		config.abilities |= I40E_AQ_PHY_ENABLE_ATOMIC_LINK;
		/* If link is up put link down */
		if (hw->phy.link_info.link_info & I40E_AQ_LINK_UP) {
			/* Tell the OS link is going down, the link will go
			 * back up when fw says it is ready asynchronously
			 */
			i40e_print_link_message(vsi, false);
			netif_carrier_off(netdev);
			netif_tx_stop_all_queues(netdev);
		}

		/* make the aq call */
		status = i40e_aq_set_phy_config(hw, &config, NULL);
		if (status) {
			netdev_info(netdev,
<<<<<<< HEAD
				    "Set phy config failed, err %d aq_err %s\n",
				    status,
=======
				    "Set phy config failed, err %pe aq_err %s\n",
				    ERR_PTR(status),
>>>>>>> 5729a900
				    i40e_aq_str(hw, hw->aq.asq_last_status));
			err = -EAGAIN;
			goto done;
		}

		status = i40e_update_link_info(hw);
		if (status)
			netdev_dbg(netdev,
<<<<<<< HEAD
				   "Updating link info failed with err %d aq_err %s\n",
				   status,
=======
				   "Updating link info failed with err %pe aq_err %s\n",
				   ERR_PTR(status),
>>>>>>> 5729a900
				   i40e_aq_str(hw, hw->aq.asq_last_status));

	} else {
		netdev_info(netdev, "Nothing changed, exiting without setting anything.\n");
	}

done:
	clear_bit(__I40E_CONFIG_BUSY, pf->state);

	return err;
}

static int i40e_set_fec_cfg(struct net_device *netdev, u8 fec_cfg)
{
	struct i40e_netdev_priv *np = netdev_priv(netdev);
	struct i40e_aq_get_phy_abilities_resp abilities;
	struct i40e_pf *pf = np->vsi->back;
	struct i40e_hw *hw = &pf->hw;
	int status = 0;
	u32 flags = 0;
	int err = 0;

	flags = READ_ONCE(pf->flags);
	i40e_set_fec_in_flags(fec_cfg, &flags);

	/* Get the current phy config */
	memset(&abilities, 0, sizeof(abilities));
	status = i40e_aq_get_phy_capabilities(hw, false, false, &abilities,
					      NULL);
	if (status) {
		err = -EAGAIN;
		goto done;
	}

	if (abilities.fec_cfg_curr_mod_ext_info != fec_cfg) {
		struct i40e_aq_set_phy_config config;

		memset(&config, 0, sizeof(config));
		config.phy_type = abilities.phy_type;
		config.abilities = abilities.abilities |
				   I40E_AQ_PHY_ENABLE_ATOMIC_LINK;
		config.phy_type_ext = abilities.phy_type_ext;
		config.link_speed = abilities.link_speed;
		config.eee_capability = abilities.eee_capability;
		config.eeer = abilities.eeer_val;
		config.low_power_ctrl = abilities.d3_lpan;
		config.fec_config = fec_cfg & I40E_AQ_PHY_FEC_CONFIG_MASK;
		status = i40e_aq_set_phy_config(hw, &config, NULL);
		if (status) {
			netdev_info(netdev,
<<<<<<< HEAD
				    "Set phy config failed, err %d aq_err %s\n",
				    status,
=======
				    "Set phy config failed, err %pe aq_err %s\n",
				    ERR_PTR(status),
>>>>>>> 5729a900
				    i40e_aq_str(hw, hw->aq.asq_last_status));
			err = -EAGAIN;
			goto done;
		}
		pf->flags = flags;
		status = i40e_update_link_info(hw);
		if (status)
			/* debug level message only due to relation to the link
			 * itself rather than to the FEC settings
			 * (e.g. no physical connection etc.)
			 */
			netdev_dbg(netdev,
<<<<<<< HEAD
				   "Updating link info failed with err %d aq_err %s\n",
				   status,
=======
				   "Updating link info failed with err %pe aq_err %s\n",
				   ERR_PTR(status),
>>>>>>> 5729a900
				   i40e_aq_str(hw, hw->aq.asq_last_status));
	}

done:
	return err;
}

static int i40e_get_fec_param(struct net_device *netdev,
			      struct ethtool_fecparam *fecparam)
{
	struct i40e_netdev_priv *np = netdev_priv(netdev);
	struct i40e_aq_get_phy_abilities_resp abilities;
	struct i40e_pf *pf = np->vsi->back;
	struct i40e_hw *hw = &pf->hw;
	int status = 0;
	int err = 0;
	u8 fec_cfg;

	/* Get the current phy config */
	memset(&abilities, 0, sizeof(abilities));
	status = i40e_aq_get_phy_capabilities(hw, false, false, &abilities,
					      NULL);
	if (status) {
		err = -EAGAIN;
		goto done;
	}

	fecparam->fec = 0;
	fec_cfg = abilities.fec_cfg_curr_mod_ext_info;
	if (fec_cfg & I40E_AQ_SET_FEC_AUTO)
		fecparam->fec |= ETHTOOL_FEC_AUTO;
	else if (fec_cfg & (I40E_AQ_SET_FEC_REQUEST_RS |
		 I40E_AQ_SET_FEC_ABILITY_RS))
		fecparam->fec |= ETHTOOL_FEC_RS;
	else if (fec_cfg & (I40E_AQ_SET_FEC_REQUEST_KR |
		 I40E_AQ_SET_FEC_ABILITY_KR))
		fecparam->fec |= ETHTOOL_FEC_BASER;
	if (fec_cfg == 0)
		fecparam->fec |= ETHTOOL_FEC_OFF;

	if (hw->phy.link_info.fec_info & I40E_AQ_CONFIG_FEC_KR_ENA)
		fecparam->active_fec = ETHTOOL_FEC_BASER;
	else if (hw->phy.link_info.fec_info & I40E_AQ_CONFIG_FEC_RS_ENA)
		fecparam->active_fec = ETHTOOL_FEC_RS;
	else
		fecparam->active_fec = ETHTOOL_FEC_OFF;
done:
	return err;
}

static int i40e_set_fec_param(struct net_device *netdev,
			      struct ethtool_fecparam *fecparam)
{
	struct i40e_netdev_priv *np = netdev_priv(netdev);
	struct i40e_pf *pf = np->vsi->back;
	struct i40e_hw *hw = &pf->hw;
	u8 fec_cfg = 0;

	if (hw->device_id != I40E_DEV_ID_25G_SFP28 &&
	    hw->device_id != I40E_DEV_ID_25G_B &&
	    hw->device_id != I40E_DEV_ID_KX_X722)
		return -EPERM;

	if (hw->mac.type == I40E_MAC_X722 &&
	    !(hw->flags & I40E_HW_FLAG_X722_FEC_REQUEST_CAPABLE)) {
		netdev_err(netdev, "Setting FEC encoding not supported by firmware. Please update the NVM image.\n");
		return -EOPNOTSUPP;
	}

	switch (fecparam->fec) {
	case ETHTOOL_FEC_AUTO:
		fec_cfg = I40E_AQ_SET_FEC_AUTO;
		break;
	case ETHTOOL_FEC_RS:
		fec_cfg = (I40E_AQ_SET_FEC_REQUEST_RS |
			     I40E_AQ_SET_FEC_ABILITY_RS);
		break;
	case ETHTOOL_FEC_BASER:
		fec_cfg = (I40E_AQ_SET_FEC_REQUEST_KR |
			     I40E_AQ_SET_FEC_ABILITY_KR);
		break;
	case ETHTOOL_FEC_OFF:
	case ETHTOOL_FEC_NONE:
		fec_cfg = 0;
		break;
	default:
		dev_warn(&pf->pdev->dev, "Unsupported FEC mode: %d",
			 fecparam->fec);
		return -EINVAL;
	}

	return i40e_set_fec_cfg(netdev, fec_cfg);
}

static int i40e_nway_reset(struct net_device *netdev)
{
	/* restart autonegotiation */
	struct i40e_netdev_priv *np = netdev_priv(netdev);
	struct i40e_pf *pf = np->vsi->back;
	struct i40e_hw *hw = &pf->hw;
	bool link_up = hw->phy.link_info.link_info & I40E_AQ_LINK_UP;
	int ret = 0;

	ret = i40e_aq_set_link_restart_an(hw, link_up, NULL);
	if (ret) {
<<<<<<< HEAD
		netdev_info(netdev, "link restart failed, err %d aq_err %s\n",
			    ret,
=======
		netdev_info(netdev, "link restart failed, err %pe aq_err %s\n",
			    ERR_PTR(ret),
>>>>>>> 5729a900
			    i40e_aq_str(hw, hw->aq.asq_last_status));
		return -EIO;
	}

	return 0;
}

/**
 * i40e_get_pauseparam -  Get Flow Control status
 * @netdev: netdevice structure
 * @pause: buffer to return pause parameters
 *
 * Return tx/rx-pause status
 **/
static void i40e_get_pauseparam(struct net_device *netdev,
				struct ethtool_pauseparam *pause)
{
	struct i40e_netdev_priv *np = netdev_priv(netdev);
	struct i40e_pf *pf = np->vsi->back;
	struct i40e_hw *hw = &pf->hw;
	struct i40e_link_status *hw_link_info = &hw->phy.link_info;
	struct i40e_dcbx_config *dcbx_cfg = &hw->local_dcbx_config;

	pause->autoneg =
		((hw_link_info->an_info & I40E_AQ_AN_COMPLETED) ?
		  AUTONEG_ENABLE : AUTONEG_DISABLE);

	/* PFC enabled so report LFC as off */
	if (dcbx_cfg->pfc.pfcenable) {
		pause->rx_pause = 0;
		pause->tx_pause = 0;
		return;
	}

	if (hw->fc.current_mode == I40E_FC_RX_PAUSE) {
		pause->rx_pause = 1;
	} else if (hw->fc.current_mode == I40E_FC_TX_PAUSE) {
		pause->tx_pause = 1;
	} else if (hw->fc.current_mode == I40E_FC_FULL) {
		pause->rx_pause = 1;
		pause->tx_pause = 1;
	}
}

/**
 * i40e_set_pauseparam - Set Flow Control parameter
 * @netdev: network interface device structure
 * @pause: return tx/rx flow control status
 **/
static int i40e_set_pauseparam(struct net_device *netdev,
			       struct ethtool_pauseparam *pause)
{
	struct i40e_netdev_priv *np = netdev_priv(netdev);
	struct i40e_pf *pf = np->vsi->back;
	struct i40e_vsi *vsi = np->vsi;
	struct i40e_hw *hw = &pf->hw;
	struct i40e_link_status *hw_link_info = &hw->phy.link_info;
	struct i40e_dcbx_config *dcbx_cfg = &hw->local_dcbx_config;
	bool link_up = hw_link_info->link_info & I40E_AQ_LINK_UP;
	u8 aq_failures;
	int err = 0;
	int status;
	u32 is_an;

	/* Changing the port's flow control is not supported if this isn't the
	 * port's controlling PF
	 */
	if (hw->partition_id != 1) {
		i40e_partition_setting_complaint(pf);
		return -EOPNOTSUPP;
	}

	if (vsi != pf->vsi[pf->lan_vsi])
		return -EOPNOTSUPP;

	is_an = hw_link_info->an_info & I40E_AQ_AN_COMPLETED;
	if (pause->autoneg != is_an) {
		netdev_info(netdev, "To change autoneg please use: ethtool -s <dev> autoneg <on|off>\n");
		return -EOPNOTSUPP;
	}

	/* If we have link and don't have autoneg */
	if (!test_bit(__I40E_DOWN, pf->state) && !is_an) {
		/* Send message that it might not necessarily work*/
		netdev_info(netdev, "Autoneg did not complete so changing settings may not result in an actual change.\n");
	}

	if (dcbx_cfg->pfc.pfcenable) {
		netdev_info(netdev,
			    "Priority flow control enabled. Cannot set link flow control.\n");
		return -EOPNOTSUPP;
	}

	if (pause->rx_pause && pause->tx_pause)
		hw->fc.requested_mode = I40E_FC_FULL;
	else if (pause->rx_pause && !pause->tx_pause)
		hw->fc.requested_mode = I40E_FC_RX_PAUSE;
	else if (!pause->rx_pause && pause->tx_pause)
		hw->fc.requested_mode = I40E_FC_TX_PAUSE;
	else if (!pause->rx_pause && !pause->tx_pause)
		hw->fc.requested_mode = I40E_FC_NONE;
	else
		return -EINVAL;

	/* Tell the OS link is going down, the link will go back up when fw
	 * says it is ready asynchronously
	 */
	i40e_print_link_message(vsi, false);
	netif_carrier_off(netdev);
	netif_tx_stop_all_queues(netdev);

	/* Set the fc mode and only restart an if link is up*/
	status = i40e_set_fc(hw, &aq_failures, link_up);

	if (aq_failures & I40E_SET_FC_AQ_FAIL_GET) {
<<<<<<< HEAD
		netdev_info(netdev, "Set fc failed on the get_phy_capabilities call with err %d aq_err %s\n",
			    status,
=======
		netdev_info(netdev, "Set fc failed on the get_phy_capabilities call with err %pe aq_err %s\n",
			    ERR_PTR(status),
>>>>>>> 5729a900
			    i40e_aq_str(hw, hw->aq.asq_last_status));
		err = -EAGAIN;
	}
	if (aq_failures & I40E_SET_FC_AQ_FAIL_SET) {
<<<<<<< HEAD
		netdev_info(netdev, "Set fc failed on the set_phy_config call with err %d aq_err %s\n",
			    status,
=======
		netdev_info(netdev, "Set fc failed on the set_phy_config call with err %pe aq_err %s\n",
			    ERR_PTR(status),
>>>>>>> 5729a900
			    i40e_aq_str(hw, hw->aq.asq_last_status));
		err = -EAGAIN;
	}
	if (aq_failures & I40E_SET_FC_AQ_FAIL_UPDATE) {
<<<<<<< HEAD
		netdev_info(netdev, "Set fc failed on the get_link_info call with err %d aq_err %s\n",
			    status,
=======
		netdev_info(netdev, "Set fc failed on the get_link_info call with err %pe aq_err %s\n",
			    ERR_PTR(status),
>>>>>>> 5729a900
			    i40e_aq_str(hw, hw->aq.asq_last_status));
		err = -EAGAIN;
	}

	if (!test_bit(__I40E_DOWN, pf->state) && is_an) {
		/* Give it a little more time to try to come back */
		msleep(75);
		if (!test_bit(__I40E_DOWN, pf->state))
			return i40e_nway_reset(netdev);
	}

	return err;
}

static u32 i40e_get_msglevel(struct net_device *netdev)
{
	struct i40e_netdev_priv *np = netdev_priv(netdev);
	struct i40e_pf *pf = np->vsi->back;
	u32 debug_mask = pf->hw.debug_mask;

	if (debug_mask)
		netdev_info(netdev, "i40e debug_mask: 0x%08X\n", debug_mask);

	return pf->msg_enable;
}

static void i40e_set_msglevel(struct net_device *netdev, u32 data)
{
	struct i40e_netdev_priv *np = netdev_priv(netdev);
	struct i40e_pf *pf = np->vsi->back;

	if (I40E_DEBUG_USER & data)
		pf->hw.debug_mask = data;
	else
		pf->msg_enable = data;
}

static int i40e_get_regs_len(struct net_device *netdev)
{
	int reg_count = 0;
	int i;

	for (i = 0; i40e_reg_list[i].offset != 0; i++)
		reg_count += i40e_reg_list[i].elements;

	return reg_count * sizeof(u32);
}

static void i40e_get_regs(struct net_device *netdev, struct ethtool_regs *regs,
			  void *p)
{
	struct i40e_netdev_priv *np = netdev_priv(netdev);
	struct i40e_pf *pf = np->vsi->back;
	struct i40e_hw *hw = &pf->hw;
	u32 *reg_buf = p;
	unsigned int i, j, ri;
	u32 reg;

	/* Tell ethtool which driver-version-specific regs output we have.
	 *
	 * At some point, if we have ethtool doing special formatting of
	 * this data, it will rely on this version number to know how to
	 * interpret things.  Hence, this needs to be updated if/when the
	 * diags register table is changed.
	 */
	regs->version = 1;

	/* loop through the diags reg table for what to print */
	ri = 0;
	for (i = 0; i40e_reg_list[i].offset != 0; i++) {
		for (j = 0; j < i40e_reg_list[i].elements; j++) {
			reg = i40e_reg_list[i].offset
				+ (j * i40e_reg_list[i].stride);
			reg_buf[ri++] = rd32(hw, reg);
		}
	}

}

static int i40e_get_eeprom(struct net_device *netdev,
			   struct ethtool_eeprom *eeprom, u8 *bytes)
{
	struct i40e_netdev_priv *np = netdev_priv(netdev);
	struct i40e_hw *hw = &np->vsi->back->hw;
	struct i40e_pf *pf = np->vsi->back;
	int ret_val = 0, len, offset;
	u8 *eeprom_buff;
	u16 i, sectors;
	bool last;
	u32 magic;

#define I40E_NVM_SECTOR_SIZE  4096
	if (eeprom->len == 0)
		return -EINVAL;

	/* check for NVMUpdate access method */
	magic = hw->vendor_id | (hw->device_id << 16);
	if (eeprom->magic && eeprom->magic != magic) {
		struct i40e_nvm_access *cmd = (struct i40e_nvm_access *)eeprom;
		int errno = 0;

		/* make sure it is the right magic for NVMUpdate */
		if ((eeprom->magic >> 16) != hw->device_id)
			errno = -EINVAL;
		else if (test_bit(__I40E_RESET_RECOVERY_PENDING, pf->state) ||
			 test_bit(__I40E_RESET_INTR_RECEIVED, pf->state))
			errno = -EBUSY;
		else
			ret_val = i40e_nvmupd_command(hw, cmd, bytes, &errno);

		if ((errno || ret_val) && (hw->debug_mask & I40E_DEBUG_NVM))
			dev_info(&pf->pdev->dev,
				 "NVMUpdate read failed err=%d status=0x%x errno=%d module=%d offset=0x%x size=%d\n",
				 ret_val, hw->aq.asq_last_status, errno,
				 (u8)(cmd->config & I40E_NVM_MOD_PNT_MASK),
				 cmd->offset, cmd->data_size);

		return errno;
	}

	/* normal ethtool get_eeprom support */
	eeprom->magic = hw->vendor_id | (hw->device_id << 16);

	eeprom_buff = kzalloc(eeprom->len, GFP_KERNEL);
	if (!eeprom_buff)
		return -ENOMEM;

	ret_val = i40e_acquire_nvm(hw, I40E_RESOURCE_READ);
	if (ret_val) {
		dev_info(&pf->pdev->dev,
			 "Failed Acquiring NVM resource for read err=%d status=0x%x\n",
			 ret_val, hw->aq.asq_last_status);
		goto free_buff;
	}

	sectors = eeprom->len / I40E_NVM_SECTOR_SIZE;
	sectors += (eeprom->len % I40E_NVM_SECTOR_SIZE) ? 1 : 0;
	len = I40E_NVM_SECTOR_SIZE;
	last = false;
	for (i = 0; i < sectors; i++) {
		if (i == (sectors - 1)) {
			len = eeprom->len - (I40E_NVM_SECTOR_SIZE * i);
			last = true;
		}
		offset = eeprom->offset + (I40E_NVM_SECTOR_SIZE * i),
		ret_val = i40e_aq_read_nvm(hw, 0x0, offset, len,
				(u8 *)eeprom_buff + (I40E_NVM_SECTOR_SIZE * i),
				last, NULL);
		if (ret_val && hw->aq.asq_last_status == I40E_AQ_RC_EPERM) {
			dev_info(&pf->pdev->dev,
				 "read NVM failed, invalid offset 0x%x\n",
				 offset);
			break;
		} else if (ret_val &&
			   hw->aq.asq_last_status == I40E_AQ_RC_EACCES) {
			dev_info(&pf->pdev->dev,
				 "read NVM failed, access, offset 0x%x\n",
				 offset);
			break;
		} else if (ret_val) {
			dev_info(&pf->pdev->dev,
				 "read NVM failed offset %d err=%d status=0x%x\n",
				 offset, ret_val, hw->aq.asq_last_status);
			break;
		}
	}

	i40e_release_nvm(hw);
	memcpy(bytes, (u8 *)eeprom_buff, eeprom->len);
free_buff:
	kfree(eeprom_buff);
	return ret_val;
}

static int i40e_get_eeprom_len(struct net_device *netdev)
{
	struct i40e_netdev_priv *np = netdev_priv(netdev);
	struct i40e_hw *hw = &np->vsi->back->hw;
	u32 val;

#define X722_EEPROM_SCOPE_LIMIT 0x5B9FFF
	if (hw->mac.type == I40E_MAC_X722) {
		val = X722_EEPROM_SCOPE_LIMIT + 1;
		return val;
	}
	val = (rd32(hw, I40E_GLPCI_LBARCTRL)
		& I40E_GLPCI_LBARCTRL_FL_SIZE_MASK)
		>> I40E_GLPCI_LBARCTRL_FL_SIZE_SHIFT;
	/* register returns value in power of 2, 64Kbyte chunks. */
	val = (64 * 1024) * BIT(val);
	return val;
}

static int i40e_set_eeprom(struct net_device *netdev,
			   struct ethtool_eeprom *eeprom, u8 *bytes)
{
	struct i40e_netdev_priv *np = netdev_priv(netdev);
	struct i40e_hw *hw = &np->vsi->back->hw;
	struct i40e_pf *pf = np->vsi->back;
	struct i40e_nvm_access *cmd = (struct i40e_nvm_access *)eeprom;
	int ret_val = 0;
	int errno = 0;
	u32 magic;

	/* normal ethtool set_eeprom is not supported */
	magic = hw->vendor_id | (hw->device_id << 16);
	if (eeprom->magic == magic)
		errno = -EOPNOTSUPP;
	/* check for NVMUpdate access method */
	else if (!eeprom->magic || (eeprom->magic >> 16) != hw->device_id)
		errno = -EINVAL;
	else if (test_bit(__I40E_RESET_RECOVERY_PENDING, pf->state) ||
		 test_bit(__I40E_RESET_INTR_RECEIVED, pf->state))
		errno = -EBUSY;
	else
		ret_val = i40e_nvmupd_command(hw, cmd, bytes, &errno);

	if ((errno || ret_val) && (hw->debug_mask & I40E_DEBUG_NVM))
		dev_info(&pf->pdev->dev,
			 "NVMUpdate write failed err=%d status=0x%x errno=%d module=%d offset=0x%x size=%d\n",
			 ret_val, hw->aq.asq_last_status, errno,
			 (u8)(cmd->config & I40E_NVM_MOD_PNT_MASK),
			 cmd->offset, cmd->data_size);

	return errno;
}

static void i40e_get_drvinfo(struct net_device *netdev,
			     struct ethtool_drvinfo *drvinfo)
{
	struct i40e_netdev_priv *np = netdev_priv(netdev);
	struct i40e_vsi *vsi = np->vsi;
	struct i40e_pf *pf = vsi->back;

	strscpy(drvinfo->driver, i40e_driver_name, sizeof(drvinfo->driver));
	strscpy(drvinfo->fw_version, i40e_nvm_version_str(&pf->hw),
		sizeof(drvinfo->fw_version));
	strscpy(drvinfo->bus_info, pci_name(pf->pdev),
		sizeof(drvinfo->bus_info));
	drvinfo->n_priv_flags = I40E_PRIV_FLAGS_STR_LEN;
	if (pf->hw.pf_id == 0)
		drvinfo->n_priv_flags += I40E_GL_PRIV_FLAGS_STR_LEN;
}

static void i40e_get_ringparam(struct net_device *netdev,
			       struct ethtool_ringparam *ring,
			       struct kernel_ethtool_ringparam *kernel_ring,
			       struct netlink_ext_ack *extack)
{
	struct i40e_netdev_priv *np = netdev_priv(netdev);
	struct i40e_pf *pf = np->vsi->back;
	struct i40e_vsi *vsi = pf->vsi[pf->lan_vsi];

	ring->rx_max_pending = I40E_MAX_NUM_DESCRIPTORS;
	ring->tx_max_pending = I40E_MAX_NUM_DESCRIPTORS;
	ring->rx_mini_max_pending = 0;
	ring->rx_jumbo_max_pending = 0;
	ring->rx_pending = vsi->rx_rings[0]->count;
	ring->tx_pending = vsi->tx_rings[0]->count;
	ring->rx_mini_pending = 0;
	ring->rx_jumbo_pending = 0;
}

static bool i40e_active_tx_ring_index(struct i40e_vsi *vsi, u16 index)
{
	if (i40e_enabled_xdp_vsi(vsi)) {
		return index < vsi->num_queue_pairs ||
			(index >= vsi->alloc_queue_pairs &&
			 index < vsi->alloc_queue_pairs + vsi->num_queue_pairs);
	}

	return index < vsi->num_queue_pairs;
}

static int i40e_set_ringparam(struct net_device *netdev,
			      struct ethtool_ringparam *ring,
			      struct kernel_ethtool_ringparam *kernel_ring,
			      struct netlink_ext_ack *extack)
{
	struct i40e_ring *tx_rings = NULL, *rx_rings = NULL;
	struct i40e_netdev_priv *np = netdev_priv(netdev);
	struct i40e_hw *hw = &np->vsi->back->hw;
	struct i40e_vsi *vsi = np->vsi;
	struct i40e_pf *pf = vsi->back;
	u32 new_rx_count, new_tx_count;
	u16 tx_alloc_queue_pairs;
	int timeout = 50;
	int i, err = 0;

	if ((ring->rx_mini_pending) || (ring->rx_jumbo_pending))
		return -EINVAL;

	if (ring->tx_pending > I40E_MAX_NUM_DESCRIPTORS ||
	    ring->tx_pending < I40E_MIN_NUM_DESCRIPTORS ||
	    ring->rx_pending > I40E_MAX_NUM_DESCRIPTORS ||
	    ring->rx_pending < I40E_MIN_NUM_DESCRIPTORS) {
		netdev_info(netdev,
			    "Descriptors requested (Tx: %d / Rx: %d) out of range [%d-%d]\n",
			    ring->tx_pending, ring->rx_pending,
			    I40E_MIN_NUM_DESCRIPTORS, I40E_MAX_NUM_DESCRIPTORS);
		return -EINVAL;
	}

	new_tx_count = ALIGN(ring->tx_pending, I40E_REQ_DESCRIPTOR_MULTIPLE);
	new_rx_count = ALIGN(ring->rx_pending, I40E_REQ_DESCRIPTOR_MULTIPLE);

	/* if nothing to do return success */
	if ((new_tx_count == vsi->tx_rings[0]->count) &&
	    (new_rx_count == vsi->rx_rings[0]->count))
		return 0;

	/* If there is a AF_XDP page pool attached to any of Rx rings,
	 * disallow changing the number of descriptors -- regardless
	 * if the netdev is running or not.
	 */
	if (i40e_xsk_any_rx_ring_enabled(vsi))
		return -EBUSY;

	while (test_and_set_bit(__I40E_CONFIG_BUSY, pf->state)) {
		timeout--;
		if (!timeout)
			return -EBUSY;
		usleep_range(1000, 2000);
	}

	if (!netif_running(vsi->netdev)) {
		/* simple case - set for the next time the netdev is started */
		for (i = 0; i < vsi->num_queue_pairs; i++) {
			vsi->tx_rings[i]->count = new_tx_count;
			vsi->rx_rings[i]->count = new_rx_count;
			if (i40e_enabled_xdp_vsi(vsi))
				vsi->xdp_rings[i]->count = new_tx_count;
		}
		vsi->num_tx_desc = new_tx_count;
		vsi->num_rx_desc = new_rx_count;
		goto done;
	}

	/* We can't just free everything and then setup again,
	 * because the ISRs in MSI-X mode get passed pointers
	 * to the Tx and Rx ring structs.
	 */

	/* alloc updated Tx and XDP Tx resources */
	tx_alloc_queue_pairs = vsi->alloc_queue_pairs *
			       (i40e_enabled_xdp_vsi(vsi) ? 2 : 1);
	if (new_tx_count != vsi->tx_rings[0]->count) {
		netdev_info(netdev,
			    "Changing Tx descriptor count from %d to %d.\n",
			    vsi->tx_rings[0]->count, new_tx_count);
		tx_rings = kcalloc(tx_alloc_queue_pairs,
				   sizeof(struct i40e_ring), GFP_KERNEL);
		if (!tx_rings) {
			err = -ENOMEM;
			goto done;
		}

		for (i = 0; i < tx_alloc_queue_pairs; i++) {
			if (!i40e_active_tx_ring_index(vsi, i))
				continue;

			tx_rings[i] = *vsi->tx_rings[i];
			tx_rings[i].count = new_tx_count;
			/* the desc and bi pointers will be reallocated in the
			 * setup call
			 */
			tx_rings[i].desc = NULL;
			tx_rings[i].rx_bi = NULL;
			err = i40e_setup_tx_descriptors(&tx_rings[i]);
			if (err) {
				while (i) {
					i--;
					if (!i40e_active_tx_ring_index(vsi, i))
						continue;
					i40e_free_tx_resources(&tx_rings[i]);
				}
				kfree(tx_rings);
				tx_rings = NULL;

				goto done;
			}
		}
	}

	/* alloc updated Rx resources */
	if (new_rx_count != vsi->rx_rings[0]->count) {
		netdev_info(netdev,
			    "Changing Rx descriptor count from %d to %d\n",
			    vsi->rx_rings[0]->count, new_rx_count);
		rx_rings = kcalloc(vsi->alloc_queue_pairs,
				   sizeof(struct i40e_ring), GFP_KERNEL);
		if (!rx_rings) {
			err = -ENOMEM;
			goto free_tx;
		}

		for (i = 0; i < vsi->num_queue_pairs; i++) {
			u16 unused;

			/* clone ring and setup updated count */
			rx_rings[i] = *vsi->rx_rings[i];
			rx_rings[i].count = new_rx_count;
			/* the desc and bi pointers will be reallocated in the
			 * setup call
			 */
			rx_rings[i].desc = NULL;
			rx_rings[i].rx_bi = NULL;
			/* Clear cloned XDP RX-queue info before setup call */
			memset(&rx_rings[i].xdp_rxq, 0, sizeof(rx_rings[i].xdp_rxq));
			/* this is to allow wr32 to have something to write to
			 * during early allocation of Rx buffers
			 */
			rx_rings[i].tail = hw->hw_addr + I40E_PRTGEN_STATUS;
			err = i40e_setup_rx_descriptors(&rx_rings[i]);
			if (err)
				goto rx_unwind;

			/* now allocate the Rx buffers to make sure the OS
			 * has enough memory, any failure here means abort
			 */
			unused = I40E_DESC_UNUSED(&rx_rings[i]);
			err = i40e_alloc_rx_buffers(&rx_rings[i], unused);
rx_unwind:
			if (err) {
				do {
					i40e_free_rx_resources(&rx_rings[i]);
				} while (i--);
				kfree(rx_rings);
				rx_rings = NULL;

				goto free_tx;
			}
		}
	}

	/* Bring interface down, copy in the new ring info,
	 * then restore the interface
	 */
	i40e_down(vsi);

	if (tx_rings) {
		for (i = 0; i < tx_alloc_queue_pairs; i++) {
			if (i40e_active_tx_ring_index(vsi, i)) {
				i40e_free_tx_resources(vsi->tx_rings[i]);
				*vsi->tx_rings[i] = tx_rings[i];
			}
		}
		kfree(tx_rings);
		tx_rings = NULL;
	}

	if (rx_rings) {
		for (i = 0; i < vsi->num_queue_pairs; i++) {
			i40e_free_rx_resources(vsi->rx_rings[i]);
			/* get the real tail offset */
			rx_rings[i].tail = vsi->rx_rings[i]->tail;
			/* this is to fake out the allocation routine
			 * into thinking it has to realloc everything
			 * but the recycling logic will let us re-use
			 * the buffers allocated above
			 */
			rx_rings[i].next_to_use = 0;
			rx_rings[i].next_to_clean = 0;
			rx_rings[i].next_to_alloc = 0;
			/* do a struct copy */
			*vsi->rx_rings[i] = rx_rings[i];
		}
		kfree(rx_rings);
		rx_rings = NULL;
	}

	vsi->num_tx_desc = new_tx_count;
	vsi->num_rx_desc = new_rx_count;
	i40e_up(vsi);

free_tx:
	/* error cleanup if the Rx allocations failed after getting Tx */
	if (tx_rings) {
		for (i = 0; i < tx_alloc_queue_pairs; i++) {
			if (i40e_active_tx_ring_index(vsi, i))
				i40e_free_tx_resources(vsi->tx_rings[i]);
		}
		kfree(tx_rings);
		tx_rings = NULL;
	}

done:
	clear_bit(__I40E_CONFIG_BUSY, pf->state);

	return err;
}

/**
 * i40e_get_stats_count - return the stats count for a device
 * @netdev: the netdev to return the count for
 *
 * Returns the total number of statistics for this netdev. Note that even
 * though this is a function, it is required that the count for a specific
 * netdev must never change. Basing the count on static values such as the
 * maximum number of queues or the device type is ok. However, the API for
 * obtaining stats is *not* safe against changes based on non-static
 * values such as the *current* number of queues, or runtime flags.
 *
 * If a statistic is not always enabled, return it as part of the count
 * anyways, always return its string, and report its value as zero.
 **/
static int i40e_get_stats_count(struct net_device *netdev)
{
	struct i40e_netdev_priv *np = netdev_priv(netdev);
	struct i40e_vsi *vsi = np->vsi;
	struct i40e_pf *pf = vsi->back;
	int stats_len;

	if (vsi == pf->vsi[pf->lan_vsi] && pf->hw.partition_id == 1)
		stats_len = I40E_PF_STATS_LEN;
	else
		stats_len = I40E_VSI_STATS_LEN;

	/* The number of stats reported for a given net_device must remain
	 * constant throughout the life of that device.
	 *
	 * This is because the API for obtaining the size, strings, and stats
	 * is spread out over three separate ethtool ioctls. There is no safe
	 * way to lock the number of stats across these calls, so we must
	 * assume that they will never change.
	 *
	 * Due to this, we report the maximum number of queues, even if not
	 * every queue is currently configured. Since we always allocate
	 * queues in pairs, we'll just use netdev->num_tx_queues * 2. This
	 * works because the num_tx_queues is set at device creation and never
	 * changes.
	 */
	stats_len += I40E_QUEUE_STATS_LEN * 2 * netdev->num_tx_queues;

	return stats_len;
}

static int i40e_get_sset_count(struct net_device *netdev, int sset)
{
	struct i40e_netdev_priv *np = netdev_priv(netdev);
	struct i40e_vsi *vsi = np->vsi;
	struct i40e_pf *pf = vsi->back;

	switch (sset) {
	case ETH_SS_TEST:
		return I40E_TEST_LEN;
	case ETH_SS_STATS:
		return i40e_get_stats_count(netdev);
	case ETH_SS_PRIV_FLAGS:
		return I40E_PRIV_FLAGS_STR_LEN +
			(pf->hw.pf_id == 0 ? I40E_GL_PRIV_FLAGS_STR_LEN : 0);
	default:
		return -EOPNOTSUPP;
	}
}

/**
 * i40e_get_veb_tc_stats - copy VEB TC statistics to formatted structure
 * @tc: the TC statistics in VEB structure (veb->tc_stats)
 * @i: the index of traffic class in (veb->tc_stats) structure to copy
 *
 * Copy VEB TC statistics from structure of arrays (veb->tc_stats) to
 * one dimensional structure i40e_cp_veb_tc_stats.
 * Produce formatted i40e_cp_veb_tc_stats structure of the VEB TC
 * statistics for the given TC.
 **/
static struct i40e_cp_veb_tc_stats
i40e_get_veb_tc_stats(struct i40e_veb_tc_stats *tc, unsigned int i)
{
	struct i40e_cp_veb_tc_stats veb_tc = {
		.tc_rx_packets = tc->tc_rx_packets[i],
		.tc_rx_bytes = tc->tc_rx_bytes[i],
		.tc_tx_packets = tc->tc_tx_packets[i],
		.tc_tx_bytes = tc->tc_tx_bytes[i],
	};

	return veb_tc;
}

/**
 * i40e_get_pfc_stats - copy HW PFC statistics to formatted structure
 * @pf: the PF device structure
 * @i: the priority value to copy
 *
 * The PFC stats are found as arrays in pf->stats, which is not easy to pass
 * into i40e_add_ethtool_stats. Produce a formatted i40e_pfc_stats structure
 * of the PFC stats for the given priority.
 **/
static inline struct i40e_pfc_stats
i40e_get_pfc_stats(struct i40e_pf *pf, unsigned int i)
{
#define I40E_GET_PFC_STAT(stat, priority) \
	.stat = pf->stats.stat[priority]

	struct i40e_pfc_stats pfc = {
		I40E_GET_PFC_STAT(priority_xon_rx, i),
		I40E_GET_PFC_STAT(priority_xoff_rx, i),
		I40E_GET_PFC_STAT(priority_xon_tx, i),
		I40E_GET_PFC_STAT(priority_xoff_tx, i),
		I40E_GET_PFC_STAT(priority_xon_2_xoff, i),
	};
	return pfc;
}

/**
 * i40e_get_ethtool_stats - copy stat values into supplied buffer
 * @netdev: the netdev to collect stats for
 * @stats: ethtool stats command structure
 * @data: ethtool supplied buffer
 *
 * Copy the stats values for this netdev into the buffer. Expects data to be
 * pre-allocated to the size returned by i40e_get_stats_count.. Note that all
 * statistics must be copied in a static order, and the count must not change
 * for a given netdev. See i40e_get_stats_count for more details.
 *
 * If a statistic is not currently valid (such as a disabled queue), this
 * function reports its value as zero.
 **/
static void i40e_get_ethtool_stats(struct net_device *netdev,
				   struct ethtool_stats *stats, u64 *data)
{
	struct i40e_netdev_priv *np = netdev_priv(netdev);
	struct i40e_vsi *vsi = np->vsi;
	struct i40e_pf *pf = vsi->back;
	struct i40e_veb *veb = NULL;
	unsigned int i;
	bool veb_stats;
	u64 *p = data;

	i40e_update_stats(vsi);

	i40e_add_ethtool_stats(&data, i40e_get_vsi_stats_struct(vsi),
			       i40e_gstrings_net_stats);

	i40e_add_ethtool_stats(&data, vsi, i40e_gstrings_misc_stats);

	rcu_read_lock();
	for (i = 0; i < netdev->num_tx_queues; i++) {
		i40e_add_queue_stats(&data, READ_ONCE(vsi->tx_rings[i]));
		i40e_add_queue_stats(&data, READ_ONCE(vsi->rx_rings[i]));
	}
	rcu_read_unlock();

	if (vsi != pf->vsi[pf->lan_vsi] || pf->hw.partition_id != 1)
		goto check_data_pointer;

	veb_stats = ((pf->lan_veb != I40E_NO_VEB) &&
		     (pf->lan_veb < I40E_MAX_VEB) &&
		     (pf->flags & I40E_FLAG_VEB_STATS_ENABLED));

	if (veb_stats) {
		veb = pf->veb[pf->lan_veb];
		i40e_update_veb_stats(veb);
	}

	/* If veb stats aren't enabled, pass NULL instead of the veb so that
	 * we initialize stats to zero and update the data pointer
	 * intelligently
	 */
	i40e_add_ethtool_stats(&data, veb_stats ? veb : NULL,
			       i40e_gstrings_veb_stats);

	for (i = 0; i < I40E_MAX_TRAFFIC_CLASS; i++)
		if (veb_stats) {
			struct i40e_cp_veb_tc_stats veb_tc =
				i40e_get_veb_tc_stats(&veb->tc_stats, i);

			i40e_add_ethtool_stats(&data, &veb_tc,
					       i40e_gstrings_veb_tc_stats);
		} else {
			i40e_add_ethtool_stats(&data, NULL,
					       i40e_gstrings_veb_tc_stats);
		}

	i40e_add_ethtool_stats(&data, pf, i40e_gstrings_stats);

	for (i = 0; i < I40E_MAX_USER_PRIORITY; i++) {
		struct i40e_pfc_stats pfc = i40e_get_pfc_stats(pf, i);

		i40e_add_ethtool_stats(&data, &pfc, i40e_gstrings_pfc_stats);
	}

check_data_pointer:
	WARN_ONCE(data - p != i40e_get_stats_count(netdev),
		  "ethtool stats count mismatch!");
}

/**
 * i40e_get_stat_strings - copy stat strings into supplied buffer
 * @netdev: the netdev to collect strings for
 * @data: supplied buffer to copy strings into
 *
 * Copy the strings related to stats for this netdev. Expects data to be
 * pre-allocated with the size reported by i40e_get_stats_count. Note that the
 * strings must be copied in a static order and the total count must not
 * change for a given netdev. See i40e_get_stats_count for more details.
 **/
static void i40e_get_stat_strings(struct net_device *netdev, u8 *data)
{
	struct i40e_netdev_priv *np = netdev_priv(netdev);
	struct i40e_vsi *vsi = np->vsi;
	struct i40e_pf *pf = vsi->back;
	unsigned int i;
	u8 *p = data;

	i40e_add_stat_strings(&data, i40e_gstrings_net_stats);

	i40e_add_stat_strings(&data, i40e_gstrings_misc_stats);

	for (i = 0; i < netdev->num_tx_queues; i++) {
		i40e_add_stat_strings(&data, i40e_gstrings_queue_stats,
				      "tx", i);
		i40e_add_stat_strings(&data, i40e_gstrings_queue_stats,
				      "rx", i);
	}

	if (vsi != pf->vsi[pf->lan_vsi] || pf->hw.partition_id != 1)
		goto check_data_pointer;

	i40e_add_stat_strings(&data, i40e_gstrings_veb_stats);

	for (i = 0; i < I40E_MAX_TRAFFIC_CLASS; i++)
		i40e_add_stat_strings(&data, i40e_gstrings_veb_tc_stats, i);

	i40e_add_stat_strings(&data, i40e_gstrings_stats);

	for (i = 0; i < I40E_MAX_USER_PRIORITY; i++)
		i40e_add_stat_strings(&data, i40e_gstrings_pfc_stats, i);

check_data_pointer:
	WARN_ONCE(data - p != i40e_get_stats_count(netdev) * ETH_GSTRING_LEN,
		  "stat strings count mismatch!");
}

static void i40e_get_priv_flag_strings(struct net_device *netdev, u8 *data)
{
	struct i40e_netdev_priv *np = netdev_priv(netdev);
	struct i40e_vsi *vsi = np->vsi;
	struct i40e_pf *pf = vsi->back;
	unsigned int i;
	u8 *p = data;

	for (i = 0; i < I40E_PRIV_FLAGS_STR_LEN; i++)
		ethtool_sprintf(&p, i40e_gstrings_priv_flags[i].flag_string);
	if (pf->hw.pf_id != 0)
		return;
	for (i = 0; i < I40E_GL_PRIV_FLAGS_STR_LEN; i++)
		ethtool_sprintf(&p, i40e_gl_gstrings_priv_flags[i].flag_string);
}

static void i40e_get_strings(struct net_device *netdev, u32 stringset,
			     u8 *data)
{
	switch (stringset) {
	case ETH_SS_TEST:
		memcpy(data, i40e_gstrings_test,
		       I40E_TEST_LEN * ETH_GSTRING_LEN);
		break;
	case ETH_SS_STATS:
		i40e_get_stat_strings(netdev, data);
		break;
	case ETH_SS_PRIV_FLAGS:
		i40e_get_priv_flag_strings(netdev, data);
		break;
	default:
		break;
	}
}

static int i40e_get_ts_info(struct net_device *dev,
			    struct ethtool_ts_info *info)
{
	struct i40e_pf *pf = i40e_netdev_to_pf(dev);

	/* only report HW timestamping if PTP is enabled */
	if (!(pf->flags & I40E_FLAG_PTP))
		return ethtool_op_get_ts_info(dev, info);

	info->so_timestamping = SOF_TIMESTAMPING_TX_SOFTWARE |
				SOF_TIMESTAMPING_RX_SOFTWARE |
				SOF_TIMESTAMPING_SOFTWARE |
				SOF_TIMESTAMPING_TX_HARDWARE |
				SOF_TIMESTAMPING_RX_HARDWARE |
				SOF_TIMESTAMPING_RAW_HARDWARE;

	if (pf->ptp_clock)
		info->phc_index = ptp_clock_index(pf->ptp_clock);
	else
		info->phc_index = -1;

	info->tx_types = BIT(HWTSTAMP_TX_OFF) | BIT(HWTSTAMP_TX_ON);

	info->rx_filters = BIT(HWTSTAMP_FILTER_NONE) |
			   BIT(HWTSTAMP_FILTER_PTP_V2_L2_EVENT) |
			   BIT(HWTSTAMP_FILTER_PTP_V2_L2_SYNC) |
			   BIT(HWTSTAMP_FILTER_PTP_V2_L2_DELAY_REQ);

	if (pf->hw_features & I40E_HW_PTP_L4_CAPABLE)
		info->rx_filters |= BIT(HWTSTAMP_FILTER_PTP_V1_L4_SYNC) |
				    BIT(HWTSTAMP_FILTER_PTP_V1_L4_DELAY_REQ) |
				    BIT(HWTSTAMP_FILTER_PTP_V2_EVENT) |
				    BIT(HWTSTAMP_FILTER_PTP_V2_L4_EVENT) |
				    BIT(HWTSTAMP_FILTER_PTP_V2_SYNC) |
				    BIT(HWTSTAMP_FILTER_PTP_V2_L4_SYNC) |
				    BIT(HWTSTAMP_FILTER_PTP_V2_DELAY_REQ) |
				    BIT(HWTSTAMP_FILTER_PTP_V2_L4_DELAY_REQ);

	return 0;
}

static u64 i40e_link_test(struct net_device *netdev, u64 *data)
{
	struct i40e_netdev_priv *np = netdev_priv(netdev);
	struct i40e_pf *pf = np->vsi->back;
	bool link_up = false;
	int status;

	netif_info(pf, hw, netdev, "link test\n");
	status = i40e_get_link_status(&pf->hw, &link_up);
	if (status) {
		netif_err(pf, drv, netdev, "link query timed out, please retry test\n");
		*data = 1;
		return *data;
	}

	if (link_up)
		*data = 0;
	else
		*data = 1;

	return *data;
}

static u64 i40e_reg_test(struct net_device *netdev, u64 *data)
{
	struct i40e_netdev_priv *np = netdev_priv(netdev);
	struct i40e_pf *pf = np->vsi->back;

	netif_info(pf, hw, netdev, "register test\n");
	*data = i40e_diag_reg_test(&pf->hw);

	return *data;
}

static u64 i40e_eeprom_test(struct net_device *netdev, u64 *data)
{
	struct i40e_netdev_priv *np = netdev_priv(netdev);
	struct i40e_pf *pf = np->vsi->back;

	netif_info(pf, hw, netdev, "eeprom test\n");
	*data = i40e_diag_eeprom_test(&pf->hw);

	/* forcebly clear the NVM Update state machine */
	pf->hw.nvmupd_state = I40E_NVMUPD_STATE_INIT;

	return *data;
}

static u64 i40e_intr_test(struct net_device *netdev, u64 *data)
{
	struct i40e_netdev_priv *np = netdev_priv(netdev);
	struct i40e_pf *pf = np->vsi->back;
	u16 swc_old = pf->sw_int_count;

	netif_info(pf, hw, netdev, "interrupt test\n");
	wr32(&pf->hw, I40E_PFINT_DYN_CTL0,
	     (I40E_PFINT_DYN_CTL0_INTENA_MASK |
	      I40E_PFINT_DYN_CTL0_SWINT_TRIG_MASK |
	      I40E_PFINT_DYN_CTL0_ITR_INDX_MASK |
	      I40E_PFINT_DYN_CTL0_SW_ITR_INDX_ENA_MASK |
	      I40E_PFINT_DYN_CTL0_SW_ITR_INDX_MASK));
	usleep_range(1000, 2000);
	*data = (swc_old == pf->sw_int_count);

	return *data;
}

static inline bool i40e_active_vfs(struct i40e_pf *pf)
{
	struct i40e_vf *vfs = pf->vf;
	int i;

	for (i = 0; i < pf->num_alloc_vfs; i++)
		if (test_bit(I40E_VF_STATE_ACTIVE, &vfs[i].vf_states))
			return true;
	return false;
}

static inline bool i40e_active_vmdqs(struct i40e_pf *pf)
{
	return !!i40e_find_vsi_by_type(pf, I40E_VSI_VMDQ2);
}

static void i40e_diag_test(struct net_device *netdev,
			   struct ethtool_test *eth_test, u64 *data)
{
	struct i40e_netdev_priv *np = netdev_priv(netdev);
	bool if_running = netif_running(netdev);
	struct i40e_pf *pf = np->vsi->back;

	if (eth_test->flags == ETH_TEST_FL_OFFLINE) {
		/* Offline tests */
		netif_info(pf, drv, netdev, "offline testing starting\n");

		set_bit(__I40E_TESTING, pf->state);

		if (test_bit(__I40E_RESET_RECOVERY_PENDING, pf->state) ||
		    test_bit(__I40E_RESET_INTR_RECEIVED, pf->state)) {
			dev_warn(&pf->pdev->dev,
				 "Cannot start offline testing when PF is in reset state.\n");
			goto skip_ol_tests;
		}

		if (i40e_active_vfs(pf) || i40e_active_vmdqs(pf)) {
			dev_warn(&pf->pdev->dev,
				 "Please take active VFs and Netqueues offline and restart the adapter before running NIC diagnostics\n");
			goto skip_ol_tests;
		}

		/* If the device is online then take it offline */
		if (if_running)
			/* indicate we're in test mode */
			i40e_close(netdev);
		else
			/* This reset does not affect link - if it is
			 * changed to a type of reset that does affect
			 * link then the following link test would have
			 * to be moved to before the reset
			 */
			i40e_do_reset(pf, BIT(__I40E_PF_RESET_REQUESTED), true);

		if (i40e_link_test(netdev, &data[I40E_ETH_TEST_LINK]))
			eth_test->flags |= ETH_TEST_FL_FAILED;

		if (i40e_eeprom_test(netdev, &data[I40E_ETH_TEST_EEPROM]))
			eth_test->flags |= ETH_TEST_FL_FAILED;

		if (i40e_intr_test(netdev, &data[I40E_ETH_TEST_INTR]))
			eth_test->flags |= ETH_TEST_FL_FAILED;

		/* run reg test last, a reset is required after it */
		if (i40e_reg_test(netdev, &data[I40E_ETH_TEST_REG]))
			eth_test->flags |= ETH_TEST_FL_FAILED;

		clear_bit(__I40E_TESTING, pf->state);
		i40e_do_reset(pf, BIT(__I40E_PF_RESET_REQUESTED), true);

		if (if_running)
			i40e_open(netdev);
	} else {
		/* Online tests */
		netif_info(pf, drv, netdev, "online testing starting\n");

		if (i40e_link_test(netdev, &data[I40E_ETH_TEST_LINK]))
			eth_test->flags |= ETH_TEST_FL_FAILED;

		/* Offline only tests, not run in online; pass by default */
		data[I40E_ETH_TEST_REG] = 0;
		data[I40E_ETH_TEST_EEPROM] = 0;
		data[I40E_ETH_TEST_INTR] = 0;
	}

	netif_info(pf, drv, netdev, "testing finished\n");
	return;

skip_ol_tests:
	data[I40E_ETH_TEST_REG]		= 1;
	data[I40E_ETH_TEST_EEPROM]	= 1;
	data[I40E_ETH_TEST_INTR]	= 1;
	data[I40E_ETH_TEST_LINK]	= 1;
	eth_test->flags |= ETH_TEST_FL_FAILED;
	clear_bit(__I40E_TESTING, pf->state);
	netif_info(pf, drv, netdev, "testing failed\n");
}

static void i40e_get_wol(struct net_device *netdev,
			 struct ethtool_wolinfo *wol)
{
	struct i40e_netdev_priv *np = netdev_priv(netdev);
	struct i40e_pf *pf = np->vsi->back;
	struct i40e_hw *hw = &pf->hw;
	u16 wol_nvm_bits;

	/* NVM bit on means WoL disabled for the port */
	i40e_read_nvm_word(hw, I40E_SR_NVM_WAKE_ON_LAN, &wol_nvm_bits);
	if ((BIT(hw->port) & wol_nvm_bits) || (hw->partition_id != 1)) {
		wol->supported = 0;
		wol->wolopts = 0;
	} else {
		wol->supported = WAKE_MAGIC;
		wol->wolopts = (pf->wol_en ? WAKE_MAGIC : 0);
	}
}

/**
 * i40e_set_wol - set the WakeOnLAN configuration
 * @netdev: the netdev in question
 * @wol: the ethtool WoL setting data
 **/
static int i40e_set_wol(struct net_device *netdev, struct ethtool_wolinfo *wol)
{
	struct i40e_netdev_priv *np = netdev_priv(netdev);
	struct i40e_pf *pf = np->vsi->back;
	struct i40e_vsi *vsi = np->vsi;
	struct i40e_hw *hw = &pf->hw;
	u16 wol_nvm_bits;

	/* WoL not supported if this isn't the controlling PF on the port */
	if (hw->partition_id != 1) {
		i40e_partition_setting_complaint(pf);
		return -EOPNOTSUPP;
	}

	if (vsi != pf->vsi[pf->lan_vsi])
		return -EOPNOTSUPP;

	/* NVM bit on means WoL disabled for the port */
	i40e_read_nvm_word(hw, I40E_SR_NVM_WAKE_ON_LAN, &wol_nvm_bits);
	if (BIT(hw->port) & wol_nvm_bits)
		return -EOPNOTSUPP;

	/* only magic packet is supported */
	if (wol->wolopts & ~WAKE_MAGIC)
		return -EOPNOTSUPP;

	/* is this a new value? */
	if (pf->wol_en != !!wol->wolopts) {
		pf->wol_en = !!wol->wolopts;
		device_set_wakeup_enable(&pf->pdev->dev, pf->wol_en);
	}

	return 0;
}

static int i40e_set_phys_id(struct net_device *netdev,
			    enum ethtool_phys_id_state state)
{
	struct i40e_netdev_priv *np = netdev_priv(netdev);
	struct i40e_pf *pf = np->vsi->back;
	struct i40e_hw *hw = &pf->hw;
	int blink_freq = 2;
	u16 temp_status;
	int ret = 0;

	switch (state) {
	case ETHTOOL_ID_ACTIVE:
		if (!(pf->hw_features & I40E_HW_PHY_CONTROLS_LEDS)) {
			pf->led_status = i40e_led_get(hw);
		} else {
			if (!(hw->flags & I40E_HW_FLAG_AQ_PHY_ACCESS_CAPABLE))
				i40e_aq_set_phy_debug(hw, I40E_PHY_DEBUG_ALL,
						      NULL);
			ret = i40e_led_get_phy(hw, &temp_status,
					       &pf->phy_led_val);
			pf->led_status = temp_status;
		}
		return blink_freq;
	case ETHTOOL_ID_ON:
		if (!(pf->hw_features & I40E_HW_PHY_CONTROLS_LEDS))
			i40e_led_set(hw, 0xf, false);
		else
			ret = i40e_led_set_phy(hw, true, pf->led_status, 0);
		break;
	case ETHTOOL_ID_OFF:
		if (!(pf->hw_features & I40E_HW_PHY_CONTROLS_LEDS))
			i40e_led_set(hw, 0x0, false);
		else
			ret = i40e_led_set_phy(hw, false, pf->led_status, 0);
		break;
	case ETHTOOL_ID_INACTIVE:
		if (!(pf->hw_features & I40E_HW_PHY_CONTROLS_LEDS)) {
			i40e_led_set(hw, pf->led_status, false);
		} else {
			ret = i40e_led_set_phy(hw, false, pf->led_status,
					       (pf->phy_led_val |
					       I40E_PHY_LED_MODE_ORIG));
			if (!(hw->flags & I40E_HW_FLAG_AQ_PHY_ACCESS_CAPABLE))
				i40e_aq_set_phy_debug(hw, 0, NULL);
		}
		break;
	default:
		break;
	}
	if (ret)
		return -ENOENT;
	else
		return 0;
}

/* NOTE: i40e hardware uses a conversion factor of 2 for Interrupt
 * Throttle Rate (ITR) ie. ITR(1) = 2us ITR(10) = 20 us, and also
 * 125us (8000 interrupts per second) == ITR(62)
 */

/**
 * __i40e_get_coalesce - get per-queue coalesce settings
 * @netdev: the netdev to check
 * @ec: ethtool coalesce data structure
 * @queue: which queue to pick
 *
 * Gets the per-queue settings for coalescence. Specifically Rx and Tx usecs
 * are per queue. If queue is <0 then we default to queue 0 as the
 * representative value.
 **/
static int __i40e_get_coalesce(struct net_device *netdev,
			       struct ethtool_coalesce *ec,
			       int queue)
{
	struct i40e_netdev_priv *np = netdev_priv(netdev);
	struct i40e_ring *rx_ring, *tx_ring;
	struct i40e_vsi *vsi = np->vsi;

	ec->tx_max_coalesced_frames_irq = vsi->work_limit;
	ec->rx_max_coalesced_frames_irq = vsi->work_limit;

	/* rx and tx usecs has per queue value. If user doesn't specify the
	 * queue, return queue 0's value to represent.
	 */
	if (queue < 0)
		queue = 0;
	else if (queue >= vsi->num_queue_pairs)
		return -EINVAL;

	rx_ring = vsi->rx_rings[queue];
	tx_ring = vsi->tx_rings[queue];

	if (ITR_IS_DYNAMIC(rx_ring->itr_setting))
		ec->use_adaptive_rx_coalesce = 1;

	if (ITR_IS_DYNAMIC(tx_ring->itr_setting))
		ec->use_adaptive_tx_coalesce = 1;

	ec->rx_coalesce_usecs = rx_ring->itr_setting & ~I40E_ITR_DYNAMIC;
	ec->tx_coalesce_usecs = tx_ring->itr_setting & ~I40E_ITR_DYNAMIC;

	/* we use the _usecs_high to store/set the interrupt rate limit
	 * that the hardware supports, that almost but not quite
	 * fits the original intent of the ethtool variable,
	 * the rx_coalesce_usecs_high limits total interrupts
	 * per second from both tx/rx sources.
	 */
	ec->rx_coalesce_usecs_high = vsi->int_rate_limit;
	ec->tx_coalesce_usecs_high = vsi->int_rate_limit;

	return 0;
}

/**
 * i40e_get_coalesce - get a netdev's coalesce settings
 * @netdev: the netdev to check
 * @ec: ethtool coalesce data structure
 * @kernel_coal: ethtool CQE mode setting structure
 * @extack: extack for reporting error messages
 *
 * Gets the coalesce settings for a particular netdev. Note that if user has
 * modified per-queue settings, this only guarantees to represent queue 0. See
 * __i40e_get_coalesce for more details.
 **/
static int i40e_get_coalesce(struct net_device *netdev,
			     struct ethtool_coalesce *ec,
			     struct kernel_ethtool_coalesce *kernel_coal,
			     struct netlink_ext_ack *extack)
{
	return __i40e_get_coalesce(netdev, ec, -1);
}

/**
 * i40e_get_per_queue_coalesce - gets coalesce settings for particular queue
 * @netdev: netdev structure
 * @ec: ethtool's coalesce settings
 * @queue: the particular queue to read
 *
 * Will read a specific queue's coalesce settings
 **/
static int i40e_get_per_queue_coalesce(struct net_device *netdev, u32 queue,
				       struct ethtool_coalesce *ec)
{
	return __i40e_get_coalesce(netdev, ec, queue);
}

/**
 * i40e_set_itr_per_queue - set ITR values for specific queue
 * @vsi: the VSI to set values for
 * @ec: coalesce settings from ethtool
 * @queue: the queue to modify
 *
 * Change the ITR settings for a specific queue.
 **/
static void i40e_set_itr_per_queue(struct i40e_vsi *vsi,
				   struct ethtool_coalesce *ec,
				   int queue)
{
	struct i40e_ring *rx_ring = vsi->rx_rings[queue];
	struct i40e_ring *tx_ring = vsi->tx_rings[queue];
	struct i40e_pf *pf = vsi->back;
	struct i40e_hw *hw = &pf->hw;
	struct i40e_q_vector *q_vector;
	u16 intrl;

	intrl = i40e_intrl_usec_to_reg(vsi->int_rate_limit);

	rx_ring->itr_setting = ITR_REG_ALIGN(ec->rx_coalesce_usecs);
	tx_ring->itr_setting = ITR_REG_ALIGN(ec->tx_coalesce_usecs);

	if (ec->use_adaptive_rx_coalesce)
		rx_ring->itr_setting |= I40E_ITR_DYNAMIC;
	else
		rx_ring->itr_setting &= ~I40E_ITR_DYNAMIC;

	if (ec->use_adaptive_tx_coalesce)
		tx_ring->itr_setting |= I40E_ITR_DYNAMIC;
	else
		tx_ring->itr_setting &= ~I40E_ITR_DYNAMIC;

	q_vector = rx_ring->q_vector;
	q_vector->rx.target_itr = ITR_TO_REG(rx_ring->itr_setting);

	q_vector = tx_ring->q_vector;
	q_vector->tx.target_itr = ITR_TO_REG(tx_ring->itr_setting);

	/* The interrupt handler itself will take care of programming
	 * the Tx and Rx ITR values based on the values we have entered
	 * into the q_vector, no need to write the values now.
	 */

	wr32(hw, I40E_PFINT_RATEN(q_vector->reg_idx), intrl);
	i40e_flush(hw);
}

/**
 * __i40e_set_coalesce - set coalesce settings for particular queue
 * @netdev: the netdev to change
 * @ec: ethtool coalesce settings
 * @queue: the queue to change
 *
 * Sets the coalesce settings for a particular queue.
 **/
static int __i40e_set_coalesce(struct net_device *netdev,
			       struct ethtool_coalesce *ec,
			       int queue)
{
	struct i40e_netdev_priv *np = netdev_priv(netdev);
	u16 intrl_reg, cur_rx_itr, cur_tx_itr;
	struct i40e_vsi *vsi = np->vsi;
	struct i40e_pf *pf = vsi->back;
	int i;

	if (ec->tx_max_coalesced_frames_irq || ec->rx_max_coalesced_frames_irq)
		vsi->work_limit = ec->tx_max_coalesced_frames_irq;

	if (queue < 0) {
		cur_rx_itr = vsi->rx_rings[0]->itr_setting;
		cur_tx_itr = vsi->tx_rings[0]->itr_setting;
	} else if (queue < vsi->num_queue_pairs) {
		cur_rx_itr = vsi->rx_rings[queue]->itr_setting;
		cur_tx_itr = vsi->tx_rings[queue]->itr_setting;
	} else {
		netif_info(pf, drv, netdev, "Invalid queue value, queue range is 0 - %d\n",
			   vsi->num_queue_pairs - 1);
		return -EINVAL;
	}

	cur_tx_itr &= ~I40E_ITR_DYNAMIC;
	cur_rx_itr &= ~I40E_ITR_DYNAMIC;

	/* tx_coalesce_usecs_high is ignored, use rx-usecs-high instead */
	if (ec->tx_coalesce_usecs_high != vsi->int_rate_limit) {
		netif_info(pf, drv, netdev, "tx-usecs-high is not used, please program rx-usecs-high\n");
		return -EINVAL;
	}

	if (ec->rx_coalesce_usecs_high > INTRL_REG_TO_USEC(I40E_MAX_INTRL)) {
		netif_info(pf, drv, netdev, "Invalid value, rx-usecs-high range is 0-%lu\n",
			   INTRL_REG_TO_USEC(I40E_MAX_INTRL));
		return -EINVAL;
	}

	if (ec->rx_coalesce_usecs != cur_rx_itr &&
	    ec->use_adaptive_rx_coalesce) {
		netif_info(pf, drv, netdev, "RX interrupt moderation cannot be changed if adaptive-rx is enabled.\n");
		return -EINVAL;
	}

	if (ec->rx_coalesce_usecs > I40E_MAX_ITR) {
		netif_info(pf, drv, netdev, "Invalid value, rx-usecs range is 0-8160\n");
		return -EINVAL;
	}

	if (ec->tx_coalesce_usecs != cur_tx_itr &&
	    ec->use_adaptive_tx_coalesce) {
		netif_info(pf, drv, netdev, "TX interrupt moderation cannot be changed if adaptive-tx is enabled.\n");
		return -EINVAL;
	}

	if (ec->tx_coalesce_usecs > I40E_MAX_ITR) {
		netif_info(pf, drv, netdev, "Invalid value, tx-usecs range is 0-8160\n");
		return -EINVAL;
	}

	if (ec->use_adaptive_rx_coalesce && !cur_rx_itr)
		ec->rx_coalesce_usecs = I40E_MIN_ITR;

	if (ec->use_adaptive_tx_coalesce && !cur_tx_itr)
		ec->tx_coalesce_usecs = I40E_MIN_ITR;

	intrl_reg = i40e_intrl_usec_to_reg(ec->rx_coalesce_usecs_high);
	vsi->int_rate_limit = INTRL_REG_TO_USEC(intrl_reg);
	if (vsi->int_rate_limit != ec->rx_coalesce_usecs_high) {
		netif_info(pf, drv, netdev, "Interrupt rate limit rounded down to %d\n",
			   vsi->int_rate_limit);
	}

	/* rx and tx usecs has per queue value. If user doesn't specify the
	 * queue, apply to all queues.
	 */
	if (queue < 0) {
		for (i = 0; i < vsi->num_queue_pairs; i++)
			i40e_set_itr_per_queue(vsi, ec, i);
	} else {
		i40e_set_itr_per_queue(vsi, ec, queue);
	}

	return 0;
}

/**
 * i40e_set_coalesce - set coalesce settings for every queue on the netdev
 * @netdev: the netdev to change
 * @ec: ethtool coalesce settings
 * @kernel_coal: ethtool CQE mode setting structure
 * @extack: extack for reporting error messages
 *
 * This will set each queue to the same coalesce settings.
 **/
static int i40e_set_coalesce(struct net_device *netdev,
			     struct ethtool_coalesce *ec,
			     struct kernel_ethtool_coalesce *kernel_coal,
			     struct netlink_ext_ack *extack)
{
	return __i40e_set_coalesce(netdev, ec, -1);
}

/**
 * i40e_set_per_queue_coalesce - set specific queue's coalesce settings
 * @netdev: the netdev to change
 * @ec: ethtool's coalesce settings
 * @queue: the queue to change
 *
 * Sets the specified queue's coalesce settings.
 **/
static int i40e_set_per_queue_coalesce(struct net_device *netdev, u32 queue,
				       struct ethtool_coalesce *ec)
{
	return __i40e_set_coalesce(netdev, ec, queue);
}

/**
 * i40e_get_rss_hash_opts - Get RSS hash Input Set for each flow type
 * @pf: pointer to the physical function struct
 * @cmd: ethtool rxnfc command
 *
 * Returns Success if the flow is supported, else Invalid Input.
 **/
static int i40e_get_rss_hash_opts(struct i40e_pf *pf, struct ethtool_rxnfc *cmd)
{
	struct i40e_hw *hw = &pf->hw;
	u8 flow_pctype = 0;
	u64 i_set = 0;

	cmd->data = 0;

	switch (cmd->flow_type) {
	case TCP_V4_FLOW:
		flow_pctype = I40E_FILTER_PCTYPE_NONF_IPV4_TCP;
		break;
	case UDP_V4_FLOW:
		flow_pctype = I40E_FILTER_PCTYPE_NONF_IPV4_UDP;
		break;
	case TCP_V6_FLOW:
		flow_pctype = I40E_FILTER_PCTYPE_NONF_IPV6_TCP;
		break;
	case UDP_V6_FLOW:
		flow_pctype = I40E_FILTER_PCTYPE_NONF_IPV6_UDP;
		break;
	case SCTP_V4_FLOW:
	case AH_ESP_V4_FLOW:
	case AH_V4_FLOW:
	case ESP_V4_FLOW:
	case IPV4_FLOW:
	case SCTP_V6_FLOW:
	case AH_ESP_V6_FLOW:
	case AH_V6_FLOW:
	case ESP_V6_FLOW:
	case IPV6_FLOW:
		/* Default is src/dest for IP, no matter the L4 hashing */
		cmd->data |= RXH_IP_SRC | RXH_IP_DST;
		break;
	default:
		return -EINVAL;
	}

	/* Read flow based hash input set register */
	if (flow_pctype) {
		i_set = (u64)i40e_read_rx_ctl(hw, I40E_GLQF_HASH_INSET(0,
					      flow_pctype)) |
			((u64)i40e_read_rx_ctl(hw, I40E_GLQF_HASH_INSET(1,
					       flow_pctype)) << 32);
	}

	/* Process bits of hash input set */
	if (i_set) {
		if (i_set & I40E_L4_SRC_MASK)
			cmd->data |= RXH_L4_B_0_1;
		if (i_set & I40E_L4_DST_MASK)
			cmd->data |= RXH_L4_B_2_3;

		if (cmd->flow_type == TCP_V4_FLOW ||
		    cmd->flow_type == UDP_V4_FLOW) {
			if (hw->mac.type == I40E_MAC_X722) {
				if (i_set & I40E_X722_L3_SRC_MASK)
					cmd->data |= RXH_IP_SRC;
				if (i_set & I40E_X722_L3_DST_MASK)
					cmd->data |= RXH_IP_DST;
			} else {
				if (i_set & I40E_L3_SRC_MASK)
					cmd->data |= RXH_IP_SRC;
				if (i_set & I40E_L3_DST_MASK)
					cmd->data |= RXH_IP_DST;
			}
		} else if (cmd->flow_type == TCP_V6_FLOW ||
			  cmd->flow_type == UDP_V6_FLOW) {
			if (i_set & I40E_L3_V6_SRC_MASK)
				cmd->data |= RXH_IP_SRC;
			if (i_set & I40E_L3_V6_DST_MASK)
				cmd->data |= RXH_IP_DST;
		}
	}

	return 0;
}

/**
 * i40e_check_mask - Check whether a mask field is set
 * @mask: the full mask value
 * @field: mask of the field to check
 *
 * If the given mask is fully set, return positive value. If the mask for the
 * field is fully unset, return zero. Otherwise return a negative error code.
 **/
static int i40e_check_mask(u64 mask, u64 field)
{
	u64 value = mask & field;

	if (value == field)
		return 1;
	else if (!value)
		return 0;
	else
		return -1;
}

/**
 * i40e_parse_rx_flow_user_data - Deconstruct user-defined data
 * @fsp: pointer to rx flow specification
 * @data: pointer to userdef data structure for storage
 *
 * Read the user-defined data and deconstruct the value into a structure. No
 * other code should read the user-defined data, so as to ensure that every
 * place consistently reads the value correctly.
 *
 * The user-defined field is a 64bit Big Endian format value, which we
 * deconstruct by reading bits or bit fields from it. Single bit flags shall
 * be defined starting from the highest bits, while small bit field values
 * shall be defined starting from the lowest bits.
 *
 * Returns 0 if the data is valid, and non-zero if the userdef data is invalid
 * and the filter should be rejected. The data structure will always be
 * modified even if FLOW_EXT is not set.
 *
 **/
static int i40e_parse_rx_flow_user_data(struct ethtool_rx_flow_spec *fsp,
					struct i40e_rx_flow_userdef *data)
{
	u64 value, mask;
	int valid;

	/* Zero memory first so it's always consistent. */
	memset(data, 0, sizeof(*data));

	if (!(fsp->flow_type & FLOW_EXT))
		return 0;

	value = be64_to_cpu(*((__be64 *)fsp->h_ext.data));
	mask = be64_to_cpu(*((__be64 *)fsp->m_ext.data));

#define I40E_USERDEF_FLEX_WORD		GENMASK_ULL(15, 0)
#define I40E_USERDEF_FLEX_OFFSET	GENMASK_ULL(31, 16)
#define I40E_USERDEF_FLEX_FILTER	GENMASK_ULL(31, 0)

	valid = i40e_check_mask(mask, I40E_USERDEF_FLEX_FILTER);
	if (valid < 0) {
		return -EINVAL;
	} else if (valid) {
		data->flex_word = value & I40E_USERDEF_FLEX_WORD;
		data->flex_offset =
			(value & I40E_USERDEF_FLEX_OFFSET) >> 16;
		data->flex_filter = true;
	}

	return 0;
}

/**
 * i40e_fill_rx_flow_user_data - Fill in user-defined data field
 * @fsp: pointer to rx_flow specification
 * @data: pointer to return userdef data
 *
 * Reads the userdef data structure and properly fills in the user defined
 * fields of the rx_flow_spec.
 **/
static void i40e_fill_rx_flow_user_data(struct ethtool_rx_flow_spec *fsp,
					struct i40e_rx_flow_userdef *data)
{
	u64 value = 0, mask = 0;

	if (data->flex_filter) {
		value |= data->flex_word;
		value |= (u64)data->flex_offset << 16;
		mask |= I40E_USERDEF_FLEX_FILTER;
	}

	if (value || mask)
		fsp->flow_type |= FLOW_EXT;

	*((__be64 *)fsp->h_ext.data) = cpu_to_be64(value);
	*((__be64 *)fsp->m_ext.data) = cpu_to_be64(mask);
}

/**
 * i40e_get_ethtool_fdir_all - Populates the rule count of a command
 * @pf: Pointer to the physical function struct
 * @cmd: The command to get or set Rx flow classification rules
 * @rule_locs: Array of used rule locations
 *
 * This function populates both the total and actual rule count of
 * the ethtool flow classification command
 *
 * Returns 0 on success or -EMSGSIZE if entry not found
 **/
static int i40e_get_ethtool_fdir_all(struct i40e_pf *pf,
				     struct ethtool_rxnfc *cmd,
				     u32 *rule_locs)
{
	struct i40e_fdir_filter *rule;
	struct hlist_node *node2;
	int cnt = 0;

	/* report total rule count */
	cmd->data = i40e_get_fd_cnt_all(pf);

	hlist_for_each_entry_safe(rule, node2,
				  &pf->fdir_filter_list, fdir_node) {
		if (cnt == cmd->rule_cnt)
			return -EMSGSIZE;

		rule_locs[cnt] = rule->fd_id;
		cnt++;
	}

	cmd->rule_cnt = cnt;

	return 0;
}

/**
 * i40e_get_ethtool_fdir_entry - Look up a filter based on Rx flow
 * @pf: Pointer to the physical function struct
 * @cmd: The command to get or set Rx flow classification rules
 *
 * This function looks up a filter based on the Rx flow classification
 * command and fills the flow spec info for it if found
 *
 * Returns 0 on success or -EINVAL if filter not found
 **/
static int i40e_get_ethtool_fdir_entry(struct i40e_pf *pf,
				       struct ethtool_rxnfc *cmd)
{
	struct ethtool_rx_flow_spec *fsp =
			(struct ethtool_rx_flow_spec *)&cmd->fs;
	struct i40e_rx_flow_userdef userdef = {0};
	struct i40e_fdir_filter *rule = NULL;
	struct hlist_node *node2;
	u64 input_set;
	u16 index;

	hlist_for_each_entry_safe(rule, node2,
				  &pf->fdir_filter_list, fdir_node) {
		if (fsp->location <= rule->fd_id)
			break;
	}

	if (!rule || fsp->location != rule->fd_id)
		return -EINVAL;

	fsp->flow_type = rule->flow_type;
	if (fsp->flow_type == IP_USER_FLOW) {
		fsp->h_u.usr_ip4_spec.ip_ver = ETH_RX_NFC_IP4;
		fsp->h_u.usr_ip4_spec.proto = 0;
		fsp->m_u.usr_ip4_spec.proto = 0;
	}

	if (fsp->flow_type == IPV6_USER_FLOW ||
	    fsp->flow_type == UDP_V6_FLOW ||
	    fsp->flow_type == TCP_V6_FLOW ||
	    fsp->flow_type == SCTP_V6_FLOW) {
		/* Reverse the src and dest notion, since the HW views them
		 * from Tx perspective where as the user expects it from
		 * Rx filter view.
		 */
		fsp->h_u.tcp_ip6_spec.psrc = rule->dst_port;
		fsp->h_u.tcp_ip6_spec.pdst = rule->src_port;
		memcpy(fsp->h_u.tcp_ip6_spec.ip6dst, rule->src_ip6,
		       sizeof(__be32) * 4);
		memcpy(fsp->h_u.tcp_ip6_spec.ip6src, rule->dst_ip6,
		       sizeof(__be32) * 4);
	} else {
		/* Reverse the src and dest notion, since the HW views them
		 * from Tx perspective where as the user expects it from
		 * Rx filter view.
		 */
		fsp->h_u.tcp_ip4_spec.psrc = rule->dst_port;
		fsp->h_u.tcp_ip4_spec.pdst = rule->src_port;
		fsp->h_u.tcp_ip4_spec.ip4src = rule->dst_ip;
		fsp->h_u.tcp_ip4_spec.ip4dst = rule->src_ip;
	}

	switch (rule->flow_type) {
	case SCTP_V4_FLOW:
		index = I40E_FILTER_PCTYPE_NONF_IPV4_SCTP;
		break;
	case TCP_V4_FLOW:
		index = I40E_FILTER_PCTYPE_NONF_IPV4_TCP;
		break;
	case UDP_V4_FLOW:
		index = I40E_FILTER_PCTYPE_NONF_IPV4_UDP;
		break;
	case SCTP_V6_FLOW:
		index = I40E_FILTER_PCTYPE_NONF_IPV6_SCTP;
		break;
	case TCP_V6_FLOW:
		index = I40E_FILTER_PCTYPE_NONF_IPV6_TCP;
		break;
	case UDP_V6_FLOW:
		index = I40E_FILTER_PCTYPE_NONF_IPV6_UDP;
		break;
	case IP_USER_FLOW:
		index = I40E_FILTER_PCTYPE_NONF_IPV4_OTHER;
		break;
	case IPV6_USER_FLOW:
		index = I40E_FILTER_PCTYPE_NONF_IPV6_OTHER;
		break;
	default:
		/* If we have stored a filter with a flow type not listed here
		 * it is almost certainly a driver bug. WARN(), and then
		 * assign the input_set as if all fields are enabled to avoid
		 * reading unassigned memory.
		 */
		WARN(1, "Missing input set index for flow_type %d\n",
		     rule->flow_type);
		input_set = 0xFFFFFFFFFFFFFFFFULL;
		goto no_input_set;
	}

	input_set = i40e_read_fd_input_set(pf, index);

no_input_set:
	if (input_set & I40E_L3_V6_SRC_MASK) {
		fsp->m_u.tcp_ip6_spec.ip6src[0] = htonl(0xFFFFFFFF);
		fsp->m_u.tcp_ip6_spec.ip6src[1] = htonl(0xFFFFFFFF);
		fsp->m_u.tcp_ip6_spec.ip6src[2] = htonl(0xFFFFFFFF);
		fsp->m_u.tcp_ip6_spec.ip6src[3] = htonl(0xFFFFFFFF);
	}

	if (input_set & I40E_L3_V6_DST_MASK) {
		fsp->m_u.tcp_ip6_spec.ip6dst[0] = htonl(0xFFFFFFFF);
		fsp->m_u.tcp_ip6_spec.ip6dst[1] = htonl(0xFFFFFFFF);
		fsp->m_u.tcp_ip6_spec.ip6dst[2] = htonl(0xFFFFFFFF);
		fsp->m_u.tcp_ip6_spec.ip6dst[3] = htonl(0xFFFFFFFF);
	}

	if (input_set & I40E_L3_SRC_MASK)
		fsp->m_u.tcp_ip4_spec.ip4src = htonl(0xFFFFFFFF);

	if (input_set & I40E_L3_DST_MASK)
		fsp->m_u.tcp_ip4_spec.ip4dst = htonl(0xFFFFFFFF);

	if (input_set & I40E_L4_SRC_MASK)
		fsp->m_u.tcp_ip4_spec.psrc = htons(0xFFFF);

	if (input_set & I40E_L4_DST_MASK)
		fsp->m_u.tcp_ip4_spec.pdst = htons(0xFFFF);

	if (rule->dest_ctl == I40E_FILTER_PROGRAM_DESC_DEST_DROP_PACKET)
		fsp->ring_cookie = RX_CLS_FLOW_DISC;
	else
		fsp->ring_cookie = rule->q_index;

	if (rule->vlan_tag) {
		fsp->h_ext.vlan_etype = rule->vlan_etype;
		fsp->m_ext.vlan_etype = htons(0xFFFF);
		fsp->h_ext.vlan_tci = rule->vlan_tag;
		fsp->m_ext.vlan_tci = htons(0xFFFF);
		fsp->flow_type |= FLOW_EXT;
	}

	if (rule->dest_vsi != pf->vsi[pf->lan_vsi]->id) {
		struct i40e_vsi *vsi;

		vsi = i40e_find_vsi_from_id(pf, rule->dest_vsi);
		if (vsi && vsi->type == I40E_VSI_SRIOV) {
			/* VFs are zero-indexed by the driver, but ethtool
			 * expects them to be one-indexed, so add one here
			 */
			u64 ring_vf = vsi->vf_id + 1;

			ring_vf <<= ETHTOOL_RX_FLOW_SPEC_RING_VF_OFF;
			fsp->ring_cookie |= ring_vf;
		}
	}

	if (rule->flex_filter) {
		userdef.flex_filter = true;
		userdef.flex_word = be16_to_cpu(rule->flex_word);
		userdef.flex_offset = rule->flex_offset;
	}

	i40e_fill_rx_flow_user_data(fsp, &userdef);

	return 0;
}

/**
 * i40e_get_rxnfc - command to get RX flow classification rules
 * @netdev: network interface device structure
 * @cmd: ethtool rxnfc command
 * @rule_locs: pointer to store rule data
 *
 * Returns Success if the command is supported.
 **/
static int i40e_get_rxnfc(struct net_device *netdev, struct ethtool_rxnfc *cmd,
			  u32 *rule_locs)
{
	struct i40e_netdev_priv *np = netdev_priv(netdev);
	struct i40e_vsi *vsi = np->vsi;
	struct i40e_pf *pf = vsi->back;
	int ret = -EOPNOTSUPP;

	switch (cmd->cmd) {
	case ETHTOOL_GRXRINGS:
		cmd->data = vsi->rss_size;
		ret = 0;
		break;
	case ETHTOOL_GRXFH:
		ret = i40e_get_rss_hash_opts(pf, cmd);
		break;
	case ETHTOOL_GRXCLSRLCNT:
		cmd->rule_cnt = pf->fdir_pf_active_filters;
		/* report total rule count */
		cmd->data = i40e_get_fd_cnt_all(pf);
		ret = 0;
		break;
	case ETHTOOL_GRXCLSRULE:
		ret = i40e_get_ethtool_fdir_entry(pf, cmd);
		break;
	case ETHTOOL_GRXCLSRLALL:
		ret = i40e_get_ethtool_fdir_all(pf, cmd, rule_locs);
		break;
	default:
		break;
	}

	return ret;
}

/**
 * i40e_get_rss_hash_bits - Read RSS Hash bits from register
 * @hw: hw structure
 * @nfc: pointer to user request
 * @i_setc: bits currently set
 *
 * Returns value of bits to be set per user request
 **/
static u64 i40e_get_rss_hash_bits(struct i40e_hw *hw,
				  struct ethtool_rxnfc *nfc,
				  u64 i_setc)
{
	u64 i_set = i_setc;
	u64 src_l3 = 0, dst_l3 = 0;

	if (nfc->data & RXH_L4_B_0_1)
		i_set |= I40E_L4_SRC_MASK;
	else
		i_set &= ~I40E_L4_SRC_MASK;
	if (nfc->data & RXH_L4_B_2_3)
		i_set |= I40E_L4_DST_MASK;
	else
		i_set &= ~I40E_L4_DST_MASK;

	if (nfc->flow_type == TCP_V6_FLOW || nfc->flow_type == UDP_V6_FLOW) {
		src_l3 = I40E_L3_V6_SRC_MASK;
		dst_l3 = I40E_L3_V6_DST_MASK;
	} else if (nfc->flow_type == TCP_V4_FLOW ||
		  nfc->flow_type == UDP_V4_FLOW) {
		if (hw->mac.type == I40E_MAC_X722) {
			src_l3 = I40E_X722_L3_SRC_MASK;
			dst_l3 = I40E_X722_L3_DST_MASK;
		} else {
			src_l3 = I40E_L3_SRC_MASK;
			dst_l3 = I40E_L3_DST_MASK;
		}
	} else {
		/* Any other flow type are not supported here */
		return i_set;
	}

	if (nfc->data & RXH_IP_SRC)
		i_set |= src_l3;
	else
		i_set &= ~src_l3;
	if (nfc->data & RXH_IP_DST)
		i_set |= dst_l3;
	else
		i_set &= ~dst_l3;

	return i_set;
}

#define FLOW_PCTYPES_SIZE 64
/**
 * i40e_set_rss_hash_opt - Enable/Disable flow types for RSS hash
 * @pf: pointer to the physical function struct
 * @nfc: ethtool rxnfc command
 *
 * Returns Success if the flow input set is supported.
 **/
static int i40e_set_rss_hash_opt(struct i40e_pf *pf, struct ethtool_rxnfc *nfc)
{
	struct i40e_hw *hw = &pf->hw;
	u64 hena = (u64)i40e_read_rx_ctl(hw, I40E_PFQF_HENA(0)) |
		   ((u64)i40e_read_rx_ctl(hw, I40E_PFQF_HENA(1)) << 32);
	DECLARE_BITMAP(flow_pctypes, FLOW_PCTYPES_SIZE);
	u64 i_set, i_setc;

	bitmap_zero(flow_pctypes, FLOW_PCTYPES_SIZE);

	if (pf->flags & I40E_FLAG_MFP_ENABLED) {
		dev_err(&pf->pdev->dev,
			"Change of RSS hash input set is not supported when MFP mode is enabled\n");
		return -EOPNOTSUPP;
	}

	/* RSS does not support anything other than hashing
	 * to queues on src and dst IPs and ports
	 */
	if (nfc->data & ~(RXH_IP_SRC | RXH_IP_DST |
			  RXH_L4_B_0_1 | RXH_L4_B_2_3))
		return -EINVAL;

	switch (nfc->flow_type) {
	case TCP_V4_FLOW:
		set_bit(I40E_FILTER_PCTYPE_NONF_IPV4_TCP, flow_pctypes);
		if (pf->hw_features & I40E_HW_MULTIPLE_TCP_UDP_RSS_PCTYPE)
			set_bit(I40E_FILTER_PCTYPE_NONF_IPV4_TCP_SYN_NO_ACK,
				flow_pctypes);
		break;
	case TCP_V6_FLOW:
		set_bit(I40E_FILTER_PCTYPE_NONF_IPV6_TCP, flow_pctypes);
		if (pf->hw_features & I40E_HW_MULTIPLE_TCP_UDP_RSS_PCTYPE)
			set_bit(I40E_FILTER_PCTYPE_NONF_IPV6_TCP_SYN_NO_ACK,
				flow_pctypes);
		break;
	case UDP_V4_FLOW:
		set_bit(I40E_FILTER_PCTYPE_NONF_IPV4_UDP, flow_pctypes);
		if (pf->hw_features & I40E_HW_MULTIPLE_TCP_UDP_RSS_PCTYPE) {
			set_bit(I40E_FILTER_PCTYPE_NONF_UNICAST_IPV4_UDP,
				flow_pctypes);
			set_bit(I40E_FILTER_PCTYPE_NONF_MULTICAST_IPV4_UDP,
				flow_pctypes);
		}
		hena |= BIT_ULL(I40E_FILTER_PCTYPE_FRAG_IPV4);
		break;
	case UDP_V6_FLOW:
		set_bit(I40E_FILTER_PCTYPE_NONF_IPV6_UDP, flow_pctypes);
		if (pf->hw_features & I40E_HW_MULTIPLE_TCP_UDP_RSS_PCTYPE) {
			set_bit(I40E_FILTER_PCTYPE_NONF_UNICAST_IPV6_UDP,
				flow_pctypes);
			set_bit(I40E_FILTER_PCTYPE_NONF_MULTICAST_IPV6_UDP,
				flow_pctypes);
		}
		hena |= BIT_ULL(I40E_FILTER_PCTYPE_FRAG_IPV6);
		break;
	case AH_ESP_V4_FLOW:
	case AH_V4_FLOW:
	case ESP_V4_FLOW:
	case SCTP_V4_FLOW:
		if ((nfc->data & RXH_L4_B_0_1) ||
		    (nfc->data & RXH_L4_B_2_3))
			return -EINVAL;
		hena |= BIT_ULL(I40E_FILTER_PCTYPE_NONF_IPV4_OTHER);
		break;
	case AH_ESP_V6_FLOW:
	case AH_V6_FLOW:
	case ESP_V6_FLOW:
	case SCTP_V6_FLOW:
		if ((nfc->data & RXH_L4_B_0_1) ||
		    (nfc->data & RXH_L4_B_2_3))
			return -EINVAL;
		hena |= BIT_ULL(I40E_FILTER_PCTYPE_NONF_IPV6_OTHER);
		break;
	case IPV4_FLOW:
		hena |= BIT_ULL(I40E_FILTER_PCTYPE_NONF_IPV4_OTHER) |
			BIT_ULL(I40E_FILTER_PCTYPE_FRAG_IPV4);
		break;
	case IPV6_FLOW:
		hena |= BIT_ULL(I40E_FILTER_PCTYPE_NONF_IPV6_OTHER) |
			BIT_ULL(I40E_FILTER_PCTYPE_FRAG_IPV6);
		break;
	default:
		return -EINVAL;
	}

	if (bitmap_weight(flow_pctypes, FLOW_PCTYPES_SIZE)) {
		u8 flow_id;

		for_each_set_bit(flow_id, flow_pctypes, FLOW_PCTYPES_SIZE) {
			i_setc = (u64)i40e_read_rx_ctl(hw, I40E_GLQF_HASH_INSET(0, flow_id)) |
				 ((u64)i40e_read_rx_ctl(hw, I40E_GLQF_HASH_INSET(1, flow_id)) << 32);
			i_set = i40e_get_rss_hash_bits(&pf->hw, nfc, i_setc);

			i40e_write_rx_ctl(hw, I40E_GLQF_HASH_INSET(0, flow_id),
					  (u32)i_set);
			i40e_write_rx_ctl(hw, I40E_GLQF_HASH_INSET(1, flow_id),
					  (u32)(i_set >> 32));
			hena |= BIT_ULL(flow_id);
		}
	}

	i40e_write_rx_ctl(hw, I40E_PFQF_HENA(0), (u32)hena);
	i40e_write_rx_ctl(hw, I40E_PFQF_HENA(1), (u32)(hena >> 32));
	i40e_flush(hw);

	return 0;
}

/**
 * i40e_update_ethtool_fdir_entry - Updates the fdir filter entry
 * @vsi: Pointer to the targeted VSI
 * @input: The filter to update or NULL to indicate deletion
 * @sw_idx: Software index to the filter
 * @cmd: The command to get or set Rx flow classification rules
 *
 * This function updates (or deletes) a Flow Director entry from
 * the hlist of the corresponding PF
 *
 * Returns 0 on success
 **/
static int i40e_update_ethtool_fdir_entry(struct i40e_vsi *vsi,
					  struct i40e_fdir_filter *input,
					  u16 sw_idx,
					  struct ethtool_rxnfc *cmd)
{
	struct i40e_fdir_filter *rule, *parent;
	struct i40e_pf *pf = vsi->back;
	struct hlist_node *node2;
	int err = -EINVAL;

	parent = NULL;
	rule = NULL;

	hlist_for_each_entry_safe(rule, node2,
				  &pf->fdir_filter_list, fdir_node) {
		/* hash found, or no matching entry */
		if (rule->fd_id >= sw_idx)
			break;
		parent = rule;
	}

	/* if there is an old rule occupying our place remove it */
	if (rule && (rule->fd_id == sw_idx)) {
		/* Remove this rule, since we're either deleting it, or
		 * replacing it.
		 */
		err = i40e_add_del_fdir(vsi, rule, false);
		hlist_del(&rule->fdir_node);
		kfree(rule);
		pf->fdir_pf_active_filters--;
	}

	/* If we weren't given an input, this is a delete, so just return the
	 * error code indicating if there was an entry at the requested slot
	 */
	if (!input)
		return err;

	/* Otherwise, install the new rule as requested */
	INIT_HLIST_NODE(&input->fdir_node);

	/* add filter to the list */
	if (parent)
		hlist_add_behind(&input->fdir_node, &parent->fdir_node);
	else
		hlist_add_head(&input->fdir_node,
			       &pf->fdir_filter_list);

	/* update counts */
	pf->fdir_pf_active_filters++;

	return 0;
}

/**
 * i40e_prune_flex_pit_list - Cleanup unused entries in FLX_PIT table
 * @pf: pointer to PF structure
 *
 * This function searches the list of filters and determines which FLX_PIT
 * entries are still required. It will prune any entries which are no longer
 * in use after the deletion.
 **/
static void i40e_prune_flex_pit_list(struct i40e_pf *pf)
{
	struct i40e_flex_pit *entry, *tmp;
	struct i40e_fdir_filter *rule;

	/* First, we'll check the l3 table */
	list_for_each_entry_safe(entry, tmp, &pf->l3_flex_pit_list, list) {
		bool found = false;

		hlist_for_each_entry(rule, &pf->fdir_filter_list, fdir_node) {
			if (rule->flow_type != IP_USER_FLOW)
				continue;
			if (rule->flex_filter &&
			    rule->flex_offset == entry->src_offset) {
				found = true;
				break;
			}
		}

		/* If we didn't find the filter, then we can prune this entry
		 * from the list.
		 */
		if (!found) {
			list_del(&entry->list);
			kfree(entry);
		}
	}

	/* Followed by the L4 table */
	list_for_each_entry_safe(entry, tmp, &pf->l4_flex_pit_list, list) {
		bool found = false;

		hlist_for_each_entry(rule, &pf->fdir_filter_list, fdir_node) {
			/* Skip this filter if it's L3, since we already
			 * checked those in the above loop
			 */
			if (rule->flow_type == IP_USER_FLOW)
				continue;
			if (rule->flex_filter &&
			    rule->flex_offset == entry->src_offset) {
				found = true;
				break;
			}
		}

		/* If we didn't find the filter, then we can prune this entry
		 * from the list.
		 */
		if (!found) {
			list_del(&entry->list);
			kfree(entry);
		}
	}
}

/**
 * i40e_del_fdir_entry - Deletes a Flow Director filter entry
 * @vsi: Pointer to the targeted VSI
 * @cmd: The command to get or set Rx flow classification rules
 *
 * The function removes a Flow Director filter entry from the
 * hlist of the corresponding PF
 *
 * Returns 0 on success
 */
static int i40e_del_fdir_entry(struct i40e_vsi *vsi,
			       struct ethtool_rxnfc *cmd)
{
	struct ethtool_rx_flow_spec *fsp =
		(struct ethtool_rx_flow_spec *)&cmd->fs;
	struct i40e_pf *pf = vsi->back;
	int ret = 0;

	if (test_bit(__I40E_RESET_RECOVERY_PENDING, pf->state) ||
	    test_bit(__I40E_RESET_INTR_RECEIVED, pf->state))
		return -EBUSY;

	if (test_bit(__I40E_FD_FLUSH_REQUESTED, pf->state))
		return -EBUSY;

	ret = i40e_update_ethtool_fdir_entry(vsi, NULL, fsp->location, cmd);

	i40e_prune_flex_pit_list(pf);

	i40e_fdir_check_and_reenable(pf);
	return ret;
}

/**
 * i40e_unused_pit_index - Find an unused PIT index for given list
 * @pf: the PF data structure
 *
 * Find the first unused flexible PIT index entry. We search both the L3 and
 * L4 flexible PIT lists so that the returned index is unique and unused by
 * either currently programmed L3 or L4 filters. We use a bit field as storage
 * to track which indexes are already used.
 **/
static u8 i40e_unused_pit_index(struct i40e_pf *pf)
{
	unsigned long available_index = 0xFF;
	struct i40e_flex_pit *entry;

	/* We need to make sure that the new index isn't in use by either L3
	 * or L4 filters so that IP_USER_FLOW filters can program both L3 and
	 * L4 to use the same index.
	 */

	list_for_each_entry(entry, &pf->l4_flex_pit_list, list)
		clear_bit(entry->pit_index, &available_index);

	list_for_each_entry(entry, &pf->l3_flex_pit_list, list)
		clear_bit(entry->pit_index, &available_index);

	return find_first_bit(&available_index, 8);
}

/**
 * i40e_find_flex_offset - Find an existing flex src_offset
 * @flex_pit_list: L3 or L4 flex PIT list
 * @src_offset: new src_offset to find
 *
 * Searches the flex_pit_list for an existing offset. If no offset is
 * currently programmed, then this will return an ERR_PTR if there is no space
 * to add a new offset, otherwise it returns NULL.
 **/
static
struct i40e_flex_pit *i40e_find_flex_offset(struct list_head *flex_pit_list,
					    u16 src_offset)
{
	struct i40e_flex_pit *entry;
	int size = 0;

	/* Search for the src_offset first. If we find a matching entry
	 * already programmed, we can simply re-use it.
	 */
	list_for_each_entry(entry, flex_pit_list, list) {
		size++;
		if (entry->src_offset == src_offset)
			return entry;
	}

	/* If we haven't found an entry yet, then the provided src offset has
	 * not yet been programmed. We will program the src offset later on,
	 * but we need to indicate whether there is enough space to do so
	 * here. We'll make use of ERR_PTR for this purpose.
	 */
	if (size >= I40E_FLEX_PIT_TABLE_SIZE)
		return ERR_PTR(-ENOSPC);

	return NULL;
}

/**
 * i40e_add_flex_offset - Add src_offset to flex PIT table list
 * @flex_pit_list: L3 or L4 flex PIT list
 * @src_offset: new src_offset to add
 * @pit_index: the PIT index to program
 *
 * This function programs the new src_offset to the list. It is expected that
 * i40e_find_flex_offset has already been tried and returned NULL, indicating
 * that this offset is not programmed, and that the list has enough space to
 * store another offset.
 *
 * Returns 0 on success, and negative value on error.
 **/
static int i40e_add_flex_offset(struct list_head *flex_pit_list,
				u16 src_offset,
				u8 pit_index)
{
	struct i40e_flex_pit *new_pit, *entry;

	new_pit = kzalloc(sizeof(*entry), GFP_KERNEL);
	if (!new_pit)
		return -ENOMEM;

	new_pit->src_offset = src_offset;
	new_pit->pit_index = pit_index;

	/* We need to insert this item such that the list is sorted by
	 * src_offset in ascending order.
	 */
	list_for_each_entry(entry, flex_pit_list, list) {
		if (new_pit->src_offset < entry->src_offset) {
			list_add_tail(&new_pit->list, &entry->list);
			return 0;
		}

		/* If we found an entry with our offset already programmed we
		 * can simply return here, after freeing the memory. However,
		 * if the pit_index does not match we need to report an error.
		 */
		if (new_pit->src_offset == entry->src_offset) {
			int err = 0;

			/* If the PIT index is not the same we can't re-use
			 * the entry, so we must report an error.
			 */
			if (new_pit->pit_index != entry->pit_index)
				err = -EINVAL;

			kfree(new_pit);
			return err;
		}
	}

	/* If we reached here, then we haven't yet added the item. This means
	 * that we should add the item at the end of the list.
	 */
	list_add_tail(&new_pit->list, flex_pit_list);
	return 0;
}

/**
 * __i40e_reprogram_flex_pit - Re-program specific FLX_PIT table
 * @pf: Pointer to the PF structure
 * @flex_pit_list: list of flexible src offsets in use
 * @flex_pit_start: index to first entry for this section of the table
 *
 * In order to handle flexible data, the hardware uses a table of values
 * called the FLX_PIT table. This table is used to indicate which sections of
 * the input correspond to what PIT index values. Unfortunately, hardware is
 * very restrictive about programming this table. Entries must be ordered by
 * src_offset in ascending order, without duplicates. Additionally, unused
 * entries must be set to the unused index value, and must have valid size and
 * length according to the src_offset ordering.
 *
 * This function will reprogram the FLX_PIT register from a book-keeping
 * structure that we guarantee is already ordered correctly, and has no more
 * than 3 entries.
 *
 * To make things easier, we only support flexible values of one word length,
 * rather than allowing variable length flexible values.
 **/
static void __i40e_reprogram_flex_pit(struct i40e_pf *pf,
				      struct list_head *flex_pit_list,
				      int flex_pit_start)
{
	struct i40e_flex_pit *entry = NULL;
	u16 last_offset = 0;
	int i = 0, j = 0;

	/* First, loop over the list of flex PIT entries, and reprogram the
	 * registers.
	 */
	list_for_each_entry(entry, flex_pit_list, list) {
		/* We have to be careful when programming values for the
		 * largest SRC_OFFSET value. It is possible that adding
		 * additional empty values at the end would overflow the space
		 * for the SRC_OFFSET in the FLX_PIT register. To avoid this,
		 * we check here and add the empty values prior to adding the
		 * largest value.
		 *
		 * To determine this, we will use a loop from i+1 to 3, which
		 * will determine whether the unused entries would have valid
		 * SRC_OFFSET. Note that there cannot be extra entries past
		 * this value, because the only valid values would have been
		 * larger than I40E_MAX_FLEX_SRC_OFFSET, and thus would not
		 * have been added to the list in the first place.
		 */
		for (j = i + 1; j < 3; j++) {
			u16 offset = entry->src_offset + j;
			int index = flex_pit_start + i;
			u32 value = I40E_FLEX_PREP_VAL(I40E_FLEX_DEST_UNUSED,
						       1,
						       offset - 3);

			if (offset > I40E_MAX_FLEX_SRC_OFFSET) {
				i40e_write_rx_ctl(&pf->hw,
						  I40E_PRTQF_FLX_PIT(index),
						  value);
				i++;
			}
		}

		/* Now, we can program the actual value into the table */
		i40e_write_rx_ctl(&pf->hw,
				  I40E_PRTQF_FLX_PIT(flex_pit_start + i),
				  I40E_FLEX_PREP_VAL(entry->pit_index + 50,
						     1,
						     entry->src_offset));
		i++;
	}

	/* In order to program the last entries in the table, we need to
	 * determine the valid offset. If the list is empty, we'll just start
	 * with 0. Otherwise, we'll start with the last item offset and add 1.
	 * This ensures that all entries have valid sizes. If we don't do this
	 * correctly, the hardware will disable flexible field parsing.
	 */
	if (!list_empty(flex_pit_list))
		last_offset = list_prev_entry(entry, list)->src_offset + 1;

	for (; i < 3; i++, last_offset++) {
		i40e_write_rx_ctl(&pf->hw,
				  I40E_PRTQF_FLX_PIT(flex_pit_start + i),
				  I40E_FLEX_PREP_VAL(I40E_FLEX_DEST_UNUSED,
						     1,
						     last_offset));
	}
}

/**
 * i40e_reprogram_flex_pit - Reprogram all FLX_PIT tables after input set change
 * @pf: pointer to the PF structure
 *
 * This function reprograms both the L3 and L4 FLX_PIT tables. See the
 * internal helper function for implementation details.
 **/
static void i40e_reprogram_flex_pit(struct i40e_pf *pf)
{
	__i40e_reprogram_flex_pit(pf, &pf->l3_flex_pit_list,
				  I40E_FLEX_PIT_IDX_START_L3);

	__i40e_reprogram_flex_pit(pf, &pf->l4_flex_pit_list,
				  I40E_FLEX_PIT_IDX_START_L4);

	/* We also need to program the L3 and L4 GLQF ORT register */
	i40e_write_rx_ctl(&pf->hw,
			  I40E_GLQF_ORT(I40E_L3_GLQF_ORT_IDX),
			  I40E_ORT_PREP_VAL(I40E_FLEX_PIT_IDX_START_L3,
					    3, 1));

	i40e_write_rx_ctl(&pf->hw,
			  I40E_GLQF_ORT(I40E_L4_GLQF_ORT_IDX),
			  I40E_ORT_PREP_VAL(I40E_FLEX_PIT_IDX_START_L4,
					    3, 1));
}

/**
 * i40e_flow_str - Converts a flow_type into a human readable string
 * @fsp: the flow specification
 *
 * Currently only flow types we support are included here, and the string
 * value attempts to match what ethtool would use to configure this flow type.
 **/
static const char *i40e_flow_str(struct ethtool_rx_flow_spec *fsp)
{
	switch (fsp->flow_type & ~FLOW_EXT) {
	case TCP_V4_FLOW:
		return "tcp4";
	case UDP_V4_FLOW:
		return "udp4";
	case SCTP_V4_FLOW:
		return "sctp4";
	case IP_USER_FLOW:
		return "ip4";
	case TCP_V6_FLOW:
		return "tcp6";
	case UDP_V6_FLOW:
		return "udp6";
	case SCTP_V6_FLOW:
		return "sctp6";
	case IPV6_USER_FLOW:
		return "ip6";
	default:
		return "unknown";
	}
}

/**
 * i40e_pit_index_to_mask - Return the FLEX mask for a given PIT index
 * @pit_index: PIT index to convert
 *
 * Returns the mask for a given PIT index. Will return 0 if the pit_index is
 * of range.
 **/
static u64 i40e_pit_index_to_mask(int pit_index)
{
	switch (pit_index) {
	case 0:
		return I40E_FLEX_50_MASK;
	case 1:
		return I40E_FLEX_51_MASK;
	case 2:
		return I40E_FLEX_52_MASK;
	case 3:
		return I40E_FLEX_53_MASK;
	case 4:
		return I40E_FLEX_54_MASK;
	case 5:
		return I40E_FLEX_55_MASK;
	case 6:
		return I40E_FLEX_56_MASK;
	case 7:
		return I40E_FLEX_57_MASK;
	default:
		return 0;
	}
}

/**
 * i40e_print_input_set - Show changes between two input sets
 * @vsi: the vsi being configured
 * @old: the old input set
 * @new: the new input set
 *
 * Print the difference between old and new input sets by showing which series
 * of words are toggled on or off. Only displays the bits we actually support
 * changing.
 **/
static void i40e_print_input_set(struct i40e_vsi *vsi, u64 old, u64 new)
{
	struct i40e_pf *pf = vsi->back;
	bool old_value, new_value;
	int i;

	old_value = !!(old & I40E_L3_SRC_MASK);
	new_value = !!(new & I40E_L3_SRC_MASK);
	if (old_value != new_value)
		netif_info(pf, drv, vsi->netdev, "L3 source address: %s -> %s\n",
			   old_value ? "ON" : "OFF",
			   new_value ? "ON" : "OFF");

	old_value = !!(old & I40E_L3_DST_MASK);
	new_value = !!(new & I40E_L3_DST_MASK);
	if (old_value != new_value)
		netif_info(pf, drv, vsi->netdev, "L3 destination address: %s -> %s\n",
			   old_value ? "ON" : "OFF",
			   new_value ? "ON" : "OFF");

	old_value = !!(old & I40E_L4_SRC_MASK);
	new_value = !!(new & I40E_L4_SRC_MASK);
	if (old_value != new_value)
		netif_info(pf, drv, vsi->netdev, "L4 source port: %s -> %s\n",
			   old_value ? "ON" : "OFF",
			   new_value ? "ON" : "OFF");

	old_value = !!(old & I40E_L4_DST_MASK);
	new_value = !!(new & I40E_L4_DST_MASK);
	if (old_value != new_value)
		netif_info(pf, drv, vsi->netdev, "L4 destination port: %s -> %s\n",
			   old_value ? "ON" : "OFF",
			   new_value ? "ON" : "OFF");

	old_value = !!(old & I40E_VERIFY_TAG_MASK);
	new_value = !!(new & I40E_VERIFY_TAG_MASK);
	if (old_value != new_value)
		netif_info(pf, drv, vsi->netdev, "SCTP verification tag: %s -> %s\n",
			   old_value ? "ON" : "OFF",
			   new_value ? "ON" : "OFF");

	/* Show change of flexible filter entries */
	for (i = 0; i < I40E_FLEX_INDEX_ENTRIES; i++) {
		u64 flex_mask = i40e_pit_index_to_mask(i);

		old_value = !!(old & flex_mask);
		new_value = !!(new & flex_mask);
		if (old_value != new_value)
			netif_info(pf, drv, vsi->netdev, "FLEX index %d: %s -> %s\n",
				   i,
				   old_value ? "ON" : "OFF",
				   new_value ? "ON" : "OFF");
	}

	netif_info(pf, drv, vsi->netdev, "  Current input set: %0llx\n",
		   old);
	netif_info(pf, drv, vsi->netdev, "Requested input set: %0llx\n",
		   new);
}

/**
 * i40e_check_fdir_input_set - Check that a given rx_flow_spec mask is valid
 * @vsi: pointer to the targeted VSI
 * @fsp: pointer to Rx flow specification
 * @userdef: userdefined data from flow specification
 *
 * Ensures that a given ethtool_rx_flow_spec has a valid mask. Some support
 * for partial matches exists with a few limitations. First, hardware only
 * supports masking by word boundary (2 bytes) and not per individual bit.
 * Second, hardware is limited to using one mask for a flow type and cannot
 * use a separate mask for each filter.
 *
 * To support these limitations, if we already have a configured filter for
 * the specified type, this function enforces that new filters of the type
 * match the configured input set. Otherwise, if we do not have a filter of
 * the specified type, we allow the input set to be updated to match the
 * desired filter.
 *
 * To help ensure that administrators understand why filters weren't displayed
 * as supported, we print a diagnostic message displaying how the input set
 * would change and warning to delete the preexisting filters if required.
 *
 * Returns 0 on successful input set match, and a negative return code on
 * failure.
 **/
static int i40e_check_fdir_input_set(struct i40e_vsi *vsi,
				     struct ethtool_rx_flow_spec *fsp,
				     struct i40e_rx_flow_userdef *userdef)
{
	static const __be32 ipv6_full_mask[4] = {cpu_to_be32(0xffffffff),
		cpu_to_be32(0xffffffff), cpu_to_be32(0xffffffff),
		cpu_to_be32(0xffffffff)};
	struct ethtool_tcpip6_spec *tcp_ip6_spec;
	struct ethtool_usrip6_spec *usr_ip6_spec;
	struct ethtool_tcpip4_spec *tcp_ip4_spec;
	struct ethtool_usrip4_spec *usr_ip4_spec;
	struct i40e_pf *pf = vsi->back;
	u64 current_mask, new_mask;
	bool new_flex_offset = false;
	bool flex_l3 = false;
	u16 *fdir_filter_count;
	u16 index, src_offset = 0;
	u8 pit_index = 0;
	int err;

	switch (fsp->flow_type & ~FLOW_EXT) {
	case SCTP_V4_FLOW:
		index = I40E_FILTER_PCTYPE_NONF_IPV4_SCTP;
		fdir_filter_count = &pf->fd_sctp4_filter_cnt;
		break;
	case TCP_V4_FLOW:
		index = I40E_FILTER_PCTYPE_NONF_IPV4_TCP;
		fdir_filter_count = &pf->fd_tcp4_filter_cnt;
		break;
	case UDP_V4_FLOW:
		index = I40E_FILTER_PCTYPE_NONF_IPV4_UDP;
		fdir_filter_count = &pf->fd_udp4_filter_cnt;
		break;
	case SCTP_V6_FLOW:
		index = I40E_FILTER_PCTYPE_NONF_IPV6_SCTP;
		fdir_filter_count = &pf->fd_sctp6_filter_cnt;
		break;
	case TCP_V6_FLOW:
		index = I40E_FILTER_PCTYPE_NONF_IPV6_TCP;
		fdir_filter_count = &pf->fd_tcp6_filter_cnt;
		break;
	case UDP_V6_FLOW:
		index = I40E_FILTER_PCTYPE_NONF_IPV6_UDP;
		fdir_filter_count = &pf->fd_udp6_filter_cnt;
		break;
	case IP_USER_FLOW:
		index = I40E_FILTER_PCTYPE_NONF_IPV4_OTHER;
		fdir_filter_count = &pf->fd_ip4_filter_cnt;
		flex_l3 = true;
		break;
	case IPV6_USER_FLOW:
		index = I40E_FILTER_PCTYPE_NONF_IPV6_OTHER;
		fdir_filter_count = &pf->fd_ip6_filter_cnt;
		flex_l3 = true;
		break;
	default:
		return -EOPNOTSUPP;
	}

	/* Read the current input set from register memory. */
	current_mask = i40e_read_fd_input_set(pf, index);
	new_mask = current_mask;

	/* Determine, if any, the required changes to the input set in order
	 * to support the provided mask.
	 *
	 * Hardware only supports masking at word (2 byte) granularity and does
	 * not support full bitwise masking. This implementation simplifies
	 * even further and only supports fully enabled or fully disabled
	 * masks for each field, even though we could split the ip4src and
	 * ip4dst fields.
	 */
	switch (fsp->flow_type & ~FLOW_EXT) {
	case SCTP_V4_FLOW:
		new_mask &= ~I40E_VERIFY_TAG_MASK;
		fallthrough;
	case TCP_V4_FLOW:
	case UDP_V4_FLOW:
		tcp_ip4_spec = &fsp->m_u.tcp_ip4_spec;

		/* IPv4 source address */
		if (tcp_ip4_spec->ip4src == htonl(0xFFFFFFFF))
			new_mask |= I40E_L3_SRC_MASK;
		else if (!tcp_ip4_spec->ip4src)
			new_mask &= ~I40E_L3_SRC_MASK;
		else
			return -EOPNOTSUPP;

		/* IPv4 destination address */
		if (tcp_ip4_spec->ip4dst == htonl(0xFFFFFFFF))
			new_mask |= I40E_L3_DST_MASK;
		else if (!tcp_ip4_spec->ip4dst)
			new_mask &= ~I40E_L3_DST_MASK;
		else
			return -EOPNOTSUPP;

		/* L4 source port */
		if (tcp_ip4_spec->psrc == htons(0xFFFF))
			new_mask |= I40E_L4_SRC_MASK;
		else if (!tcp_ip4_spec->psrc)
			new_mask &= ~I40E_L4_SRC_MASK;
		else
			return -EOPNOTSUPP;

		/* L4 destination port */
		if (tcp_ip4_spec->pdst == htons(0xFFFF))
			new_mask |= I40E_L4_DST_MASK;
		else if (!tcp_ip4_spec->pdst)
			new_mask &= ~I40E_L4_DST_MASK;
		else
			return -EOPNOTSUPP;

		/* Filtering on Type of Service is not supported. */
		if (tcp_ip4_spec->tos)
			return -EOPNOTSUPP;

		break;
	case SCTP_V6_FLOW:
		new_mask &= ~I40E_VERIFY_TAG_MASK;
		fallthrough;
	case TCP_V6_FLOW:
	case UDP_V6_FLOW:
		tcp_ip6_spec = &fsp->m_u.tcp_ip6_spec;

		/* Check if user provided IPv6 source address. */
		if (ipv6_addr_equal((struct in6_addr *)&tcp_ip6_spec->ip6src,
				    (struct in6_addr *)&ipv6_full_mask))
			new_mask |= I40E_L3_V6_SRC_MASK;
		else if (ipv6_addr_any((struct in6_addr *)
				       &tcp_ip6_spec->ip6src))
			new_mask &= ~I40E_L3_V6_SRC_MASK;
		else
			return -EOPNOTSUPP;

		/* Check if user provided destination address. */
		if (ipv6_addr_equal((struct in6_addr *)&tcp_ip6_spec->ip6dst,
				    (struct in6_addr *)&ipv6_full_mask))
			new_mask |= I40E_L3_V6_DST_MASK;
		else if (ipv6_addr_any((struct in6_addr *)
				       &tcp_ip6_spec->ip6dst))
			new_mask &= ~I40E_L3_V6_DST_MASK;
		else
			return -EOPNOTSUPP;

		/* L4 source port */
		if (tcp_ip6_spec->psrc == htons(0xFFFF))
			new_mask |= I40E_L4_SRC_MASK;
		else if (!tcp_ip6_spec->psrc)
			new_mask &= ~I40E_L4_SRC_MASK;
		else
			return -EOPNOTSUPP;

		/* L4 destination port */
		if (tcp_ip6_spec->pdst == htons(0xFFFF))
			new_mask |= I40E_L4_DST_MASK;
		else if (!tcp_ip6_spec->pdst)
			new_mask &= ~I40E_L4_DST_MASK;
		else
			return -EOPNOTSUPP;

		/* Filtering on Traffic Classes is not supported. */
		if (tcp_ip6_spec->tclass)
			return -EOPNOTSUPP;
		break;
	case IP_USER_FLOW:
		usr_ip4_spec = &fsp->m_u.usr_ip4_spec;

		/* IPv4 source address */
		if (usr_ip4_spec->ip4src == htonl(0xFFFFFFFF))
			new_mask |= I40E_L3_SRC_MASK;
		else if (!usr_ip4_spec->ip4src)
			new_mask &= ~I40E_L3_SRC_MASK;
		else
			return -EOPNOTSUPP;

		/* IPv4 destination address */
		if (usr_ip4_spec->ip4dst == htonl(0xFFFFFFFF))
			new_mask |= I40E_L3_DST_MASK;
		else if (!usr_ip4_spec->ip4dst)
			new_mask &= ~I40E_L3_DST_MASK;
		else
			return -EOPNOTSUPP;

		/* First 4 bytes of L4 header */
		if (usr_ip4_spec->l4_4_bytes)
			return -EOPNOTSUPP;

		/* Filtering on Type of Service is not supported. */
		if (usr_ip4_spec->tos)
			return -EOPNOTSUPP;

		/* Filtering on IP version is not supported */
		if (usr_ip4_spec->ip_ver)
			return -EINVAL;

		/* Filtering on L4 protocol is not supported */
		if (usr_ip4_spec->proto)
			return -EINVAL;

		break;
	case IPV6_USER_FLOW:
		usr_ip6_spec = &fsp->m_u.usr_ip6_spec;

		/* Check if user provided IPv6 source address. */
		if (ipv6_addr_equal((struct in6_addr *)&usr_ip6_spec->ip6src,
				    (struct in6_addr *)&ipv6_full_mask))
			new_mask |= I40E_L3_V6_SRC_MASK;
		else if (ipv6_addr_any((struct in6_addr *)
				       &usr_ip6_spec->ip6src))
			new_mask &= ~I40E_L3_V6_SRC_MASK;
		else
			return -EOPNOTSUPP;

		/* Check if user provided destination address. */
		if (ipv6_addr_equal((struct in6_addr *)&usr_ip6_spec->ip6dst,
				    (struct in6_addr *)&ipv6_full_mask))
			new_mask |= I40E_L3_V6_DST_MASK;
		else if (ipv6_addr_any((struct in6_addr *)
				       &usr_ip6_spec->ip6dst))
			new_mask &= ~I40E_L3_V6_DST_MASK;
		else
			return -EOPNOTSUPP;

		if (usr_ip6_spec->l4_4_bytes)
			return -EOPNOTSUPP;

		/* Filtering on Traffic class is not supported. */
		if (usr_ip6_spec->tclass)
			return -EOPNOTSUPP;

		/* Filtering on L4 protocol is not supported */
		if (usr_ip6_spec->l4_proto)
			return -EINVAL;

		break;
	default:
		return -EOPNOTSUPP;
	}

	if (fsp->flow_type & FLOW_EXT) {
		/* Allow only 802.1Q and no etype defined, as
		 * later it's modified to 0x8100
		 */
		if (fsp->h_ext.vlan_etype != htons(ETH_P_8021Q) &&
		    fsp->h_ext.vlan_etype != 0)
			return -EOPNOTSUPP;
		if (fsp->m_ext.vlan_tci == htons(0xFFFF))
			new_mask |= I40E_VLAN_SRC_MASK;
		else
			new_mask &= ~I40E_VLAN_SRC_MASK;
	}

	/* First, clear all flexible filter entries */
	new_mask &= ~I40E_FLEX_INPUT_MASK;

	/* If we have a flexible filter, try to add this offset to the correct
	 * flexible filter PIT list. Once finished, we can update the mask.
	 * If the src_offset changed, we will get a new mask value which will
	 * trigger an input set change.
	 */
	if (userdef->flex_filter) {
		struct i40e_flex_pit *l3_flex_pit = NULL, *flex_pit = NULL;

		/* Flexible offset must be even, since the flexible payload
		 * must be aligned on 2-byte boundary.
		 */
		if (userdef->flex_offset & 0x1) {
			dev_warn(&pf->pdev->dev,
				 "Flexible data offset must be 2-byte aligned\n");
			return -EINVAL;
		}

		src_offset = userdef->flex_offset >> 1;

		/* FLX_PIT source offset value is only so large */
		if (src_offset > I40E_MAX_FLEX_SRC_OFFSET) {
			dev_warn(&pf->pdev->dev,
				 "Flexible data must reside within first 64 bytes of the packet payload\n");
			return -EINVAL;
		}

		/* See if this offset has already been programmed. If we get
		 * an ERR_PTR, then the filter is not safe to add. Otherwise,
		 * if we get a NULL pointer, this means we will need to add
		 * the offset.
		 */
		flex_pit = i40e_find_flex_offset(&pf->l4_flex_pit_list,
						 src_offset);
		if (IS_ERR(flex_pit))
			return PTR_ERR(flex_pit);

		/* IP_USER_FLOW filters match both L4 (ICMP) and L3 (unknown)
		 * packet types, and thus we need to program both L3 and L4
		 * flexible values. These must have identical flexible index,
		 * as otherwise we can't correctly program the input set. So
		 * we'll find both an L3 and L4 index and make sure they are
		 * the same.
		 */
		if (flex_l3) {
			l3_flex_pit =
				i40e_find_flex_offset(&pf->l3_flex_pit_list,
						      src_offset);
			if (IS_ERR(l3_flex_pit))
				return PTR_ERR(l3_flex_pit);

			if (flex_pit) {
				/* If we already had a matching L4 entry, we
				 * need to make sure that the L3 entry we
				 * obtained uses the same index.
				 */
				if (l3_flex_pit) {
					if (l3_flex_pit->pit_index !=
					    flex_pit->pit_index) {
						return -EINVAL;
					}
				} else {
					new_flex_offset = true;
				}
			} else {
				flex_pit = l3_flex_pit;
			}
		}

		/* If we didn't find an existing flex offset, we need to
		 * program a new one. However, we don't immediately program it
		 * here because we will wait to program until after we check
		 * that it is safe to change the input set.
		 */
		if (!flex_pit) {
			new_flex_offset = true;
			pit_index = i40e_unused_pit_index(pf);
		} else {
			pit_index = flex_pit->pit_index;
		}

		/* Update the mask with the new offset */
		new_mask |= i40e_pit_index_to_mask(pit_index);
	}

	/* If the mask and flexible filter offsets for this filter match the
	 * currently programmed values we don't need any input set change, so
	 * this filter is safe to install.
	 */
	if (new_mask == current_mask && !new_flex_offset)
		return 0;

	netif_info(pf, drv, vsi->netdev, "Input set change requested for %s flows:\n",
		   i40e_flow_str(fsp));
	i40e_print_input_set(vsi, current_mask, new_mask);
	if (new_flex_offset) {
		netif_info(pf, drv, vsi->netdev, "FLEX index %d: Offset -> %d",
			   pit_index, src_offset);
	}

	/* Hardware input sets are global across multiple ports, so even the
	 * main port cannot change them when in MFP mode as this would impact
	 * any filters on the other ports.
	 */
	if (pf->flags & I40E_FLAG_MFP_ENABLED) {
		netif_err(pf, drv, vsi->netdev, "Cannot change Flow Director input sets while MFP is enabled\n");
		return -EOPNOTSUPP;
	}

	/* This filter requires us to update the input set. However, hardware
	 * only supports one input set per flow type, and does not support
	 * separate masks for each filter. This means that we can only support
	 * a single mask for all filters of a specific type.
	 *
	 * If we have preexisting filters, they obviously depend on the
	 * current programmed input set. Display a diagnostic message in this
	 * case explaining why the filter could not be accepted.
	 */
	if (*fdir_filter_count) {
		netif_err(pf, drv, vsi->netdev, "Cannot change input set for %s flows until %d preexisting filters are removed\n",
			  i40e_flow_str(fsp),
			  *fdir_filter_count);
		return -EOPNOTSUPP;
	}

	i40e_write_fd_input_set(pf, index, new_mask);

	/* IP_USER_FLOW filters match both IPv4/Other and IPv4/Fragmented
	 * frames. If we're programming the input set for IPv4/Other, we also
	 * need to program the IPv4/Fragmented input set. Since we don't have
	 * separate support, we'll always assume and enforce that the two flow
	 * types must have matching input sets.
	 */
	if (index == I40E_FILTER_PCTYPE_NONF_IPV4_OTHER)
		i40e_write_fd_input_set(pf, I40E_FILTER_PCTYPE_FRAG_IPV4,
					new_mask);

	/* Add the new offset and update table, if necessary */
	if (new_flex_offset) {
		err = i40e_add_flex_offset(&pf->l4_flex_pit_list, src_offset,
					   pit_index);
		if (err)
			return err;

		if (flex_l3) {
			err = i40e_add_flex_offset(&pf->l3_flex_pit_list,
						   src_offset,
						   pit_index);
			if (err)
				return err;
		}

		i40e_reprogram_flex_pit(pf);
	}

	return 0;
}

/**
 * i40e_match_fdir_filter - Return true of two filters match
 * @a: pointer to filter struct
 * @b: pointer to filter struct
 *
 * Returns true if the two filters match exactly the same criteria. I.e. they
 * match the same flow type and have the same parameters. We don't need to
 * check any input-set since all filters of the same flow type must use the
 * same input set.
 **/
static bool i40e_match_fdir_filter(struct i40e_fdir_filter *a,
				   struct i40e_fdir_filter *b)
{
	/* The filters do not much if any of these criteria differ. */
	if (a->dst_ip != b->dst_ip ||
	    a->src_ip != b->src_ip ||
	    a->dst_port != b->dst_port ||
	    a->src_port != b->src_port ||
	    a->flow_type != b->flow_type ||
	    a->ipl4_proto != b->ipl4_proto ||
	    a->vlan_tag != b->vlan_tag ||
	    a->vlan_etype != b->vlan_etype)
		return false;

	return true;
}

/**
 * i40e_disallow_matching_filters - Check that new filters differ
 * @vsi: pointer to the targeted VSI
 * @input: new filter to check
 *
 * Due to hardware limitations, it is not possible for two filters that match
 * similar criteria to be programmed at the same time. This is true for a few
 * reasons:
 *
 * (a) all filters matching a particular flow type must use the same input
 * set, that is they must match the same criteria.
 * (b) different flow types will never match the same packet, as the flow type
 * is decided by hardware before checking which rules apply.
 * (c) hardware has no way to distinguish which order filters apply in.
 *
 * Due to this, we can't really support using the location data to order
 * filters in the hardware parsing. It is technically possible for the user to
 * request two filters matching the same criteria but which select different
 * queues. In this case, rather than keep both filters in the list, we reject
 * the 2nd filter when the user requests adding it.
 *
 * This avoids needing to track location for programming the filter to
 * hardware, and ensures that we avoid some strange scenarios involving
 * deleting filters which match the same criteria.
 **/
static int i40e_disallow_matching_filters(struct i40e_vsi *vsi,
					  struct i40e_fdir_filter *input)
{
	struct i40e_pf *pf = vsi->back;
	struct i40e_fdir_filter *rule;
	struct hlist_node *node2;

	/* Loop through every filter, and check that it doesn't match */
	hlist_for_each_entry_safe(rule, node2,
				  &pf->fdir_filter_list, fdir_node) {
		/* Don't check the filters match if they share the same fd_id,
		 * since the new filter is actually just updating the target
		 * of the old filter.
		 */
		if (rule->fd_id == input->fd_id)
			continue;

		/* If any filters match, then print a warning message to the
		 * kernel message buffer and bail out.
		 */
		if (i40e_match_fdir_filter(rule, input)) {
			dev_warn(&pf->pdev->dev,
				 "Existing user defined filter %d already matches this flow.\n",
				 rule->fd_id);
			return -EINVAL;
		}
	}

	return 0;
}

/**
 * i40e_add_fdir_ethtool - Add/Remove Flow Director filters
 * @vsi: pointer to the targeted VSI
 * @cmd: command to get or set RX flow classification rules
 *
 * Add Flow Director filters for a specific flow spec based on their
 * protocol.  Returns 0 if the filters were successfully added.
 **/
static int i40e_add_fdir_ethtool(struct i40e_vsi *vsi,
				 struct ethtool_rxnfc *cmd)
{
	struct i40e_rx_flow_userdef userdef;
	struct ethtool_rx_flow_spec *fsp;
	struct i40e_fdir_filter *input;
	u16 dest_vsi = 0, q_index = 0;
	struct i40e_pf *pf;
	int ret = -EINVAL;
	u8 dest_ctl;

	if (!vsi)
		return -EINVAL;
	pf = vsi->back;

	if (!(pf->flags & I40E_FLAG_FD_SB_ENABLED))
		return -EOPNOTSUPP;

	if (test_bit(__I40E_FD_SB_AUTO_DISABLED, pf->state))
		return -ENOSPC;

	if (test_bit(__I40E_RESET_RECOVERY_PENDING, pf->state) ||
	    test_bit(__I40E_RESET_INTR_RECEIVED, pf->state))
		return -EBUSY;

	if (test_bit(__I40E_FD_FLUSH_REQUESTED, pf->state))
		return -EBUSY;

	fsp = (struct ethtool_rx_flow_spec *)&cmd->fs;

	/* Parse the user-defined field */
	if (i40e_parse_rx_flow_user_data(fsp, &userdef))
		return -EINVAL;

	/* Extended MAC field is not supported */
	if (fsp->flow_type & FLOW_MAC_EXT)
		return -EINVAL;

	ret = i40e_check_fdir_input_set(vsi, fsp, &userdef);
	if (ret)
		return ret;

	if (fsp->location >= (pf->hw.func_caps.fd_filters_best_effort +
			      pf->hw.func_caps.fd_filters_guaranteed)) {
		return -EINVAL;
	}

	/* ring_cookie is either the drop index, or is a mask of the queue
	 * index and VF id we wish to target.
	 */
	if (fsp->ring_cookie == RX_CLS_FLOW_DISC) {
		dest_ctl = I40E_FILTER_PROGRAM_DESC_DEST_DROP_PACKET;
	} else {
		u32 ring = ethtool_get_flow_spec_ring(fsp->ring_cookie);
		u8 vf = ethtool_get_flow_spec_ring_vf(fsp->ring_cookie);

		if (!vf) {
			if (ring >= vsi->num_queue_pairs)
				return -EINVAL;
			dest_vsi = vsi->id;
		} else {
			/* VFs are zero-indexed, so we subtract one here */
			vf--;

			if (vf >= pf->num_alloc_vfs)
				return -EINVAL;
			if (ring >= pf->vf[vf].num_queue_pairs)
				return -EINVAL;
			dest_vsi = pf->vf[vf].lan_vsi_id;
		}
		dest_ctl = I40E_FILTER_PROGRAM_DESC_DEST_DIRECT_PACKET_QINDEX;
		q_index = ring;
	}

	input = kzalloc(sizeof(*input), GFP_KERNEL);

	if (!input)
		return -ENOMEM;

	input->fd_id = fsp->location;
	input->q_index = q_index;
	input->dest_vsi = dest_vsi;
	input->dest_ctl = dest_ctl;
	input->fd_status = I40E_FILTER_PROGRAM_DESC_FD_STATUS_FD_ID;
	input->cnt_index  = I40E_FD_SB_STAT_IDX(pf->hw.pf_id);
	input->dst_ip = fsp->h_u.tcp_ip4_spec.ip4src;
	input->src_ip = fsp->h_u.tcp_ip4_spec.ip4dst;
	input->flow_type = fsp->flow_type & ~FLOW_EXT;

	input->vlan_etype = fsp->h_ext.vlan_etype;
	if (!fsp->m_ext.vlan_etype && fsp->h_ext.vlan_tci)
		input->vlan_etype = cpu_to_be16(ETH_P_8021Q);
	if (fsp->m_ext.vlan_tci && input->vlan_etype)
		input->vlan_tag = fsp->h_ext.vlan_tci;
	if (input->flow_type == IPV6_USER_FLOW ||
	    input->flow_type == UDP_V6_FLOW ||
	    input->flow_type == TCP_V6_FLOW ||
	    input->flow_type == SCTP_V6_FLOW) {
		/* Reverse the src and dest notion, since the HW expects them
		 * to be from Tx perspective where as the input from user is
		 * from Rx filter view.
		 */
		input->ipl4_proto = fsp->h_u.usr_ip6_spec.l4_proto;
		input->dst_port = fsp->h_u.tcp_ip6_spec.psrc;
		input->src_port = fsp->h_u.tcp_ip6_spec.pdst;
		memcpy(input->dst_ip6, fsp->h_u.ah_ip6_spec.ip6src,
		       sizeof(__be32) * 4);
		memcpy(input->src_ip6, fsp->h_u.ah_ip6_spec.ip6dst,
		       sizeof(__be32) * 4);
	} else {
		/* Reverse the src and dest notion, since the HW expects them
		 * to be from Tx perspective where as the input from user is
		 * from Rx filter view.
		 */
		input->ipl4_proto = fsp->h_u.usr_ip4_spec.proto;
		input->dst_port = fsp->h_u.tcp_ip4_spec.psrc;
		input->src_port = fsp->h_u.tcp_ip4_spec.pdst;
		input->dst_ip = fsp->h_u.tcp_ip4_spec.ip4src;
		input->src_ip = fsp->h_u.tcp_ip4_spec.ip4dst;
	}

	if (userdef.flex_filter) {
		input->flex_filter = true;
		input->flex_word = cpu_to_be16(userdef.flex_word);
		input->flex_offset = userdef.flex_offset;
	}

	/* Avoid programming two filters with identical match criteria. */
	ret = i40e_disallow_matching_filters(vsi, input);
	if (ret)
		goto free_filter_memory;

	/* Add the input filter to the fdir_input_list, possibly replacing
	 * a previous filter. Do not free the input structure after adding it
	 * to the list as this would cause a use-after-free bug.
	 */
	i40e_update_ethtool_fdir_entry(vsi, input, fsp->location, NULL);
	ret = i40e_add_del_fdir(vsi, input, true);
	if (ret)
		goto remove_sw_rule;
	return 0;

remove_sw_rule:
	hlist_del(&input->fdir_node);
	pf->fdir_pf_active_filters--;
free_filter_memory:
	kfree(input);
	return ret;
}

/**
 * i40e_set_rxnfc - command to set RX flow classification rules
 * @netdev: network interface device structure
 * @cmd: ethtool rxnfc command
 *
 * Returns Success if the command is supported.
 **/
static int i40e_set_rxnfc(struct net_device *netdev, struct ethtool_rxnfc *cmd)
{
	struct i40e_netdev_priv *np = netdev_priv(netdev);
	struct i40e_vsi *vsi = np->vsi;
	struct i40e_pf *pf = vsi->back;
	int ret = -EOPNOTSUPP;

	switch (cmd->cmd) {
	case ETHTOOL_SRXFH:
		ret = i40e_set_rss_hash_opt(pf, cmd);
		break;
	case ETHTOOL_SRXCLSRLINS:
		ret = i40e_add_fdir_ethtool(vsi, cmd);
		break;
	case ETHTOOL_SRXCLSRLDEL:
		ret = i40e_del_fdir_entry(vsi, cmd);
		break;
	default:
		break;
	}

	return ret;
}

/**
 * i40e_max_channels - get Max number of combined channels supported
 * @vsi: vsi pointer
 **/
static unsigned int i40e_max_channels(struct i40e_vsi *vsi)
{
	/* TODO: This code assumes DCB and FD is disabled for now. */
	return vsi->alloc_queue_pairs;
}

/**
 * i40e_get_channels - Get the current channels enabled and max supported etc.
 * @dev: network interface device structure
 * @ch: ethtool channels structure
 *
 * We don't support separate tx and rx queues as channels. The other count
 * represents how many queues are being used for control. max_combined counts
 * how many queue pairs we can support. They may not be mapped 1 to 1 with
 * q_vectors since we support a lot more queue pairs than q_vectors.
 **/
static void i40e_get_channels(struct net_device *dev,
			      struct ethtool_channels *ch)
{
	struct i40e_netdev_priv *np = netdev_priv(dev);
	struct i40e_vsi *vsi = np->vsi;
	struct i40e_pf *pf = vsi->back;

	/* report maximum channels */
	ch->max_combined = i40e_max_channels(vsi);

	/* report info for other vector */
	ch->other_count = (pf->flags & I40E_FLAG_FD_SB_ENABLED) ? 1 : 0;
	ch->max_other = ch->other_count;

	/* Note: This code assumes DCB is disabled for now. */
	ch->combined_count = vsi->num_queue_pairs;
}

/**
 * i40e_set_channels - Set the new channels count.
 * @dev: network interface device structure
 * @ch: ethtool channels structure
 *
 * The new channels count may not be the same as requested by the user
 * since it gets rounded down to a power of 2 value.
 **/
static int i40e_set_channels(struct net_device *dev,
			     struct ethtool_channels *ch)
{
	const u8 drop = I40E_FILTER_PROGRAM_DESC_DEST_DROP_PACKET;
	struct i40e_netdev_priv *np = netdev_priv(dev);
	unsigned int count = ch->combined_count;
	struct i40e_vsi *vsi = np->vsi;
	struct i40e_pf *pf = vsi->back;
	struct i40e_fdir_filter *rule;
	struct hlist_node *node2;
	int new_count;
	int err = 0;

	/* We do not support setting channels for any other VSI at present */
	if (vsi->type != I40E_VSI_MAIN)
		return -EINVAL;

	/* We do not support setting channels via ethtool when TCs are
	 * configured through mqprio
	 */
	if (i40e_is_tc_mqprio_enabled(pf))
		return -EINVAL;

	/* verify they are not requesting separate vectors */
	if (!count || ch->rx_count || ch->tx_count)
		return -EINVAL;

	/* verify other_count has not changed */
	if (ch->other_count != ((pf->flags & I40E_FLAG_FD_SB_ENABLED) ? 1 : 0))
		return -EINVAL;

	/* verify the number of channels does not exceed hardware limits */
	if (count > i40e_max_channels(vsi))
		return -EINVAL;

	/* verify that the number of channels does not invalidate any current
	 * flow director rules
	 */
	hlist_for_each_entry_safe(rule, node2,
				  &pf->fdir_filter_list, fdir_node) {
		if (rule->dest_ctl != drop && count <= rule->q_index) {
			dev_warn(&pf->pdev->dev,
				 "Existing user defined filter %d assigns flow to queue %d\n",
				 rule->fd_id, rule->q_index);
			err = -EINVAL;
		}
	}

	if (err) {
		dev_err(&pf->pdev->dev,
			"Existing filter rules must be deleted to reduce combined channel count to %d\n",
			count);
		return err;
	}

	/* update feature limits from largest to smallest supported values */
	/* TODO: Flow director limit, DCB etc */

	/* use rss_reconfig to rebuild with new queue count and update traffic
	 * class queue mapping
	 */
	new_count = i40e_reconfig_rss_queues(pf, count);
	if (new_count > 0)
		return 0;
	else
		return -EINVAL;
}

/**
 * i40e_get_rxfh_key_size - get the RSS hash key size
 * @netdev: network interface device structure
 *
 * Returns the table size.
 **/
static u32 i40e_get_rxfh_key_size(struct net_device *netdev)
{
	return I40E_HKEY_ARRAY_SIZE;
}

/**
 * i40e_get_rxfh_indir_size - get the rx flow hash indirection table size
 * @netdev: network interface device structure
 *
 * Returns the table size.
 **/
static u32 i40e_get_rxfh_indir_size(struct net_device *netdev)
{
	return I40E_HLUT_ARRAY_SIZE;
}

/**
 * i40e_get_rxfh - get the rx flow hash indirection table
 * @netdev: network interface device structure
 * @indir: indirection table
 * @key: hash key
 * @hfunc: hash function
 *
 * Reads the indirection table directly from the hardware. Returns 0 on
 * success.
 **/
static int i40e_get_rxfh(struct net_device *netdev, u32 *indir, u8 *key,
			 u8 *hfunc)
{
	struct i40e_netdev_priv *np = netdev_priv(netdev);
	struct i40e_vsi *vsi = np->vsi;
	u8 *lut, *seed = NULL;
	int ret;
	u16 i;

	if (hfunc)
		*hfunc = ETH_RSS_HASH_TOP;

	if (!indir)
		return 0;

	seed = key;
	lut = kzalloc(I40E_HLUT_ARRAY_SIZE, GFP_KERNEL);
	if (!lut)
		return -ENOMEM;
	ret = i40e_get_rss(vsi, seed, lut, I40E_HLUT_ARRAY_SIZE);
	if (ret)
		goto out;
	for (i = 0; i < I40E_HLUT_ARRAY_SIZE; i++)
		indir[i] = (u32)(lut[i]);

out:
	kfree(lut);

	return ret;
}

/**
 * i40e_set_rxfh - set the rx flow hash indirection table
 * @netdev: network interface device structure
 * @indir: indirection table
 * @key: hash key
 * @hfunc: hash function to use
 *
 * Returns -EINVAL if the table specifies an invalid queue id, otherwise
 * returns 0 after programming the table.
 **/
static int i40e_set_rxfh(struct net_device *netdev, const u32 *indir,
			 const u8 *key, const u8 hfunc)
{
	struct i40e_netdev_priv *np = netdev_priv(netdev);
	struct i40e_vsi *vsi = np->vsi;
	struct i40e_pf *pf = vsi->back;
	u8 *seed = NULL;
	u16 i;

	if (hfunc != ETH_RSS_HASH_NO_CHANGE && hfunc != ETH_RSS_HASH_TOP)
		return -EOPNOTSUPP;

	if (key) {
		if (!vsi->rss_hkey_user) {
			vsi->rss_hkey_user = kzalloc(I40E_HKEY_ARRAY_SIZE,
						     GFP_KERNEL);
			if (!vsi->rss_hkey_user)
				return -ENOMEM;
		}
		memcpy(vsi->rss_hkey_user, key, I40E_HKEY_ARRAY_SIZE);
		seed = vsi->rss_hkey_user;
	}
	if (!vsi->rss_lut_user) {
		vsi->rss_lut_user = kzalloc(I40E_HLUT_ARRAY_SIZE, GFP_KERNEL);
		if (!vsi->rss_lut_user)
			return -ENOMEM;
	}

	/* Each 32 bits pointed by 'indir' is stored with a lut entry */
	if (indir)
		for (i = 0; i < I40E_HLUT_ARRAY_SIZE; i++)
			vsi->rss_lut_user[i] = (u8)(indir[i]);
	else
		i40e_fill_rss_lut(pf, vsi->rss_lut_user, I40E_HLUT_ARRAY_SIZE,
				  vsi->rss_size);

	return i40e_config_rss(vsi, seed, vsi->rss_lut_user,
			       I40E_HLUT_ARRAY_SIZE);
}

/**
 * i40e_get_priv_flags - report device private flags
 * @dev: network interface device structure
 *
 * The get string set count and the string set should be matched for each
 * flag returned.  Add new strings for each flag to the i40e_gstrings_priv_flags
 * array.
 *
 * Returns a u32 bitmap of flags.
 **/
static u32 i40e_get_priv_flags(struct net_device *dev)
{
	struct i40e_netdev_priv *np = netdev_priv(dev);
	struct i40e_vsi *vsi = np->vsi;
	struct i40e_pf *pf = vsi->back;
	u32 i, j, ret_flags = 0;

	for (i = 0; i < I40E_PRIV_FLAGS_STR_LEN; i++) {
		const struct i40e_priv_flags *priv_flags;

		priv_flags = &i40e_gstrings_priv_flags[i];

		if (priv_flags->flag & pf->flags)
			ret_flags |= BIT(i);
	}

	if (pf->hw.pf_id != 0)
		return ret_flags;

	for (j = 0; j < I40E_GL_PRIV_FLAGS_STR_LEN; j++) {
		const struct i40e_priv_flags *priv_flags;

		priv_flags = &i40e_gl_gstrings_priv_flags[j];

		if (priv_flags->flag & pf->flags)
			ret_flags |= BIT(i + j);
	}

	return ret_flags;
}

/**
 * i40e_set_priv_flags - set private flags
 * @dev: network interface device structure
 * @flags: bit flags to be set
 **/
static int i40e_set_priv_flags(struct net_device *dev, u32 flags)
{
	struct i40e_netdev_priv *np = netdev_priv(dev);
	u64 orig_flags, new_flags, changed_flags;
	enum i40e_admin_queue_err adq_err;
	struct i40e_vsi *vsi = np->vsi;
	struct i40e_pf *pf = vsi->back;
	u32 reset_needed = 0;
	int status;
	u32 i, j;

	orig_flags = READ_ONCE(pf->flags);
	new_flags = orig_flags;

	for (i = 0; i < I40E_PRIV_FLAGS_STR_LEN; i++) {
		const struct i40e_priv_flags *priv_flags;

		priv_flags = &i40e_gstrings_priv_flags[i];

		if (flags & BIT(i))
			new_flags |= priv_flags->flag;
		else
			new_flags &= ~(priv_flags->flag);

		/* If this is a read-only flag, it can't be changed */
		if (priv_flags->read_only &&
		    ((orig_flags ^ new_flags) & ~BIT(i)))
			return -EOPNOTSUPP;
	}

	if (pf->hw.pf_id != 0)
		goto flags_complete;

	for (j = 0; j < I40E_GL_PRIV_FLAGS_STR_LEN; j++) {
		const struct i40e_priv_flags *priv_flags;

		priv_flags = &i40e_gl_gstrings_priv_flags[j];

		if (flags & BIT(i + j))
			new_flags |= priv_flags->flag;
		else
			new_flags &= ~(priv_flags->flag);

		/* If this is a read-only flag, it can't be changed */
		if (priv_flags->read_only &&
		    ((orig_flags ^ new_flags) & ~BIT(i)))
			return -EOPNOTSUPP;
	}

flags_complete:
	changed_flags = orig_flags ^ new_flags;

	if (changed_flags & I40E_FLAG_DISABLE_FW_LLDP)
		reset_needed = I40E_PF_RESET_AND_REBUILD_FLAG;
	if (changed_flags & (I40E_FLAG_VEB_STATS_ENABLED |
	    I40E_FLAG_LEGACY_RX | I40E_FLAG_SOURCE_PRUNING_DISABLED))
		reset_needed = BIT(__I40E_PF_RESET_REQUESTED);

	/* Before we finalize any flag changes, we need to perform some
	 * checks to ensure that the changes are supported and safe.
	 */

	/* ATR eviction is not supported on all devices */
	if ((new_flags & I40E_FLAG_HW_ATR_EVICT_ENABLED) &&
	    !(pf->hw_features & I40E_HW_ATR_EVICT_CAPABLE))
		return -EOPNOTSUPP;

	/* If the driver detected FW LLDP was disabled on init, this flag could
	 * be set, however we do not support _changing_ the flag:
	 * - on XL710 if NPAR is enabled or FW API version < 1.7
	 * - on X722 with FW API version < 1.6
	 * There are situations where older FW versions/NPAR enabled PFs could
	 * disable LLDP, however we _must_ not allow the user to enable/disable
	 * LLDP with this flag on unsupported FW versions.
	 */
	if (changed_flags & I40E_FLAG_DISABLE_FW_LLDP) {
		if (!(pf->hw.flags & I40E_HW_FLAG_FW_LLDP_STOPPABLE)) {
			dev_warn(&pf->pdev->dev,
				 "Device does not support changing FW LLDP\n");
			return -EOPNOTSUPP;
		}
	}

	if (changed_flags & I40E_FLAG_RS_FEC &&
	    pf->hw.device_id != I40E_DEV_ID_25G_SFP28 &&
	    pf->hw.device_id != I40E_DEV_ID_25G_B) {
		dev_warn(&pf->pdev->dev,
			 "Device does not support changing FEC configuration\n");
		return -EOPNOTSUPP;
	}

	if (changed_flags & I40E_FLAG_BASE_R_FEC &&
	    pf->hw.device_id != I40E_DEV_ID_25G_SFP28 &&
	    pf->hw.device_id != I40E_DEV_ID_25G_B &&
	    pf->hw.device_id != I40E_DEV_ID_KX_X722) {
		dev_warn(&pf->pdev->dev,
			 "Device does not support changing FEC configuration\n");
		return -EOPNOTSUPP;
	}

	/* Process any additional changes needed as a result of flag changes.
	 * The changed_flags value reflects the list of bits that were
	 * changed in the code above.
	 */

	/* Flush current ATR settings if ATR was disabled */
	if ((changed_flags & I40E_FLAG_FD_ATR_ENABLED) &&
	    !(new_flags & I40E_FLAG_FD_ATR_ENABLED)) {
		set_bit(__I40E_FD_ATR_AUTO_DISABLED, pf->state);
		set_bit(__I40E_FD_FLUSH_REQUESTED, pf->state);
	}

	if (changed_flags & I40E_FLAG_TRUE_PROMISC_SUPPORT) {
		u16 sw_flags = 0, valid_flags = 0;
		int ret;

		if (!(new_flags & I40E_FLAG_TRUE_PROMISC_SUPPORT))
			sw_flags = I40E_AQ_SET_SWITCH_CFG_PROMISC;
		valid_flags = I40E_AQ_SET_SWITCH_CFG_PROMISC;
		ret = i40e_aq_set_switch_config(&pf->hw, sw_flags, valid_flags,
						0, NULL);
		if (ret && pf->hw.aq.asq_last_status != I40E_AQ_RC_ESRCH) {
			dev_info(&pf->pdev->dev,
<<<<<<< HEAD
				 "couldn't set switch config bits, err %d aq_err %s\n",
				 ret,
=======
				 "couldn't set switch config bits, err %pe aq_err %s\n",
				 ERR_PTR(ret),
>>>>>>> 5729a900
				 i40e_aq_str(&pf->hw,
					     pf->hw.aq.asq_last_status));
			/* not a fatal problem, just keep going */
		}
	}

	if ((changed_flags & I40E_FLAG_RS_FEC) ||
	    (changed_flags & I40E_FLAG_BASE_R_FEC)) {
		u8 fec_cfg = 0;

		if (new_flags & I40E_FLAG_RS_FEC &&
		    new_flags & I40E_FLAG_BASE_R_FEC) {
			fec_cfg = I40E_AQ_SET_FEC_AUTO;
		} else if (new_flags & I40E_FLAG_RS_FEC) {
			fec_cfg = (I40E_AQ_SET_FEC_REQUEST_RS |
				   I40E_AQ_SET_FEC_ABILITY_RS);
		} else if (new_flags & I40E_FLAG_BASE_R_FEC) {
			fec_cfg = (I40E_AQ_SET_FEC_REQUEST_KR |
				   I40E_AQ_SET_FEC_ABILITY_KR);
		}
		if (i40e_set_fec_cfg(dev, fec_cfg))
			dev_warn(&pf->pdev->dev, "Cannot change FEC config\n");
	}

	if ((changed_flags & I40E_FLAG_LINK_DOWN_ON_CLOSE_ENABLED) &&
	    (orig_flags & I40E_FLAG_TOTAL_PORT_SHUTDOWN_ENABLED)) {
		dev_err(&pf->pdev->dev,
			"Setting link-down-on-close not supported on this port (because total-port-shutdown is enabled)\n");
		return -EOPNOTSUPP;
	}

	if ((changed_flags & I40E_FLAG_VF_VLAN_PRUNING) &&
	    pf->num_alloc_vfs) {
		dev_warn(&pf->pdev->dev,
			 "Changing vf-vlan-pruning flag while VF(s) are active is not supported\n");
		return -EOPNOTSUPP;
	}

	if ((changed_flags & new_flags &
	     I40E_FLAG_LINK_DOWN_ON_CLOSE_ENABLED) &&
	    (new_flags & I40E_FLAG_MFP_ENABLED))
		dev_warn(&pf->pdev->dev,
			 "Turning on link-down-on-close flag may affect other partitions\n");

	if (changed_flags & I40E_FLAG_DISABLE_FW_LLDP) {
		if (new_flags & I40E_FLAG_DISABLE_FW_LLDP) {
#ifdef CONFIG_I40E_DCB
			i40e_dcb_sw_default_config(pf);
#endif /* CONFIG_I40E_DCB */
			i40e_aq_cfg_lldp_mib_change_event(&pf->hw, false, NULL);
			i40e_aq_stop_lldp(&pf->hw, true, false, NULL);
		} else {
			status = i40e_aq_start_lldp(&pf->hw, false, NULL);
			if (status) {
				adq_err = pf->hw.aq.asq_last_status;
				switch (adq_err) {
				case I40E_AQ_RC_EEXIST:
					dev_warn(&pf->pdev->dev,
						 "FW LLDP agent is already running\n");
					reset_needed = 0;
					break;
				case I40E_AQ_RC_EPERM:
					dev_warn(&pf->pdev->dev,
						 "Device configuration forbids SW from starting the LLDP agent.\n");
					return -EINVAL;
				case I40E_AQ_RC_EAGAIN:
					dev_warn(&pf->pdev->dev,
						 "Stop FW LLDP agent command is still being processed, please try again in a second.\n");
					return -EBUSY;
				default:
					dev_warn(&pf->pdev->dev,
<<<<<<< HEAD
						 "Starting FW LLDP agent failed: error: %d, %s\n",
						 status,
=======
						 "Starting FW LLDP agent failed: error: %pe, %s\n",
						 ERR_PTR(status),
>>>>>>> 5729a900
						 i40e_aq_str(&pf->hw,
							     adq_err));
					return -EINVAL;
				}
			}
		}
	}

	/* Now that we've checked to ensure that the new flags are valid, load
	 * them into place. Since we only modify flags either (a) during
	 * initialization or (b) while holding the RTNL lock, we don't need
	 * anything fancy here.
	 */
	pf->flags = new_flags;

	/* Issue reset to cause things to take effect, as additional bits
	 * are added we will need to create a mask of bits requiring reset
	 */
	if (reset_needed)
		i40e_do_reset(pf, reset_needed, true);

	return 0;
}

/**
 * i40e_get_module_info - get (Q)SFP+ module type info
 * @netdev: network interface device structure
 * @modinfo: module EEPROM size and layout information structure
 **/
static int i40e_get_module_info(struct net_device *netdev,
				struct ethtool_modinfo *modinfo)
{
	struct i40e_netdev_priv *np = netdev_priv(netdev);
	struct i40e_vsi *vsi = np->vsi;
	struct i40e_pf *pf = vsi->back;
	struct i40e_hw *hw = &pf->hw;
	u32 sff8472_comp = 0;
	u32 sff8472_swap = 0;
	u32 sff8636_rev = 0;
	u32 type = 0;
	int status;

	/* Check if firmware supports reading module EEPROM. */
	if (!(hw->flags & I40E_HW_FLAG_AQ_PHY_ACCESS_CAPABLE)) {
		netdev_err(vsi->netdev, "Module EEPROM memory read not supported. Please update the NVM image.\n");
		return -EINVAL;
	}

	status = i40e_update_link_info(hw);
	if (status)
		return -EIO;

	if (hw->phy.link_info.phy_type == I40E_PHY_TYPE_EMPTY) {
		netdev_err(vsi->netdev, "Cannot read module EEPROM memory. No module connected.\n");
		return -EINVAL;
	}

	type = hw->phy.link_info.module_type[0];

	switch (type) {
	case I40E_MODULE_TYPE_SFP:
		status = i40e_aq_get_phy_register(hw,
				I40E_AQ_PHY_REG_ACCESS_EXTERNAL_MODULE,
				I40E_I2C_EEPROM_DEV_ADDR, true,
				I40E_MODULE_SFF_8472_COMP,
				&sff8472_comp, NULL);
		if (status)
			return -EIO;

		status = i40e_aq_get_phy_register(hw,
				I40E_AQ_PHY_REG_ACCESS_EXTERNAL_MODULE,
				I40E_I2C_EEPROM_DEV_ADDR, true,
				I40E_MODULE_SFF_8472_SWAP,
				&sff8472_swap, NULL);
		if (status)
			return -EIO;

		/* Check if the module requires address swap to access
		 * the other EEPROM memory page.
		 */
		if (sff8472_swap & I40E_MODULE_SFF_ADDR_MODE) {
			netdev_warn(vsi->netdev, "Module address swap to access page 0xA2 is not supported.\n");
			modinfo->type = ETH_MODULE_SFF_8079;
			modinfo->eeprom_len = ETH_MODULE_SFF_8079_LEN;
		} else if (sff8472_comp == 0x00) {
			/* Module is not SFF-8472 compliant */
			modinfo->type = ETH_MODULE_SFF_8079;
			modinfo->eeprom_len = ETH_MODULE_SFF_8079_LEN;
		} else if (!(sff8472_swap & I40E_MODULE_SFF_DDM_IMPLEMENTED)) {
			/* Module is SFF-8472 compliant but doesn't implement
			 * Digital Diagnostic Monitoring (DDM).
			 */
			modinfo->type = ETH_MODULE_SFF_8079;
			modinfo->eeprom_len = ETH_MODULE_SFF_8079_LEN;
		} else {
			modinfo->type = ETH_MODULE_SFF_8472;
			modinfo->eeprom_len = ETH_MODULE_SFF_8472_LEN;
		}
		break;
	case I40E_MODULE_TYPE_QSFP_PLUS:
		/* Read from memory page 0. */
		status = i40e_aq_get_phy_register(hw,
				I40E_AQ_PHY_REG_ACCESS_EXTERNAL_MODULE,
				0, true,
				I40E_MODULE_REVISION_ADDR,
				&sff8636_rev, NULL);
		if (status)
			return -EIO;
		/* Determine revision compliance byte */
		if (sff8636_rev > 0x02) {
			/* Module is SFF-8636 compliant */
			modinfo->type = ETH_MODULE_SFF_8636;
			modinfo->eeprom_len = I40E_MODULE_QSFP_MAX_LEN;
		} else {
			modinfo->type = ETH_MODULE_SFF_8436;
			modinfo->eeprom_len = I40E_MODULE_QSFP_MAX_LEN;
		}
		break;
	case I40E_MODULE_TYPE_QSFP28:
		modinfo->type = ETH_MODULE_SFF_8636;
		modinfo->eeprom_len = I40E_MODULE_QSFP_MAX_LEN;
		break;
	default:
		netdev_err(vsi->netdev, "Module type unrecognized\n");
		return -EINVAL;
	}
	return 0;
}

/**
 * i40e_get_module_eeprom - fills buffer with (Q)SFP+ module memory contents
 * @netdev: network interface device structure
 * @ee: EEPROM dump request structure
 * @data: buffer to be filled with EEPROM contents
 **/
static int i40e_get_module_eeprom(struct net_device *netdev,
				  struct ethtool_eeprom *ee,
				  u8 *data)
{
	struct i40e_netdev_priv *np = netdev_priv(netdev);
	struct i40e_vsi *vsi = np->vsi;
	struct i40e_pf *pf = vsi->back;
	struct i40e_hw *hw = &pf->hw;
	bool is_sfp = false;
	u32 value = 0;
	int status;
	int i;

	if (!ee || !ee->len || !data)
		return -EINVAL;

	if (hw->phy.link_info.module_type[0] == I40E_MODULE_TYPE_SFP)
		is_sfp = true;

	for (i = 0; i < ee->len; i++) {
		u32 offset = i + ee->offset;
		u32 addr = is_sfp ? I40E_I2C_EEPROM_DEV_ADDR : 0;

		/* Check if we need to access the other memory page */
		if (is_sfp) {
			if (offset >= ETH_MODULE_SFF_8079_LEN) {
				offset -= ETH_MODULE_SFF_8079_LEN;
				addr = I40E_I2C_EEPROM_DEV_ADDR2;
			}
		} else {
			while (offset >= ETH_MODULE_SFF_8436_LEN) {
				/* Compute memory page number and offset. */
				offset -= ETH_MODULE_SFF_8436_LEN / 2;
				addr++;
			}
		}

		status = i40e_aq_get_phy_register(hw,
				I40E_AQ_PHY_REG_ACCESS_EXTERNAL_MODULE,
				addr, true, offset, &value, NULL);
		if (status)
			return -EIO;
		data[i] = value;
	}
	return 0;
}

static int i40e_get_eee(struct net_device *netdev, struct ethtool_eee *edata)
{
	struct i40e_netdev_priv *np = netdev_priv(netdev);
	struct i40e_aq_get_phy_abilities_resp phy_cfg;
	struct i40e_vsi *vsi = np->vsi;
	struct i40e_pf *pf = vsi->back;
	struct i40e_hw *hw = &pf->hw;
	int status = 0;

	/* Get initial PHY capabilities */
	status = i40e_aq_get_phy_capabilities(hw, false, true, &phy_cfg, NULL);
	if (status)
		return -EAGAIN;

	/* Check whether NIC configuration is compatible with Energy Efficient
	 * Ethernet (EEE) mode.
	 */
	if (phy_cfg.eee_capability == 0)
		return -EOPNOTSUPP;

	edata->supported = SUPPORTED_Autoneg;
	edata->lp_advertised = edata->supported;

	/* Get current configuration */
	status = i40e_aq_get_phy_capabilities(hw, false, false, &phy_cfg, NULL);
	if (status)
		return -EAGAIN;

	edata->advertised = phy_cfg.eee_capability ? SUPPORTED_Autoneg : 0U;
	edata->eee_enabled = !!edata->advertised;
	edata->tx_lpi_enabled = pf->stats.tx_lpi_status;

	edata->eee_active = pf->stats.tx_lpi_status && pf->stats.rx_lpi_status;

	return 0;
}

static int i40e_is_eee_param_supported(struct net_device *netdev,
				       struct ethtool_eee *edata)
{
	struct i40e_netdev_priv *np = netdev_priv(netdev);
	struct i40e_vsi *vsi = np->vsi;
	struct i40e_pf *pf = vsi->back;
	struct i40e_ethtool_not_used {
		u32 value;
		const char *name;
	} param[] = {
		{edata->advertised & ~SUPPORTED_Autoneg, "advertise"},
		{edata->tx_lpi_timer, "tx-timer"},
		{edata->tx_lpi_enabled != pf->stats.tx_lpi_status, "tx-lpi"}
	};
	int i;

	for (i = 0; i < ARRAY_SIZE(param); i++) {
		if (param[i].value) {
			netdev_info(netdev,
				    "EEE setting %s not supported\n",
				    param[i].name);
			return -EOPNOTSUPP;
		}
	}

	return 0;
}

static int i40e_set_eee(struct net_device *netdev, struct ethtool_eee *edata)
{
	struct i40e_netdev_priv *np = netdev_priv(netdev);
	struct i40e_aq_get_phy_abilities_resp abilities;
	struct i40e_aq_set_phy_config config;
	struct i40e_vsi *vsi = np->vsi;
	struct i40e_pf *pf = vsi->back;
	struct i40e_hw *hw = &pf->hw;
	int status = I40E_SUCCESS;
	__le16 eee_capability;

	/* Deny parameters we don't support */
	if (i40e_is_eee_param_supported(netdev, edata))
		return -EOPNOTSUPP;

	/* Get initial PHY capabilities */
	status = i40e_aq_get_phy_capabilities(hw, false, true, &abilities,
					      NULL);
	if (status)
		return -EAGAIN;

	/* Check whether NIC configuration is compatible with Energy Efficient
	 * Ethernet (EEE) mode.
	 */
	if (abilities.eee_capability == 0)
		return -EOPNOTSUPP;

	/* Cache initial EEE capability */
	eee_capability = abilities.eee_capability;

	/* Get current PHY configuration */
	status = i40e_aq_get_phy_capabilities(hw, false, false, &abilities,
					      NULL);
	if (status)
		return -EAGAIN;

	/* Cache current PHY configuration */
	config.phy_type = abilities.phy_type;
	config.phy_type_ext = abilities.phy_type_ext;
	config.link_speed = abilities.link_speed;
	config.abilities = abilities.abilities |
			   I40E_AQ_PHY_ENABLE_ATOMIC_LINK;
	config.eeer = abilities.eeer_val;
	config.low_power_ctrl = abilities.d3_lpan;
	config.fec_config = abilities.fec_cfg_curr_mod_ext_info &
			    I40E_AQ_PHY_FEC_CONFIG_MASK;

	/* Set desired EEE state */
	if (edata->eee_enabled) {
		config.eee_capability = eee_capability;
		config.eeer |= cpu_to_le32(I40E_PRTPM_EEER_TX_LPI_EN_MASK);
	} else {
		config.eee_capability = 0;
		config.eeer &= cpu_to_le32(~I40E_PRTPM_EEER_TX_LPI_EN_MASK);
	}

	/* Apply modified PHY configuration */
	status = i40e_aq_set_phy_config(hw, &config, NULL);
	if (status)
		return -EAGAIN;

	return 0;
}

static const struct ethtool_ops i40e_ethtool_recovery_mode_ops = {
	.get_drvinfo		= i40e_get_drvinfo,
	.set_eeprom		= i40e_set_eeprom,
	.get_eeprom_len		= i40e_get_eeprom_len,
	.get_eeprom		= i40e_get_eeprom,
};

static const struct ethtool_ops i40e_ethtool_ops = {
	.supported_coalesce_params = ETHTOOL_COALESCE_USECS |
				     ETHTOOL_COALESCE_MAX_FRAMES_IRQ |
				     ETHTOOL_COALESCE_USE_ADAPTIVE |
				     ETHTOOL_COALESCE_RX_USECS_HIGH |
				     ETHTOOL_COALESCE_TX_USECS_HIGH,
	.get_drvinfo		= i40e_get_drvinfo,
	.get_regs_len		= i40e_get_regs_len,
	.get_regs		= i40e_get_regs,
	.nway_reset		= i40e_nway_reset,
	.get_link		= ethtool_op_get_link,
	.get_wol		= i40e_get_wol,
	.set_wol		= i40e_set_wol,
	.set_eeprom		= i40e_set_eeprom,
	.get_eeprom_len		= i40e_get_eeprom_len,
	.get_eeprom		= i40e_get_eeprom,
	.get_ringparam		= i40e_get_ringparam,
	.set_ringparam		= i40e_set_ringparam,
	.get_pauseparam		= i40e_get_pauseparam,
	.set_pauseparam		= i40e_set_pauseparam,
	.get_msglevel		= i40e_get_msglevel,
	.set_msglevel		= i40e_set_msglevel,
	.get_rxnfc		= i40e_get_rxnfc,
	.set_rxnfc		= i40e_set_rxnfc,
	.self_test		= i40e_diag_test,
	.get_strings		= i40e_get_strings,
	.get_eee		= i40e_get_eee,
	.set_eee		= i40e_set_eee,
	.set_phys_id		= i40e_set_phys_id,
	.get_sset_count		= i40e_get_sset_count,
	.get_ethtool_stats	= i40e_get_ethtool_stats,
	.get_coalesce		= i40e_get_coalesce,
	.set_coalesce		= i40e_set_coalesce,
	.get_rxfh_key_size	= i40e_get_rxfh_key_size,
	.get_rxfh_indir_size	= i40e_get_rxfh_indir_size,
	.get_rxfh		= i40e_get_rxfh,
	.set_rxfh		= i40e_set_rxfh,
	.get_channels		= i40e_get_channels,
	.set_channels		= i40e_set_channels,
	.get_module_info	= i40e_get_module_info,
	.get_module_eeprom	= i40e_get_module_eeprom,
	.get_ts_info		= i40e_get_ts_info,
	.get_priv_flags		= i40e_get_priv_flags,
	.set_priv_flags		= i40e_set_priv_flags,
	.get_per_queue_coalesce	= i40e_get_per_queue_coalesce,
	.set_per_queue_coalesce	= i40e_set_per_queue_coalesce,
	.get_link_ksettings	= i40e_get_link_ksettings,
	.set_link_ksettings	= i40e_set_link_ksettings,
	.get_fecparam = i40e_get_fec_param,
	.set_fecparam = i40e_set_fec_param,
	.flash_device = i40e_ddp_flash,
};

void i40e_set_ethtool_ops(struct net_device *netdev)
{
	struct i40e_netdev_priv *np = netdev_priv(netdev);
	struct i40e_pf		*pf = np->vsi->back;

	if (!test_bit(__I40E_RECOVERY_MODE, pf->state))
		netdev->ethtool_ops = &i40e_ethtool_ops;
	else
		netdev->ethtool_ops = &i40e_ethtool_recovery_mode_ops;
}<|MERGE_RESOLUTION|>--- conflicted
+++ resolved
@@ -1455,13 +1455,8 @@
 		status = i40e_aq_set_phy_config(hw, &config, NULL);
 		if (status) {
 			netdev_info(netdev,
-<<<<<<< HEAD
-				    "Set phy config failed, err %d aq_err %s\n",
-				    status,
-=======
 				    "Set phy config failed, err %pe aq_err %s\n",
 				    ERR_PTR(status),
->>>>>>> 5729a900
 				    i40e_aq_str(hw, hw->aq.asq_last_status));
 			err = -EAGAIN;
 			goto done;
@@ -1470,13 +1465,8 @@
 		status = i40e_update_link_info(hw);
 		if (status)
 			netdev_dbg(netdev,
-<<<<<<< HEAD
-				   "Updating link info failed with err %d aq_err %s\n",
-				   status,
-=======
 				   "Updating link info failed with err %pe aq_err %s\n",
 				   ERR_PTR(status),
->>>>>>> 5729a900
 				   i40e_aq_str(hw, hw->aq.asq_last_status));
 
 	} else {
@@ -1527,13 +1517,8 @@
 		status = i40e_aq_set_phy_config(hw, &config, NULL);
 		if (status) {
 			netdev_info(netdev,
-<<<<<<< HEAD
-				    "Set phy config failed, err %d aq_err %s\n",
-				    status,
-=======
 				    "Set phy config failed, err %pe aq_err %s\n",
 				    ERR_PTR(status),
->>>>>>> 5729a900
 				    i40e_aq_str(hw, hw->aq.asq_last_status));
 			err = -EAGAIN;
 			goto done;
@@ -1546,13 +1531,8 @@
 			 * (e.g. no physical connection etc.)
 			 */
 			netdev_dbg(netdev,
-<<<<<<< HEAD
-				   "Updating link info failed with err %d aq_err %s\n",
-				   status,
-=======
 				   "Updating link info failed with err %pe aq_err %s\n",
 				   ERR_PTR(status),
->>>>>>> 5729a900
 				   i40e_aq_str(hw, hw->aq.asq_last_status));
 	}
 
@@ -1658,13 +1638,8 @@
 
 	ret = i40e_aq_set_link_restart_an(hw, link_up, NULL);
 	if (ret) {
-<<<<<<< HEAD
-		netdev_info(netdev, "link restart failed, err %d aq_err %s\n",
-			    ret,
-=======
 		netdev_info(netdev, "link restart failed, err %pe aq_err %s\n",
 			    ERR_PTR(ret),
->>>>>>> 5729a900
 			    i40e_aq_str(hw, hw->aq.asq_last_status));
 		return -EIO;
 	}
@@ -1780,35 +1755,20 @@
 	status = i40e_set_fc(hw, &aq_failures, link_up);
 
 	if (aq_failures & I40E_SET_FC_AQ_FAIL_GET) {
-<<<<<<< HEAD
-		netdev_info(netdev, "Set fc failed on the get_phy_capabilities call with err %d aq_err %s\n",
-			    status,
-=======
 		netdev_info(netdev, "Set fc failed on the get_phy_capabilities call with err %pe aq_err %s\n",
 			    ERR_PTR(status),
->>>>>>> 5729a900
 			    i40e_aq_str(hw, hw->aq.asq_last_status));
 		err = -EAGAIN;
 	}
 	if (aq_failures & I40E_SET_FC_AQ_FAIL_SET) {
-<<<<<<< HEAD
-		netdev_info(netdev, "Set fc failed on the set_phy_config call with err %d aq_err %s\n",
-			    status,
-=======
 		netdev_info(netdev, "Set fc failed on the set_phy_config call with err %pe aq_err %s\n",
 			    ERR_PTR(status),
->>>>>>> 5729a900
 			    i40e_aq_str(hw, hw->aq.asq_last_status));
 		err = -EAGAIN;
 	}
 	if (aq_failures & I40E_SET_FC_AQ_FAIL_UPDATE) {
-<<<<<<< HEAD
-		netdev_info(netdev, "Set fc failed on the get_link_info call with err %d aq_err %s\n",
-			    status,
-=======
 		netdev_info(netdev, "Set fc failed on the get_link_info call with err %pe aq_err %s\n",
 			    ERR_PTR(status),
->>>>>>> 5729a900
 			    i40e_aq_str(hw, hw->aq.asq_last_status));
 		err = -EAGAIN;
 	}
@@ -5402,13 +5362,8 @@
 						0, NULL);
 		if (ret && pf->hw.aq.asq_last_status != I40E_AQ_RC_ESRCH) {
 			dev_info(&pf->pdev->dev,
-<<<<<<< HEAD
-				 "couldn't set switch config bits, err %d aq_err %s\n",
-				 ret,
-=======
 				 "couldn't set switch config bits, err %pe aq_err %s\n",
 				 ERR_PTR(ret),
->>>>>>> 5729a900
 				 i40e_aq_str(&pf->hw,
 					     pf->hw.aq.asq_last_status));
 			/* not a fatal problem, just keep going */
@@ -5480,13 +5435,8 @@
 					return -EBUSY;
 				default:
 					dev_warn(&pf->pdev->dev,
-<<<<<<< HEAD
-						 "Starting FW LLDP agent failed: error: %d, %s\n",
-						 status,
-=======
 						 "Starting FW LLDP agent failed: error: %pe, %s\n",
 						 ERR_PTR(status),
->>>>>>> 5729a900
 						 i40e_aq_str(&pf->hw,
 							     adq_err));
 					return -EINVAL;
