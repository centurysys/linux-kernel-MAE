--- conflicted
+++ resolved
@@ -923,15 +923,7 @@
 {
 	int err;
 
-<<<<<<< HEAD
-	phy_write_mmd(phydev, DP83867_DEVADDR, DP83867_LEDCR1, 0x6b50);
-	phy_write_mmd(phydev, DP83867_DEVADDR, DP83867_GPIO_MUX_CTRL, 0x0006); /* GPIO_1: LED_3 */
-	dp83867_set_swing_level(phydev);
-
-	err = phy_write(phydev, DP83867_CTRL, DP83867_SW_RESTART);
-=======
 	err = phy_write(phydev, DP83867_CTRL, DP83867_SW_RESET);
->>>>>>> 26d37f12
 	if (err < 0)
 		return err;
 
@@ -950,6 +942,10 @@
 			    0x0e81);
 	if (err < 0)
 		return err;
+
+	phy_write_mmd(phydev, DP83867_DEVADDR, DP83867_LEDCR1, 0x6b50);
+	phy_write_mmd(phydev, DP83867_DEVADDR, DP83867_GPIO_MUX_CTRL, 0x0006); /* GPIO_1: LED_3 */
+	dp83867_set_swing_level(phydev);
 
 	err = phy_write(phydev, DP83867_CTRL, DP83867_SW_RESTART);
 	if (err < 0)
