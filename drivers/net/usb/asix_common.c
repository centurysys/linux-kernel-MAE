// SPDX-License-Identifier: GPL-2.0-or-later
/*
 * ASIX AX8817X based USB 2.0 Ethernet Devices
 * Copyright (C) 2003-2006 David Hollis <dhollis@davehollis.com>
 * Copyright (C) 2005 Phil Chang <pchang23@sbcglobal.net>
 * Copyright (C) 2006 James Painter <jamie.painter@iname.com>
 * Copyright (c) 2002-2003 TiVo Inc.
 */

#include "asix.h"

#define AX_HOST_EN_RETRIES	30

int __must_check asix_read_cmd(struct usbnet *dev, u8 cmd, u16 value, u16 index,
			       u16 size, void *data, int in_pm)
{
	int ret;
	int (*fn)(struct usbnet *, u8, u8, u16, u16, void *, u16);

	BUG_ON(!dev);

	if (!in_pm)
		fn = usbnet_read_cmd;
	else
		fn = usbnet_read_cmd_nopm;

	ret = fn(dev, cmd, USB_DIR_IN | USB_TYPE_VENDOR | USB_RECIP_DEVICE,
		 value, index, data, size);

	if (unlikely(ret < size)) {
		ret = ret < 0 ? ret : -ENODATA;

		netdev_warn(dev->net, "Failed to read reg index 0x%04x: %d\n",
			    index, ret);
	}

	return ret;
}

int asix_write_cmd(struct usbnet *dev, u8 cmd, u16 value, u16 index,
		   u16 size, void *data, int in_pm)
{
	int ret;
	int (*fn)(struct usbnet *, u8, u8, u16, u16, const void *, u16);

	BUG_ON(!dev);

	if (!in_pm)
		fn = usbnet_write_cmd;
	else
		fn = usbnet_write_cmd_nopm;

	ret = fn(dev, cmd, USB_DIR_OUT | USB_TYPE_VENDOR | USB_RECIP_DEVICE,
		 value, index, data, size);

	if (unlikely(ret < 0))
		netdev_warn(dev->net, "Failed to write reg index 0x%04x: %d\n",
			    index, ret);

	return ret;
}

void asix_write_cmd_async(struct usbnet *dev, u8 cmd, u16 value, u16 index,
			  u16 size, void *data)
{
	usbnet_write_cmd_async(dev, cmd,
			       USB_DIR_OUT | USB_TYPE_VENDOR | USB_RECIP_DEVICE,
			       value, index, data, size);
}

static int asix_check_host_enable(struct usbnet *dev, int in_pm)
{
	int i, ret;
	u8 smsr;

	for (i = 0; i < AX_HOST_EN_RETRIES; ++i) {
		ret = asix_set_sw_mii(dev, in_pm);
		if (ret == -ENODEV || ret == -ETIMEDOUT)
			break;
		usleep_range(1000, 1100);
		ret = asix_read_cmd(dev, AX_CMD_STATMNGSTS_REG,
				    0, 0, 1, &smsr, in_pm);
		if (ret == -ENODEV)
			break;
		else if (ret < 0)
			continue;
		else if (smsr & AX_HOST_EN)
			break;
	}

	return i >= AX_HOST_EN_RETRIES ? -ETIMEDOUT : ret;
}

static void reset_asix_rx_fixup_info(struct asix_rx_fixup_info *rx)
{
	/* Reset the variables that have a lifetime outside of
	 * asix_rx_fixup_internal() so that future processing starts from a
	 * known set of initial conditions.
	 */

	if (rx->ax_skb) {
		/* Discard any incomplete Ethernet frame in the netdev buffer */
		kfree_skb(rx->ax_skb);
		rx->ax_skb = NULL;
	}

	/* Assume the Data header 32-bit word is at the start of the current
	 * or next URB socket buffer so reset all the state variables.
	 */
	rx->remaining = 0;
	rx->split_head = false;
	rx->header = 0;
}

int asix_rx_fixup_internal(struct usbnet *dev, struct sk_buff *skb,
			   struct asix_rx_fixup_info *rx)
{
	int offset = 0;
	u16 size;

	/* When an Ethernet frame spans multiple URB socket buffers,
	 * do a sanity test for the Data header synchronisation.
	 * Attempt to detect the situation of the previous socket buffer having
	 * been truncated or a socket buffer was missing. These situations
	 * cause a discontinuity in the data stream and therefore need to avoid
	 * appending bad data to the end of the current netdev socket buffer.
	 * Also avoid unnecessarily discarding a good current netdev socket
	 * buffer.
	 */
	if (rx->remaining && (rx->remaining + sizeof(u32) <= skb->len)) {
		offset = ((rx->remaining + 1) & 0xfffe);
		rx->header = get_unaligned_le32(skb->data + offset);
		offset = 0;

		size = (u16)(rx->header & 0x7ff);
		if (size != ((~rx->header >> 16) & 0x7ff)) {
			netdev_err(dev->net, "asix_rx_fixup() Data Header synchronisation was lost, remaining %d\n",
				   rx->remaining);
			reset_asix_rx_fixup_info(rx);
		}
	}

	while (offset + sizeof(u16) <= skb->len) {
		u16 copy_length;

		if (!rx->remaining) {
			if (skb->len - offset == sizeof(u16)) {
				rx->header = get_unaligned_le16(
						skb->data + offset);
				rx->split_head = true;
				offset += sizeof(u16);
				break;
			}

			if (rx->split_head == true) {
				rx->header |= (get_unaligned_le16(
						skb->data + offset) << 16);
				rx->split_head = false;
				offset += sizeof(u16);
			} else {
				rx->header = get_unaligned_le32(skb->data +
								offset);
				offset += sizeof(u32);
			}

			/* take frame length from Data header 32-bit word */
			size = (u16)(rx->header & 0x7ff);
			if (size != ((~rx->header >> 16) & 0x7ff)) {
				netdev_err(dev->net, "asix_rx_fixup() Bad Header Length 0x%x, offset %d\n",
					   rx->header, offset);
				reset_asix_rx_fixup_info(rx);
				return 0;
			}
			if (size > dev->net->mtu + ETH_HLEN + VLAN_HLEN) {
				netdev_dbg(dev->net, "asix_rx_fixup() Bad RX Length %d\n",
					   size);
				reset_asix_rx_fixup_info(rx);
				return 0;
			}

			/* Sometimes may fail to get a netdev socket buffer but
			 * continue to process the URB socket buffer so that
			 * synchronisation of the Ethernet frame Data header
			 * word is maintained.
			 */
			rx->ax_skb = netdev_alloc_skb_ip_align(dev->net, size);

			rx->remaining = size;
		}

		if (rx->remaining > skb->len - offset) {
			copy_length = skb->len - offset;
			rx->remaining -= copy_length;
		} else {
			copy_length = rx->remaining;
			rx->remaining = 0;
		}

		if (rx->ax_skb) {
			skb_put_data(rx->ax_skb, skb->data + offset,
				     copy_length);
			if (!rx->remaining) {
				usbnet_skb_return(dev, rx->ax_skb);
				rx->ax_skb = NULL;
			}
		}

		offset += (copy_length + 1) & 0xfffe;
	}

	if (skb->len != offset) {
		netdev_err(dev->net, "asix_rx_fixup() Bad SKB Length %d, %d\n",
			   skb->len, offset);
		reset_asix_rx_fixup_info(rx);
		return 0;
	}

	return 1;
}

int asix_rx_fixup_common(struct usbnet *dev, struct sk_buff *skb)
{
	struct asix_common_private *dp = dev->driver_priv;
	struct asix_rx_fixup_info *rx = &dp->rx_fixup_info;

	return asix_rx_fixup_internal(dev, skb, rx);
}

void asix_rx_fixup_common_free(struct asix_common_private *dp)
{
	struct asix_rx_fixup_info *rx;

	if (!dp)
		return;

	rx = &dp->rx_fixup_info;

	if (rx->ax_skb) {
		kfree_skb(rx->ax_skb);
		rx->ax_skb = NULL;
	}
}

struct sk_buff *asix_tx_fixup(struct usbnet *dev, struct sk_buff *skb,
			      gfp_t flags)
{
	int padlen;
	int headroom = skb_headroom(skb);
	int tailroom = skb_tailroom(skb);
	u32 packet_len;
	u32 padbytes = 0xffff0000;
	void *ptr;

	padlen = ((skb->len + 4) & (dev->maxpacket - 1)) ? 0 : 4;

	/* We need to push 4 bytes in front of frame (packet_len)
	 * and maybe add 4 bytes after the end (if padlen is 4)
	 *
	 * Avoid skb_copy_expand() expensive call, using following rules :
	 * - We are allowed to push 4 bytes in headroom if skb_header_cloned()
	 *   is false (and if we have 4 bytes of headroom)
	 * - We are allowed to put 4 bytes at tail if skb_cloned()
	 *   is false (and if we have 4 bytes of tailroom)
	 *
	 * TCP packets for example are cloned, but __skb_header_release()
	 * was called in tcp stack, allowing us to use headroom for our needs.
	 */
	if (!skb_header_cloned(skb) &&
	    !(padlen && skb_cloned(skb)) &&
	    headroom + tailroom >= 4 + padlen) {
		/* following should not happen, but better be safe */
		if (headroom < 4 ||
		    tailroom < padlen) {
			skb->data = memmove(skb->head + 4, skb->data, skb->len);
			skb_set_tail_pointer(skb, skb->len);
		}
	} else {
		struct sk_buff *skb2;

		skb2 = skb_copy_expand(skb, 4, padlen, flags);
		dev_kfree_skb_any(skb);
		skb = skb2;
		if (!skb)
			return NULL;
	}

	packet_len = ((skb->len ^ 0x0000ffff) << 16) + skb->len;
	ptr = skb_push(skb, 4);
	put_unaligned_le32(packet_len, ptr);

	if (padlen) {
		put_unaligned_le32(padbytes, skb_tail_pointer(skb));
		skb_put(skb, sizeof(padbytes));
	}

	usbnet_set_skb_tx_stats(skb, 1, 0);
	return skb;
}

int asix_set_sw_mii(struct usbnet *dev, int in_pm)
{
	int ret;
	ret = asix_write_cmd(dev, AX_CMD_SET_SW_MII, 0x0000, 0, 0, NULL, in_pm);

	if (ret < 0)
		netdev_err(dev->net, "Failed to enable software MII access\n");
	return ret;
}

int asix_set_hw_mii(struct usbnet *dev, int in_pm)
{
	int ret;
	ret = asix_write_cmd(dev, AX_CMD_SET_HW_MII, 0x0000, 0, 0, NULL, in_pm);
	if (ret < 0)
		netdev_err(dev->net, "Failed to enable hardware MII access\n");
	return ret;
}

int asix_read_phy_addr(struct usbnet *dev, bool internal)
{
	int ret, offset;
	u8 buf[2];

	ret = asix_read_cmd(dev, AX_CMD_READ_PHY_ID, 0, 0, 2, buf, 0);
	if (ret < 0)
		goto error;

	if (ret < 2) {
		ret = -EIO;
		goto error;
	}

	offset = (internal ? 1 : 0);
	ret = buf[offset];

	netdev_dbg(dev->net, "%s PHY address 0x%x\n",
		   internal ? "internal" : "external", ret);

	return ret;

error:
	netdev_err(dev->net, "Error reading PHY_ID register: %02x\n", ret);

	return ret;
}

int asix_sw_reset(struct usbnet *dev, u8 flags, int in_pm)
{
	int ret;

	ret = asix_write_cmd(dev, AX_CMD_SW_RESET, flags, 0, 0, NULL, in_pm);
	if (ret < 0)
		netdev_err(dev->net, "Failed to send software reset: %02x\n", ret);

	return ret;
}

u16 asix_read_rx_ctl(struct usbnet *dev, int in_pm)
{
	__le16 v;
	int ret = asix_read_cmd(dev, AX_CMD_READ_RX_CTL, 0, 0, 2, &v, in_pm);

	if (ret < 0) {
		netdev_err(dev->net, "Error reading RX_CTL register: %02x\n", ret);
		goto out;
	}
	ret = le16_to_cpu(v);
out:
	return ret;
}

int asix_write_rx_ctl(struct usbnet *dev, u16 mode, int in_pm)
{
	int ret;

	netdev_dbg(dev->net, "asix_write_rx_ctl() - mode = 0x%04x\n", mode);
	ret = asix_write_cmd(dev, AX_CMD_WRITE_RX_CTL, mode, 0, 0, NULL, in_pm);
	if (ret < 0)
		netdev_err(dev->net, "Failed to write RX_CTL mode to 0x%04x: %02x\n",
			   mode, ret);

	return ret;
}

u16 asix_read_medium_status(struct usbnet *dev, int in_pm)
{
	__le16 v;
	int ret = asix_read_cmd(dev, AX_CMD_READ_MEDIUM_STATUS,
				0, 0, 2, &v, in_pm);

	if (ret < 0) {
		netdev_err(dev->net, "Error reading Medium Status register: %02x\n",
			   ret);
		return ret;	/* TODO: callers not checking for error ret */
	}

	return le16_to_cpu(v);

}

int asix_write_medium_mode(struct usbnet *dev, u16 mode, int in_pm)
{
	int ret;

	netdev_dbg(dev->net, "asix_write_medium_mode() - mode = 0x%04x\n", mode);
	ret = asix_write_cmd(dev, AX_CMD_WRITE_MEDIUM_MODE,
			     mode, 0, 0, NULL, in_pm);
	if (ret < 0)
		netdev_err(dev->net, "Failed to write Medium Mode mode to 0x%04x: %02x\n",
			   mode, ret);

	return ret;
}

/* set MAC link settings according to information from phylib */
void asix_adjust_link(struct net_device *netdev)
{
	struct phy_device *phydev = netdev->phydev;
	struct usbnet *dev = netdev_priv(netdev);
	u16 mode = 0;

	if (phydev->link) {
		mode = AX88772_MEDIUM_DEFAULT;

		if (phydev->duplex == DUPLEX_HALF)
			mode &= ~AX_MEDIUM_FD;

		if (phydev->speed != SPEED_100)
			mode &= ~AX_MEDIUM_PS;
	}

	asix_write_medium_mode(dev, mode, 0);
	phy_print_status(phydev);
}

int asix_write_gpio(struct usbnet *dev, u16 value, int sleep, int in_pm)
{
	int ret;

	netdev_dbg(dev->net, "asix_write_gpio() - value = 0x%04x\n", value);
	ret = asix_write_cmd(dev, AX_CMD_WRITE_GPIOS, value, 0, 0, NULL, in_pm);
	if (ret < 0)
		netdev_err(dev->net, "Failed to write GPIO value 0x%04x: %02x\n",
			   value, ret);

	if (sleep)
		msleep(sleep);

	return ret;
}

/*
 * AX88772 & AX88178 have a 16-bit RX_CTL value
 */
void asix_set_multicast(struct net_device *net)
{
	struct usbnet *dev = netdev_priv(net);
	struct asix_data *data = (struct asix_data *)&dev->data;
	u16 rx_ctl = AX_DEFAULT_RX_CTL;

	if (net->flags & IFF_PROMISC) {
		rx_ctl |= AX_RX_CTL_PRO;
	} else if (net->flags & IFF_ALLMULTI ||
		   netdev_mc_count(net) > AX_MAX_MCAST) {
		rx_ctl |= AX_RX_CTL_AMALL;
	} else if (netdev_mc_empty(net)) {
		/* just broadcast and directed */
	} else {
		/* We use the 20 byte dev->data
		 * for our 8 byte filter buffer
		 * to avoid allocating memory that
		 * is tricky to free later */
		struct netdev_hw_addr *ha;
		u32 crc_bits;

		memset(data->multi_filter, 0, AX_MCAST_FILTER_SIZE);

		/* Build the multicast hash filter. */
		netdev_for_each_mc_addr(ha, net) {
			crc_bits = ether_crc(ETH_ALEN, ha->addr) >> 26;
			data->multi_filter[crc_bits >> 3] |=
			    1 << (crc_bits & 7);
		}

		asix_write_cmd_async(dev, AX_CMD_WRITE_MULTI_FILTER, 0, 0,
				   AX_MCAST_FILTER_SIZE, data->multi_filter);

		rx_ctl |= AX_RX_CTL_AM;
	}

	asix_write_cmd_async(dev, AX_CMD_WRITE_RX_CTL, rx_ctl, 0, 0, NULL);
}

static int __asix_mdio_read(struct net_device *netdev, int phy_id, int loc,
			    bool in_pm)
{
	struct usbnet *dev = netdev_priv(netdev);
	__le16 res;
	int ret;

	mutex_lock(&dev->phy_mutex);

	ret = asix_check_host_enable(dev, in_pm);
	if (ret == -ENODEV || ret == -ETIMEDOUT) {
		mutex_unlock(&dev->phy_mutex);
		return ret;
	}

	ret = asix_read_cmd(dev, AX_CMD_READ_MII_REG, phy_id, (__u16)loc, 2,
			    &res, in_pm);
	if (ret < 0)
		goto out;

	ret = asix_set_hw_mii(dev, in_pm);
out:
	mutex_unlock(&dev->phy_mutex);

	netdev_dbg(dev->net, "asix_mdio_read() phy_id=0x%02x, loc=0x%02x, returns=0x%04x\n",
			phy_id, loc, le16_to_cpu(res));

	return ret < 0 ? ret : le16_to_cpu(res);
}

int asix_mdio_read(struct net_device *netdev, int phy_id, int loc)
{
	return __asix_mdio_read(netdev, phy_id, loc, false);
}

static int __asix_mdio_write(struct net_device *netdev, int phy_id, int loc,
			     int val, bool in_pm)
{
	struct usbnet *dev = netdev_priv(netdev);
	__le16 res = cpu_to_le16(val);
	int ret;

	netdev_dbg(dev->net, "asix_mdio_write() phy_id=0x%02x, loc=0x%02x, val=0x%04x\n",
			phy_id, loc, val);

	mutex_lock(&dev->phy_mutex);

	ret = asix_check_host_enable(dev, in_pm);
	if (ret == -ENODEV)
		goto out;

	ret = asix_write_cmd(dev, AX_CMD_WRITE_MII_REG, phy_id, (__u16)loc, 2,
			     &res, in_pm);
	if (ret < 0)
		goto out;

	ret = asix_set_hw_mii(dev, in_pm);
out:
	mutex_unlock(&dev->phy_mutex);

	return ret < 0 ? ret : 0;
}

void asix_mdio_write(struct net_device *netdev, int phy_id, int loc, int val)
{
	__asix_mdio_write(netdev, phy_id, loc, val, false);
}

/* MDIO read and write wrappers for phylib */
int asix_mdio_bus_read(struct mii_bus *bus, int phy_id, int regnum)
{
	struct usbnet *priv = bus->priv;

	return __asix_mdio_read(priv->net, phy_id, regnum, false);
}

int asix_mdio_bus_write(struct mii_bus *bus, int phy_id, int regnum, u16 val)
{
	struct usbnet *priv = bus->priv;

	return __asix_mdio_write(priv->net, phy_id, regnum, val, false);
}

int asix_mdio_read_nopm(struct net_device *netdev, int phy_id, int loc)
{
<<<<<<< HEAD
	struct usbnet *dev = netdev_priv(netdev);
	__le16 res;
	int ret;

	mutex_lock(&dev->phy_mutex);

	ret = asix_check_host_enable(dev, 1);
	if (ret == -ENODEV || ret == -ETIMEDOUT) {
		mutex_unlock(&dev->phy_mutex);
		return ret;
	}

	ret = asix_read_cmd(dev, AX_CMD_READ_MII_REG, phy_id,
			    (__u16)loc, 2, &res, 1);
	if (ret < 0) {
		mutex_unlock(&dev->phy_mutex);
		return ret;
	}
	asix_set_hw_mii(dev, 1);
	mutex_unlock(&dev->phy_mutex);

	netdev_dbg(dev->net, "asix_mdio_read_nopm() phy_id=0x%02x, loc=0x%02x, returns=0x%04x\n",
			phy_id, loc, le16_to_cpu(res));

	return le16_to_cpu(res);
=======
	return __asix_mdio_read(netdev, phy_id, loc, true);
>>>>>>> 3a82f341
}

void
asix_mdio_write_nopm(struct net_device *netdev, int phy_id, int loc, int val)
{
	__asix_mdio_write(netdev, phy_id, loc, val, true);
}

void asix_get_wol(struct net_device *net, struct ethtool_wolinfo *wolinfo)
{
	struct usbnet *dev = netdev_priv(net);
	u8 opt;

	if (asix_read_cmd(dev, AX_CMD_READ_MONITOR_MODE,
			  0, 0, 1, &opt, 0) < 0) {
		wolinfo->supported = 0;
		wolinfo->wolopts = 0;
		return;
	}
	wolinfo->supported = WAKE_PHY | WAKE_MAGIC;
	wolinfo->wolopts = 0;
	if (opt & AX_MONITOR_LINK)
		wolinfo->wolopts |= WAKE_PHY;
	if (opt & AX_MONITOR_MAGIC)
		wolinfo->wolopts |= WAKE_MAGIC;
}

int asix_set_wol(struct net_device *net, struct ethtool_wolinfo *wolinfo)
{
	struct usbnet *dev = netdev_priv(net);
	u8 opt = 0;

	if (wolinfo->wolopts & ~(WAKE_PHY | WAKE_MAGIC))
		return -EINVAL;

	if (wolinfo->wolopts & WAKE_PHY)
		opt |= AX_MONITOR_LINK;
	if (wolinfo->wolopts & WAKE_MAGIC)
		opt |= AX_MONITOR_MAGIC;

	if (asix_write_cmd(dev, AX_CMD_WRITE_MONITOR_MODE,
			      opt, 0, 0, NULL, 0) < 0)
		return -EINVAL;

	return 0;
}

int asix_get_eeprom_len(struct net_device *net)
{
	return AX_EEPROM_LEN;
}

int asix_get_eeprom(struct net_device *net, struct ethtool_eeprom *eeprom,
		    u8 *data)
{
	struct usbnet *dev = netdev_priv(net);
	u16 *eeprom_buff;
	int first_word, last_word;
	int i;

	if (eeprom->len == 0)
		return -EINVAL;

	eeprom->magic = AX_EEPROM_MAGIC;

	first_word = eeprom->offset >> 1;
	last_word = (eeprom->offset + eeprom->len - 1) >> 1;

	eeprom_buff = kmalloc_array(last_word - first_word + 1, sizeof(u16),
				    GFP_KERNEL);
	if (!eeprom_buff)
		return -ENOMEM;

	/* ax8817x returns 2 bytes from eeprom on read */
	for (i = first_word; i <= last_word; i++) {
		if (asix_read_cmd(dev, AX_CMD_READ_EEPROM, i, 0, 2,
				  &eeprom_buff[i - first_word], 0) < 0) {
			kfree(eeprom_buff);
			return -EIO;
		}
	}

	memcpy(data, (u8 *)eeprom_buff + (eeprom->offset & 1), eeprom->len);
	kfree(eeprom_buff);
	return 0;
}

int asix_set_eeprom(struct net_device *net, struct ethtool_eeprom *eeprom,
		    u8 *data)
{
	struct usbnet *dev = netdev_priv(net);
	u16 *eeprom_buff;
	int first_word, last_word;
	int i;
	int ret;

	netdev_dbg(net, "write EEPROM len %d, offset %d, magic 0x%x\n",
		   eeprom->len, eeprom->offset, eeprom->magic);

	if (eeprom->len == 0)
		return -EINVAL;

	if (eeprom->magic != AX_EEPROM_MAGIC)
		return -EINVAL;

	first_word = eeprom->offset >> 1;
	last_word = (eeprom->offset + eeprom->len - 1) >> 1;

	eeprom_buff = kmalloc_array(last_word - first_word + 1, sizeof(u16),
				    GFP_KERNEL);
	if (!eeprom_buff)
		return -ENOMEM;

	/* align data to 16 bit boundaries, read the missing data from
	   the EEPROM */
	if (eeprom->offset & 1) {
		ret = asix_read_cmd(dev, AX_CMD_READ_EEPROM, first_word, 0, 2,
				    &eeprom_buff[0], 0);
		if (ret < 0) {
			netdev_err(net, "Failed to read EEPROM at offset 0x%02x.\n", first_word);
			goto free;
		}
	}

	if ((eeprom->offset + eeprom->len) & 1) {
		ret = asix_read_cmd(dev, AX_CMD_READ_EEPROM, last_word, 0, 2,
				    &eeprom_buff[last_word - first_word], 0);
		if (ret < 0) {
			netdev_err(net, "Failed to read EEPROM at offset 0x%02x.\n", last_word);
			goto free;
		}
	}

	memcpy((u8 *)eeprom_buff + (eeprom->offset & 1), data, eeprom->len);

	/* write data to EEPROM */
	ret = asix_write_cmd(dev, AX_CMD_WRITE_ENABLE, 0x0000, 0, 0, NULL, 0);
	if (ret < 0) {
		netdev_err(net, "Failed to enable EEPROM write\n");
		goto free;
	}
	msleep(20);

	for (i = first_word; i <= last_word; i++) {
		netdev_dbg(net, "write to EEPROM at offset 0x%02x, data 0x%04x\n",
			   i, eeprom_buff[i - first_word]);
		ret = asix_write_cmd(dev, AX_CMD_WRITE_EEPROM, i,
				     eeprom_buff[i - first_word], 0, NULL, 0);
		if (ret < 0) {
			netdev_err(net, "Failed to write EEPROM at offset 0x%02x.\n",
				   i);
			goto free;
		}
		msleep(20);
	}

	ret = asix_write_cmd(dev, AX_CMD_WRITE_DISABLE, 0x0000, 0, 0, NULL, 0);
	if (ret < 0) {
		netdev_err(net, "Failed to disable EEPROM write\n");
		goto free;
	}

	ret = 0;
free:
	kfree(eeprom_buff);
	return ret;
}

void asix_get_drvinfo(struct net_device *net, struct ethtool_drvinfo *info)
{
	/* Inherit standard device info */
	usbnet_get_drvinfo(net, info);
	strlcpy(info->driver, DRIVER_NAME, sizeof(info->driver));
	strlcpy(info->version, DRIVER_VERSION, sizeof(info->version));
}

int asix_set_mac_address(struct net_device *net, void *p)
{
	struct usbnet *dev = netdev_priv(net);
	struct asix_data *data = (struct asix_data *)&dev->data;
	struct sockaddr *addr = p;

	if (netif_running(net))
		return -EBUSY;
	if (!is_valid_ether_addr(addr->sa_data))
		return -EADDRNOTAVAIL;

	eth_hw_addr_set(net, addr->sa_data);

	/* We use the 20 byte dev->data
	 * for our 6 byte mac buffer
	 * to avoid allocating memory that
	 * is tricky to free later */
	memcpy(data->mac_addr, addr->sa_data, ETH_ALEN);
	asix_write_cmd_async(dev, AX_CMD_WRITE_NODE_ID, 0, 0, ETH_ALEN,
							data->mac_addr);

	return 0;
}<|MERGE_RESOLUTION|>--- conflicted
+++ resolved
@@ -576,35 +576,7 @@
 
 int asix_mdio_read_nopm(struct net_device *netdev, int phy_id, int loc)
 {
-<<<<<<< HEAD
-	struct usbnet *dev = netdev_priv(netdev);
-	__le16 res;
-	int ret;
-
-	mutex_lock(&dev->phy_mutex);
-
-	ret = asix_check_host_enable(dev, 1);
-	if (ret == -ENODEV || ret == -ETIMEDOUT) {
-		mutex_unlock(&dev->phy_mutex);
-		return ret;
-	}
-
-	ret = asix_read_cmd(dev, AX_CMD_READ_MII_REG, phy_id,
-			    (__u16)loc, 2, &res, 1);
-	if (ret < 0) {
-		mutex_unlock(&dev->phy_mutex);
-		return ret;
-	}
-	asix_set_hw_mii(dev, 1);
-	mutex_unlock(&dev->phy_mutex);
-
-	netdev_dbg(dev->net, "asix_mdio_read_nopm() phy_id=0x%02x, loc=0x%02x, returns=0x%04x\n",
-			phy_id, loc, le16_to_cpu(res));
-
-	return le16_to_cpu(res);
-=======
 	return __asix_mdio_read(netdev, phy_id, loc, true);
->>>>>>> 3a82f341
 }
 
 void
