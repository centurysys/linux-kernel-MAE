/*
 * Copyright (c) 2012  Bjørn Mork <bjorn@mork.no>
 *
 * The probing code is heavily inspired by cdc_ether, which is:
 * Copyright (C) 2003-2005 by David Brownell
 * Copyright (C) 2006 by Ole Andre Vadla Ravnas (ActiveSync)
 *
 * This program is free software; you can redistribute it and/or
 * modify it under the terms of the GNU General Public License
 * version 2 as published by the Free Software Foundation.
 */

#include <linux/module.h>
#include <linux/sched/signal.h>
#include <linux/netdevice.h>
#include <linux/ethtool.h>
#include <linux/etherdevice.h>
#include <linux/if_arp.h>
#include <linux/mii.h>
#include <linux/rtnetlink.h>
#include <linux/usb.h>
#include <linux/usb/cdc.h>
#include <linux/usb/usbnet.h>
#include <linux/usb/cdc-wdm.h>

/* This driver supports wwan (3G/LTE/?) devices using a vendor
 * specific management protocol called Qualcomm MSM Interface (QMI) -
 * in addition to the more common AT commands over serial interface
 * management
 *
 * QMI is wrapped in CDC, using CDC encapsulated commands on the
 * control ("master") interface of a two-interface CDC Union
 * resembling standard CDC ECM.  The devices do not use the control
 * interface for any other CDC messages.  Most likely because the
 * management protocol is used in place of the standard CDC
 * notifications NOTIFY_NETWORK_CONNECTION and NOTIFY_SPEED_CHANGE
 *
 * Alternatively, control and data functions can be combined in a
 * single USB interface.
 *
 * Handling a protocol like QMI is out of the scope for any driver.
 * It is exported as a character device using the cdc-wdm driver as
 * a subdriver, enabling userspace applications ("modem managers") to
 * handle it.
 *
 * These devices may alternatively/additionally be configured using AT
 * commands on a serial interface
 */

/* driver specific data */
struct qmi_wwan_state {
	struct usb_driver *subdriver;
	atomic_t pmcount;
	unsigned long flags;
	struct usb_interface *control;
	struct usb_interface *data;
};

enum qmi_wwan_flags {
	QMI_WWAN_FLAG_RAWIP = 1 << 0,
	QMI_WWAN_FLAG_MUX = 1 << 1,
};

enum qmi_wwan_quirks {
	QMI_WWAN_QUIRK_DTR = 1 << 0,	/* needs "set DTR" request */
	QMI_WWAN_QUIRK_RAWIP = 1 << 1,	/* needs "raw IP" request */
};

struct qmimux_hdr {
	u8 pad;
	u8 mux_id;
	__be16 pkt_len;
};

struct qmimux_priv {
	struct net_device *real_dev;
	u8 mux_id;
};

static int qmimux_open(struct net_device *dev)
{
	struct qmimux_priv *priv = netdev_priv(dev);
	struct net_device *real_dev = priv->real_dev;

	if (!(priv->real_dev->flags & IFF_UP))
		return -ENETDOWN;

	if (netif_carrier_ok(real_dev))
		netif_carrier_on(dev);
	return 0;
}

static int qmimux_stop(struct net_device *dev)
{
	netif_carrier_off(dev);
	return 0;
}

static netdev_tx_t qmimux_start_xmit(struct sk_buff *skb, struct net_device *dev)
{
	struct qmimux_priv *priv = netdev_priv(dev);
	unsigned int len = skb->len;
	struct qmimux_hdr *hdr;

	hdr = skb_push(skb, sizeof(struct qmimux_hdr));
	hdr->pad = 0;
	hdr->mux_id = priv->mux_id;
	hdr->pkt_len = cpu_to_be16(len);
	skb->dev = priv->real_dev;
	return dev_queue_xmit(skb);
}

static const struct net_device_ops qmimux_netdev_ops = {
	.ndo_open       = qmimux_open,
	.ndo_stop       = qmimux_stop,
	.ndo_start_xmit = qmimux_start_xmit,
};

static void qmimux_setup(struct net_device *dev)
{
	dev->header_ops      = NULL;  /* No header */
	dev->type            = ARPHRD_NONE;
	dev->hard_header_len = 0;
	dev->addr_len        = 0;
	dev->flags           = IFF_POINTOPOINT | IFF_NOARP | IFF_MULTICAST;
	dev->netdev_ops      = &qmimux_netdev_ops;
	dev->needs_free_netdev = true;
}

static struct net_device *qmimux_find_dev(struct usbnet *dev, u8 mux_id)
{
	struct qmimux_priv *priv;
	struct list_head *iter;
	struct net_device *ldev;

	rcu_read_lock();
	netdev_for_each_upper_dev_rcu(dev->net, ldev, iter) {
		priv = netdev_priv(ldev);
		if (priv->mux_id == mux_id) {
			rcu_read_unlock();
			return ldev;
		}
	}
	rcu_read_unlock();
	return NULL;
}

static bool qmimux_has_slaves(struct usbnet *dev)
{
	return !list_empty(&dev->net->adj_list.upper);
}

static int qmimux_rx_fixup(struct usbnet *dev, struct sk_buff *skb)
{
	unsigned int len, offset = sizeof(struct qmimux_hdr);
	struct qmimux_hdr *hdr;
	struct net_device *net;
	struct sk_buff *skbn;

	while (offset < skb->len) {
		hdr = (struct qmimux_hdr *)skb->data;
		len = be16_to_cpu(hdr->pkt_len);

		/* drop the packet, bogus length */
		if (offset + len > skb->len)
			return 0;

		/* control packet, we do not know what to do */
		if (hdr->pad & 0x80)
			goto skip;

		net = qmimux_find_dev(dev, hdr->mux_id);
		if (!net)
			goto skip;
		skbn = netdev_alloc_skb(net, len);
		if (!skbn)
			return 0;
		skbn->dev = net;

		switch (skb->data[offset] & 0xf0) {
		case 0x40:
			skbn->protocol = htons(ETH_P_IP);
			break;
		case 0x60:
			skbn->protocol = htons(ETH_P_IPV6);
			break;
		default:
			/* not ip - do not know what to do */
			goto skip;
		}

		skb_put_data(skbn, skb->data + offset, len);
		if (netif_rx(skbn) != NET_RX_SUCCESS)
			return 0;

skip:
		offset += len + sizeof(struct qmimux_hdr);
	}
	return 1;
}

static int qmimux_register_device(struct net_device *real_dev, u8 mux_id)
{
	struct net_device *new_dev;
	struct qmimux_priv *priv;
	int err;

	new_dev = alloc_netdev(sizeof(struct qmimux_priv),
			       "qmimux%d", NET_NAME_UNKNOWN, qmimux_setup);
	if (!new_dev)
		return -ENOBUFS;

	dev_net_set(new_dev, dev_net(real_dev));
	priv = netdev_priv(new_dev);
	priv->mux_id = mux_id;
	priv->real_dev = real_dev;

	err = register_netdevice(new_dev);
	if (err < 0)
		goto out_free_newdev;

	/* Account for reference in struct qmimux_priv_priv */
	dev_hold(real_dev);

	err = netdev_upper_dev_link(real_dev, new_dev, NULL);
	if (err)
		goto out_unregister_netdev;

	netif_stacked_transfer_operstate(real_dev, new_dev);

	return 0;

out_unregister_netdev:
	unregister_netdevice(new_dev);
	dev_put(real_dev);

out_free_newdev:
	free_netdev(new_dev);
	return err;
}

static void qmimux_unregister_device(struct net_device *dev)
{
	struct qmimux_priv *priv = netdev_priv(dev);
	struct net_device *real_dev = priv->real_dev;

	netdev_upper_dev_unlink(real_dev, dev);
	unregister_netdevice(dev);

	/* Get rid of the reference to real_dev */
	dev_put(real_dev);
}

static void qmi_wwan_netdev_setup(struct net_device *net)
{
	struct usbnet *dev = netdev_priv(net);
	struct qmi_wwan_state *info = (void *)&dev->data;

	if (info->flags & QMI_WWAN_FLAG_RAWIP) {
		net->header_ops      = NULL;  /* No header */
		net->type            = ARPHRD_NONE;
		net->hard_header_len = 0;
		net->addr_len        = 0;
		net->flags           = IFF_POINTOPOINT | IFF_NOARP | IFF_MULTICAST;
		set_bit(EVENT_NO_IP_ALIGN, &dev->flags);
		netdev_dbg(net, "mode: raw IP\n");
	} else if (!net->header_ops) { /* don't bother if already set */
		ether_setup(net);
		clear_bit(EVENT_NO_IP_ALIGN, &dev->flags);
		netdev_dbg(net, "mode: Ethernet\n");
	}

	/* recalculate buffers after changing hard_header_len */
	usbnet_change_mtu(net, net->mtu);
}

static ssize_t raw_ip_show(struct device *d, struct device_attribute *attr, char *buf)
{
	struct usbnet *dev = netdev_priv(to_net_dev(d));
	struct qmi_wwan_state *info = (void *)&dev->data;

	return sprintf(buf, "%c\n", info->flags & QMI_WWAN_FLAG_RAWIP ? 'Y' : 'N');
}

static ssize_t raw_ip_store(struct device *d,  struct device_attribute *attr, const char *buf, size_t len)
{
	struct usbnet *dev = netdev_priv(to_net_dev(d));
	struct qmi_wwan_state *info = (void *)&dev->data;
	bool enable;
	int ret;

	if (strtobool(buf, &enable))
		return -EINVAL;

	/* no change? */
	if (enable == (info->flags & QMI_WWAN_FLAG_RAWIP))
		return len;

	if (!rtnl_trylock())
		return restart_syscall();

	/* we don't want to modify a running netdev */
	if (netif_running(dev->net)) {
		netdev_err(dev->net, "Cannot change a running device\n");
		ret = -EBUSY;
		goto err;
	}

	/* let other drivers deny the change */
	ret = call_netdevice_notifiers(NETDEV_PRE_TYPE_CHANGE, dev->net);
	ret = notifier_to_errno(ret);
	if (ret) {
		netdev_err(dev->net, "Type change was refused\n");
		goto err;
	}

	if (enable)
		info->flags |= QMI_WWAN_FLAG_RAWIP;
	else
		info->flags &= ~QMI_WWAN_FLAG_RAWIP;
	qmi_wwan_netdev_setup(dev->net);
	call_netdevice_notifiers(NETDEV_POST_TYPE_CHANGE, dev->net);
	ret = len;
err:
	rtnl_unlock();
	return ret;
}

static ssize_t add_mux_show(struct device *d, struct device_attribute *attr, char *buf)
{
	struct net_device *dev = to_net_dev(d);
	struct qmimux_priv *priv;
	struct list_head *iter;
	struct net_device *ldev;
	ssize_t count = 0;

	rcu_read_lock();
	netdev_for_each_upper_dev_rcu(dev, ldev, iter) {
		priv = netdev_priv(ldev);
		count += scnprintf(&buf[count], PAGE_SIZE - count,
				   "0x%02x\n", priv->mux_id);
	}
	rcu_read_unlock();
	return count;
}

static ssize_t add_mux_store(struct device *d,  struct device_attribute *attr, const char *buf, size_t len)
{
	struct usbnet *dev = netdev_priv(to_net_dev(d));
	struct qmi_wwan_state *info = (void *)&dev->data;
	u8 mux_id;
	int ret;

	if (kstrtou8(buf, 0, &mux_id))
		return -EINVAL;

	/* mux_id [1 - 0x7f] range empirically found */
	if (mux_id < 1 || mux_id > 0x7f)
		return -EINVAL;

	if (!rtnl_trylock())
		return restart_syscall();

	if (qmimux_find_dev(dev, mux_id)) {
		netdev_err(dev->net, "mux_id already present\n");
		ret = -EINVAL;
		goto err;
	}

	/* we don't want to modify a running netdev */
	if (netif_running(dev->net)) {
		netdev_err(dev->net, "Cannot change a running device\n");
		ret = -EBUSY;
		goto err;
	}

	ret = qmimux_register_device(dev->net, mux_id);
	if (!ret) {
		info->flags |= QMI_WWAN_FLAG_MUX;
		ret = len;
	}
err:
	rtnl_unlock();
	return ret;
}

static ssize_t del_mux_show(struct device *d, struct device_attribute *attr, char *buf)
{
	return add_mux_show(d, attr, buf);
}

static ssize_t del_mux_store(struct device *d,  struct device_attribute *attr, const char *buf, size_t len)
{
	struct usbnet *dev = netdev_priv(to_net_dev(d));
	struct qmi_wwan_state *info = (void *)&dev->data;
	struct net_device *del_dev;
	u8 mux_id;
	int ret = 0;

	if (kstrtou8(buf, 0, &mux_id))
		return -EINVAL;

	if (!rtnl_trylock())
		return restart_syscall();

	/* we don't want to modify a running netdev */
	if (netif_running(dev->net)) {
		netdev_err(dev->net, "Cannot change a running device\n");
		ret = -EBUSY;
		goto err;
	}

	del_dev = qmimux_find_dev(dev, mux_id);
	if (!del_dev) {
		netdev_err(dev->net, "mux_id not present\n");
		ret = -EINVAL;
		goto err;
	}
	qmimux_unregister_device(del_dev);

	if (!qmimux_has_slaves(dev))
		info->flags &= ~QMI_WWAN_FLAG_MUX;
	ret = len;
err:
	rtnl_unlock();
	return ret;
}

static DEVICE_ATTR_RW(raw_ip);
static DEVICE_ATTR_RW(add_mux);
static DEVICE_ATTR_RW(del_mux);

static struct attribute *qmi_wwan_sysfs_attrs[] = {
	&dev_attr_raw_ip.attr,
	&dev_attr_add_mux.attr,
	&dev_attr_del_mux.attr,
	NULL,
};

static struct attribute_group qmi_wwan_sysfs_attr_group = {
	.name = "qmi",
	.attrs = qmi_wwan_sysfs_attrs,
};

/* default ethernet address used by the modem */
static const u8 default_modem_addr[ETH_ALEN] = {0x02, 0x50, 0xf3};

static const u8 buggy_fw_addr[ETH_ALEN] = {0x00, 0xa0, 0xc6, 0x00, 0x00, 0x00};

/* Make up an ethernet header if the packet doesn't have one.
 *
 * A firmware bug common among several devices cause them to send raw
 * IP packets under some circumstances.  There is no way for the
 * driver/host to know when this will happen.  And even when the bug
 * hits, some packets will still arrive with an intact header.
 *
 * The supported devices are only capably of sending IPv4, IPv6 and
 * ARP packets on a point-to-point link. Any packet with an ethernet
 * header will have either our address or a broadcast/multicast
 * address as destination.  ARP packets will always have a header.
 *
 * This means that this function will reliably add the appropriate
 * header iff necessary, provided our hardware address does not start
 * with 4 or 6.
 *
 * Another common firmware bug results in all packets being addressed
 * to 00:a0:c6:00:00:00 despite the host address being different.
 * This function will also fixup such packets.
 */
static int qmi_wwan_rx_fixup(struct usbnet *dev, struct sk_buff *skb)
{
	struct qmi_wwan_state *info = (void *)&dev->data;
	bool rawip = info->flags & QMI_WWAN_FLAG_RAWIP;
	__be16 proto;

	/* This check is no longer done by usbnet */
	if (skb->len < dev->net->hard_header_len)
		return 0;

	if (info->flags & QMI_WWAN_FLAG_MUX)
		return qmimux_rx_fixup(dev, skb);

	switch (skb->data[0] & 0xf0) {
	case 0x40:
		proto = htons(ETH_P_IP);
		break;
	case 0x60:
		proto = htons(ETH_P_IPV6);
		break;
	case 0x00:
		if (rawip)
			return 0;
		if (is_multicast_ether_addr(skb->data))
			return 1;
		/* possibly bogus destination - rewrite just in case */
		skb_reset_mac_header(skb);
		goto fix_dest;
	default:
		if (rawip)
			return 0;
		/* pass along other packets without modifications */
		return 1;
	}
	if (rawip) {
		skb_reset_mac_header(skb);
		skb->dev = dev->net; /* normally set by eth_type_trans */
		skb->protocol = proto;
		return 1;
	}

	if (skb_headroom(skb) < ETH_HLEN)
		return 0;
	skb_push(skb, ETH_HLEN);
	skb_reset_mac_header(skb);
	eth_hdr(skb)->h_proto = proto;
	eth_zero_addr(eth_hdr(skb)->h_source);
fix_dest:
	memcpy(eth_hdr(skb)->h_dest, dev->net->dev_addr, ETH_ALEN);
	return 1;
}

/* very simplistic detection of IPv4 or IPv6 headers */
static bool possibly_iphdr(const char *data)
{
	return (data[0] & 0xd0) == 0x40;
}

/* disallow addresses which may be confused with IP headers */
static int qmi_wwan_mac_addr(struct net_device *dev, void *p)
{
	int ret;
	struct sockaddr *addr = p;

	ret = eth_prepare_mac_addr_change(dev, p);
	if (ret < 0)
		return ret;
	if (possibly_iphdr(addr->sa_data))
		return -EADDRNOTAVAIL;
	eth_commit_mac_addr_change(dev, p);
	return 0;
}

static const struct net_device_ops qmi_wwan_netdev_ops = {
	.ndo_open		= usbnet_open,
	.ndo_stop		= usbnet_stop,
	.ndo_start_xmit		= usbnet_start_xmit,
	.ndo_tx_timeout		= usbnet_tx_timeout,
	.ndo_change_mtu		= usbnet_change_mtu,
	.ndo_get_stats64	= usbnet_get_stats64,
	.ndo_set_mac_address	= qmi_wwan_mac_addr,
	.ndo_validate_addr	= eth_validate_addr,
};

/* using a counter to merge subdriver requests with our own into a
 * combined state
 */
static int qmi_wwan_manage_power(struct usbnet *dev, int on)
{
	struct qmi_wwan_state *info = (void *)&dev->data;
	int rv;

	dev_dbg(&dev->intf->dev, "%s() pmcount=%d, on=%d\n", __func__,
		atomic_read(&info->pmcount), on);

	if ((on && atomic_add_return(1, &info->pmcount) == 1) ||
	    (!on && atomic_dec_and_test(&info->pmcount))) {
		/* need autopm_get/put here to ensure the usbcore sees
		 * the new value
		 */
		rv = usb_autopm_get_interface(dev->intf);
		dev->intf->needs_remote_wakeup = on;
		if (!rv)
			usb_autopm_put_interface(dev->intf);
	}
	return 0;
}

static int qmi_wwan_cdc_wdm_manage_power(struct usb_interface *intf, int on)
{
	struct usbnet *dev = usb_get_intfdata(intf);

	/* can be called while disconnecting */
	if (!dev)
		return 0;
	return qmi_wwan_manage_power(dev, on);
}

/* collect all three endpoints and register subdriver */
static int qmi_wwan_register_subdriver(struct usbnet *dev)
{
	int rv;
	struct usb_driver *subdriver = NULL;
	struct qmi_wwan_state *info = (void *)&dev->data;

	/* collect bulk endpoints */
	rv = usbnet_get_endpoints(dev, info->data);
	if (rv < 0)
		goto err;

	/* update status endpoint if separate control interface */
	if (info->control != info->data)
		dev->status = &info->control->cur_altsetting->endpoint[0];

	/* require interrupt endpoint for subdriver */
	if (!dev->status) {
		rv = -EINVAL;
		goto err;
	}

	/* for subdriver power management */
	atomic_set(&info->pmcount, 0);

	/* register subdriver */
	subdriver = usb_cdc_wdm_register(info->control, &dev->status->desc,
					 4096, &qmi_wwan_cdc_wdm_manage_power);
	if (IS_ERR(subdriver)) {
		dev_err(&info->control->dev, "subdriver registration failed\n");
		rv = PTR_ERR(subdriver);
		goto err;
	}

	/* prevent usbnet from using status endpoint */
	dev->status = NULL;

	/* save subdriver struct for suspend/resume wrappers */
	info->subdriver = subdriver;

err:
	return rv;
}

/* Send CDC SetControlLineState request, setting or clearing the DTR.
 * "Required for Autoconnect and 9x30 to wake up" according to the
 * GobiNet driver. The requirement has been verified on an MDM9230
 * based Sierra Wireless MC7455
 */
static int qmi_wwan_change_dtr(struct usbnet *dev, bool on)
{
	u8 intf = dev->intf->cur_altsetting->desc.bInterfaceNumber;

	return usbnet_write_cmd(dev, USB_CDC_REQ_SET_CONTROL_LINE_STATE,
				USB_DIR_OUT | USB_TYPE_CLASS | USB_RECIP_INTERFACE,
				on ? 0x01 : 0x00, intf, NULL, 0);
}

static int qmi_wwan_bind(struct usbnet *dev, struct usb_interface *intf)
{
	int status = -1;
	u8 *buf = intf->cur_altsetting->extra;
	int len = intf->cur_altsetting->extralen;
	struct usb_interface_descriptor *desc = &intf->cur_altsetting->desc;
	struct usb_cdc_union_desc *cdc_union;
	struct usb_cdc_ether_desc *cdc_ether;
	struct usb_driver *driver = driver_of(intf);
	struct qmi_wwan_state *info = (void *)&dev->data;
	struct usb_cdc_parsed_header hdr;

	BUILD_BUG_ON((sizeof(((struct usbnet *)0)->data) <
		      sizeof(struct qmi_wwan_state)));

	/* set up initial state */
	info->control = intf;
	info->data = intf;

	/* and a number of CDC descriptors */
	cdc_parse_cdc_header(&hdr, intf, buf, len);
	cdc_union = hdr.usb_cdc_union_desc;
	cdc_ether = hdr.usb_cdc_ether_desc;

	/* Use separate control and data interfaces if we found a CDC Union */
	if (cdc_union) {
		info->data = usb_ifnum_to_if(dev->udev,
					     cdc_union->bSlaveInterface0);
		if (desc->bInterfaceNumber != cdc_union->bMasterInterface0 ||
		    !info->data) {
			dev_err(&intf->dev,
				"bogus CDC Union: master=%u, slave=%u\n",
				cdc_union->bMasterInterface0,
				cdc_union->bSlaveInterface0);

			/* ignore and continue... */
			cdc_union = NULL;
			info->data = intf;
		}
	}

	/* errors aren't fatal - we can live with the dynamic address */
	if (cdc_ether && cdc_ether->wMaxSegmentSize) {
		dev->hard_mtu = le16_to_cpu(cdc_ether->wMaxSegmentSize);
		usbnet_get_ethernet_addr(dev, cdc_ether->iMACAddress);
	}

	/* claim data interface and set it up */
	if (info->control != info->data) {
		status = usb_driver_claim_interface(driver, info->data, dev);
		if (status < 0)
			goto err;
	}

	status = qmi_wwan_register_subdriver(dev);
	if (status < 0 && info->control != info->data) {
		usb_set_intfdata(info->data, NULL);
		usb_driver_release_interface(driver, info->data);
	}

	/* disabling remote wakeup on MDM9x30 devices has the same
	 * effect as clearing DTR. The device will not respond to QMI
	 * requests until we set DTR again.  This is similar to a
	 * QMI_CTL SYNC request, clearing a lot of firmware state
	 * including the client ID allocations.
	 *
	 * Our usage model allows a session to span multiple
	 * open/close events, so we must prevent the firmware from
	 * clearing out state the clients might need.
	 *
	 * MDM9x30 is the first QMI chipset with USB3 support. Abuse
	 * this fact to enable the quirk for all USB3 devices.
	 *
	 * There are also chipsets with the same "set DTR" requirement
	 * but without USB3 support.  Devices based on these chips
	 * need a quirk flag in the device ID table.
	 */
	if (dev->driver_info->data & QMI_WWAN_QUIRK_DTR ||
	    le16_to_cpu(dev->udev->descriptor.bcdUSB) >= 0x0201) {
		qmi_wwan_manage_power(dev, 1);
		qmi_wwan_change_dtr(dev, true);
	}

	if (dev->driver_info->data & QMI_WWAN_QUIRK_RAWIP) {
		info->flags |= QMI_WWAN_FLAG_RAWIP;

		dev->net->header_ops      = NULL;  /* No header */
		dev->net->type            = ARPHRD_NONE;
		dev->net->hard_header_len = 0;
		dev->net->addr_len        = 0;
		dev->net->flags           = IFF_POINTOPOINT | IFF_NOARP | IFF_MULTICAST;
		netdev_dbg(dev->net, "mode: raw IP\n");
	}

	/* Never use the same address on both ends of the link, even if the
	 * buggy firmware told us to. Or, if device is assigned the well-known
	 * buggy firmware MAC address, replace it with a random address,
	 */
	if (ether_addr_equal(dev->net->dev_addr, default_modem_addr) ||
	    ether_addr_equal(dev->net->dev_addr, buggy_fw_addr))
		eth_hw_addr_random(dev->net);

	/* make MAC addr easily distinguishable from an IP header */
	if (possibly_iphdr(dev->net->dev_addr)) {
		dev->net->dev_addr[0] |= 0x02;	/* set local assignment bit */
		dev->net->dev_addr[0] &= 0xbf;	/* clear "IP" bit */
	}
	dev->net->netdev_ops = &qmi_wwan_netdev_ops;
	dev->net->sysfs_groups[0] = &qmi_wwan_sysfs_attr_group;
err:
	return status;
}

static void qmi_wwan_unbind(struct usbnet *dev, struct usb_interface *intf)
{
	struct qmi_wwan_state *info = (void *)&dev->data;
	struct usb_driver *driver = driver_of(intf);
	struct usb_interface *other;

	if (info->subdriver && info->subdriver->disconnect)
		info->subdriver->disconnect(info->control);

	/* disable MDM9x30 quirk */
	if (le16_to_cpu(dev->udev->descriptor.bcdUSB) >= 0x0201) {
		qmi_wwan_change_dtr(dev, false);
		qmi_wwan_manage_power(dev, 0);
	}

	/* allow user to unbind using either control or data */
	if (intf == info->control)
		other = info->data;
	else
		other = info->control;

	/* only if not shared */
	if (other && intf != other) {
		usb_set_intfdata(other, NULL);
		usb_driver_release_interface(driver, other);
	}

	info->subdriver = NULL;
	info->data = NULL;
	info->control = NULL;
}

/* suspend/resume wrappers calling both usbnet and the cdc-wdm
 * subdriver if present.
 *
 * NOTE: cdc-wdm also supports pre/post_reset, but we cannot provide
 * wrappers for those without adding usbnet reset support first.
 */
static int qmi_wwan_suspend(struct usb_interface *intf, pm_message_t message)
{
	struct usbnet *dev = usb_get_intfdata(intf);
	struct qmi_wwan_state *info = (void *)&dev->data;
	int ret;

	/* Both usbnet_suspend() and subdriver->suspend() MUST return 0
	 * in system sleep context, otherwise, the resume callback has
	 * to recover device from previous suspend failure.
	 */
	ret = usbnet_suspend(intf, message);
	if (ret < 0)
		goto err;

	if (intf == info->control && info->subdriver &&
	    info->subdriver->suspend)
		ret = info->subdriver->suspend(intf, message);
	if (ret < 0)
		usbnet_resume(intf);
err:
	return ret;
}

static int qmi_wwan_resume(struct usb_interface *intf)
{
	struct usbnet *dev = usb_get_intfdata(intf);
	struct qmi_wwan_state *info = (void *)&dev->data;
	int ret = 0;
	bool callsub = (intf == info->control && info->subdriver &&
			info->subdriver->resume);

	if (callsub)
		ret = info->subdriver->resume(intf);
	if (ret < 0)
		goto err;
	ret = usbnet_resume(intf);
	if (ret < 0 && callsub)
		info->subdriver->suspend(intf, PMSG_SUSPEND);
err:
	return ret;
}

static const struct driver_info	qmi_wwan_info = {
	.description	= "WWAN/QMI device",
	.flags		= FLAG_WWAN | FLAG_SEND_ZLP,
	.bind		= qmi_wwan_bind,
	.unbind		= qmi_wwan_unbind,
	.manage_power	= qmi_wwan_manage_power,
	.rx_fixup       = qmi_wwan_rx_fixup,
};

static const struct driver_info	qmi_wwan_info_quirk_dtr = {
	.description	= "WWAN/QMI device",
	.flags		= FLAG_WWAN | FLAG_SEND_ZLP,
	.bind		= qmi_wwan_bind,
	.unbind		= qmi_wwan_unbind,
	.manage_power	= qmi_wwan_manage_power,
	.rx_fixup       = qmi_wwan_rx_fixup,
	.data           = QMI_WWAN_QUIRK_DTR,
};

static const struct driver_info	qmi_wwan_info_quirk_rawip = {
	.description	= "WWAN/QMI device",
	.flags		= FLAG_WWAN,
	.bind		= qmi_wwan_bind,
	.unbind		= qmi_wwan_unbind,
	.manage_power	= qmi_wwan_manage_power,
	.rx_fixup       = qmi_wwan_rx_fixup,
	.data           = QMI_WWAN_QUIRK_DTR | QMI_WWAN_QUIRK_RAWIP,
};

#define HUAWEI_VENDOR_ID	0x12D1

/* map QMI/wwan function by a fixed interface number */
#define QMI_FIXED_INTF(vend, prod, num) \
	USB_DEVICE_INTERFACE_NUMBER(vend, prod, num), \
	.driver_info = (unsigned long)&qmi_wwan_info

/* devices requiring "set DTR" quirk */
#define QMI_QUIRK_SET_DTR(vend, prod, num) \
	USB_DEVICE_INTERFACE_NUMBER(vend, prod, num), \
	.driver_info = (unsigned long)&qmi_wwan_info_quirk_dtr

/* devices requiring "set DTR" & "raw-IP" quirk */
#define QMI_QUIRK_SET_RAW(vend, prod, num) \
	USB_DEVICE_INTERFACE_NUMBER(vend, prod, num), \
	.driver_info = (unsigned long)&qmi_wwan_info_quirk_rawip

/* Gobi 1000 QMI/wwan interface number is 3 according to qcserial */
#define QMI_GOBI1K_DEVICE(vend, prod) \
	QMI_FIXED_INTF(vend, prod, 3)

/* Gobi 2000/3000 QMI/wwan interface number is 0 according to qcserial */
#define QMI_GOBI_DEVICE(vend, prod) \
	QMI_FIXED_INTF(vend, prod, 0)

static const struct usb_device_id products[] = {
	/* 1. CDC ECM like devices match on the control interface */
	{	/* Huawei E392, E398 and possibly others sharing both device id and more... */
		USB_VENDOR_AND_INTERFACE_INFO(HUAWEI_VENDOR_ID, USB_CLASS_VENDOR_SPEC, 1, 9),
		.driver_info        = (unsigned long)&qmi_wwan_info,
	},
	{	/* Vodafone/Huawei K5005 (12d1:14c8) and similar modems */
		USB_VENDOR_AND_INTERFACE_INFO(HUAWEI_VENDOR_ID, USB_CLASS_VENDOR_SPEC, 1, 57),
		.driver_info        = (unsigned long)&qmi_wwan_info,
	},
	{	/* HUAWEI_INTERFACE_NDIS_CONTROL_QUALCOMM */
		USB_VENDOR_AND_INTERFACE_INFO(HUAWEI_VENDOR_ID, USB_CLASS_VENDOR_SPEC, 0x01, 0x69),
		.driver_info        = (unsigned long)&qmi_wwan_info,
	},
	{	/* Motorola Mapphone devices with MDM6600 */
		USB_VENDOR_AND_INTERFACE_INFO(0x22b8, USB_CLASS_VENDOR_SPEC, 0xfb, 0xff),
		.driver_info        = (unsigned long)&qmi_wwan_info,
	},

	/* 2. Combined interface devices matching on class+protocol */
	{	/* Huawei E367 and possibly others in "Windows mode" */
		USB_VENDOR_AND_INTERFACE_INFO(HUAWEI_VENDOR_ID, USB_CLASS_VENDOR_SPEC, 1, 7),
		.driver_info        = (unsigned long)&qmi_wwan_info,
	},
	{	/* Huawei E392, E398 and possibly others in "Windows mode" */
		USB_VENDOR_AND_INTERFACE_INFO(HUAWEI_VENDOR_ID, USB_CLASS_VENDOR_SPEC, 1, 17),
		.driver_info        = (unsigned long)&qmi_wwan_info,
	},
	{	/* HUAWEI_NDIS_SINGLE_INTERFACE_VDF */
		USB_VENDOR_AND_INTERFACE_INFO(HUAWEI_VENDOR_ID, USB_CLASS_VENDOR_SPEC, 0x01, 0x37),
		.driver_info        = (unsigned long)&qmi_wwan_info,
	},
	{	/* HUAWEI_INTERFACE_NDIS_HW_QUALCOMM */
		USB_VENDOR_AND_INTERFACE_INFO(HUAWEI_VENDOR_ID, USB_CLASS_VENDOR_SPEC, 0x01, 0x67),
		.driver_info        = (unsigned long)&qmi_wwan_info,
	},
	{	/* Pantech UML290, P4200 and more */
		USB_VENDOR_AND_INTERFACE_INFO(0x106c, USB_CLASS_VENDOR_SPEC, 0xf0, 0xff),
		.driver_info        = (unsigned long)&qmi_wwan_info,
	},
	{	/* Pantech UML290 - newer firmware */
		USB_VENDOR_AND_INTERFACE_INFO(0x106c, USB_CLASS_VENDOR_SPEC, 0xf1, 0xff),
		.driver_info        = (unsigned long)&qmi_wwan_info,
	},
	{	/* Novatel USB551L and MC551 */
		USB_DEVICE_AND_INTERFACE_INFO(0x1410, 0xb001,
		                              USB_CLASS_COMM,
		                              USB_CDC_SUBCLASS_ETHERNET,
		                              USB_CDC_PROTO_NONE),
		.driver_info        = (unsigned long)&qmi_wwan_info,
	},
	{	/* Novatel E362 */
		USB_DEVICE_AND_INTERFACE_INFO(0x1410, 0x9010,
		                              USB_CLASS_COMM,
		                              USB_CDC_SUBCLASS_ETHERNET,
		                              USB_CDC_PROTO_NONE),
		.driver_info        = (unsigned long)&qmi_wwan_info,
	},
	{	/* Novatel Expedite E371 */
		USB_DEVICE_AND_INTERFACE_INFO(0x1410, 0x9011,
		                              USB_CLASS_COMM,
		                              USB_CDC_SUBCLASS_ETHERNET,
		                              USB_CDC_PROTO_NONE),
		.driver_info        = (unsigned long)&qmi_wwan_info,
	},
	{	/* Dell Wireless 5800 (Novatel E362) */
		USB_DEVICE_AND_INTERFACE_INFO(0x413C, 0x8195,
					      USB_CLASS_COMM,
					      USB_CDC_SUBCLASS_ETHERNET,
					      USB_CDC_PROTO_NONE),
		.driver_info        = (unsigned long)&qmi_wwan_info,
	},
	{	/* Dell Wireless 5800 V2 (Novatel E362) */
		USB_DEVICE_AND_INTERFACE_INFO(0x413C, 0x8196,
					      USB_CLASS_COMM,
					      USB_CDC_SUBCLASS_ETHERNET,
					      USB_CDC_PROTO_NONE),
		.driver_info        = (unsigned long)&qmi_wwan_info,
	},
	{	/* Dell Wireless 5804 (Novatel E371) */
		USB_DEVICE_AND_INTERFACE_INFO(0x413C, 0x819b,
					      USB_CLASS_COMM,
					      USB_CDC_SUBCLASS_ETHERNET,
					      USB_CDC_PROTO_NONE),
		.driver_info        = (unsigned long)&qmi_wwan_info,
	},
	{	/* ADU960S */
		USB_DEVICE_AND_INTERFACE_INFO(0x16d5, 0x650a,
					      USB_CLASS_COMM,
					      USB_CDC_SUBCLASS_ETHERNET,
					      USB_CDC_PROTO_NONE),
		.driver_info        = (unsigned long)&qmi_wwan_info,
	},
	{	/* HP lt2523 (Novatel E371) */
		USB_DEVICE_AND_INTERFACE_INFO(0x03f0, 0x421d,
					      USB_CLASS_COMM,
					      USB_CDC_SUBCLASS_ETHERNET,
					      USB_CDC_PROTO_NONE),
		.driver_info        = (unsigned long)&qmi_wwan_info,
	},
	{	/* HP lt4112 LTE/HSPA+ Gobi 4G Module (Huawei me906e) */
		USB_DEVICE_AND_INTERFACE_INFO(0x03f0, 0x581d, USB_CLASS_VENDOR_SPEC, 1, 7),
		.driver_info = (unsigned long)&qmi_wwan_info,
	},
	{	/* Quectel EP06/EG06/EM06 */
		USB_DEVICE_AND_INTERFACE_INFO(0x2c7c, 0x0306,
					      USB_CLASS_VENDOR_SPEC,
					      USB_SUBCLASS_VENDOR_SPEC,
					      0xff),
		.driver_info	    = (unsigned long)&qmi_wwan_info_quirk_dtr,
	},

	/* 3. Combined interface devices matching on interface number */
	{QMI_FIXED_INTF(0x0408, 0xea42, 4)},	/* Yota / Megafon M100-1 */
	{QMI_FIXED_INTF(0x05c6, 0x6001, 3)},	/* 4G LTE usb-modem U901 */
	{QMI_FIXED_INTF(0x05c6, 0x7000, 0)},
	{QMI_FIXED_INTF(0x05c6, 0x7001, 1)},
	{QMI_FIXED_INTF(0x05c6, 0x7002, 1)},
	{QMI_FIXED_INTF(0x05c6, 0x7101, 1)},
	{QMI_FIXED_INTF(0x05c6, 0x7101, 2)},
	{QMI_FIXED_INTF(0x05c6, 0x7101, 3)},
	{QMI_FIXED_INTF(0x05c6, 0x7102, 1)},
	{QMI_FIXED_INTF(0x05c6, 0x7102, 2)},
	{QMI_FIXED_INTF(0x05c6, 0x7102, 3)},
	{QMI_FIXED_INTF(0x05c6, 0x8000, 7)},
	{QMI_FIXED_INTF(0x05c6, 0x8001, 6)},
	{QMI_FIXED_INTF(0x05c6, 0x9000, 4)},
	{QMI_FIXED_INTF(0x05c6, 0x9003, 4)},
	{QMI_FIXED_INTF(0x05c6, 0x9005, 2)},
	{QMI_FIXED_INTF(0x05c6, 0x900a, 4)},
	{QMI_FIXED_INTF(0x05c6, 0x900b, 2)},
	{QMI_FIXED_INTF(0x05c6, 0x900c, 4)},
	{QMI_FIXED_INTF(0x05c6, 0x900c, 5)},
	{QMI_FIXED_INTF(0x05c6, 0x900c, 6)},
	{QMI_FIXED_INTF(0x05c6, 0x900d, 5)},
	{QMI_FIXED_INTF(0x05c6, 0x900f, 3)},
	{QMI_FIXED_INTF(0x05c6, 0x900f, 4)},
	{QMI_FIXED_INTF(0x05c6, 0x900f, 5)},
	{QMI_FIXED_INTF(0x05c6, 0x9010, 4)},
	{QMI_FIXED_INTF(0x05c6, 0x9010, 5)},
	{QMI_FIXED_INTF(0x05c6, 0x9011, 3)},
	{QMI_FIXED_INTF(0x05c6, 0x9011, 4)},
	{QMI_FIXED_INTF(0x05c6, 0x9021, 1)},
	{QMI_FIXED_INTF(0x05c6, 0x9022, 2)},
	{QMI_FIXED_INTF(0x05c6, 0x9025, 4)},	/* Alcatel-sbell ASB TL131 TDD LTE  (China Mobile) */
	{QMI_FIXED_INTF(0x05c6, 0x9026, 3)},
	{QMI_FIXED_INTF(0x05c6, 0x902e, 5)},
	{QMI_FIXED_INTF(0x05c6, 0x9031, 5)},
	{QMI_FIXED_INTF(0x05c6, 0x9032, 4)},
	{QMI_FIXED_INTF(0x05c6, 0x9033, 3)},
	{QMI_FIXED_INTF(0x05c6, 0x9033, 4)},
	{QMI_FIXED_INTF(0x05c6, 0x9033, 5)},
	{QMI_FIXED_INTF(0x05c6, 0x9033, 6)},
	{QMI_FIXED_INTF(0x05c6, 0x9034, 3)},
	{QMI_FIXED_INTF(0x05c6, 0x9034, 4)},
	{QMI_FIXED_INTF(0x05c6, 0x9034, 5)},
	{QMI_FIXED_INTF(0x05c6, 0x9034, 6)},
	{QMI_FIXED_INTF(0x05c6, 0x9034, 7)},
	{QMI_FIXED_INTF(0x05c6, 0x9035, 4)},
	{QMI_FIXED_INTF(0x05c6, 0x9036, 3)},
	{QMI_FIXED_INTF(0x05c6, 0x9037, 5)},
	{QMI_FIXED_INTF(0x05c6, 0x9038, 4)},
	{QMI_FIXED_INTF(0x05c6, 0x903b, 7)},
	{QMI_FIXED_INTF(0x05c6, 0x903c, 6)},
	{QMI_FIXED_INTF(0x05c6, 0x903d, 6)},
	{QMI_FIXED_INTF(0x05c6, 0x903e, 5)},
	{QMI_FIXED_INTF(0x05c6, 0x9043, 3)},
	{QMI_FIXED_INTF(0x05c6, 0x9046, 3)},
	{QMI_FIXED_INTF(0x05c6, 0x9046, 4)},
	{QMI_FIXED_INTF(0x05c6, 0x9046, 5)},
	{QMI_FIXED_INTF(0x05c6, 0x9047, 2)},
	{QMI_FIXED_INTF(0x05c6, 0x9047, 3)},
	{QMI_FIXED_INTF(0x05c6, 0x9047, 4)},
	{QMI_FIXED_INTF(0x05c6, 0x9048, 4)},
	{QMI_FIXED_INTF(0x05c6, 0x9048, 5)},
	{QMI_FIXED_INTF(0x05c6, 0x9048, 6)},
	{QMI_FIXED_INTF(0x05c6, 0x9048, 7)},
	{QMI_FIXED_INTF(0x05c6, 0x9048, 8)},
	{QMI_FIXED_INTF(0x05c6, 0x904c, 5)},
	{QMI_FIXED_INTF(0x05c6, 0x904c, 6)},
	{QMI_FIXED_INTF(0x05c6, 0x904c, 7)},
	{QMI_FIXED_INTF(0x05c6, 0x904c, 8)},
	{QMI_FIXED_INTF(0x05c6, 0x9050, 3)},
	{QMI_FIXED_INTF(0x05c6, 0x9052, 4)},
	{QMI_FIXED_INTF(0x05c6, 0x9053, 6)},
	{QMI_FIXED_INTF(0x05c6, 0x9053, 7)},
	{QMI_FIXED_INTF(0x05c6, 0x9054, 5)},
	{QMI_FIXED_INTF(0x05c6, 0x9054, 6)},
	{QMI_FIXED_INTF(0x05c6, 0x9055, 3)},
	{QMI_FIXED_INTF(0x05c6, 0x9055, 4)},
	{QMI_FIXED_INTF(0x05c6, 0x9055, 5)},
	{QMI_FIXED_INTF(0x05c6, 0x9055, 6)},
	{QMI_FIXED_INTF(0x05c6, 0x9055, 7)},
	{QMI_FIXED_INTF(0x05c6, 0x9056, 3)},
	{QMI_FIXED_INTF(0x05c6, 0x9062, 2)},
	{QMI_FIXED_INTF(0x05c6, 0x9062, 3)},
	{QMI_FIXED_INTF(0x05c6, 0x9062, 4)},
	{QMI_FIXED_INTF(0x05c6, 0x9062, 5)},
	{QMI_FIXED_INTF(0x05c6, 0x9062, 6)},
	{QMI_FIXED_INTF(0x05c6, 0x9062, 7)},
	{QMI_FIXED_INTF(0x05c6, 0x9062, 8)},
	{QMI_FIXED_INTF(0x05c6, 0x9062, 9)},
	{QMI_FIXED_INTF(0x05c6, 0x9064, 3)},
	{QMI_FIXED_INTF(0x05c6, 0x9065, 6)},
	{QMI_FIXED_INTF(0x05c6, 0x9065, 7)},
	{QMI_FIXED_INTF(0x05c6, 0x9066, 5)},
	{QMI_FIXED_INTF(0x05c6, 0x9066, 6)},
	{QMI_FIXED_INTF(0x05c6, 0x9067, 1)},
	{QMI_FIXED_INTF(0x05c6, 0x9068, 2)},
	{QMI_FIXED_INTF(0x05c6, 0x9068, 3)},
	{QMI_FIXED_INTF(0x05c6, 0x9068, 4)},
	{QMI_FIXED_INTF(0x05c6, 0x9068, 5)},
	{QMI_FIXED_INTF(0x05c6, 0x9068, 6)},
	{QMI_FIXED_INTF(0x05c6, 0x9068, 7)},
	{QMI_FIXED_INTF(0x05c6, 0x9069, 5)},
	{QMI_FIXED_INTF(0x05c6, 0x9069, 6)},
	{QMI_FIXED_INTF(0x05c6, 0x9069, 7)},
	{QMI_FIXED_INTF(0x05c6, 0x9069, 8)},
	{QMI_FIXED_INTF(0x05c6, 0x9070, 4)},
	{QMI_FIXED_INTF(0x05c6, 0x9070, 5)},
	{QMI_FIXED_INTF(0x05c6, 0x9075, 5)},
	{QMI_FIXED_INTF(0x05c6, 0x9076, 4)},
	{QMI_FIXED_INTF(0x05c6, 0x9076, 5)},
	{QMI_FIXED_INTF(0x05c6, 0x9076, 6)},
	{QMI_FIXED_INTF(0x05c6, 0x9076, 7)},
	{QMI_FIXED_INTF(0x05c6, 0x9076, 8)},
	{QMI_FIXED_INTF(0x05c6, 0x9077, 3)},
	{QMI_FIXED_INTF(0x05c6, 0x9077, 4)},
	{QMI_FIXED_INTF(0x05c6, 0x9077, 5)},
	{QMI_FIXED_INTF(0x05c6, 0x9077, 6)},
	{QMI_FIXED_INTF(0x05c6, 0x9078, 3)},
	{QMI_FIXED_INTF(0x05c6, 0x9079, 4)},
	{QMI_FIXED_INTF(0x05c6, 0x9079, 5)},
	{QMI_FIXED_INTF(0x05c6, 0x9079, 6)},
	{QMI_FIXED_INTF(0x05c6, 0x9079, 7)},
	{QMI_FIXED_INTF(0x05c6, 0x9079, 8)},
	{QMI_FIXED_INTF(0x05c6, 0x9080, 5)},
	{QMI_FIXED_INTF(0x05c6, 0x9080, 6)},
	{QMI_FIXED_INTF(0x05c6, 0x9080, 7)},
	{QMI_FIXED_INTF(0x05c6, 0x9080, 8)},
	{QMI_FIXED_INTF(0x05c6, 0x9083, 3)},
	{QMI_FIXED_INTF(0x05c6, 0x9084, 4)},
	{QMI_FIXED_INTF(0x05c6, 0x90b2, 3)},    /* ublox R410M */
	{QMI_FIXED_INTF(0x05c6, 0x920d, 0)},
	{QMI_FIXED_INTF(0x05c6, 0x920d, 5)},
	{QMI_QUIRK_SET_DTR(0x05c6, 0x9625, 4)},	/* YUGA CLM920-NC5 */
	{QMI_FIXED_INTF(0x0846, 0x68a2, 8)},
	{QMI_FIXED_INTF(0x0846, 0x68d3, 8)},	/* Netgear Aircard 779S */
	{QMI_FIXED_INTF(0x12d1, 0x140c, 1)},	/* Huawei E173 */
	{QMI_FIXED_INTF(0x12d1, 0x14ac, 1)},	/* Huawei E1820 */
	{QMI_FIXED_INTF(0x1435, 0xd181, 3)},	/* Wistron NeWeb D18Q1 */
	{QMI_FIXED_INTF(0x1435, 0xd181, 4)},	/* Wistron NeWeb D18Q1 */
	{QMI_FIXED_INTF(0x1435, 0xd181, 5)},	/* Wistron NeWeb D18Q1 */
	{QMI_FIXED_INTF(0x1435, 0xd191, 4)},	/* Wistron NeWeb D19Q1 */
	{QMI_QUIRK_SET_DTR(0x1508, 0x1001, 4)},	/* Fibocom NL668 series */
	{QMI_FIXED_INTF(0x16d8, 0x6003, 0)},	/* CMOTech 6003 */
	{QMI_FIXED_INTF(0x16d8, 0x6007, 0)},	/* CMOTech CHE-628S */
	{QMI_FIXED_INTF(0x16d8, 0x6008, 0)},	/* CMOTech CMU-301 */
	{QMI_FIXED_INTF(0x16d8, 0x6280, 0)},	/* CMOTech CHU-628 */
	{QMI_FIXED_INTF(0x16d8, 0x7001, 0)},	/* CMOTech CHU-720S */
	{QMI_FIXED_INTF(0x16d8, 0x7002, 0)},	/* CMOTech 7002 */
	{QMI_FIXED_INTF(0x16d8, 0x7003, 4)},	/* CMOTech CHU-629K */
	{QMI_FIXED_INTF(0x16d8, 0x7004, 3)},	/* CMOTech 7004 */
	{QMI_FIXED_INTF(0x16d8, 0x7006, 5)},	/* CMOTech CGU-629 */
	{QMI_FIXED_INTF(0x16d8, 0x700a, 4)},	/* CMOTech CHU-629S */
	{QMI_FIXED_INTF(0x16d8, 0x7211, 0)},	/* CMOTech CHU-720I */
	{QMI_FIXED_INTF(0x16d8, 0x7212, 0)},	/* CMOTech 7212 */
	{QMI_FIXED_INTF(0x16d8, 0x7213, 0)},	/* CMOTech 7213 */
	{QMI_FIXED_INTF(0x16d8, 0x7251, 1)},	/* CMOTech 7251 */
	{QMI_FIXED_INTF(0x16d8, 0x7252, 1)},	/* CMOTech 7252 */
	{QMI_FIXED_INTF(0x16d8, 0x7253, 1)},	/* CMOTech 7253 */
	{QMI_FIXED_INTF(0x19d2, 0x0002, 1)},
	{QMI_FIXED_INTF(0x19d2, 0x0012, 1)},
	{QMI_FIXED_INTF(0x19d2, 0x0017, 3)},
	{QMI_FIXED_INTF(0x19d2, 0x0019, 3)},	/* ONDA MT689DC */
	{QMI_FIXED_INTF(0x19d2, 0x0021, 4)},
	{QMI_FIXED_INTF(0x19d2, 0x0025, 1)},
	{QMI_FIXED_INTF(0x19d2, 0x0031, 4)},
	{QMI_FIXED_INTF(0x19d2, 0x0042, 4)},
	{QMI_FIXED_INTF(0x19d2, 0x0049, 5)},
	{QMI_FIXED_INTF(0x19d2, 0x0052, 4)},
	{QMI_FIXED_INTF(0x19d2, 0x0055, 1)},	/* ZTE (Vodafone) K3520-Z */
	{QMI_FIXED_INTF(0x19d2, 0x0058, 4)},
	{QMI_FIXED_INTF(0x19d2, 0x0063, 4)},	/* ZTE (Vodafone) K3565-Z */
	{QMI_FIXED_INTF(0x19d2, 0x0104, 4)},	/* ZTE (Vodafone) K4505-Z */
	{QMI_FIXED_INTF(0x19d2, 0x0113, 5)},
	{QMI_FIXED_INTF(0x19d2, 0x0118, 5)},
	{QMI_FIXED_INTF(0x19d2, 0x0121, 5)},
	{QMI_FIXED_INTF(0x19d2, 0x0123, 4)},
	{QMI_FIXED_INTF(0x19d2, 0x0124, 5)},
	{QMI_FIXED_INTF(0x19d2, 0x0125, 6)},
	{QMI_FIXED_INTF(0x19d2, 0x0126, 5)},
	{QMI_FIXED_INTF(0x19d2, 0x0130, 1)},
	{QMI_FIXED_INTF(0x19d2, 0x0133, 3)},
	{QMI_FIXED_INTF(0x19d2, 0x0141, 5)},
	{QMI_FIXED_INTF(0x19d2, 0x0157, 5)},	/* ZTE MF683 */
	{QMI_FIXED_INTF(0x19d2, 0x0158, 3)},
	{QMI_FIXED_INTF(0x19d2, 0x0167, 4)},	/* ZTE MF820D */
	{QMI_FIXED_INTF(0x19d2, 0x0168, 4)},
	{QMI_FIXED_INTF(0x19d2, 0x0176, 3)},
	{QMI_FIXED_INTF(0x19d2, 0x0178, 3)},
	{QMI_FIXED_INTF(0x19d2, 0x0191, 4)},	/* ZTE EuFi890 */
	{QMI_FIXED_INTF(0x19d2, 0x0199, 1)},	/* ZTE MF820S */
	{QMI_FIXED_INTF(0x19d2, 0x0200, 1)},
	{QMI_FIXED_INTF(0x19d2, 0x0257, 3)},	/* ZTE MF821 */
	{QMI_FIXED_INTF(0x19d2, 0x0265, 4)},	/* ONDA MT8205 4G LTE */
	{QMI_FIXED_INTF(0x19d2, 0x0284, 4)},	/* ZTE MF880 */
	{QMI_FIXED_INTF(0x19d2, 0x0326, 4)},	/* ZTE MF821D */
	{QMI_FIXED_INTF(0x19d2, 0x0412, 4)},	/* Telewell TW-LTE 4G */
	{QMI_FIXED_INTF(0x19d2, 0x1008, 4)},	/* ZTE (Vodafone) K3570-Z */
	{QMI_FIXED_INTF(0x19d2, 0x1010, 4)},	/* ZTE (Vodafone) K3571-Z */
	{QMI_FIXED_INTF(0x19d2, 0x1012, 4)},
	{QMI_FIXED_INTF(0x19d2, 0x1018, 3)},	/* ZTE (Vodafone) K5006-Z */
	{QMI_FIXED_INTF(0x19d2, 0x1021, 2)},
	{QMI_FIXED_INTF(0x19d2, 0x1245, 4)},
	{QMI_FIXED_INTF(0x19d2, 0x1247, 4)},
	{QMI_FIXED_INTF(0x19d2, 0x1252, 4)},
	{QMI_FIXED_INTF(0x19d2, 0x1254, 4)},
	{QMI_FIXED_INTF(0x19d2, 0x1255, 3)},
	{QMI_FIXED_INTF(0x19d2, 0x1255, 4)},
	{QMI_FIXED_INTF(0x19d2, 0x1256, 4)},
	{QMI_FIXED_INTF(0x19d2, 0x1270, 5)},	/* ZTE MF667 */
	{QMI_FIXED_INTF(0x19d2, 0x1401, 2)},
	{QMI_FIXED_INTF(0x19d2, 0x1402, 2)},	/* ZTE MF60 */
	{QMI_FIXED_INTF(0x19d2, 0x1424, 2)},
	{QMI_FIXED_INTF(0x19d2, 0x1425, 2)},
	{QMI_FIXED_INTF(0x19d2, 0x1426, 2)},	/* ZTE MF91 */
	{QMI_FIXED_INTF(0x19d2, 0x1428, 2)},	/* Telewell TW-LTE 4G v2 */
	{QMI_FIXED_INTF(0x19d2, 0x2002, 4)},	/* ZTE (Vodafone) K3765-Z */
	{QMI_FIXED_INTF(0x2001, 0x7e19, 4)},	/* D-Link DWM-221 B1 */
	{QMI_FIXED_INTF(0x2001, 0x7e35, 4)},	/* D-Link DWM-222 */
	{QMI_FIXED_INTF(0x2020, 0x2033, 4)},	/* BroadMobi BM806U */
	{QMI_FIXED_INTF(0x0f3d, 0x68a2, 8)},    /* Sierra Wireless MC7700 */
	{QMI_FIXED_INTF(0x114f, 0x68a2, 8)},    /* Sierra Wireless MC7750 */
	{QMI_FIXED_INTF(0x1199, 0x68a2, 8)},	/* Sierra Wireless MC7710 in QMI mode */
	{QMI_FIXED_INTF(0x1199, 0x68a2, 19)},	/* Sierra Wireless MC7710 in QMI mode */
	{QMI_FIXED_INTF(0x1199, 0x68c0, 8)},	/* Sierra Wireless MC7304/MC7354 */
	{QMI_FIXED_INTF(0x1199, 0x68c0, 10)},	/* Sierra Wireless MC7304/MC7354 */
	{QMI_FIXED_INTF(0x1199, 0x901c, 8)},    /* Sierra Wireless EM7700 */
	{QMI_FIXED_INTF(0x1199, 0x901f, 8)},    /* Sierra Wireless EM7355 */
	{QMI_FIXED_INTF(0x1199, 0x9041, 8)},	/* Sierra Wireless MC7305/MC7355 */
	{QMI_FIXED_INTF(0x1199, 0x9041, 10)},	/* Sierra Wireless MC7305/MC7355 */
	{QMI_FIXED_INTF(0x1199, 0x9051, 8)},	/* Netgear AirCard 340U */
	{QMI_FIXED_INTF(0x1199, 0x9053, 8)},	/* Sierra Wireless Modem */
	{QMI_FIXED_INTF(0x1199, 0x9054, 8)},	/* Sierra Wireless Modem */
	{QMI_FIXED_INTF(0x1199, 0x9055, 8)},	/* Netgear AirCard 341U */
	{QMI_FIXED_INTF(0x1199, 0x9056, 8)},	/* Sierra Wireless Modem */
	{QMI_FIXED_INTF(0x1199, 0x9057, 8)},
	{QMI_FIXED_INTF(0x1199, 0x9061, 8)},	/* Sierra Wireless Modem */
	{QMI_FIXED_INTF(0x1199, 0x9063, 8)},	/* Sierra Wireless EM7305 */
	{QMI_FIXED_INTF(0x1199, 0x9063, 10)},	/* Sierra Wireless EM7305 */
	{QMI_QUIRK_SET_DTR(0x1199, 0x9071, 8)},	/* Sierra Wireless MC74xx */
	{QMI_QUIRK_SET_DTR(0x1199, 0x9071, 10)},/* Sierra Wireless MC74xx */
	{QMI_QUIRK_SET_DTR(0x1199, 0x9079, 8)},	/* Sierra Wireless EM74xx */
	{QMI_QUIRK_SET_DTR(0x1199, 0x9079, 10)},/* Sierra Wireless EM74xx */
	{QMI_QUIRK_SET_DTR(0x1199, 0x907b, 8)},	/* Sierra Wireless EM74xx */
	{QMI_QUIRK_SET_DTR(0x1199, 0x907b, 10)},/* Sierra Wireless EM74xx */
	{QMI_QUIRK_SET_DTR(0x1199, 0x9091, 8)},	/* Sierra Wireless EM7565 */
	{QMI_FIXED_INTF(0x1bbb, 0x011e, 4)},	/* Telekom Speedstick LTE II (Alcatel One Touch L100V LTE) */
	{QMI_FIXED_INTF(0x1bbb, 0x0203, 2)},	/* Alcatel L800MA */
	{QMI_FIXED_INTF(0x2357, 0x0201, 4)},	/* TP-LINK HSUPA Modem MA180 */
	{QMI_FIXED_INTF(0x2357, 0x9000, 4)},	/* TP-LINK MA260 */
	{QMI_QUIRK_SET_DTR(0x1bc7, 0x1040, 2)},	/* Telit LE922A */
	{QMI_FIXED_INTF(0x1bc7, 0x1100, 3)},	/* Telit ME910 */
	{QMI_FIXED_INTF(0x1bc7, 0x1101, 3)},	/* Telit ME910 dual modem */
	{QMI_FIXED_INTF(0x1bc7, 0x1200, 5)},	/* Telit LE920 */
	{QMI_QUIRK_SET_DTR(0x1bc7, 0x1201, 2)},	/* Telit LE920, LE920A4 */
<<<<<<< HEAD
	{QMI_QUIRK_SET_RAW(0x1bc7, 0x1900, 1)},	/* Telit LN940 */
=======
	{QMI_QUIRK_SET_DTR(0x1bc7, 0x1900, 1)},	/* Telit LN940 series */
>>>>>>> f630d3cc
	{QMI_FIXED_INTF(0x1c9e, 0x9801, 3)},	/* Telewell TW-3G HSPA+ */
	{QMI_FIXED_INTF(0x1c9e, 0x9803, 4)},	/* Telewell TW-3G HSPA+ */
	{QMI_FIXED_INTF(0x1c9e, 0x9b01, 3)},	/* XS Stick W100-2 from 4G Systems */
	{QMI_FIXED_INTF(0x0b3c, 0xc000, 4)},	/* Olivetti Olicard 100 */
	{QMI_FIXED_INTF(0x0b3c, 0xc001, 4)},	/* Olivetti Olicard 120 */
	{QMI_FIXED_INTF(0x0b3c, 0xc002, 4)},	/* Olivetti Olicard 140 */
	{QMI_FIXED_INTF(0x0b3c, 0xc004, 6)},	/* Olivetti Olicard 155 */
	{QMI_FIXED_INTF(0x0b3c, 0xc005, 6)},	/* Olivetti Olicard 200 */
	{QMI_FIXED_INTF(0x0b3c, 0xc00a, 6)},	/* Olivetti Olicard 160 */
	{QMI_FIXED_INTF(0x0b3c, 0xc00b, 4)},	/* Olivetti Olicard 500 */
	{QMI_FIXED_INTF(0x1e2d, 0x0060, 4)},	/* Cinterion PLxx */
	{QMI_FIXED_INTF(0x1e2d, 0x0053, 4)},	/* Cinterion PHxx,PXxx */
	{QMI_FIXED_INTF(0x1e2d, 0x0063, 10)},	/* Cinterion ALASxx (1 RmNet) */
	{QMI_FIXED_INTF(0x1e2d, 0x0082, 4)},	/* Cinterion PHxx,PXxx (2 RmNet) */
	{QMI_FIXED_INTF(0x1e2d, 0x0082, 5)},	/* Cinterion PHxx,PXxx (2 RmNet) */
	{QMI_FIXED_INTF(0x1e2d, 0x0083, 4)},	/* Cinterion PHxx,PXxx (1 RmNet + USB Audio)*/
	{QMI_FIXED_INTF(0x413c, 0x81a2, 8)},	/* Dell Wireless 5806 Gobi(TM) 4G LTE Mobile Broadband Card */
	{QMI_FIXED_INTF(0x413c, 0x81a3, 8)},	/* Dell Wireless 5570 HSPA+ (42Mbps) Mobile Broadband Card */
	{QMI_FIXED_INTF(0x413c, 0x81a4, 8)},	/* Dell Wireless 5570e HSPA+ (42Mbps) Mobile Broadband Card */
	{QMI_FIXED_INTF(0x413c, 0x81a8, 8)},	/* Dell Wireless 5808 Gobi(TM) 4G LTE Mobile Broadband Card */
	{QMI_FIXED_INTF(0x413c, 0x81a9, 8)},	/* Dell Wireless 5808e Gobi(TM) 4G LTE Mobile Broadband Card */
	{QMI_FIXED_INTF(0x413c, 0x81b1, 8)},	/* Dell Wireless 5809e Gobi(TM) 4G LTE Mobile Broadband Card */
	{QMI_FIXED_INTF(0x413c, 0x81b3, 8)},	/* Dell Wireless 5809e Gobi(TM) 4G LTE Mobile Broadband Card (rev3) */
	{QMI_FIXED_INTF(0x413c, 0x81b6, 8)},	/* Dell Wireless 5811e */
	{QMI_FIXED_INTF(0x413c, 0x81b6, 10)},	/* Dell Wireless 5811e */
	{QMI_FIXED_INTF(0x413c, 0x81d7, 0)},	/* Dell Wireless 5821e */
	{QMI_FIXED_INTF(0x03f0, 0x4e1d, 8)},	/* HP lt4111 LTE/EV-DO/HSPA+ Gobi 4G Module */
	{QMI_FIXED_INTF(0x03f0, 0x9d1d, 1)},	/* HP lt4120 Snapdragon X5 LTE */
	{QMI_FIXED_INTF(0x22de, 0x9061, 3)},	/* WeTelecom WPD-600N */
	{QMI_QUIRK_SET_DTR(0x1e0e, 0x9001, 5)},	/* SIMCom 7100E, 7230E, 7600E ++ */
	{QMI_QUIRK_SET_DTR(0x2c7c, 0x0125, 4)},	/* Quectel EC25, EC20 R2.0  Mini PCIe */
	{QMI_QUIRK_SET_DTR(0x2c7c, 0x0121, 4)},	/* Quectel EC21 Mini PCIe */
	{QMI_QUIRK_SET_DTR(0x2c7c, 0x0191, 4)},	/* Quectel EG91 */
	{QMI_FIXED_INTF(0x2c7c, 0x0296, 4)},	/* Quectel BG96 */
	{QMI_QUIRK_SET_DTR(0x2cb7, 0x0104, 4)},	/* Fibocom NL678 series */

	/* 4. Gobi 1000 devices */
	{QMI_GOBI1K_DEVICE(0x05c6, 0x9212)},	/* Acer Gobi Modem Device */
	{QMI_GOBI1K_DEVICE(0x03f0, 0x1f1d)},	/* HP un2400 Gobi Modem Device */
	{QMI_GOBI1K_DEVICE(0x04da, 0x250d)},	/* Panasonic Gobi Modem device */
	{QMI_GOBI1K_DEVICE(0x413c, 0x8172)},	/* Dell Gobi Modem device */
	{QMI_GOBI1K_DEVICE(0x1410, 0xa001)},	/* Novatel/Verizon USB-1000 */
	{QMI_GOBI1K_DEVICE(0x1410, 0xa002)},	/* Novatel Gobi Modem device */
	{QMI_GOBI1K_DEVICE(0x1410, 0xa003)},	/* Novatel Gobi Modem device */
	{QMI_GOBI1K_DEVICE(0x1410, 0xa004)},	/* Novatel Gobi Modem device */
	{QMI_GOBI1K_DEVICE(0x1410, 0xa005)},	/* Novatel Gobi Modem device */
	{QMI_GOBI1K_DEVICE(0x1410, 0xa006)},	/* Novatel Gobi Modem device */
	{QMI_GOBI1K_DEVICE(0x1410, 0xa007)},	/* Novatel Gobi Modem device */
	{QMI_GOBI1K_DEVICE(0x0b05, 0x1776)},	/* Asus Gobi Modem device */
	{QMI_GOBI1K_DEVICE(0x19d2, 0xfff3)},	/* ONDA Gobi Modem device */
	{QMI_GOBI1K_DEVICE(0x05c6, 0x9001)},	/* Generic Gobi Modem device */
	{QMI_GOBI1K_DEVICE(0x05c6, 0x9002)},	/* Generic Gobi Modem device */
	{QMI_GOBI1K_DEVICE(0x05c6, 0x9202)},	/* Generic Gobi Modem device */
	{QMI_GOBI1K_DEVICE(0x05c6, 0x9203)},	/* Generic Gobi Modem device */
	{QMI_GOBI1K_DEVICE(0x05c6, 0x9222)},	/* Generic Gobi Modem device */
	{QMI_GOBI1K_DEVICE(0x05c6, 0x9009)},	/* Generic Gobi Modem device */

	/* 5. Gobi 2000 and 3000 devices */
	{QMI_GOBI_DEVICE(0x413c, 0x8186)},	/* Dell Gobi 2000 Modem device (N0218, VU936) */
	{QMI_GOBI_DEVICE(0x413c, 0x8194)},	/* Dell Gobi 3000 Composite */
	{QMI_GOBI_DEVICE(0x05c6, 0x920b)},	/* Generic Gobi 2000 Modem device */
	{QMI_GOBI_DEVICE(0x05c6, 0x9225)},	/* Sony Gobi 2000 Modem device (N0279, VU730) */
	{QMI_GOBI_DEVICE(0x05c6, 0x9245)},	/* Samsung Gobi 2000 Modem device (VL176) */
	{QMI_GOBI_DEVICE(0x03f0, 0x251d)},	/* HP Gobi 2000 Modem device (VP412) */
	{QMI_GOBI_DEVICE(0x05c6, 0x9215)},	/* Acer Gobi 2000 Modem device (VP413) */
	{QMI_FIXED_INTF(0x05c6, 0x9215, 4)},	/* Quectel EC20 Mini PCIe */
	{QMI_GOBI_DEVICE(0x05c6, 0x9265)},	/* Asus Gobi 2000 Modem device (VR305) */
	{QMI_GOBI_DEVICE(0x05c6, 0x9235)},	/* Top Global Gobi 2000 Modem device (VR306) */
	{QMI_GOBI_DEVICE(0x05c6, 0x9275)},	/* iRex Technologies Gobi 2000 Modem device (VR307) */
	{QMI_GOBI_DEVICE(0x0af0, 0x8120)},	/* Option GTM681W */
	{QMI_GOBI_DEVICE(0x1199, 0x68a5)},	/* Sierra Wireless Modem */
	{QMI_GOBI_DEVICE(0x1199, 0x68a9)},	/* Sierra Wireless Modem */
	{QMI_GOBI_DEVICE(0x1199, 0x9001)},	/* Sierra Wireless Gobi 2000 Modem device (VT773) */
	{QMI_GOBI_DEVICE(0x1199, 0x9002)},	/* Sierra Wireless Gobi 2000 Modem device (VT773) */
	{QMI_GOBI_DEVICE(0x1199, 0x9003)},	/* Sierra Wireless Gobi 2000 Modem device (VT773) */
	{QMI_GOBI_DEVICE(0x1199, 0x9004)},	/* Sierra Wireless Gobi 2000 Modem device (VT773) */
	{QMI_GOBI_DEVICE(0x1199, 0x9005)},	/* Sierra Wireless Gobi 2000 Modem device (VT773) */
	{QMI_GOBI_DEVICE(0x1199, 0x9006)},	/* Sierra Wireless Gobi 2000 Modem device (VT773) */
	{QMI_GOBI_DEVICE(0x1199, 0x9007)},	/* Sierra Wireless Gobi 2000 Modem device (VT773) */
	{QMI_GOBI_DEVICE(0x1199, 0x9008)},	/* Sierra Wireless Gobi 2000 Modem device (VT773) */
	{QMI_GOBI_DEVICE(0x1199, 0x9009)},	/* Sierra Wireless Gobi 2000 Modem device (VT773) */
	{QMI_GOBI_DEVICE(0x1199, 0x900a)},	/* Sierra Wireless Gobi 2000 Modem device (VT773) */
	{QMI_GOBI_DEVICE(0x1199, 0x9011)},	/* Sierra Wireless Gobi 2000 Modem device (MC8305) */
	{QMI_GOBI_DEVICE(0x16d8, 0x8002)},	/* CMDTech Gobi 2000 Modem device (VU922) */
	{QMI_GOBI_DEVICE(0x05c6, 0x9205)},	/* Gobi 2000 Modem device */
	{QMI_GOBI_DEVICE(0x1199, 0x9013)},	/* Sierra Wireless Gobi 3000 Modem device (MC8355) */
	{QMI_GOBI_DEVICE(0x03f0, 0x371d)},	/* HP un2430 Mobile Broadband Module */
	{QMI_GOBI_DEVICE(0x1199, 0x9015)},	/* Sierra Wireless Gobi 3000 Modem device */
	{QMI_GOBI_DEVICE(0x1199, 0x9019)},	/* Sierra Wireless Gobi 3000 Modem device */
	{QMI_GOBI_DEVICE(0x1199, 0x901b)},	/* Sierra Wireless MC7770 */
	{QMI_GOBI_DEVICE(0x12d1, 0x14f1)},	/* Sony Gobi 3000 Composite */
	{QMI_GOBI_DEVICE(0x1410, 0xa021)},	/* Foxconn Gobi 3000 Modem device (Novatel E396) */

	{ }					/* END */
};
MODULE_DEVICE_TABLE(usb, products);

static bool quectel_ec20_detected(struct usb_interface *intf)
{
	struct usb_device *dev = interface_to_usbdev(intf);

	if (dev->actconfig &&
	    le16_to_cpu(dev->descriptor.idVendor) == 0x05c6 &&
	    le16_to_cpu(dev->descriptor.idProduct) == 0x9215 &&
	    dev->actconfig->desc.bNumInterfaces == 5)
		return true;

	return false;
}

static bool quectel_ep06_diag_detected(struct usb_interface *intf)
{
	struct usb_device *dev = interface_to_usbdev(intf);
	struct usb_interface_descriptor intf_desc = intf->cur_altsetting->desc;

	if (le16_to_cpu(dev->descriptor.idVendor) == 0x2c7c &&
	    le16_to_cpu(dev->descriptor.idProduct) == 0x0306 &&
	    intf_desc.bNumEndpoints == 2)
		return true;

	return false;
}

static int qmi_wwan_probe(struct usb_interface *intf,
			  const struct usb_device_id *prod)
{
	struct usb_device_id *id = (struct usb_device_id *)prod;
	struct usb_interface_descriptor *desc = &intf->cur_altsetting->desc;

	/* Workaround to enable dynamic IDs.  This disables usbnet
	 * blacklisting functionality.  Which, if required, can be
	 * reimplemented here by using a magic "blacklist" value
	 * instead of 0 in the static device id table
	 */
	if (!id->driver_info) {
		dev_dbg(&intf->dev, "setting defaults for dynamic device id\n");
		id->driver_info = (unsigned long)&qmi_wwan_info;
	}

	/* There are devices where the same interface number can be
	 * configured as different functions. We should only bind to
	 * vendor specific functions when matching on interface number
	 */
	if (id->match_flags & USB_DEVICE_ID_MATCH_INT_NUMBER &&
	    desc->bInterfaceClass != USB_CLASS_VENDOR_SPEC) {
		dev_dbg(&intf->dev,
			"Rejecting interface number match for class %02x\n",
			desc->bInterfaceClass);
		return -ENODEV;
	}

	/* Quectel EC20 quirk where we've QMI on interface 4 instead of 0 */
	if (quectel_ec20_detected(intf) && desc->bInterfaceNumber == 0) {
		dev_dbg(&intf->dev, "Quectel EC20 quirk, skipping interface 0\n");
		return -ENODEV;
	}

	/* Quectel EP06/EM06/EG06 supports dynamic interface configuration, so
	 * we need to match on class/subclass/protocol. These values are
	 * identical for the diagnostic- and QMI-interface, but bNumEndpoints is
	 * different. Ignore the current interface if the number of endpoints
	 * the number for the diag interface (two).
	 */
	if (quectel_ep06_diag_detected(intf))
		return -ENODEV;

	return usbnet_probe(intf, id);
}

static void qmi_wwan_disconnect(struct usb_interface *intf)
{
	struct usbnet *dev = usb_get_intfdata(intf);
	struct qmi_wwan_state *info;
	struct list_head *iter;
	struct net_device *ldev;

	/* called twice if separate control and data intf */
	if (!dev)
		return;
	info = (void *)&dev->data;
	if (info->flags & QMI_WWAN_FLAG_MUX) {
		if (!rtnl_trylock()) {
			restart_syscall();
			return;
		}
		rcu_read_lock();
		netdev_for_each_upper_dev_rcu(dev->net, ldev, iter)
			qmimux_unregister_device(ldev);
		rcu_read_unlock();
		rtnl_unlock();
		info->flags &= ~QMI_WWAN_FLAG_MUX;
	}
	usbnet_disconnect(intf);
}

static struct usb_driver qmi_wwan_driver = {
	.name		      = "qmi_wwan",
	.id_table	      = products,
	.probe		      = qmi_wwan_probe,
	.disconnect	      = qmi_wwan_disconnect,
	.suspend	      = qmi_wwan_suspend,
	.resume		      =	qmi_wwan_resume,
	.reset_resume         = qmi_wwan_resume,
	.supports_autosuspend = 1,
	.disable_hub_initiated_lpm = 1,
};

module_usb_driver(qmi_wwan_driver);

MODULE_AUTHOR("Bjørn Mork <bjorn@mork.no>");
MODULE_DESCRIPTION("Qualcomm MSM Interface (QMI) WWAN driver");
MODULE_LICENSE("GPL");<|MERGE_RESOLUTION|>--- conflicted
+++ resolved
@@ -1257,11 +1257,7 @@
 	{QMI_FIXED_INTF(0x1bc7, 0x1101, 3)},	/* Telit ME910 dual modem */
 	{QMI_FIXED_INTF(0x1bc7, 0x1200, 5)},	/* Telit LE920 */
 	{QMI_QUIRK_SET_DTR(0x1bc7, 0x1201, 2)},	/* Telit LE920, LE920A4 */
-<<<<<<< HEAD
-	{QMI_QUIRK_SET_RAW(0x1bc7, 0x1900, 1)},	/* Telit LN940 */
-=======
 	{QMI_QUIRK_SET_DTR(0x1bc7, 0x1900, 1)},	/* Telit LN940 series */
->>>>>>> f630d3cc
 	{QMI_FIXED_INTF(0x1c9e, 0x9801, 3)},	/* Telewell TW-3G HSPA+ */
 	{QMI_FIXED_INTF(0x1c9e, 0x9803, 4)},	/* Telewell TW-3G HSPA+ */
 	{QMI_FIXED_INTF(0x1c9e, 0x9b01, 3)},	/* XS Stick W100-2 from 4G Systems */
