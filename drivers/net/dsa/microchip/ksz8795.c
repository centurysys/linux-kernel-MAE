--- conflicted
+++ resolved
@@ -1295,11 +1295,7 @@
 	 *   KSZ879x/KSZ877x/KSZ876x and some EEE link partners may result in
 	 *   the link dropping.
 	 */
-<<<<<<< HEAD
-	if (dev->ksz87xx_eee_link_erratum)
-=======
 	if (dev->info->ksz87xx_eee_link_erratum)
->>>>>>> 88084a3d
 		ret = ksz8_ind_write8(dev, TABLE_EEE, REG_IND_EEE_GLOB2_HI, 0);
 
 	return ret;
@@ -1380,19 +1376,7 @@
 {
 	struct ksz_device *dev = ds->priv;
 
-<<<<<<< HEAD
-	if (port == dev->cpu_port) {
-		__set_bit(PHY_INTERFACE_MODE_RMII,
-			  config->supported_interfaces);
-		__set_bit(PHY_INTERFACE_MODE_MII,
-			  config->supported_interfaces);
-	} else {
-		__set_bit(PHY_INTERFACE_MODE_INTERNAL,
-			  config->supported_interfaces);
-	}
-=======
 	ksz_phylink_get_caps(ds, port, config);
->>>>>>> 88084a3d
 
 	config->mac_capabilities = MAC_10 | MAC_100;
 
@@ -1485,112 +1469,15 @@
 	return 0;
 }
 
-<<<<<<< HEAD
-struct ksz_chip_data {
-	u16 chip_id;
-	const char *dev_name;
-	int num_vlans;
-	int num_alus;
-	int num_statics;
-	int cpu_ports;
-	int port_cnt;
-	bool ksz87xx_eee_link_erratum;
-};
-
-static const struct ksz_chip_data ksz8_switch_chips[] = {
-	{
-		.chip_id = 0x8795,
-		.dev_name = "KSZ8795",
-		.num_vlans = 4096,
-		.num_alus = 0,
-		.num_statics = 8,
-		.cpu_ports = 0x10,	/* can be configured as cpu port */
-		.port_cnt = 5,		/* total cpu and user ports */
-		.ksz87xx_eee_link_erratum = true,
-	},
-	{
-		/*
-		 * WARNING
-		 * =======
-		 * KSZ8794 is similar to KSZ8795, except the port map
-		 * contains a gap between external and CPU ports, the
-		 * port map is NOT continuous. The per-port register
-		 * map is shifted accordingly too, i.e. registers at
-		 * offset 0x40 are NOT used on KSZ8794 and they ARE
-		 * used on KSZ8795 for external port 3.
-		 *           external  cpu
-		 * KSZ8794   0,1,2      4
-		 * KSZ8795   0,1,2,3    4
-		 * KSZ8765   0,1,2,3    4
-		 */
-		.chip_id = 0x8794,
-		.dev_name = "KSZ8794",
-		.num_vlans = 4096,
-		.num_alus = 0,
-		.num_statics = 8,
-		.cpu_ports = 0x10,	/* can be configured as cpu port */
-		.port_cnt = 4,		/* total cpu and user ports */
-		.ksz87xx_eee_link_erratum = true,
-	},
-	{
-		.chip_id = 0x8765,
-		.dev_name = "KSZ8765",
-		.num_vlans = 4096,
-		.num_alus = 0,
-		.num_statics = 8,
-		.cpu_ports = 0x10,	/* can be configured as cpu port */
-		.port_cnt = 5,		/* total cpu and user ports */
-		.ksz87xx_eee_link_erratum = true,
-	},
-	{
-		.chip_id = 0x8830,
-		.dev_name = "KSZ8863/KSZ8873",
-		.num_vlans = 16,
-		.num_alus = 0,
-		.num_statics = 8,
-		.cpu_ports = 0x4,	/* can be configured as cpu port */
-		.port_cnt = 3,
-	},
-};
-
-=======
->>>>>>> 88084a3d
 static int ksz8_switch_init(struct ksz_device *dev)
 {
 	struct ksz8 *ksz8 = dev->priv;
 
 	dev->ds->ops = &ksz8_switch_ops;
 
-<<<<<<< HEAD
-	for (i = 0; i < ARRAY_SIZE(ksz8_switch_chips); i++) {
-		const struct ksz_chip_data *chip = &ksz8_switch_chips[i];
-
-		if (dev->chip_id == chip->chip_id) {
-			dev->name = chip->dev_name;
-			dev->num_vlans = chip->num_vlans;
-			dev->num_alus = chip->num_alus;
-			dev->num_statics = chip->num_statics;
-			dev->port_cnt = fls(chip->cpu_ports);
-			dev->cpu_port = fls(chip->cpu_ports) - 1;
-			dev->phy_port_cnt = dev->port_cnt - 1;
-			dev->cpu_ports = chip->cpu_ports;
-			dev->host_mask = chip->cpu_ports;
-			dev->port_mask = (BIT(dev->phy_port_cnt) - 1) |
-					 chip->cpu_ports;
-			dev->ksz87xx_eee_link_erratum =
-				chip->ksz87xx_eee_link_erratum;
-			break;
-		}
-	}
-
-	/* no switch found */
-	if (!dev->cpu_ports)
-		return -ENODEV;
-=======
 	dev->cpu_port = fls(dev->info->cpu_ports) - 1;
 	dev->phy_port_cnt = dev->info->port_cnt - 1;
 	dev->port_mask = (BIT(dev->phy_port_cnt) - 1) | dev->info->cpu_ports;
->>>>>>> 88084a3d
 
 	if (ksz_is_ksz88x3(dev)) {
 		ksz8->regs = ksz8863_regs;
