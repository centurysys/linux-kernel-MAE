--- conflicted
+++ resolved
@@ -715,15 +715,9 @@
 		if (fwnode_property_read_string(child, "label", &led.name))
 			led.name = fwnode_get_name(child);
 
-<<<<<<< HEAD
-		led.default_trigger = NULL;
-		fwnode_property_read_string(child, "linux,default-trigger",
-					    &led.default_trigger);
-=======
 		if (fwnode_property_read_string(child, "linux,default-trigger",
 						&led.default_trigger))
 			led.default_trigger = NULL;
->>>>>>> 7e553992
 
 		led.flags = 0;
 		if (fwnode_device_is_compatible(child, "gpio"))
