// SPDX-License-Identifier: GPL-2.0-only
/*
 * Atmel ADC driver for SAMA5D2 devices and compatible.
 *
 * Copyright (C) 2015 Atmel,
 *               2015 Ludovic Desroches <ludovic.desroches@atmel.com>
 *		 2021 Microchip Technology, Inc. and its subsidiaries
 *		 2021 Eugen Hristev <eugen.hristev@microchip.com>
 */

#include <linux/bitops.h>
#include <linux/clk.h>
#include <linux/delay.h>
#include <linux/dma-mapping.h>
#include <linux/dmaengine.h>
#include <linux/interrupt.h>
#include <linux/io.h>
#include <linux/module.h>
#include <linux/of_device.h>
#include <linux/platform_device.h>
#include <linux/sched.h>
#include <linux/wait.h>
#include <linux/iio/iio.h>
#include <linux/iio/sysfs.h>
#include <linux/iio/buffer.h>
#include <linux/iio/trigger.h>
#include <linux/iio/trigger_consumer.h>
#include <linux/iio/triggered_buffer.h>
#include <linux/nvmem-consumer.h>
#include <linux/pinctrl/consumer.h>
#include <linux/regulator/consumer.h>

#include <dt-bindings/iio/adc/at91-sama5d2_adc.h>
#include <dt-bindings/nvmem/microchip,otpc.h>

struct at91_adc_reg_layout {
/* Control Register */
	u16				CR;
/* Software Reset */
#define	AT91_SAMA5D2_CR_SWRST		BIT(0)
/* Start Conversion */
#define	AT91_SAMA5D2_CR_START		BIT(1)
/* Touchscreen Calibration */
#define	AT91_SAMA5D2_CR_TSCALIB		BIT(2)
/* Comparison Restart */
#define	AT91_SAMA5D2_CR_CMPRST		BIT(4)

/* Mode Register */
	u16				MR;
/* Trigger Selection */
#define	AT91_SAMA5D2_MR_TRGSEL(v)	((v) << 1)
/* ADTRG */
#define	AT91_SAMA5D2_MR_TRGSEL_TRIG0	0
/* TIOA0 */
#define	AT91_SAMA5D2_MR_TRGSEL_TRIG1	1
/* TIOA1 */
#define	AT91_SAMA5D2_MR_TRGSEL_TRIG2	2
/* TIOA2 */
#define	AT91_SAMA5D2_MR_TRGSEL_TRIG3	3
/* PWM event line 0 */
#define	AT91_SAMA5D2_MR_TRGSEL_TRIG4	4
/* PWM event line 1 */
#define	AT91_SAMA5D2_MR_TRGSEL_TRIG5	5
/* TIOA3 */
#define	AT91_SAMA5D2_MR_TRGSEL_TRIG6	6
/* RTCOUT0 */
#define	AT91_SAMA5D2_MR_TRGSEL_TRIG7	7
/* Sleep Mode */
#define	AT91_SAMA5D2_MR_SLEEP		BIT(5)
/* Fast Wake Up */
#define	AT91_SAMA5D2_MR_FWUP		BIT(6)
/* Prescaler Rate Selection */
#define	AT91_SAMA5D2_MR_PRESCAL(v)	((v) << AT91_SAMA5D2_MR_PRESCAL_OFFSET)
#define	AT91_SAMA5D2_MR_PRESCAL_OFFSET	8
#define	AT91_SAMA5D2_MR_PRESCAL_MAX	0xff
#define AT91_SAMA5D2_MR_PRESCAL_MASK	GENMASK(15, 8)
/* Startup Time */
#define	AT91_SAMA5D2_MR_STARTUP(v)	((v) << 16)
#define AT91_SAMA5D2_MR_STARTUP_MASK	GENMASK(19, 16)
/* Minimum startup time for temperature sensor */
#define AT91_SAMA5D2_MR_STARTUP_TS_MIN	(50)
/* Analog Change */
#define	AT91_SAMA5D2_MR_ANACH		BIT(23)
/* Tracking Time */
#define	AT91_SAMA5D2_MR_TRACKTIM(v)	((v) << 24)
<<<<<<< HEAD
#define	AT91_SAMA5D2_MR_TRACKTIM_TS	6
=======
>>>>>>> e4a7232c
#define	AT91_SAMA5D2_MR_TRACKTIM_MAX	0xf
/* Transfer Time */
#define	AT91_SAMA5D2_MR_TRANSFER(v)	((v) << 28)
#define	AT91_SAMA5D2_MR_TRANSFER_MAX	0x3
/* Use Sequence Enable */
#define	AT91_SAMA5D2_MR_USEQ		BIT(31)

/* Channel Sequence Register 1 */
	u16				SEQR1;
/* Channel Sequence Register 2 */
	u16				SEQR2;
/* Channel Enable Register */
	u16				CHER;
/* Channel Disable Register */
	u16				CHDR;
/* Channel Status Register */
	u16				CHSR;
/* Last Converted Data Register */
	u16				LCDR;
/* Interrupt Enable Register */
	u16				IER;
/* Interrupt Enable Register - TS X measurement ready */
#define AT91_SAMA5D2_IER_XRDY   BIT(20)
/* Interrupt Enable Register - TS Y measurement ready */
#define AT91_SAMA5D2_IER_YRDY   BIT(21)
/* Interrupt Enable Register - TS pressure measurement ready */
#define AT91_SAMA5D2_IER_PRDY   BIT(22)
/* Interrupt Enable Register - Data ready */
#define AT91_SAMA5D2_IER_DRDY   BIT(24)
/* Interrupt Enable Register - general overrun error */
#define AT91_SAMA5D2_IER_GOVRE BIT(25)
/* Interrupt Enable Register - Pen detect */
#define AT91_SAMA5D2_IER_PEN    BIT(29)
/* Interrupt Enable Register - No pen detect */
#define AT91_SAMA5D2_IER_NOPEN  BIT(30)

/* Interrupt Disable Register */
	u16				IDR;
/* Interrupt Mask Register */
	u16				IMR;
/* Interrupt Status Register */
	u16				ISR;
/* End of Conversion Interrupt Enable Register */
	u16				EOC_IER;
/* End of Conversion Interrupt Disable Register */
	u16				EOC_IDR;
/* End of Conversion Interrupt Mask Register */
	u16				EOC_IMR;
/* End of Conversion Interrupt Status Register */
	u16				EOC_ISR;
/* Interrupt Status Register - Pen touching sense status */
#define AT91_SAMA5D2_ISR_PENS   BIT(31)
/* Last Channel Trigger Mode Register */
	u16				LCTMR;
/* Last Channel Compare Window Register */
	u16				LCCWR;
/* Overrun Status Register */
	u16				OVER;
/* Extended Mode Register */
	u16				EMR;
/* Extended Mode Register - Oversampling rate */
#define AT91_SAMA5D2_EMR_OSR(V, M)		(((V) << 16) & (M))
#define AT91_SAMA5D2_EMR_OSR_1SAMPLES		0
#define AT91_SAMA5D2_EMR_OSR_4SAMPLES		1
#define AT91_SAMA5D2_EMR_OSR_16SAMPLES		2
#define AT91_SAMA5D2_EMR_OSR_64SAMPLES		3
#define AT91_SAMA5D2_EMR_OSR_256SAMPLES		4

/* Extended Mode Register - TRACKX */
#define AT91_SAMA5D2_TRACKX_MASK		GENMASK(23, 22)
#define AT91_SAMA5D2_TRACKX(x)			(((x) << 22) & \
						 AT91_SAMA5D2_TRACKX_MASK)
/* TRACKX for temperature sensor. */
#define AT91_SAMA5D2_TRACKX_TS			(1)

/* Extended Mode Register - Averaging on single trigger event */
#define AT91_SAMA5D2_EMR_ASTE(V)		((V) << 20)

/* Compare Window Register */
	u16				CWR;
/* Channel Gain Register */
	u16				CGR;
/* Channel Offset Register */
	u16				COR;
/* Channel Offset Register differential offset - constant, not a register */
	u16				COR_diff_offset;
/* Analog Control Register */
	u16				ACR;
/* Analog Control Register - Pen detect sensitivity mask */
#define AT91_SAMA5D2_ACR_PENDETSENS_MASK        GENMASK(1, 0)
/* Analog Control Register - Source last channel */
#define AT91_SAMA5D2_ACR_SRCLCH		BIT(16)

/* Touchscreen Mode Register */
	u16				TSMR;
/* Touchscreen Mode Register - No touch mode */
#define AT91_SAMA5D2_TSMR_TSMODE_NONE           0
/* Touchscreen Mode Register - 4 wire screen, no pressure measurement */
#define AT91_SAMA5D2_TSMR_TSMODE_4WIRE_NO_PRESS 1
/* Touchscreen Mode Register - 4 wire screen, pressure measurement */
#define AT91_SAMA5D2_TSMR_TSMODE_4WIRE_PRESS    2
/* Touchscreen Mode Register - 5 wire screen */
#define AT91_SAMA5D2_TSMR_TSMODE_5WIRE          3
/* Touchscreen Mode Register - Average samples mask */
#define AT91_SAMA5D2_TSMR_TSAV_MASK             GENMASK(5, 4)
/* Touchscreen Mode Register - Average samples */
#define AT91_SAMA5D2_TSMR_TSAV(x)               ((x) << 4)
/* Touchscreen Mode Register - Touch/trigger frequency ratio mask */
#define AT91_SAMA5D2_TSMR_TSFREQ_MASK           GENMASK(11, 8)
/* Touchscreen Mode Register - Touch/trigger frequency ratio */
#define AT91_SAMA5D2_TSMR_TSFREQ(x)             ((x) << 8)
/* Touchscreen Mode Register - Pen Debounce Time mask */
#define AT91_SAMA5D2_TSMR_PENDBC_MASK           GENMASK(31, 28)
/* Touchscreen Mode Register - Pen Debounce Time */
#define AT91_SAMA5D2_TSMR_PENDBC(x)            ((x) << 28)
/* Touchscreen Mode Register - No DMA for touch measurements */
#define AT91_SAMA5D2_TSMR_NOTSDMA               BIT(22)
/* Touchscreen Mode Register - Disable pen detection */
#define AT91_SAMA5D2_TSMR_PENDET_DIS            (0 << 24)
/* Touchscreen Mode Register - Enable pen detection */
#define AT91_SAMA5D2_TSMR_PENDET_ENA            BIT(24)

/* Touchscreen X Position Register */
	u16				XPOSR;
/* Touchscreen Y Position Register */
	u16				YPOSR;
/* Touchscreen Pressure Register */
	u16				PRESSR;
/* Trigger Register */
	u16				TRGR;
/* Mask for TRGMOD field of TRGR register */
#define AT91_SAMA5D2_TRGR_TRGMOD_MASK GENMASK(2, 0)
/* No trigger, only software trigger can start conversions */
#define AT91_SAMA5D2_TRGR_TRGMOD_NO_TRIGGER 0
/* Trigger Mode external trigger rising edge */
#define AT91_SAMA5D2_TRGR_TRGMOD_EXT_TRIG_RISE 1
/* Trigger Mode external trigger falling edge */
#define AT91_SAMA5D2_TRGR_TRGMOD_EXT_TRIG_FALL 2
/* Trigger Mode external trigger any edge */
#define AT91_SAMA5D2_TRGR_TRGMOD_EXT_TRIG_ANY 3
/* Trigger Mode internal periodic */
#define AT91_SAMA5D2_TRGR_TRGMOD_PERIODIC 5
/* Trigger Mode - trigger period mask */
#define AT91_SAMA5D2_TRGR_TRGPER_MASK           GENMASK(31, 16)
/* Trigger Mode - trigger period */
#define AT91_SAMA5D2_TRGR_TRGPER(x)             ((x) << 16)

/* Correction Select Register */
	u16				COSR;
/* Correction Value Register */
	u16				CVR;
/* Channel Error Correction Register */
	u16				CECR;
/* Write Protection Mode Register */
	u16				WPMR;
/* Write Protection Status Register */
	u16				WPSR;
/* Version Register */
	u16				VERSION;
/* Temperature Sensor Mode Register */
	u16				TEMPMR;
/* Temperature Sensor Mode - Temperature sensor on */
#define AT91_SAMA5D2_TEMPMR_TEMPON	BIT(0)
};

static const struct at91_adc_reg_layout sama5d2_layout = {
	.CR =			0x00,
	.MR =			0x04,
	.SEQR1 =		0x08,
	.SEQR2 =		0x0c,
	.CHER =			0x10,
	.CHDR =			0x14,
	.CHSR =			0x18,
	.LCDR =			0x20,
	.IER =			0x24,
	.IDR =			0x28,
	.IMR =			0x2c,
	.ISR =			0x30,
	.LCTMR =		0x34,
	.LCCWR =		0x38,
	.OVER =			0x3c,
	.EMR =			0x40,
	.CWR =			0x44,
	.CGR =			0x48,
	.COR =			0x4c,
	.COR_diff_offset =	16,
	.ACR =			0x94,
	.TSMR =			0xb0,
	.XPOSR =		0xb4,
	.YPOSR =		0xb8,
	.PRESSR =		0xbc,
	.TRGR =			0xc0,
	.COSR =			0xd0,
	.CVR =			0xd4,
	.CECR =			0xd8,
	.WPMR =			0xe4,
	.WPSR =			0xe8,
	.VERSION =		0xfc,
};

static const struct at91_adc_reg_layout sama7g5_layout = {
	.CR =			0x00,
	.MR =			0x04,
	.SEQR1 =		0x08,
	.SEQR2 =		0x0c,
	.CHER =			0x10,
	.CHDR =			0x14,
	.CHSR =			0x18,
	.LCDR =			0x20,
	.IER =			0x24,
	.IDR =			0x28,
	.IMR =			0x2c,
	.ISR =			0x30,
	.EOC_IER =		0x34,
	.EOC_IDR =		0x38,
	.EOC_IMR =		0x3c,
	.EOC_ISR =		0x40,
	.TEMPMR =		0x44,
	.OVER =			0x4c,
	.EMR =			0x50,
	.CWR =			0x54,
	.COR =			0x5c,
	.COR_diff_offset =	0,
	.ACR =			0xe0,
	.TRGR =			0x100,
	.COSR =			0x104,
	.CVR =			0x108,
	.CECR =			0x10c,
	.WPMR =			0x118,
	.WPSR =			0x11c,
	.VERSION =		0x130,
};

#define AT91_SAMA5D2_TOUCH_SAMPLE_PERIOD_US          2000    /* 2ms */
#define AT91_SAMA5D2_TOUCH_PEN_DETECT_DEBOUNCE_US    200

#define AT91_SAMA5D2_XYZ_MASK		GENMASK(11, 0)

#define AT91_SAMA5D2_MAX_POS_BITS			12

#define AT91_HWFIFO_MAX_SIZE_STR	"128"
#define AT91_HWFIFO_MAX_SIZE		128

/* Possible values for oversampling ratio */
#define AT91_OSR_1SAMPLES		1
#define AT91_OSR_4SAMPLES		4
#define AT91_OSR_16SAMPLES		16
#define AT91_OSR_64SAMPLES		64
#define AT91_OSR_256SAMPLES		256

#define AT91_SAMA5D2_CHAN_SINGLE(index, num, addr)			\
	{								\
		.type = IIO_VOLTAGE,					\
		.channel = num,						\
		.address = addr,					\
		.scan_index = index,					\
		.scan_type = {						\
			.sign = 'u',					\
			.realbits = 14,					\
			.storagebits = 16,				\
		},							\
		.info_mask_separate = BIT(IIO_CHAN_INFO_RAW),		\
		.info_mask_shared_by_type = BIT(IIO_CHAN_INFO_SCALE),	\
		.info_mask_shared_by_all = BIT(IIO_CHAN_INFO_SAMP_FREQ)|\
				BIT(IIO_CHAN_INFO_OVERSAMPLING_RATIO),	\
		.datasheet_name = "CH"#num,				\
		.indexed = 1,						\
	}

#define AT91_SAMA5D2_CHAN_DIFF(index, num, num2, addr)			\
	{								\
		.type = IIO_VOLTAGE,					\
		.differential = 1,					\
		.channel = num,						\
		.channel2 = num2,					\
		.address = addr,					\
		.scan_index = index,					\
		.scan_type = {						\
			.sign = 's',					\
			.realbits = 14,					\
			.storagebits = 16,				\
		},							\
		.info_mask_separate = BIT(IIO_CHAN_INFO_RAW),		\
		.info_mask_shared_by_type = BIT(IIO_CHAN_INFO_SCALE),	\
		.info_mask_shared_by_all = BIT(IIO_CHAN_INFO_SAMP_FREQ)|\
				BIT(IIO_CHAN_INFO_OVERSAMPLING_RATIO),	\
		.datasheet_name = "CH"#num"-CH"#num2,			\
		.indexed = 1,						\
	}

#define AT91_SAMA5D2_CHAN_TOUCH(num, name, mod)				\
	{								\
		.type = IIO_POSITIONRELATIVE,				\
		.modified = 1,						\
		.channel = num,						\
		.channel2 = mod,					\
		.scan_index = num,					\
		.scan_type = {						\
			.sign = 'u',					\
			.realbits = 12,					\
			.storagebits = 16,				\
		},							\
		.info_mask_separate = BIT(IIO_CHAN_INFO_RAW),		\
		.info_mask_shared_by_all = BIT(IIO_CHAN_INFO_SAMP_FREQ)|\
				BIT(IIO_CHAN_INFO_OVERSAMPLING_RATIO),	\
		.datasheet_name = name,					\
	}
#define AT91_SAMA5D2_CHAN_PRESSURE(num, name)				\
	{								\
		.type = IIO_PRESSURE,					\
		.channel = num,						\
		.scan_index = num,					\
		.scan_type = {						\
			.sign = 'u',					\
			.realbits = 12,					\
			.storagebits = 16,				\
		},							\
		.info_mask_separate = BIT(IIO_CHAN_INFO_RAW),		\
		.info_mask_shared_by_all = BIT(IIO_CHAN_INFO_SAMP_FREQ)|\
				BIT(IIO_CHAN_INFO_OVERSAMPLING_RATIO),	\
		.datasheet_name = name,					\
	}

#define AT91_SAMA5D2_CHAN_TEMP(num, name, addr)				\
	{								\
		.type = IIO_TEMP,					\
		.channel = num,						\
		.address =  addr,					\
		.scan_index = num,					\
		.scan_type = {						\
			.sign = 'u',					\
			.realbits = 16,					\
			.storagebits = 16,				\
		},							\
		.info_mask_separate = BIT(IIO_CHAN_INFO_PROCESSED),	\
		.info_mask_shared_by_all = BIT(IIO_CHAN_INFO_PROCESSED) | \
					BIT(IIO_CHAN_INFO_OVERSAMPLING_RATIO),\
		.datasheet_name = name,					\
	}

#define at91_adc_readl(st, reg)						\
	readl_relaxed((st)->base + (st)->soc_info.platform->layout->reg)
#define at91_adc_read_chan(st, reg)					\
	readl_relaxed((st)->base + reg)
#define at91_adc_writel(st, reg, val)					\
	writel_relaxed(val, (st)->base + (st)->soc_info.platform->layout->reg)

/**
 * struct at91_adc_platform - at91-sama5d2 platform information struct
 * @layout:		pointer to the reg layout struct
 * @adc_channels:	pointer to an array of channels for registering in
 *			the iio subsystem
 * @nr_channels:	number of physical channels available
 * @touch_chan_x:	index of the touchscreen X channel
 * @touch_chan_y:	index of the touchscreen Y channel
 * @touch_chan_p:	index of the touchscreen P channel
 * @max_channels:	number of total channels
 * @max_index:		highest channel index (highest index may be higher
 *			than the total channel number)
 * @hw_trig_cnt:	number of possible hardware triggers
 * @osr_mask:		oversampling ratio bitmask on EMR register
 * @osr_vals:		available oversampling rates
 * @chan_realbits:	realbits for registered channels
 * @temp_chan:		temperature channel index
 * @temp_sensor:	temperature sensor supported
 */
struct at91_adc_platform {
	const struct at91_adc_reg_layout	*layout;
	const struct iio_chan_spec		(*adc_channels)[];
	unsigned int				nr_channels;
	unsigned int				touch_chan_x;
	unsigned int				touch_chan_y;
	unsigned int				touch_chan_p;
	unsigned int				max_channels;
	unsigned int				max_index;
	unsigned int				hw_trig_cnt;
	unsigned int				osr_mask;
	unsigned int				osr_vals;
	unsigned int				chan_realbits;
	unsigned int				temp_chan;
	bool					temp_sensor;
};

/**
 * struct at91_adc_temp_sensor_clb - at91-sama5d2 temperature sensor
 * calibration data structure
 * @p1: P1 calibration temperature
 * @p4: P4 calibration voltage
 * @p6: P6 calibration voltage
 */
struct at91_adc_temp_sensor_clb {
	u32 p1;
	u32 p4;
	u32 p6;
};

/**
 * enum at91_adc_ts_clb_idx - calibration indexes in NVMEM buffer
 * @AT91_ADC_TS_CLB_IDX_P1: index for P1
 * @AT91_ADC_TS_CLB_IDX_P4: index for P4
 * @AT91_ADC_TS_CLB_IDX_P6: index for P6
 * @AT91_ADC_TS_CLB_IDX_MAX: max index for temperature calibration packet in OTP
 */
enum at91_adc_ts_clb_idx {
	AT91_ADC_TS_CLB_IDX_P1 = 2,
	AT91_ADC_TS_CLB_IDX_P4 = 5,
	AT91_ADC_TS_CLB_IDX_P6 = 7,
	AT91_ADC_TS_CLB_IDX_MAX = OTP_PKT_SAMA7G5_TEMP_CALIB_LEN / 4,
};

/* Temperature sensor calibration - Vtemp voltage sensitivity to temperature. */
#define AT91_ADC_TS_VTEMP_DT		(2080U)

/**
 * struct at91_adc_soc_info - at91-sama5d2 soc information struct
 * @startup_time:	device startup time
 * @min_sample_rate:	minimum sample rate in Hz
 * @max_sample_rate:	maximum sample rate in Hz
 * @platform:		pointer to the platform structure
 * @temp_sensor_clb:	temperature sensor calibration data structure
 */
struct at91_adc_soc_info {
	unsigned			startup_time;
	unsigned			min_sample_rate;
	unsigned			max_sample_rate;
	const struct at91_adc_platform	*platform;
	struct at91_adc_temp_sensor_clb	temp_sensor_clb;
};

struct at91_adc_trigger {
	char				*name;
	unsigned int			trgmod_value;
	unsigned int			edge_type;
	bool				hw_trig;
};

/**
 * struct at91_adc_dma - at91-sama5d2 dma information struct
 * @dma_chan:		the dma channel acquired
 * @rx_buf:		dma coherent allocated area
 * @rx_dma_buf:		dma handler for the buffer
 * @phys_addr:		physical address of the ADC base register
 * @buf_idx:		index inside the dma buffer where reading was last done
 * @rx_buf_sz:		size of buffer used by DMA operation
 * @watermark:		number of conversions to copy before DMA triggers irq
 * @dma_ts:		hold the start timestamp of dma operation
 */
struct at91_adc_dma {
	struct dma_chan			*dma_chan;
	u8				*rx_buf;
	dma_addr_t			rx_dma_buf;
	phys_addr_t			phys_addr;
	int				buf_idx;
	int				rx_buf_sz;
	int				watermark;
	s64				dma_ts;
};

/**
 * struct at91_adc_touch - at91-sama5d2 touchscreen information struct
 * @sample_period_val:		the value for periodic trigger interval
 * @touching:			is the pen touching the screen or not
 * @x_pos:			temporary placeholder for pressure computation
 * @channels_bitmask:		bitmask with the touchscreen channels enabled
 * @workq:			workqueue for buffer data pushing
 */
struct at91_adc_touch {
	u16				sample_period_val;
	bool				touching;
	u16				x_pos;
	unsigned long			channels_bitmask;
	struct work_struct		workq;
};

/**
 * struct at91_adc_temp - at91-sama5d2 temperature information structure
 * @sample_period_val:	sample period value
 * @saved_sample_rate:	saved sample rate
 * @saved_oversampling:	saved oversampling
 * @init:		temperature sensor initialized
 */
struct at91_adc_temp {
	u16				sample_period_val;
	u16				saved_sample_rate;
	u16				saved_oversampling;
	bool				init;
};

/*
 * Buffer size requirements:
 * No channels * bytes_per_channel(2) + timestamp bytes (8)
 * Divided by 2 because we need half words.
 * We assume 32 channels for now, has to be increased if needed.
 * Nobody minds a buffer being too big.
 */
#define AT91_BUFFER_MAX_HWORDS ((32 * 2 + 8) / 2)

struct at91_adc_state {
	void __iomem			*base;
	int				irq;
	struct clk			*per_clk;
	struct regulator		*reg;
	struct regulator		*vref;
	int				vref_uv;
	unsigned int			current_sample_rate;
	struct iio_trigger		*trig;
	const struct at91_adc_trigger	*selected_trig;
	const struct iio_chan_spec	*chan;
	bool				conversion_done;
	u32				conversion_value;
	unsigned int			oversampling_ratio;
	struct at91_adc_soc_info	soc_info;
	wait_queue_head_t		wq_data_available;
	struct at91_adc_dma		dma_st;
	struct at91_adc_touch		touch_st;
	struct at91_adc_temp		temp_st;
	struct iio_dev			*indio_dev;
	/* Ensure naturally aligned timestamp */
	u16				buffer[AT91_BUFFER_MAX_HWORDS] __aligned(8);
	/*
	 * lock to prevent concurrent 'single conversion' requests through
	 * sysfs.
	 */
	struct mutex			lock;
};

static const struct at91_adc_trigger at91_adc_trigger_list[] = {
	{
		.name = "external_rising",
		.trgmod_value = AT91_SAMA5D2_TRGR_TRGMOD_EXT_TRIG_RISE,
		.edge_type = IRQ_TYPE_EDGE_RISING,
		.hw_trig = true,
	},
	{
		.name = "external_falling",
		.trgmod_value = AT91_SAMA5D2_TRGR_TRGMOD_EXT_TRIG_FALL,
		.edge_type = IRQ_TYPE_EDGE_FALLING,
		.hw_trig = true,
	},
	{
		.name = "external_any",
		.trgmod_value = AT91_SAMA5D2_TRGR_TRGMOD_EXT_TRIG_ANY,
		.edge_type = IRQ_TYPE_EDGE_BOTH,
		.hw_trig = true,
	},
	{
		.name = "software",
		.trgmod_value = AT91_SAMA5D2_TRGR_TRGMOD_NO_TRIGGER,
		.edge_type = IRQ_TYPE_NONE,
		.hw_trig = false,
	},
};

static const struct iio_chan_spec at91_sama5d2_adc_channels[] = {
	AT91_SAMA5D2_CHAN_SINGLE(0, 0, 0x50),
	AT91_SAMA5D2_CHAN_SINGLE(1, 1, 0x54),
	AT91_SAMA5D2_CHAN_SINGLE(2, 2, 0x58),
	AT91_SAMA5D2_CHAN_SINGLE(3, 3, 0x5c),
	AT91_SAMA5D2_CHAN_SINGLE(4, 4, 0x60),
	AT91_SAMA5D2_CHAN_SINGLE(5, 5, 0x64),
	AT91_SAMA5D2_CHAN_SINGLE(6, 6, 0x68),
	AT91_SAMA5D2_CHAN_SINGLE(7, 7, 0x6c),
	AT91_SAMA5D2_CHAN_SINGLE(8, 8, 0x70),
	AT91_SAMA5D2_CHAN_SINGLE(9, 9, 0x74),
	AT91_SAMA5D2_CHAN_SINGLE(10, 10, 0x78),
	AT91_SAMA5D2_CHAN_SINGLE(11, 11, 0x7c),
	/* original ABI has the differential channels with a gap in between */
	AT91_SAMA5D2_CHAN_DIFF(12, 0, 1, 0x50),
	AT91_SAMA5D2_CHAN_DIFF(14, 2, 3, 0x58),
	AT91_SAMA5D2_CHAN_DIFF(16, 4, 5, 0x60),
	AT91_SAMA5D2_CHAN_DIFF(18, 6, 7, 0x68),
	AT91_SAMA5D2_CHAN_DIFF(20, 8, 9, 0x70),
	AT91_SAMA5D2_CHAN_DIFF(22, 10, 11, 0x78),
	IIO_CHAN_SOFT_TIMESTAMP(23),
	AT91_SAMA5D2_CHAN_TOUCH(24, "x", IIO_MOD_X),
	AT91_SAMA5D2_CHAN_TOUCH(25, "y", IIO_MOD_Y),
	AT91_SAMA5D2_CHAN_PRESSURE(26, "pressure"),
};

static const struct iio_chan_spec at91_sama7g5_adc_channels[] = {
	AT91_SAMA5D2_CHAN_SINGLE(0, 0, 0x60),
	AT91_SAMA5D2_CHAN_SINGLE(1, 1, 0x64),
	AT91_SAMA5D2_CHAN_SINGLE(2, 2, 0x68),
	AT91_SAMA5D2_CHAN_SINGLE(3, 3, 0x6c),
	AT91_SAMA5D2_CHAN_SINGLE(4, 4, 0x70),
	AT91_SAMA5D2_CHAN_SINGLE(5, 5, 0x74),
	AT91_SAMA5D2_CHAN_SINGLE(6, 6, 0x78),
	AT91_SAMA5D2_CHAN_SINGLE(7, 7, 0x7c),
	AT91_SAMA5D2_CHAN_SINGLE(8, 8, 0x80),
	AT91_SAMA5D2_CHAN_SINGLE(9, 9, 0x84),
	AT91_SAMA5D2_CHAN_SINGLE(10, 10, 0x88),
	AT91_SAMA5D2_CHAN_SINGLE(11, 11, 0x8c),
	AT91_SAMA5D2_CHAN_SINGLE(12, 12, 0x90),
	AT91_SAMA5D2_CHAN_SINGLE(13, 13, 0x94),
	AT91_SAMA5D2_CHAN_SINGLE(14, 14, 0x98),
	AT91_SAMA5D2_CHAN_SINGLE(15, 15, 0x9c),
	AT91_SAMA5D2_CHAN_DIFF(16, 0, 1, 0x60),
	AT91_SAMA5D2_CHAN_DIFF(17, 2, 3, 0x68),
	AT91_SAMA5D2_CHAN_DIFF(18, 4, 5, 0x70),
	AT91_SAMA5D2_CHAN_DIFF(19, 6, 7, 0x78),
	AT91_SAMA5D2_CHAN_DIFF(20, 8, 9, 0x80),
	AT91_SAMA5D2_CHAN_DIFF(21, 10, 11, 0x88),
	AT91_SAMA5D2_CHAN_DIFF(22, 12, 13, 0x90),
	AT91_SAMA5D2_CHAN_DIFF(23, 14, 15, 0x98),
	IIO_CHAN_SOFT_TIMESTAMP(24),
	AT91_SAMA5D2_CHAN_TEMP(AT91_SAMA7G5_ADC_TEMP_CHANNEL, "temp", 0xdc),
};

static const struct at91_adc_platform sama5d2_platform = {
	.layout = &sama5d2_layout,
	.adc_channels = &at91_sama5d2_adc_channels,
#define AT91_SAMA5D2_SINGLE_CHAN_CNT 12
#define AT91_SAMA5D2_DIFF_CHAN_CNT 6
	.nr_channels = AT91_SAMA5D2_SINGLE_CHAN_CNT +
		       AT91_SAMA5D2_DIFF_CHAN_CNT,
#define AT91_SAMA5D2_TOUCH_X_CHAN_IDX	(AT91_SAMA5D2_SINGLE_CHAN_CNT + \
					AT91_SAMA5D2_DIFF_CHAN_CNT * 2)
	.touch_chan_x = AT91_SAMA5D2_TOUCH_X_CHAN_IDX,
#define AT91_SAMA5D2_TOUCH_Y_CHAN_IDX	(AT91_SAMA5D2_TOUCH_X_CHAN_IDX + 1)
	.touch_chan_y = AT91_SAMA5D2_TOUCH_Y_CHAN_IDX,
#define AT91_SAMA5D2_TOUCH_P_CHAN_IDX	(AT91_SAMA5D2_TOUCH_Y_CHAN_IDX + 1)
	.touch_chan_p = AT91_SAMA5D2_TOUCH_P_CHAN_IDX,
#define AT91_SAMA5D2_MAX_CHAN_IDX	AT91_SAMA5D2_TOUCH_P_CHAN_IDX
	.max_channels = ARRAY_SIZE(at91_sama5d2_adc_channels),
	.max_index = AT91_SAMA5D2_MAX_CHAN_IDX,
#define AT91_SAMA5D2_HW_TRIG_CNT	3
	.hw_trig_cnt = AT91_SAMA5D2_HW_TRIG_CNT,
	.osr_mask = GENMASK(17, 16),
	.osr_vals = BIT(AT91_SAMA5D2_EMR_OSR_1SAMPLES) |
		    BIT(AT91_SAMA5D2_EMR_OSR_4SAMPLES) |
		    BIT(AT91_SAMA5D2_EMR_OSR_16SAMPLES),
	.chan_realbits = 14,
};

static const struct at91_adc_platform sama7g5_platform = {
	.layout = &sama7g5_layout,
	.adc_channels = &at91_sama7g5_adc_channels,
#define AT91_SAMA7G5_SINGLE_CHAN_CNT	16
#define AT91_SAMA7G5_DIFF_CHAN_CNT	8
#define AT91_SAMA7G5_TEMP_CHAN_CNT	1
	.nr_channels = AT91_SAMA7G5_SINGLE_CHAN_CNT +
		       AT91_SAMA7G5_DIFF_CHAN_CNT +
		       AT91_SAMA7G5_TEMP_CHAN_CNT,
#define AT91_SAMA7G5_MAX_CHAN_IDX	(AT91_SAMA7G5_SINGLE_CHAN_CNT + \
					AT91_SAMA7G5_DIFF_CHAN_CNT + \
					AT91_SAMA7G5_TEMP_CHAN_CNT)
	.max_channels = ARRAY_SIZE(at91_sama7g5_adc_channels),
	.max_index = AT91_SAMA7G5_MAX_CHAN_IDX,
#define AT91_SAMA7G5_HW_TRIG_CNT	3
	.hw_trig_cnt = AT91_SAMA7G5_HW_TRIG_CNT,
	.osr_mask = GENMASK(18, 16),
	.osr_vals = BIT(AT91_SAMA5D2_EMR_OSR_1SAMPLES) |
		    BIT(AT91_SAMA5D2_EMR_OSR_4SAMPLES) |
		    BIT(AT91_SAMA5D2_EMR_OSR_16SAMPLES) |
		    BIT(AT91_SAMA5D2_EMR_OSR_64SAMPLES) |
		    BIT(AT91_SAMA5D2_EMR_OSR_256SAMPLES),
	.chan_realbits = 16,
	.temp_sensor = true,
	.temp_chan = AT91_SAMA7G5_ADC_TEMP_CHANNEL,
};

static int at91_adc_chan_xlate(struct iio_dev *indio_dev, int chan)
{
	struct at91_adc_state *st = iio_priv(indio_dev);
	int i;

	for (i = 0; i < indio_dev->num_channels; i++) {
		if (indio_dev->channels[i].scan_index == chan) {
			if (st->soc_info.platform->temp_sensor &&
			    chan == st->soc_info.platform->temp_chan &&
			    !st->temp_st.init)
				return -EINVAL;

			return i;
		}
	}
	return -EINVAL;
}

static inline struct iio_chan_spec const *
at91_adc_chan_get(struct iio_dev *indio_dev, int chan)
{
	int index = at91_adc_chan_xlate(indio_dev, chan);

	if (index < 0)
		return NULL;
	return indio_dev->channels + index;
}

static inline int at91_adc_of_xlate(struct iio_dev *indio_dev,
				    const struct of_phandle_args *iiospec)
{
	return at91_adc_chan_xlate(indio_dev, iiospec->args[0]);
}

static unsigned int at91_adc_active_scan_mask_to_reg(struct iio_dev *indio_dev)
{
	u32 mask = 0;
	u8 bit;
	struct at91_adc_state *st = iio_priv(indio_dev);

	for_each_set_bit(bit, indio_dev->active_scan_mask,
			 indio_dev->num_channels) {
		struct iio_chan_spec const *chan =
			 at91_adc_chan_get(indio_dev, bit);
		mask |= BIT(chan->channel);
	}

	return mask & GENMASK(st->soc_info.platform->nr_channels, 0);
}

static void at91_adc_cor(struct at91_adc_state *st,
			 struct iio_chan_spec const *chan)
{
	u32 cor, cur_cor;

	cor = BIT(chan->channel) | BIT(chan->channel2);

	cur_cor = at91_adc_readl(st, COR);
	cor <<= st->soc_info.platform->layout->COR_diff_offset;
	if (chan->differential)
		at91_adc_writel(st, COR, cur_cor | cor);
	else
		at91_adc_writel(st, COR, cur_cor & ~cor);
}

static void at91_adc_irq_status(struct at91_adc_state *st, u32 *status,
				u32 *eoc)
{
	*status = at91_adc_readl(st, ISR);
	if (st->soc_info.platform->layout->EOC_ISR)
		*eoc = at91_adc_readl(st, EOC_ISR);
	else
		*eoc = *status;
}

static void at91_adc_irq_mask(struct at91_adc_state *st, u32 *status, u32 *eoc)
{
	*status = at91_adc_readl(st, IMR);
	if (st->soc_info.platform->layout->EOC_IMR)
		*eoc = at91_adc_readl(st, EOC_IMR);
	else
		*eoc = *status;
}

static void at91_adc_eoc_dis(struct at91_adc_state *st, unsigned int channel)
{
	/*
	 * On some products having the EOC bits in a separate register,
	 * errata recommends not writing this register (EOC_IDR).
	 * On products having the EOC bits in the IDR register, it's fine to write it.
	 */
	if (!st->soc_info.platform->layout->EOC_IDR)
		at91_adc_writel(st, IDR, BIT(channel));
}

static void at91_adc_eoc_ena(struct at91_adc_state *st, unsigned int channel)
{
	if (!st->soc_info.platform->layout->EOC_IDR)
		at91_adc_writel(st, IER, BIT(channel));
	else
		at91_adc_writel(st, EOC_IER, BIT(channel));
}

static int at91_adc_config_emr(struct at91_adc_state *st,
			       u32 oversampling_ratio, u32 trackx)
{
	/* configure the extended mode register */
	unsigned int emr = at91_adc_readl(st, EMR);
	unsigned int osr_mask = st->soc_info.platform->osr_mask;
	unsigned int osr_vals = st->soc_info.platform->osr_vals;

	/* select oversampling per single trigger event */
	emr |= AT91_SAMA5D2_EMR_ASTE(1);

	/* delete leftover content if it's the case */
	emr &= ~(osr_mask | AT91_SAMA5D2_TRACKX_MASK);

	/* select oversampling ratio from configuration */
	switch (oversampling_ratio) {
	case AT91_OSR_1SAMPLES:
		if (!(osr_vals & BIT(AT91_SAMA5D2_EMR_OSR_1SAMPLES)))
			return -EINVAL;
		emr |= AT91_SAMA5D2_EMR_OSR(AT91_SAMA5D2_EMR_OSR_1SAMPLES,
					    osr_mask);
		break;
	case AT91_OSR_4SAMPLES:
		if (!(osr_vals & BIT(AT91_SAMA5D2_EMR_OSR_4SAMPLES)))
			return -EINVAL;
		emr |= AT91_SAMA5D2_EMR_OSR(AT91_SAMA5D2_EMR_OSR_4SAMPLES,
					    osr_mask);
		break;
	case AT91_OSR_16SAMPLES:
		if (!(osr_vals & BIT(AT91_SAMA5D2_EMR_OSR_16SAMPLES)))
			return -EINVAL;
		emr |= AT91_SAMA5D2_EMR_OSR(AT91_SAMA5D2_EMR_OSR_16SAMPLES,
					    osr_mask);
		break;
	case AT91_OSR_64SAMPLES:
		if (!(osr_vals & BIT(AT91_SAMA5D2_EMR_OSR_64SAMPLES)))
			return -EINVAL;
		emr |= AT91_SAMA5D2_EMR_OSR(AT91_SAMA5D2_EMR_OSR_64SAMPLES,
					    osr_mask);
		break;
	case AT91_OSR_256SAMPLES:
		if (!(osr_vals & BIT(AT91_SAMA5D2_EMR_OSR_256SAMPLES)))
			return -EINVAL;
		emr |= AT91_SAMA5D2_EMR_OSR(AT91_SAMA5D2_EMR_OSR_256SAMPLES,
					    osr_mask);
		break;
	}

	/* Update trackx. */
	emr |= AT91_SAMA5D2_TRACKX(trackx);
	at91_adc_writel(st, EMR, emr);

	st->oversampling_ratio = oversampling_ratio;

	return 0;
}

static int at91_adc_adjust_val_osr(struct at91_adc_state *st, int *val)
{
	int nbits, diff;

	if (st->oversampling_ratio == AT91_OSR_1SAMPLES)
		nbits = 12;
	else if (st->oversampling_ratio == AT91_OSR_4SAMPLES)
		nbits = 13;
	else if (st->oversampling_ratio == AT91_OSR_16SAMPLES)
		nbits = 14;
	else if (st->oversampling_ratio == AT91_OSR_64SAMPLES)
		nbits = 15;
	else if (st->oversampling_ratio == AT91_OSR_256SAMPLES)
		nbits = 16;
	else
		/* Should not happen. */
		return -EINVAL;

	/*
	 * We have nbits of real data and channel is registered as
	 * st->soc_info.platform->chan_realbits, so shift left diff bits.
	 */
	diff = st->soc_info.platform->chan_realbits - nbits;
	*val <<= diff;

	return IIO_VAL_INT;
}

static void at91_adc_adjust_val_osr_array(struct at91_adc_state *st, void *buf,
					  int len)
{
	int i = 0, val;
	u16 *buf_u16 = (u16 *) buf;

	/*
	 * We are converting each two bytes (each sample).
	 * First convert the byte based array to u16, and convert each sample
	 * separately.
	 * Each value is two bytes in an array of chars, so to not shift
	 * more than we need, save the value separately.
	 * len is in bytes, so divide by two to get number of samples.
	 */
	while (i < len / 2) {
		val = buf_u16[i];
		at91_adc_adjust_val_osr(st, &val);
		buf_u16[i] = val;
		i++;
	}
}

static int at91_adc_configure_touch(struct at91_adc_state *st, bool state)
{
	u32 clk_khz = st->current_sample_rate / 1000;
	int i = 0;
	u16 pendbc;
	u32 tsmr, acr;

	if (!state) {
		/* disabling touch IRQs and setting mode to no touch enabled */
		at91_adc_writel(st, IDR,
				AT91_SAMA5D2_IER_PEN | AT91_SAMA5D2_IER_NOPEN);
		at91_adc_writel(st, TSMR, 0);
		return 0;
	}
	/*
	 * debounce time is in microseconds, we need it in milliseconds to
	 * multiply with kilohertz, so, divide by 1000, but after the multiply.
	 * round up to make sure pendbc is at least 1
	 */
	pendbc = round_up(AT91_SAMA5D2_TOUCH_PEN_DETECT_DEBOUNCE_US *
			  clk_khz / 1000, 1);

	/* get the required exponent */
	while (pendbc >> i++)
		;

	pendbc = i;

	tsmr = AT91_SAMA5D2_TSMR_TSMODE_4WIRE_PRESS;

	tsmr |= AT91_SAMA5D2_TSMR_TSAV(2) & AT91_SAMA5D2_TSMR_TSAV_MASK;
	tsmr |= AT91_SAMA5D2_TSMR_PENDBC(pendbc) &
		AT91_SAMA5D2_TSMR_PENDBC_MASK;
	tsmr |= AT91_SAMA5D2_TSMR_NOTSDMA;
	tsmr |= AT91_SAMA5D2_TSMR_PENDET_ENA;
	tsmr |= AT91_SAMA5D2_TSMR_TSFREQ(2) & AT91_SAMA5D2_TSMR_TSFREQ_MASK;

	at91_adc_writel(st, TSMR, tsmr);

	acr =  at91_adc_readl(st, ACR);
	acr &= ~AT91_SAMA5D2_ACR_PENDETSENS_MASK;
	acr |= 0x02 & AT91_SAMA5D2_ACR_PENDETSENS_MASK;
	at91_adc_writel(st, ACR, acr);

	/* Sample Period Time = (TRGPER + 1) / ADCClock */
	st->touch_st.sample_period_val =
				 round_up((AT91_SAMA5D2_TOUCH_SAMPLE_PERIOD_US *
				 clk_khz / 1000) - 1, 1);
	/* enable pen detect IRQ */
	at91_adc_writel(st, IER, AT91_SAMA5D2_IER_PEN);

	return 0;
}

static u16 at91_adc_touch_pos(struct at91_adc_state *st, int reg)
{
	u32 val = 0;
	u32 scale, result, pos;

	/*
	 * to obtain the actual position we must divide by scale
	 * and multiply with max, where
	 * max = 2^AT91_SAMA5D2_MAX_POS_BITS - 1
	 */
	/* first half of register is the x or y, second half is the scale */
	if (reg == st->soc_info.platform->layout->XPOSR)
		val = at91_adc_readl(st, XPOSR);
	else if (reg == st->soc_info.platform->layout->YPOSR)
		val = at91_adc_readl(st, YPOSR);

	if (!val)
		dev_dbg(&st->indio_dev->dev, "pos is 0\n");

	pos = val & AT91_SAMA5D2_XYZ_MASK;
	result = (pos << AT91_SAMA5D2_MAX_POS_BITS) - pos;
	scale = (val >> 16) & AT91_SAMA5D2_XYZ_MASK;
	if (scale == 0) {
		dev_err(&st->indio_dev->dev, "scale is 0\n");
		return 0;
	}
	result /= scale;

	return result;
}

static u16 at91_adc_touch_x_pos(struct at91_adc_state *st)
{
	st->touch_st.x_pos = at91_adc_touch_pos(st, st->soc_info.platform->layout->XPOSR);
	return st->touch_st.x_pos;
}

static u16 at91_adc_touch_y_pos(struct at91_adc_state *st)
{
	return at91_adc_touch_pos(st, st->soc_info.platform->layout->YPOSR);
}

static u16 at91_adc_touch_pressure(struct at91_adc_state *st)
{
	u32 val;
	u32 z1, z2;
	u32 pres;
	u32 rxp = 1;
	u32 factor = 1000;

	/* calculate the pressure */
	val = at91_adc_readl(st, PRESSR);
	z1 = val & AT91_SAMA5D2_XYZ_MASK;
	z2 = (val >> 16) & AT91_SAMA5D2_XYZ_MASK;

	if (z1 != 0)
		pres = rxp * (st->touch_st.x_pos * factor / 1024) *
			(z2 * factor / z1 - factor) /
			factor;
	else
		pres = 0xFFFF;       /* no pen contact */

	/*
	 * The pressure from device grows down, minimum is 0xFFFF, maximum 0x0.
	 * We compute it this way, but let's return it in the expected way,
	 * growing from 0 to 0xFFFF.
	 */
	return 0xFFFF - pres;
}

static int at91_adc_read_position(struct at91_adc_state *st, int chan, u16 *val)
{
	*val = 0;
	if (!st->touch_st.touching)
		return -ENODATA;
	if (chan == st->soc_info.platform->touch_chan_x)
		*val = at91_adc_touch_x_pos(st);
	else if (chan == st->soc_info.platform->touch_chan_y)
		*val = at91_adc_touch_y_pos(st);
	else
		return -ENODATA;

	return IIO_VAL_INT;
}

static int at91_adc_read_pressure(struct at91_adc_state *st, int chan, u16 *val)
{
	*val = 0;
	if (!st->touch_st.touching)
		return -ENODATA;
	if (chan == st->soc_info.platform->touch_chan_p)
		*val = at91_adc_touch_pressure(st);
	else
		return -ENODATA;

	return IIO_VAL_INT;
}

static int at91_adc_configure_trigger(struct iio_trigger *trig, bool state)
{
	struct iio_dev *indio = iio_trigger_get_drvdata(trig);
	struct at91_adc_state *st = iio_priv(indio);
	u32 status = at91_adc_readl(st, TRGR);

	/* clear TRGMOD */
	status &= ~AT91_SAMA5D2_TRGR_TRGMOD_MASK;

	if (state)
		status |= st->selected_trig->trgmod_value;

	/* set/unset hw trigger */
	at91_adc_writel(st, TRGR, status);

	return 0;
}

static void at91_adc_reenable_trigger(struct iio_trigger *trig)
{
	struct iio_dev *indio = iio_trigger_get_drvdata(trig);
	struct at91_adc_state *st = iio_priv(indio);

	/* if we are using DMA, we must not reenable irq after each trigger */
	if (st->dma_st.dma_chan)
		return;

	enable_irq(st->irq);

	/* Needed to ACK the DRDY interruption */
	at91_adc_readl(st, LCDR);
}

static const struct iio_trigger_ops at91_adc_trigger_ops = {
	.set_trigger_state = &at91_adc_configure_trigger,
	.reenable = &at91_adc_reenable_trigger,
	.validate_device = iio_trigger_validate_own_device,
};

static int at91_adc_dma_size_done(struct at91_adc_state *st)
{
	struct dma_tx_state state;
	enum dma_status status;
	int i, size;

	status = dmaengine_tx_status(st->dma_st.dma_chan,
				     st->dma_st.dma_chan->cookie,
				     &state);
	if (status != DMA_IN_PROGRESS)
		return 0;

	/* Transferred length is size in bytes from end of buffer */
	i = st->dma_st.rx_buf_sz - state.residue;

	/* Return available bytes */
	if (i >= st->dma_st.buf_idx)
		size = i - st->dma_st.buf_idx;
	else
		size = st->dma_st.rx_buf_sz + i - st->dma_st.buf_idx;
	return size;
}

static void at91_dma_buffer_done(void *data)
{
	struct iio_dev *indio_dev = data;

	iio_trigger_poll_chained(indio_dev->trig);
}

static int at91_adc_dma_start(struct iio_dev *indio_dev)
{
	struct at91_adc_state *st = iio_priv(indio_dev);
	struct dma_async_tx_descriptor *desc;
	dma_cookie_t cookie;
	int ret;
	u8 bit;

	if (!st->dma_st.dma_chan)
		return 0;

	/* we start a new DMA, so set buffer index to start */
	st->dma_st.buf_idx = 0;

	/*
	 * compute buffer size w.r.t. watermark and enabled channels.
	 * scan_bytes is aligned so we need an exact size for DMA
	 */
	st->dma_st.rx_buf_sz = 0;

	for_each_set_bit(bit, indio_dev->active_scan_mask,
			 indio_dev->num_channels) {
		struct iio_chan_spec const *chan =
					 at91_adc_chan_get(indio_dev, bit);

		if (!chan)
			continue;

		st->dma_st.rx_buf_sz += chan->scan_type.storagebits / 8;
	}
	st->dma_st.rx_buf_sz *= st->dma_st.watermark;

	/* Prepare a DMA cyclic transaction */
	desc = dmaengine_prep_dma_cyclic(st->dma_st.dma_chan,
					 st->dma_st.rx_dma_buf,
					 st->dma_st.rx_buf_sz,
					 st->dma_st.rx_buf_sz / 2,
					 DMA_DEV_TO_MEM, DMA_PREP_INTERRUPT);

	if (!desc) {
		dev_err(&indio_dev->dev, "cannot prepare DMA cyclic\n");
		return -EBUSY;
	}

	desc->callback = at91_dma_buffer_done;
	desc->callback_param = indio_dev;

	cookie = dmaengine_submit(desc);
	ret = dma_submit_error(cookie);
	if (ret) {
		dev_err(&indio_dev->dev, "cannot submit DMA cyclic\n");
		dmaengine_terminate_async(st->dma_st.dma_chan);
		return ret;
	}

	/* enable general overrun error signaling */
	at91_adc_writel(st, IER, AT91_SAMA5D2_IER_GOVRE);
	/* Issue pending DMA requests */
	dma_async_issue_pending(st->dma_st.dma_chan);

	/* consider current time as DMA start time for timestamps */
	st->dma_st.dma_ts = iio_get_time_ns(indio_dev);

	dev_dbg(&indio_dev->dev, "DMA cyclic started\n");

	return 0;
}

static bool at91_adc_buffer_check_use_irq(struct iio_dev *indio,
					  struct at91_adc_state *st)
{
	/* if using DMA, we do not use our own IRQ (we use DMA-controller) */
	if (st->dma_st.dma_chan)
		return false;
	/* if the trigger is not ours, then it has its own IRQ */
	if (iio_trigger_validate_own_device(indio->trig, indio))
		return false;
	return true;
}

static bool at91_adc_current_chan_is_touch(struct iio_dev *indio_dev)
{
	struct at91_adc_state *st = iio_priv(indio_dev);

	return !!bitmap_subset(indio_dev->active_scan_mask,
			       &st->touch_st.channels_bitmask,
			       st->soc_info.platform->max_index + 1);
}

static int at91_adc_buffer_prepare(struct iio_dev *indio_dev)
{
	int ret;
	u8 bit;
	struct at91_adc_state *st = iio_priv(indio_dev);

	/* check if we are enabling triggered buffer or the touchscreen */
	if (at91_adc_current_chan_is_touch(indio_dev))
		return at91_adc_configure_touch(st, true);

	/* if we are not in triggered mode, we cannot enable the buffer. */
	if (!(indio_dev->currentmode & INDIO_ALL_TRIGGERED_MODES))
		return -EINVAL;

	/* we continue with the triggered buffer */
	ret = at91_adc_dma_start(indio_dev);
	if (ret) {
		dev_err(&indio_dev->dev, "buffer prepare failed\n");
		return ret;
	}

	for_each_set_bit(bit, indio_dev->active_scan_mask,
			 indio_dev->num_channels) {
		struct iio_chan_spec const *chan =
					at91_adc_chan_get(indio_dev, bit);
		if (!chan)
			continue;
		/* these channel types cannot be handled by this trigger */
		if (chan->type == IIO_POSITIONRELATIVE ||
		    chan->type == IIO_PRESSURE ||
		    chan->type == IIO_TEMP)
			continue;

		at91_adc_cor(st, chan);

		at91_adc_writel(st, CHER, BIT(chan->channel));
	}

	if (at91_adc_buffer_check_use_irq(indio_dev, st))
		at91_adc_writel(st, IER, AT91_SAMA5D2_IER_DRDY);

	return 0;
}

static int at91_adc_buffer_postdisable(struct iio_dev *indio_dev)
{
	struct at91_adc_state *st = iio_priv(indio_dev);
	u8 bit;

	/* check if we are disabling triggered buffer or the touchscreen */
	if (at91_adc_current_chan_is_touch(indio_dev))
		return at91_adc_configure_touch(st, false);

	/* if we are not in triggered mode, nothing to do here */
	if (!(indio_dev->currentmode & INDIO_ALL_TRIGGERED_MODES))
		return -EINVAL;

	/*
	 * For each enable channel we must disable it in hardware.
	 * In the case of DMA, we must read the last converted value
	 * to clear EOC status and not get a possible interrupt later.
	 * This value is being read by DMA from LCDR anyway, so it's not lost.
	 */
	for_each_set_bit(bit, indio_dev->active_scan_mask,
			 indio_dev->num_channels) {
		struct iio_chan_spec const *chan =
					at91_adc_chan_get(indio_dev, bit);

		if (!chan)
			continue;
		/* these channel types are virtual, no need to do anything */
		if (chan->type == IIO_POSITIONRELATIVE ||
		    chan->type == IIO_PRESSURE ||
		    chan->type == IIO_TEMP)
			continue;

		at91_adc_writel(st, CHDR, BIT(chan->channel));

		if (st->dma_st.dma_chan)
			at91_adc_read_chan(st, chan->address);
	}

	if (at91_adc_buffer_check_use_irq(indio_dev, st))
		at91_adc_writel(st, IDR, AT91_SAMA5D2_IER_DRDY);

	/* read overflow register to clear possible overflow status */
	at91_adc_readl(st, OVER);

	/* if we are using DMA we must clear registers and end DMA */
	if (st->dma_st.dma_chan)
		dmaengine_terminate_sync(st->dma_st.dma_chan);

	return 0;
}

static const struct iio_buffer_setup_ops at91_buffer_setup_ops = {
	.postdisable = &at91_adc_buffer_postdisable,
};

static struct iio_trigger *at91_adc_allocate_trigger(struct iio_dev *indio,
						     char *trigger_name)
{
	struct iio_trigger *trig;
	int ret;

	trig = devm_iio_trigger_alloc(&indio->dev, "%s-dev%d-%s", indio->name,
				iio_device_id(indio), trigger_name);
	if (!trig)
		return NULL;

	trig->dev.parent = indio->dev.parent;
	iio_trigger_set_drvdata(trig, indio);
	trig->ops = &at91_adc_trigger_ops;

	ret = devm_iio_trigger_register(&indio->dev, trig);
	if (ret)
		return ERR_PTR(ret);

	return trig;
}

static void at91_adc_trigger_handler_nodma(struct iio_dev *indio_dev,
					   struct iio_poll_func *pf)
{
	struct at91_adc_state *st = iio_priv(indio_dev);
	int i = 0;
	int val;
	u8 bit;
	u32 mask = at91_adc_active_scan_mask_to_reg(indio_dev);
	unsigned int timeout = 50;
	u32 status, imr, eoc = 0, eoc_imr;

	/*
	 * Check if the conversion is ready. If not, wait a little bit, and
	 * in case of timeout exit with an error.
	 */
	while (((eoc & mask) != mask) && timeout) {
		at91_adc_irq_status(st, &status, &eoc);
		at91_adc_irq_mask(st, &imr, &eoc_imr);
		usleep_range(50, 100);
		timeout--;
	}

	/* Cannot read data, not ready. Continue without reporting data */
	if (!timeout)
		return;

	for_each_set_bit(bit, indio_dev->active_scan_mask,
			 indio_dev->num_channels) {
		struct iio_chan_spec const *chan =
					at91_adc_chan_get(indio_dev, bit);

		if (!chan)
			continue;
		/*
		 * Our external trigger only supports the voltage channels.
		 * In case someone requested a different type of channel
		 * just put zeroes to buffer.
		 * This should not happen because we check the scan mode
		 * and scan mask when we enable the buffer, and we don't allow
		 * the buffer to start with a mixed mask (voltage and something
		 * else).
		 * Thus, emit a warning.
		 */
		if (chan->type == IIO_VOLTAGE) {
			val = at91_adc_read_chan(st, chan->address);
			at91_adc_adjust_val_osr(st, &val);
			st->buffer[i] = val;
		} else {
			st->buffer[i] = 0;
			WARN(true, "This trigger cannot handle this type of channel");
		}
		i++;
	}
	iio_push_to_buffers_with_timestamp(indio_dev, st->buffer,
					   pf->timestamp);
}

static void at91_adc_trigger_handler_dma(struct iio_dev *indio_dev)
{
	struct at91_adc_state *st = iio_priv(indio_dev);
	int transferred_len = at91_adc_dma_size_done(st);
	s64 ns = iio_get_time_ns(indio_dev);
	s64 interval;
	int sample_index = 0, sample_count, sample_size;

	u32 status = at91_adc_readl(st, ISR);
	/* if we reached this point, we cannot sample faster */
	if (status & AT91_SAMA5D2_IER_GOVRE)
		pr_info_ratelimited("%s: conversion overrun detected\n",
				    indio_dev->name);

	sample_size = div_s64(st->dma_st.rx_buf_sz, st->dma_st.watermark);

	sample_count = div_s64(transferred_len, sample_size);

	/*
	 * interval between samples is total time since last transfer handling
	 * divided by the number of samples (total size divided by sample size)
	 */
	interval = div_s64((ns - st->dma_st.dma_ts), sample_count);

	while (transferred_len >= sample_size) {
		/*
		 * for all the values in the current sample,
		 * adjust the values inside the buffer for oversampling
		 */
		at91_adc_adjust_val_osr_array(st,
					&st->dma_st.rx_buf[st->dma_st.buf_idx],
					sample_size);

		iio_push_to_buffers_with_timestamp(indio_dev,
				(st->dma_st.rx_buf + st->dma_st.buf_idx),
				(st->dma_st.dma_ts + interval * sample_index));
		/* adjust remaining length */
		transferred_len -= sample_size;
		/* adjust buffer index */
		st->dma_st.buf_idx += sample_size;
		/* in case of reaching end of buffer, reset index */
		if (st->dma_st.buf_idx >= st->dma_st.rx_buf_sz)
			st->dma_st.buf_idx = 0;
		sample_index++;
	}
	/* adjust saved time for next transfer handling */
	st->dma_st.dma_ts = iio_get_time_ns(indio_dev);
}

static irqreturn_t at91_adc_trigger_handler(int irq, void *p)
{
	struct iio_poll_func *pf = p;
	struct iio_dev *indio_dev = pf->indio_dev;
	struct at91_adc_state *st = iio_priv(indio_dev);

	/*
	 * If it's not our trigger, start a conversion now, as we are
	 * actually polling the trigger now.
	 */
	if (iio_trigger_validate_own_device(indio_dev->trig, indio_dev))
		at91_adc_writel(st, CR, AT91_SAMA5D2_CR_START);

	if (st->dma_st.dma_chan)
		at91_adc_trigger_handler_dma(indio_dev);
	else
		at91_adc_trigger_handler_nodma(indio_dev, pf);

	iio_trigger_notify_done(indio_dev->trig);

	return IRQ_HANDLED;
}

static unsigned at91_adc_startup_time(unsigned startup_time_min,
				      unsigned adc_clk_khz)
{
	static const unsigned int startup_lookup[] = {
		  0,   8,  16,  24,
		 64,  80,  96, 112,
		512, 576, 640, 704,
		768, 832, 896, 960
		};
	unsigned ticks_min, i;

	/*
	 * Since the adc frequency is checked before, there is no reason
	 * to not meet the startup time constraint.
	 */

	ticks_min = startup_time_min * adc_clk_khz / 1000;
	for (i = 0; i < ARRAY_SIZE(startup_lookup); i++)
		if (startup_lookup[i] > ticks_min)
			break;

	return i;
}

static void at91_adc_setup_samp_freq(struct iio_dev *indio_dev, unsigned freq,
				     unsigned int startup_time,
				     unsigned int tracktim)
{
	struct at91_adc_state *st = iio_priv(indio_dev);
	unsigned f_per, prescal, startup, mr;

	f_per = clk_get_rate(st->per_clk);
	prescal = (f_per / (2 * freq)) - 1;

	startup = at91_adc_startup_time(startup_time, freq / 1000);

	mr = at91_adc_readl(st, MR);
	mr &= ~(AT91_SAMA5D2_MR_STARTUP_MASK | AT91_SAMA5D2_MR_PRESCAL_MASK);
	mr |= AT91_SAMA5D2_MR_STARTUP(startup);
	mr |= AT91_SAMA5D2_MR_PRESCAL(prescal);
	mr |= AT91_SAMA5D2_MR_TRACKTIM(tracktim);
	at91_adc_writel(st, MR, mr);

	dev_dbg(&indio_dev->dev, "freq: %u, startup: %u, prescal: %u, tracktim=%u\n",
		freq, startup, prescal, tracktim);
	st->current_sample_rate = freq;
}

static inline unsigned at91_adc_get_sample_freq(struct at91_adc_state *st)
{
	return st->current_sample_rate;
}

static void at91_adc_touch_data_handler(struct iio_dev *indio_dev)
{
	struct at91_adc_state *st = iio_priv(indio_dev);
	u8 bit;
	u16 val;
	int i = 0;

	for_each_set_bit(bit, indio_dev->active_scan_mask,
			 st->soc_info.platform->max_index + 1) {
		struct iio_chan_spec const *chan =
					 at91_adc_chan_get(indio_dev, bit);

		if (chan->type == IIO_POSITIONRELATIVE)
			at91_adc_read_position(st, chan->channel, &val);
		else if (chan->type == IIO_PRESSURE)
			at91_adc_read_pressure(st, chan->channel, &val);
		else
			continue;
		st->buffer[i] = val;
		i++;
	}
	/*
	 * Schedule work to push to buffers.
	 * This is intended to push to the callback buffer that another driver
	 * registered. We are still in a handler from our IRQ. If we push
	 * directly, it means the other driver has it's callback called
	 * from our IRQ context. Which is something we better avoid.
	 * Let's schedule it after our IRQ is completed.
	 */
	schedule_work(&st->touch_st.workq);
}

static void at91_adc_pen_detect_interrupt(struct at91_adc_state *st)
{
	at91_adc_writel(st, IDR, AT91_SAMA5D2_IER_PEN);
	at91_adc_writel(st, IER, AT91_SAMA5D2_IER_NOPEN |
			AT91_SAMA5D2_IER_XRDY | AT91_SAMA5D2_IER_YRDY |
			AT91_SAMA5D2_IER_PRDY);
	at91_adc_writel(st, TRGR, AT91_SAMA5D2_TRGR_TRGMOD_PERIODIC |
			AT91_SAMA5D2_TRGR_TRGPER(st->touch_st.sample_period_val));
	st->touch_st.touching = true;
}

static void at91_adc_no_pen_detect_interrupt(struct iio_dev *indio_dev)
{
	struct at91_adc_state *st = iio_priv(indio_dev);

	at91_adc_writel(st, TRGR, AT91_SAMA5D2_TRGR_TRGMOD_NO_TRIGGER);
	at91_adc_writel(st, IDR, AT91_SAMA5D2_IER_NOPEN |
			AT91_SAMA5D2_IER_XRDY | AT91_SAMA5D2_IER_YRDY |
			AT91_SAMA5D2_IER_PRDY);
	st->touch_st.touching = false;

	at91_adc_touch_data_handler(indio_dev);

	at91_adc_writel(st, IER, AT91_SAMA5D2_IER_PEN);
}

static void at91_adc_workq_handler(struct work_struct *workq)
{
	struct at91_adc_touch *touch_st = container_of(workq,
					struct at91_adc_touch, workq);
	struct at91_adc_state *st = container_of(touch_st,
					struct at91_adc_state, touch_st);
	struct iio_dev *indio_dev = st->indio_dev;

	iio_push_to_buffers(indio_dev, st->buffer);
}

static irqreturn_t at91_adc_interrupt(int irq, void *private)
{
	struct iio_dev *indio = private;
	struct at91_adc_state *st = iio_priv(indio);
	u32 status, eoc, imr, eoc_imr;
	u32 rdy_mask = AT91_SAMA5D2_IER_XRDY | AT91_SAMA5D2_IER_YRDY |
			AT91_SAMA5D2_IER_PRDY;

	at91_adc_irq_status(st, &status, &eoc);
	at91_adc_irq_mask(st, &imr, &eoc_imr);

	if (!(status & imr) && !(eoc & eoc_imr))
		return IRQ_NONE;
	if (status & AT91_SAMA5D2_IER_PEN) {
		/* pen detected IRQ */
		at91_adc_pen_detect_interrupt(st);
	} else if ((status & AT91_SAMA5D2_IER_NOPEN)) {
		/* nopen detected IRQ */
		at91_adc_no_pen_detect_interrupt(indio);
	} else if ((status & AT91_SAMA5D2_ISR_PENS) &&
		   ((status & rdy_mask) == rdy_mask)) {
		/* periodic trigger IRQ - during pen sense */
		at91_adc_touch_data_handler(indio);
	} else if (status & AT91_SAMA5D2_ISR_PENS) {
		/*
		 * touching, but the measurements are not ready yet.
		 * read and ignore.
		 */
		status = at91_adc_readl(st, XPOSR);
		status = at91_adc_readl(st, YPOSR);
		status = at91_adc_readl(st, PRESSR);
	} else if (iio_buffer_enabled(indio) &&
		   (status & AT91_SAMA5D2_IER_DRDY)) {
		/* triggered buffer without DMA */
		disable_irq_nosync(irq);
		iio_trigger_poll(indio->trig);
	} else if (iio_buffer_enabled(indio) && st->dma_st.dma_chan) {
		/* triggered buffer with DMA - should not happen */
		disable_irq_nosync(irq);
		WARN(true, "Unexpected irq occurred\n");
	} else if (!iio_buffer_enabled(indio)) {
		/* software requested conversion */
		st->conversion_value = at91_adc_read_chan(st, st->chan->address);
		st->conversion_done = true;
		wake_up_interruptible(&st->wq_data_available);
	}
	return IRQ_HANDLED;
}

static int at91_adc_read_info_raw(struct iio_dev *indio_dev,
				  struct iio_chan_spec const *chan, int *val,
				  bool lock)
{
	struct at91_adc_state *st = iio_priv(indio_dev);
	int (*fn)(struct at91_adc_state *, int, u16 *) = NULL;
	u16 tmp_val;
	int ret;

	/*
	 * Keep in mind that we cannot use software trigger or touchscreen
	 * if external trigger is enabled
	 */

<<<<<<< HEAD
	if (chan->type == IIO_POSITIONRELATIVE)
		fn = at91_adc_read_position;
	if (chan->type == IIO_PRESSURE)
		fn = at91_adc_read_pressure;

	ret = iio_device_claim_direct_mode(indio_dev);
	if (ret)
		return ret;
	if (lock)
=======
		ret = at91_adc_read_position(st, chan->channel,
					     &tmp_val);
		*val = tmp_val;
		if (ret > 0)
			ret = at91_adc_adjust_val_osr(st, val);
		mutex_unlock(&st->lock);
		iio_device_release_direct_mode(indio_dev);

		return ret;
	}
	if (chan->type == IIO_PRESSURE) {
		ret = iio_device_claim_direct_mode(indio_dev);
		if (ret)
			return ret;
>>>>>>> e4a7232c
		mutex_lock(&st->lock);

	if (fn) {
		ret = fn(st, chan->channel, &tmp_val);
		*val = tmp_val;
<<<<<<< HEAD
		ret = at91_adc_adjust_val_osr(st, val);
		if (lock)
			mutex_unlock(&st->lock);
=======
		if (ret > 0)
			ret = at91_adc_adjust_val_osr(st, val);
		mutex_unlock(&st->lock);
>>>>>>> e4a7232c
		iio_device_release_direct_mode(indio_dev);

		return ret;
	}

	/* in this case we have a voltage or temperature channel */

	st->chan = chan;

	at91_adc_cor(st, chan);
	at91_adc_writel(st, CHER, BIT(chan->channel));
	/*
	 * TEMPMR.TEMPON needs to update after CHER otherwise if none
	 * of the channels are enabled and TEMPMR.TEMPON = 1 will
	 * trigger DRDY interruption while preparing for temperature read.
	 */
	if (chan->type == IIO_TEMP)
		at91_adc_writel(st, TEMPMR, AT91_SAMA5D2_TEMPMR_TEMPON);
	at91_adc_eoc_ena(st, chan->channel);
	at91_adc_writel(st, CR, AT91_SAMA5D2_CR_START);

	ret = wait_event_interruptible_timeout(st->wq_data_available,
					       st->conversion_done,
					       msecs_to_jiffies(1000));
	if (ret == 0)
		ret = -ETIMEDOUT;

	if (ret > 0) {
		*val = st->conversion_value;
		ret = at91_adc_adjust_val_osr(st, val);
		if (chan->scan_type.sign == 's')
			*val = sign_extend32(*val,
					     chan->scan_type.realbits - 1);
		st->conversion_done = false;
	}

	at91_adc_eoc_dis(st, st->chan->channel);
	if (chan->type == IIO_TEMP)
		at91_adc_writel(st, TEMPMR, 0U);
	at91_adc_writel(st, CHDR, BIT(chan->channel));

	/* Needed to ACK the DRDY interruption */
	at91_adc_readl(st, LCDR);

	if (lock)
		mutex_unlock(&st->lock);

	iio_device_release_direct_mode(indio_dev);
	return ret;
}

static void at91_adc_temp_sensor_configure(struct at91_adc_state *st,
					   bool start)
{
	u32 sample_rate, oversampling_ratio;
	u32 startup_time, tracktim, trackx;

	/*
	 * Configure the sensor for best accuracy: 10MHz frequency, oversampling
	 * rate of 256, tracktim=0xf and trackx=1.
	 */

	if (start) {
		sample_rate = 10000000U;
		oversampling_ratio = AT91_OSR_256SAMPLES;
		startup_time = AT91_SAMA5D2_MR_STARTUP_TS_MIN;
		tracktim = AT91_SAMA5D2_MR_TRACKTIM_TS;
		trackx = AT91_SAMA5D2_TRACKX_TS;

		st->temp_st.saved_sample_rate = st->current_sample_rate;
		st->temp_st.saved_oversampling = st->oversampling_ratio;
	} else {
		sample_rate = st->temp_st.saved_sample_rate;
		oversampling_ratio = st->temp_st.saved_oversampling;
		startup_time = st->soc_info.startup_time;
		tracktim = 0;
		trackx = 0;
	}

	at91_adc_setup_samp_freq(st->indio_dev, sample_rate, startup_time,
				 tracktim);
	at91_adc_config_emr(st, oversampling_ratio, trackx);
}

static int at91_adc_read_temp(struct iio_dev *indio_dev,
			      struct iio_chan_spec const *chan, int *val)
{
	struct at91_adc_state *st = iio_priv(indio_dev);
	struct at91_adc_temp_sensor_clb *clb = &st->soc_info.temp_sensor_clb;
	u64 div1, div2;
	u32 tmp;
	int ret, vbg, vtemp;

	if (!st->soc_info.platform->temp_sensor || !st->temp_st.init)
		return -EPERM;

	if (iio_buffer_enabled(indio_dev))
		return -EBUSY;

	mutex_lock(&st->lock);

	at91_adc_temp_sensor_configure(st, true);

	/* Read VBG. */
	tmp = at91_adc_readl(st, ACR);
	tmp |= AT91_SAMA5D2_ACR_SRCLCH;
	at91_adc_writel(st, ACR, tmp);
	ret = at91_adc_read_info_raw(indio_dev, chan, &vbg, false);
	if (ret < 0)
		goto unlock;

	/* Read VTEMP. */
	tmp &= ~AT91_SAMA5D2_ACR_SRCLCH;
	at91_adc_writel(st, ACR, tmp);
	ret = at91_adc_read_info_raw(indio_dev, chan, &vtemp, false);

unlock:
	/* Revert previous settings. */
	at91_adc_temp_sensor_configure(st, false);
	mutex_unlock(&st->lock);
	if (ret < 0)
		return ret;

	/*
	 * Temp[milli] = p1[milli] + (vtemp * clb->p6 - clb->p4 * vbg)/
	 *			     (vbg * AT91_ADC_TS_VTEMP_DT)
	 */
	div1 = DIV_ROUND_CLOSEST_ULL(((u64)vtemp * clb->p6), vbg);
	div1 = DIV_ROUND_CLOSEST_ULL((div1 * 1000), AT91_ADC_TS_VTEMP_DT);
	div2 = DIV_ROUND_CLOSEST_ULL((u64)clb->p4, AT91_ADC_TS_VTEMP_DT);
	div2 *= 1000;
	*val = clb->p1 + (int)div1 - (int)div2;

	return ret;
}

static int at91_adc_read_raw(struct iio_dev *indio_dev,
			     struct iio_chan_spec const *chan,
			     int *val, int *val2, long mask)
{
	struct at91_adc_state *st = iio_priv(indio_dev);

	switch (mask) {
	case IIO_CHAN_INFO_RAW:
		return at91_adc_read_info_raw(indio_dev, chan, val, true);

	case IIO_CHAN_INFO_SCALE:
		*val = st->vref_uv / 1000;
		if (chan->differential)
			*val *= 2;
		*val2 = chan->scan_type.realbits;
		return IIO_VAL_FRACTIONAL_LOG2;

	case IIO_CHAN_INFO_PROCESSED:
		if (chan->type != IIO_TEMP)
			return -EINVAL;
		return at91_adc_read_temp(indio_dev, chan, val);

	case IIO_CHAN_INFO_SAMP_FREQ:
		mutex_lock(&st->lock);
		*val = at91_adc_get_sample_freq(st);
		mutex_unlock(&st->lock);
		return IIO_VAL_INT;

	case IIO_CHAN_INFO_OVERSAMPLING_RATIO:
		mutex_lock(&st->lock);
		*val = st->oversampling_ratio;
		mutex_unlock(&st->lock);
		return IIO_VAL_INT;

	default:
		return -EINVAL;
	}
}

static int at91_adc_write_raw(struct iio_dev *indio_dev,
			      struct iio_chan_spec const *chan,
			      int val, int val2, long mask)
{
	struct at91_adc_state *st = iio_priv(indio_dev);
	int ret = 0;

	if (iio_buffer_enabled(indio_dev))
		return -EBUSY;

	switch (mask) {
	case IIO_CHAN_INFO_OVERSAMPLING_RATIO:
		if ((val != AT91_OSR_1SAMPLES) && (val != AT91_OSR_4SAMPLES) &&
		    (val != AT91_OSR_16SAMPLES) && (val != AT91_OSR_64SAMPLES) &&
		    (val != AT91_OSR_256SAMPLES))
			return -EINVAL;
		/* if no change, optimize out */
		mutex_lock(&st->lock);
		if (val == st->oversampling_ratio)
<<<<<<< HEAD
			goto unlock;
		/* update ratio */
		ret = at91_adc_config_emr(st, val, 0);
unlock:
		mutex_unlock(&st->lock);
		return ret;
=======
			return 0;
		mutex_lock(&st->lock);
		st->oversampling_ratio = val;
		/* update ratio */
		at91_adc_config_emr(st);
		mutex_unlock(&st->lock);
		return 0;
>>>>>>> e4a7232c
	case IIO_CHAN_INFO_SAMP_FREQ:
		if (val < st->soc_info.min_sample_rate ||
		    val > st->soc_info.max_sample_rate)
			return -EINVAL;

		mutex_lock(&st->lock);
<<<<<<< HEAD
		at91_adc_setup_samp_freq(indio_dev, val,
					 st->soc_info.startup_time, 0);
=======
		at91_adc_setup_samp_freq(indio_dev, val);
>>>>>>> e4a7232c
		mutex_unlock(&st->lock);
		return 0;
	default:
		return -EINVAL;
	}
}

static void at91_adc_dma_init(struct at91_adc_state *st)
{
	struct device *dev = &st->indio_dev->dev;
	struct dma_slave_config config = {0};
	/* we have 2 bytes for each channel */
	unsigned int sample_size = st->soc_info.platform->nr_channels * 2;
	/*
	 * We make the buffer double the size of the fifo,
	 * such that DMA uses one half of the buffer (full fifo size)
	 * and the software uses the other half to read/write.
	 */
	unsigned int pages = DIV_ROUND_UP(AT91_HWFIFO_MAX_SIZE *
					  sample_size * 2, PAGE_SIZE);

	if (st->dma_st.dma_chan)
		return;

	st->dma_st.dma_chan = dma_request_chan(dev, "rx");
	if (IS_ERR(st->dma_st.dma_chan))  {
		dev_info(dev, "can't get DMA channel\n");
		st->dma_st.dma_chan = NULL;
		goto dma_exit;
	}

	st->dma_st.rx_buf = dma_alloc_coherent(st->dma_st.dma_chan->device->dev,
					       pages * PAGE_SIZE,
					       &st->dma_st.rx_dma_buf,
					       GFP_KERNEL);
	if (!st->dma_st.rx_buf) {
		dev_info(dev, "can't allocate coherent DMA area\n");
		goto dma_chan_disable;
	}

	/* Configure DMA channel to read data register */
	config.direction = DMA_DEV_TO_MEM;
	config.src_addr = (phys_addr_t)(st->dma_st.phys_addr
			  + st->soc_info.platform->layout->LCDR);
	config.src_addr_width = DMA_SLAVE_BUSWIDTH_2_BYTES;
	config.src_maxburst = 1;
	config.dst_maxburst = 1;

	if (dmaengine_slave_config(st->dma_st.dma_chan, &config)) {
		dev_info(dev, "can't configure DMA slave\n");
		goto dma_free_area;
	}

	dev_info(dev, "using %s for rx DMA transfers\n",
		 dma_chan_name(st->dma_st.dma_chan));

	return;

dma_free_area:
	dma_free_coherent(st->dma_st.dma_chan->device->dev, pages * PAGE_SIZE,
			  st->dma_st.rx_buf, st->dma_st.rx_dma_buf);
dma_chan_disable:
	dma_release_channel(st->dma_st.dma_chan);
	st->dma_st.dma_chan = NULL;
dma_exit:
	dev_info(dev, "continuing without DMA support\n");
}

static void at91_adc_dma_disable(struct at91_adc_state *st)
{
	struct device *dev = &st->indio_dev->dev;
	/* we have 2 bytes for each channel */
	unsigned int sample_size = st->soc_info.platform->nr_channels * 2;
	unsigned int pages = DIV_ROUND_UP(AT91_HWFIFO_MAX_SIZE *
					  sample_size * 2, PAGE_SIZE);

	/* if we are not using DMA, just return */
	if (!st->dma_st.dma_chan)
		return;

	/* wait for all transactions to be terminated first*/
	dmaengine_terminate_sync(st->dma_st.dma_chan);

	dma_free_coherent(st->dma_st.dma_chan->device->dev, pages * PAGE_SIZE,
			  st->dma_st.rx_buf, st->dma_st.rx_dma_buf);
	dma_release_channel(st->dma_st.dma_chan);
	st->dma_st.dma_chan = NULL;

	dev_info(dev, "continuing without DMA support\n");
}

static int at91_adc_set_watermark(struct iio_dev *indio_dev, unsigned int val)
{
	struct at91_adc_state *st = iio_priv(indio_dev);
	int ret;

	if (val > AT91_HWFIFO_MAX_SIZE)
		return -EINVAL;

	if (!st->selected_trig->hw_trig) {
		dev_dbg(&indio_dev->dev, "we need hw trigger for DMA\n");
		return 0;
	}

	dev_dbg(&indio_dev->dev, "new watermark is %u\n", val);
	st->dma_st.watermark = val;

	/*
	 * The logic here is: if we have watermark 1, it means we do
	 * each conversion with it's own IRQ, thus we don't need DMA.
	 * If the watermark is higher, we do DMA to do all the transfers in bulk
	 */

	if (val == 1)
		at91_adc_dma_disable(st);
	else if (val > 1)
		at91_adc_dma_init(st);

	/*
	 * We can start the DMA only after setting the watermark and
	 * having the DMA initialization completed
	 */
	ret = at91_adc_buffer_prepare(indio_dev);
	if (ret)
		at91_adc_dma_disable(st);

	return ret;
}

static int at91_adc_update_scan_mode(struct iio_dev *indio_dev,
				     const unsigned long *scan_mask)
{
	struct at91_adc_state *st = iio_priv(indio_dev);

	if (bitmap_subset(scan_mask, &st->touch_st.channels_bitmask,
			  st->soc_info.platform->max_index + 1))
		return 0;
	/*
	 * if the new bitmap is a combination of touchscreen and regular
	 * channels, then we are not fine
	 */
	if (bitmap_intersects(&st->touch_st.channels_bitmask, scan_mask,
			      st->soc_info.platform->max_index + 1))
		return -EINVAL;
	return 0;
}

static void at91_adc_hw_init(struct iio_dev *indio_dev)
{
	struct at91_adc_state *st = iio_priv(indio_dev);

	at91_adc_writel(st, CR, AT91_SAMA5D2_CR_SWRST);
	if (st->soc_info.platform->layout->EOC_IDR)
		at91_adc_writel(st, EOC_IDR, 0xffffffff);
	at91_adc_writel(st, IDR, 0xffffffff);
	/*
	 * Transfer field must be set to 2 according to the datasheet and
	 * allows different analog settings for each channel.
	 */
	at91_adc_writel(st, MR,
			AT91_SAMA5D2_MR_TRANSFER(2) | AT91_SAMA5D2_MR_ANACH);

	at91_adc_setup_samp_freq(indio_dev, st->soc_info.min_sample_rate,
				 st->soc_info.startup_time, 0);

	/* configure extended mode register */
	at91_adc_config_emr(st, st->oversampling_ratio, 0);
}

static ssize_t at91_adc_get_fifo_state(struct device *dev,
				       struct device_attribute *attr, char *buf)
{
	struct iio_dev *indio_dev = dev_to_iio_dev(dev);
	struct at91_adc_state *st = iio_priv(indio_dev);

	return scnprintf(buf, PAGE_SIZE, "%d\n", !!st->dma_st.dma_chan);
}

static ssize_t at91_adc_get_watermark(struct device *dev,
				      struct device_attribute *attr, char *buf)
{
	struct iio_dev *indio_dev = dev_to_iio_dev(dev);
	struct at91_adc_state *st = iio_priv(indio_dev);

	return scnprintf(buf, PAGE_SIZE, "%d\n", st->dma_st.watermark);
}

static IIO_DEVICE_ATTR(hwfifo_enabled, 0444,
		       at91_adc_get_fifo_state, NULL, 0);
static IIO_DEVICE_ATTR(hwfifo_watermark, 0444,
		       at91_adc_get_watermark, NULL, 0);

static IIO_CONST_ATTR(hwfifo_watermark_min, "2");
static IIO_CONST_ATTR(hwfifo_watermark_max, AT91_HWFIFO_MAX_SIZE_STR);

static IIO_CONST_ATTR(oversampling_ratio_available,
		      __stringify(AT91_OSR_1SAMPLES) " "
		      __stringify(AT91_OSR_4SAMPLES) " "
		      __stringify(AT91_OSR_16SAMPLES) " "
		      __stringify(AT91_OSR_64SAMPLES) " "
		      __stringify(AT91_OSR_256SAMPLES));

static struct attribute *at91_adc_attributes[] = {
	&iio_const_attr_oversampling_ratio_available.dev_attr.attr,
	NULL,
};

static const struct attribute_group at91_adc_attribute_group = {
	.attrs = at91_adc_attributes,
};

static const struct attribute *at91_adc_fifo_attributes[] = {
	&iio_const_attr_hwfifo_watermark_min.dev_attr.attr,
	&iio_const_attr_hwfifo_watermark_max.dev_attr.attr,
	&iio_dev_attr_hwfifo_watermark.dev_attr.attr,
	&iio_dev_attr_hwfifo_enabled.dev_attr.attr,
	NULL,
};

static const struct iio_info at91_adc_info = {
	.attrs = &at91_adc_attribute_group,
	.read_raw = &at91_adc_read_raw,
	.write_raw = &at91_adc_write_raw,
	.update_scan_mode = &at91_adc_update_scan_mode,
	.of_xlate = &at91_adc_of_xlate,
	.hwfifo_set_watermark = &at91_adc_set_watermark,
};

static int at91_adc_buffer_and_trigger_init(struct device *dev,
					    struct iio_dev *indio)
{
	struct at91_adc_state *st = iio_priv(indio);
	const struct attribute **fifo_attrs;
	int ret;

	if (st->selected_trig->hw_trig)
		fifo_attrs = at91_adc_fifo_attributes;
	else
		fifo_attrs = NULL;

	ret = devm_iio_triggered_buffer_setup_ext(&indio->dev, indio,
		&iio_pollfunc_store_time,
		&at91_adc_trigger_handler, &at91_buffer_setup_ops, fifo_attrs);
	if (ret < 0) {
		dev_err(dev, "couldn't initialize the buffer.\n");
		return ret;
	}

	if (!st->selected_trig->hw_trig)
		return 0;

	st->trig = at91_adc_allocate_trigger(indio, st->selected_trig->name);
	if (IS_ERR(st->trig)) {
		dev_err(dev, "could not allocate trigger\n");
		return PTR_ERR(st->trig);
	}

	/*
	 * Initially the iio buffer has a length of 2 and
	 * a watermark of 1
	 */
	st->dma_st.watermark = 1;

	return 0;
}

static void at91_adc_temp_sensor_init(struct at91_adc_state *st,
				      struct device *dev)
{
	struct at91_adc_temp_sensor_clb *clb = &st->soc_info.temp_sensor_clb;
	struct nvmem_cell *temp_calib;
	u32 *buf;
	size_t len;

	if (!st->soc_info.platform->temp_sensor)
		return;

	st->temp_st.init = false;

	/* Get the calibration data from NVMEM. */
	temp_calib = devm_nvmem_cell_get(dev, "temperature_calib");
	if (IS_ERR(temp_calib)) {
		if (PTR_ERR(temp_calib) != -ENOENT)
			dev_err(dev, "Failed to get temperature_calib cell!\n");
		return;
	}

	buf = nvmem_cell_read(temp_calib, &len);
	if (IS_ERR(buf)) {
		dev_err(dev, "Failed to read calibration data!\n");
		return;
	}
	if (len < AT91_ADC_TS_CLB_IDX_MAX * 4) {
		dev_err(dev, "Invalid calibration data!\n");
		goto free_buf;
	}

	/* Store calibration data for later use. */
	clb->p1 = buf[AT91_ADC_TS_CLB_IDX_P1];
	clb->p4 = buf[AT91_ADC_TS_CLB_IDX_P4];
	clb->p6 = buf[AT91_ADC_TS_CLB_IDX_P6];

	/*
	 * We prepare here the conversion to milli to avoid doing it on hotpath.
	 */
	clb->p1 = clb->p1 * 1000;

	st->temp_st.init = true;

free_buf:
	kfree(buf);
}

static int at91_adc_probe(struct platform_device *pdev)
{
	struct iio_dev *indio_dev;
	struct at91_adc_state *st;
	struct resource	*res;
	int ret, i;
	u32 edge_type = IRQ_TYPE_NONE;

	indio_dev = devm_iio_device_alloc(&pdev->dev, sizeof(*st));
	if (!indio_dev)
		return -ENOMEM;

	st = iio_priv(indio_dev);
	st->indio_dev = indio_dev;

	st->soc_info.platform = of_device_get_match_data(&pdev->dev);

	indio_dev->name = dev_name(&pdev->dev);
	indio_dev->modes = INDIO_DIRECT_MODE | INDIO_BUFFER_SOFTWARE;
	indio_dev->info = &at91_adc_info;
	indio_dev->channels = *st->soc_info.platform->adc_channels;
	indio_dev->num_channels = st->soc_info.platform->max_channels;

	bitmap_set(&st->touch_st.channels_bitmask,
		   st->soc_info.platform->touch_chan_x, 1);
	bitmap_set(&st->touch_st.channels_bitmask,
		   st->soc_info.platform->touch_chan_y, 1);
	bitmap_set(&st->touch_st.channels_bitmask,
		   st->soc_info.platform->touch_chan_p, 1);

	st->oversampling_ratio = AT91_OSR_1SAMPLES;

	ret = of_property_read_u32(pdev->dev.of_node,
				   "atmel,min-sample-rate-hz",
				   &st->soc_info.min_sample_rate);
	if (ret) {
		dev_err(&pdev->dev,
			"invalid or missing value for atmel,min-sample-rate-hz\n");
		return ret;
	}

	ret = of_property_read_u32(pdev->dev.of_node,
				   "atmel,max-sample-rate-hz",
				   &st->soc_info.max_sample_rate);
	if (ret) {
		dev_err(&pdev->dev,
			"invalid or missing value for atmel,max-sample-rate-hz\n");
		return ret;
	}

	ret = of_property_read_u32(pdev->dev.of_node, "atmel,startup-time-ms",
				   &st->soc_info.startup_time);
	if (ret) {
		dev_err(&pdev->dev,
			"invalid or missing value for atmel,startup-time-ms\n");
		return ret;
	}

	ret = of_property_read_u32(pdev->dev.of_node,
				   "atmel,trigger-edge-type", &edge_type);
	if (ret) {
		dev_dbg(&pdev->dev,
			"atmel,trigger-edge-type not specified, only software trigger available\n");
	}

	st->selected_trig = NULL;

	/* find the right trigger, or no trigger at all */
	for (i = 0; i < st->soc_info.platform->hw_trig_cnt + 1; i++)
		if (at91_adc_trigger_list[i].edge_type == edge_type) {
			st->selected_trig = &at91_adc_trigger_list[i];
			break;
		}

	if (!st->selected_trig) {
		dev_err(&pdev->dev, "invalid external trigger edge value\n");
		return -EINVAL;
	}

	init_waitqueue_head(&st->wq_data_available);
	mutex_init(&st->lock);
	INIT_WORK(&st->touch_st.workq, at91_adc_workq_handler);

	st->base = devm_platform_get_and_ioremap_resource(pdev, 0, &res);
	if (IS_ERR(st->base))
		return PTR_ERR(st->base);

	/* if we plan to use DMA, we need the physical address of the regs */
	st->dma_st.phys_addr = res->start;

	st->irq = platform_get_irq(pdev, 0);
	if (st->irq <= 0) {
		if (!st->irq)
			st->irq = -ENXIO;

		return st->irq;
	}

	st->per_clk = devm_clk_get(&pdev->dev, "adc_clk");
	if (IS_ERR(st->per_clk))
		return PTR_ERR(st->per_clk);

	st->reg = devm_regulator_get(&pdev->dev, "vddana");
	if (IS_ERR(st->reg))
		return PTR_ERR(st->reg);

	st->vref = devm_regulator_get(&pdev->dev, "vref");
	if (IS_ERR(st->vref))
		return PTR_ERR(st->vref);

	ret = devm_request_irq(&pdev->dev, st->irq, at91_adc_interrupt, 0,
			       pdev->dev.driver->name, indio_dev);
	if (ret)
		return ret;

	ret = regulator_enable(st->reg);
	if (ret)
		return ret;

	ret = regulator_enable(st->vref);
	if (ret)
		goto reg_disable;

	st->vref_uv = regulator_get_voltage(st->vref);
	if (st->vref_uv <= 0) {
		ret = -EINVAL;
		goto vref_disable;
	}

	ret = clk_prepare_enable(st->per_clk);
	if (ret)
		goto vref_disable;

	at91_adc_temp_sensor_init(st, &pdev->dev);

	at91_adc_hw_init(indio_dev);

	platform_set_drvdata(pdev, indio_dev);

	ret = at91_adc_buffer_and_trigger_init(&pdev->dev, indio_dev);
	if (ret < 0)
		goto per_clk_disable_unprepare;

	if (dma_coerce_mask_and_coherent(&indio_dev->dev, DMA_BIT_MASK(32)))
		dev_info(&pdev->dev, "cannot set DMA mask to 32-bit\n");

	ret = iio_device_register(indio_dev);
	if (ret < 0)
		goto dma_disable;

	if (st->selected_trig->hw_trig)
		dev_info(&pdev->dev, "setting up trigger as %s\n",
			 st->selected_trig->name);

	dev_info(&pdev->dev, "version: %x\n",
		 readl_relaxed(st->base + st->soc_info.platform->layout->VERSION));

	return 0;

dma_disable:
	at91_adc_dma_disable(st);
per_clk_disable_unprepare:
	clk_disable_unprepare(st->per_clk);
vref_disable:
	regulator_disable(st->vref);
reg_disable:
	regulator_disable(st->reg);
	return ret;
}

static int at91_adc_remove(struct platform_device *pdev)
{
	struct iio_dev *indio_dev = platform_get_drvdata(pdev);
	struct at91_adc_state *st = iio_priv(indio_dev);

	iio_device_unregister(indio_dev);

	at91_adc_dma_disable(st);

	clk_disable_unprepare(st->per_clk);

	regulator_disable(st->vref);
	regulator_disable(st->reg);

	return 0;
}

static __maybe_unused int at91_adc_suspend(struct device *dev)
{
	struct iio_dev *indio_dev = dev_get_drvdata(dev);
	struct at91_adc_state *st = iio_priv(indio_dev);

	if (iio_buffer_enabled(indio_dev))
		at91_adc_buffer_postdisable(indio_dev);

	/*
	 * Do a sofware reset of the ADC before we go to suspend.
	 * this will ensure that all pins are free from being muxed by the ADC
	 * and can be used by for other devices.
	 * Otherwise, ADC will hog them and we can't go to suspend mode.
	 */
	at91_adc_writel(st, CR, AT91_SAMA5D2_CR_SWRST);

	clk_disable_unprepare(st->per_clk);
	regulator_disable(st->vref);
	regulator_disable(st->reg);

	return pinctrl_pm_select_sleep_state(dev);
}

static __maybe_unused int at91_adc_resume(struct device *dev)
{
	struct iio_dev *indio_dev = dev_get_drvdata(dev);
	struct at91_adc_state *st = iio_priv(indio_dev);
	int ret;

	ret = pinctrl_pm_select_default_state(dev);
	if (ret)
		goto resume_failed;

	ret = regulator_enable(st->reg);
	if (ret)
		goto resume_failed;

	ret = regulator_enable(st->vref);
	if (ret)
		goto reg_disable_resume;

	ret = clk_prepare_enable(st->per_clk);
	if (ret)
		goto vref_disable_resume;

	at91_adc_hw_init(indio_dev);

	/* reconfiguring trigger hardware state */
	if (!iio_buffer_enabled(indio_dev))
		return 0;

	ret = at91_adc_buffer_prepare(indio_dev);
	if (ret)
		goto vref_disable_resume;

	return at91_adc_configure_trigger(st->trig, true);

vref_disable_resume:
	regulator_disable(st->vref);
reg_disable_resume:
	regulator_disable(st->reg);
resume_failed:
	dev_err(&indio_dev->dev, "failed to resume\n");
	return ret;
}

static SIMPLE_DEV_PM_OPS(at91_adc_pm_ops, at91_adc_suspend, at91_adc_resume);

static const struct of_device_id at91_adc_dt_match[] = {
	{
		.compatible = "atmel,sama5d2-adc",
		.data = (const void *)&sama5d2_platform,
	}, {
		.compatible = "microchip,sama7g5-adc",
		.data = (const void *)&sama7g5_platform,
	}, {
		/* sentinel */
	}
};
MODULE_DEVICE_TABLE(of, at91_adc_dt_match);

static struct platform_driver at91_adc_driver = {
	.probe = at91_adc_probe,
	.remove = at91_adc_remove,
	.driver = {
		.name = "at91-sama5d2_adc",
		.of_match_table = at91_adc_dt_match,
		.pm = &at91_adc_pm_ops,
	},
};
module_platform_driver(at91_adc_driver)

MODULE_AUTHOR("Ludovic Desroches <ludovic.desroches@microchip.com>");
MODULE_AUTHOR("Eugen Hristev <eugen.hristev@microchip.com");
MODULE_DESCRIPTION("Atmel AT91 SAMA5D2 ADC");
MODULE_LICENSE("GPL v2");<|MERGE_RESOLUTION|>--- conflicted
+++ resolved
@@ -83,10 +83,7 @@
 #define	AT91_SAMA5D2_MR_ANACH		BIT(23)
 /* Tracking Time */
 #define	AT91_SAMA5D2_MR_TRACKTIM(v)	((v) << 24)
-<<<<<<< HEAD
 #define	AT91_SAMA5D2_MR_TRACKTIM_TS	6
-=======
->>>>>>> e4a7232c
 #define	AT91_SAMA5D2_MR_TRACKTIM_MAX	0xf
 /* Transfer Time */
 #define	AT91_SAMA5D2_MR_TRANSFER(v)	((v) << 28)
@@ -1703,7 +1700,6 @@
 	 * if external trigger is enabled
 	 */
 
-<<<<<<< HEAD
 	if (chan->type == IIO_POSITIONRELATIVE)
 		fn = at91_adc_read_position;
 	if (chan->type == IIO_PRESSURE)
@@ -1713,36 +1709,14 @@
 	if (ret)
 		return ret;
 	if (lock)
-=======
-		ret = at91_adc_read_position(st, chan->channel,
-					     &tmp_val);
-		*val = tmp_val;
-		if (ret > 0)
-			ret = at91_adc_adjust_val_osr(st, val);
-		mutex_unlock(&st->lock);
-		iio_device_release_direct_mode(indio_dev);
-
-		return ret;
-	}
-	if (chan->type == IIO_PRESSURE) {
-		ret = iio_device_claim_direct_mode(indio_dev);
-		if (ret)
-			return ret;
->>>>>>> e4a7232c
 		mutex_lock(&st->lock);
 
 	if (fn) {
 		ret = fn(st, chan->channel, &tmp_val);
 		*val = tmp_val;
-<<<<<<< HEAD
 		ret = at91_adc_adjust_val_osr(st, val);
 		if (lock)
 			mutex_unlock(&st->lock);
-=======
-		if (ret > 0)
-			ret = at91_adc_adjust_val_osr(st, val);
-		mutex_unlock(&st->lock);
->>>>>>> e4a7232c
 		iio_device_release_direct_mode(indio_dev);
 
 		return ret;
@@ -1937,34 +1911,20 @@
 		/* if no change, optimize out */
 		mutex_lock(&st->lock);
 		if (val == st->oversampling_ratio)
-<<<<<<< HEAD
 			goto unlock;
 		/* update ratio */
 		ret = at91_adc_config_emr(st, val, 0);
 unlock:
 		mutex_unlock(&st->lock);
 		return ret;
-=======
-			return 0;
-		mutex_lock(&st->lock);
-		st->oversampling_ratio = val;
-		/* update ratio */
-		at91_adc_config_emr(st);
-		mutex_unlock(&st->lock);
-		return 0;
->>>>>>> e4a7232c
 	case IIO_CHAN_INFO_SAMP_FREQ:
 		if (val < st->soc_info.min_sample_rate ||
 		    val > st->soc_info.max_sample_rate)
 			return -EINVAL;
 
 		mutex_lock(&st->lock);
-<<<<<<< HEAD
 		at91_adc_setup_samp_freq(indio_dev, val,
 					 st->soc_info.startup_time, 0);
-=======
-		at91_adc_setup_samp_freq(indio_dev, val);
->>>>>>> e4a7232c
 		mutex_unlock(&st->lock);
 		return 0;
 	default:
