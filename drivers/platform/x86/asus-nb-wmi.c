--- conflicted
+++ resolved
@@ -464,8 +464,6 @@
 		},
 		.driver_data = &quirk_asus_tablet_mode,
 	},
-<<<<<<< HEAD
-=======
 	{
 		.callback = dmi_matched,
 		.ident = "ASUS ROG FLOW X16",
@@ -475,7 +473,6 @@
 		},
 		.driver_data = &quirk_asus_tablet_mode,
 	},
->>>>>>> 2cb8e624
 	{},
 };
 
@@ -495,22 +492,8 @@
 	else
 		wapf = quirks->wapf;
 
-<<<<<<< HEAD
-	switch (tablet_mode_sw) {
-	case 0:
-		quirks->tablet_switch_mode = asus_wmi_no_tablet_switch;
-		break;
-	case 1:
-		quirks->tablet_switch_mode = asus_wmi_kbd_dock_devid;
-		break;
-	case 2:
-		quirks->tablet_switch_mode = asus_wmi_lid_flip_devid;
-		break;
-	}
-=======
 	if (tablet_mode_sw != -1)
 		quirks->tablet_switch_mode = tablet_mode_sw;
->>>>>>> 2cb8e624
 
 	if (quirks->i8042_filter) {
 		ret = i8042_install_filter(quirks->i8042_filter);
