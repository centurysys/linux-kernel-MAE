// SPDX-License-Identifier: GPL-2.0
// Copyright (c) 2016-2018 Nuvoton Technology corporation.
// Copyright (c) 2016, Dell Inc

#include <linux/device.h>
#include <linux/gpio/driver.h>
#include <linux/interrupt.h>
#include <linux/irq.h>
#include <linux/mfd/syscon.h>
#include <linux/module.h>
#include <linux/of.h>
#include <linux/of_address.h>
#include <linux/of_irq.h>
#include <linux/pinctrl/machine.h>
#include <linux/pinctrl/pinconf.h>
#include <linux/pinctrl/pinconf-generic.h>
#include <linux/pinctrl/pinctrl.h>
#include <linux/pinctrl/pinmux.h>
#include <linux/platform_device.h>
#include <linux/regmap.h>

/* GCR registers */
#define NPCM7XX_GCR_PDID	0x00
#define NPCM7XX_GCR_MFSEL1	0x0C
#define NPCM7XX_GCR_MFSEL2	0x10
#define NPCM7XX_GCR_MFSEL3	0x64
#define NPCM7XX_GCR_MFSEL4	0xb0
#define NPCM7XX_GCR_CPCTL	0xD0
#define NPCM7XX_GCR_CP2BST	0xD4
#define NPCM7XX_GCR_B2CPNT	0xD8
#define NPCM7XX_GCR_I2CSEGSEL	0xE0
#define NPCM7XX_GCR_I2CSEGCTL	0xE4
#define NPCM7XX_GCR_SRCNT	0x68
#define NPCM7XX_GCR_FLOCKR1	0x74
#define NPCM7XX_GCR_DSCNT	0x78

#define SRCNT_ESPI		BIT(3)

/* GPIO registers */
#define NPCM7XX_GP_N_TLOCK1	0x00
#define NPCM7XX_GP_N_DIN	0x04 /* Data IN */
#define NPCM7XX_GP_N_POL	0x08 /* Polarity */
#define NPCM7XX_GP_N_DOUT	0x0c /* Data OUT */
#define NPCM7XX_GP_N_OE		0x10 /* Output Enable */
#define NPCM7XX_GP_N_OTYP	0x14
#define NPCM7XX_GP_N_MP		0x18
#define NPCM7XX_GP_N_PU		0x1c /* Pull-up */
#define NPCM7XX_GP_N_PD		0x20 /* Pull-down */
#define NPCM7XX_GP_N_DBNC	0x24 /* Debounce */
#define NPCM7XX_GP_N_EVTYP	0x28 /* Event Type */
#define NPCM7XX_GP_N_EVBE	0x2c /* Event Both Edge */
#define NPCM7XX_GP_N_OBL0	0x30
#define NPCM7XX_GP_N_OBL1	0x34
#define NPCM7XX_GP_N_OBL2	0x38
#define NPCM7XX_GP_N_OBL3	0x3c
#define NPCM7XX_GP_N_EVEN	0x40 /* Event Enable */
#define NPCM7XX_GP_N_EVENS	0x44 /* Event Set (enable) */
#define NPCM7XX_GP_N_EVENC	0x48 /* Event Clear (disable) */
#define NPCM7XX_GP_N_EVST	0x4c /* Event Status */
#define NPCM7XX_GP_N_SPLCK	0x50
#define NPCM7XX_GP_N_MPLCK	0x54
#define NPCM7XX_GP_N_IEM	0x58 /* Input Enable */
#define NPCM7XX_GP_N_OSRC	0x5c
#define NPCM7XX_GP_N_ODSC	0x60
#define NPCM7XX_GP_N_DOS	0x68 /* Data OUT Set */
#define NPCM7XX_GP_N_DOC	0x6c /* Data OUT Clear */
#define NPCM7XX_GP_N_OES	0x70 /* Output Enable Set */
#define NPCM7XX_GP_N_OEC	0x74 /* Output Enable Clear */
#define NPCM7XX_GP_N_TLOCK2	0x7c

#define NPCM7XX_GPIO_PER_BANK	32
#define NPCM7XX_GPIO_BANK_NUM	8
#define NPCM7XX_GCR_NONE	0

/* Structure for register banks */
struct npcm7xx_gpio {
	void __iomem		*base;
	struct gpio_chip	gc;
	int			irqbase;
	int			irq;
	struct irq_chip		irq_chip;
	u32			pinctrl_id;
	int (*direction_input)(struct gpio_chip *chip, unsigned offset);
	int (*direction_output)(struct gpio_chip *chip, unsigned offset,
				int value);
	int (*request)(struct gpio_chip *chip, unsigned offset);
	void (*free)(struct gpio_chip *chip, unsigned offset);
};

struct npcm7xx_pinctrl {
	struct pinctrl_dev	*pctldev;
	struct device		*dev;
	struct npcm7xx_gpio	gpio_bank[NPCM7XX_GPIO_BANK_NUM];
	struct irq_domain	*domain;
	struct regmap		*gcr_regmap;
	void __iomem		*regs;
	u32			bank_num;
};

/* GPIO handling in the pinctrl driver */
static void npcm_gpio_set(struct gpio_chip *gc, void __iomem *reg,
			  unsigned int pinmask)
{
	unsigned long flags;
	unsigned long val;

	spin_lock_irqsave(&gc->bgpio_lock, flags);

	val = ioread32(reg) | pinmask;
	iowrite32(val, reg);

	spin_unlock_irqrestore(&gc->bgpio_lock, flags);
}

static void npcm_gpio_clr(struct gpio_chip *gc, void __iomem *reg,
			  unsigned int pinmask)
{
	unsigned long flags;
	unsigned long val;

	spin_lock_irqsave(&gc->bgpio_lock, flags);

	val = ioread32(reg) & ~pinmask;
	iowrite32(val, reg);

	spin_unlock_irqrestore(&gc->bgpio_lock, flags);
}

static void npcmgpio_dbg_show(struct seq_file *s, struct gpio_chip *chip)
{
	struct npcm7xx_gpio *bank = gpiochip_get_data(chip);

	seq_printf(s, "-- module %d [gpio%d - %d]\n",
		   bank->gc.base / bank->gc.ngpio,
		   bank->gc.base,
		   bank->gc.base + bank->gc.ngpio);
	seq_printf(s, "DIN :%.8x DOUT:%.8x IE  :%.8x OE	 :%.8x\n",
		   ioread32(bank->base + NPCM7XX_GP_N_DIN),
		   ioread32(bank->base + NPCM7XX_GP_N_DOUT),
		   ioread32(bank->base + NPCM7XX_GP_N_IEM),
		   ioread32(bank->base + NPCM7XX_GP_N_OE));
	seq_printf(s, "PU  :%.8x PD  :%.8x DB  :%.8x POL :%.8x\n",
		   ioread32(bank->base + NPCM7XX_GP_N_PU),
		   ioread32(bank->base + NPCM7XX_GP_N_PD),
		   ioread32(bank->base + NPCM7XX_GP_N_DBNC),
		   ioread32(bank->base + NPCM7XX_GP_N_POL));
	seq_printf(s, "ETYP:%.8x EVBE:%.8x EVEN:%.8x EVST:%.8x\n",
		   ioread32(bank->base + NPCM7XX_GP_N_EVTYP),
		   ioread32(bank->base + NPCM7XX_GP_N_EVBE),
		   ioread32(bank->base + NPCM7XX_GP_N_EVEN),
		   ioread32(bank->base + NPCM7XX_GP_N_EVST));
	seq_printf(s, "OTYP:%.8x OSRC:%.8x ODSC:%.8x\n",
		   ioread32(bank->base + NPCM7XX_GP_N_OTYP),
		   ioread32(bank->base + NPCM7XX_GP_N_OSRC),
		   ioread32(bank->base + NPCM7XX_GP_N_ODSC));
	seq_printf(s, "OBL0:%.8x OBL1:%.8x OBL2:%.8x OBL3:%.8x\n",
		   ioread32(bank->base + NPCM7XX_GP_N_OBL0),
		   ioread32(bank->base + NPCM7XX_GP_N_OBL1),
		   ioread32(bank->base + NPCM7XX_GP_N_OBL2),
		   ioread32(bank->base + NPCM7XX_GP_N_OBL3));
	seq_printf(s, "SLCK:%.8x MLCK:%.8x\n",
		   ioread32(bank->base + NPCM7XX_GP_N_SPLCK),
		   ioread32(bank->base + NPCM7XX_GP_N_MPLCK));
}

static int npcmgpio_direction_input(struct gpio_chip *chip, unsigned int offset)
{
	struct npcm7xx_gpio *bank = gpiochip_get_data(chip);
	int ret;

	ret = pinctrl_gpio_direction_input(offset + chip->base);
	if (ret)
		return ret;

	return bank->direction_input(chip, offset);
}

/* Set GPIO to Output with initial value */
static int npcmgpio_direction_output(struct gpio_chip *chip,
				     unsigned int offset, int value)
{
	struct npcm7xx_gpio *bank = gpiochip_get_data(chip);
	int ret;

	dev_dbg(chip->parent, "gpio_direction_output: offset%d = %x\n", offset,
		value);

	ret = pinctrl_gpio_direction_output(offset + chip->base);
	if (ret)
		return ret;

	return bank->direction_output(chip, offset, value);
}

static int npcmgpio_gpio_request(struct gpio_chip *chip, unsigned int offset)
{
	struct npcm7xx_gpio *bank = gpiochip_get_data(chip);
	int ret;

	dev_dbg(chip->parent, "gpio_request: offset%d\n", offset);
	ret = pinctrl_gpio_request(offset + chip->base);
	if (ret)
		return ret;

	return bank->request(chip, offset);
}

static void npcmgpio_gpio_free(struct gpio_chip *chip, unsigned int offset)
{
	dev_dbg(chip->parent, "gpio_free: offset%d\n", offset);
	pinctrl_gpio_free(offset + chip->base);
}

static void npcmgpio_irq_handler(struct irq_desc *desc)
{
	struct gpio_chip *gc;
	struct irq_chip *chip;
	struct npcm7xx_gpio *bank;
	unsigned long sts, en, bit;

	gc = irq_desc_get_handler_data(desc);
	bank = gpiochip_get_data(gc);
	chip = irq_desc_get_chip(desc);

	chained_irq_enter(chip, desc);
	sts = ioread32(bank->base + NPCM7XX_GP_N_EVST);
	en  = ioread32(bank->base + NPCM7XX_GP_N_EVEN);
<<<<<<< HEAD
	dev_dbg(bank->gc.parent, "==> got irq sts %.8x %.8x\n", sts,
=======
	dev_dbg(bank->gc.parent, "==> got irq sts %.8lx %.8lx\n", sts,
>>>>>>> 3a82f341
		en);

	sts &= en;
	for_each_set_bit(bit, &sts, NPCM7XX_GPIO_PER_BANK)
		generic_handle_domain_irq(gc->irq.domain, bit);
	chained_irq_exit(chip, desc);
}

static int npcmgpio_set_irq_type(struct irq_data *d, unsigned int type)
{
	struct npcm7xx_gpio *bank =
		gpiochip_get_data(irq_data_get_irq_chip_data(d));
	unsigned int gpio = BIT(d->hwirq);

	dev_dbg(bank->gc.parent, "setirqtype: %u.%u = %u\n", gpio,
		d->irq, type);
	switch (type) {
	case IRQ_TYPE_EDGE_RISING:
		dev_dbg(bank->gc.parent, "edge.rising\n");
		npcm_gpio_clr(&bank->gc, bank->base + NPCM7XX_GP_N_EVBE, gpio);
		npcm_gpio_clr(&bank->gc, bank->base + NPCM7XX_GP_N_POL, gpio);
		break;
	case IRQ_TYPE_EDGE_FALLING:
		dev_dbg(bank->gc.parent, "edge.falling\n");
		npcm_gpio_clr(&bank->gc, bank->base + NPCM7XX_GP_N_EVBE, gpio);
		npcm_gpio_set(&bank->gc, bank->base + NPCM7XX_GP_N_POL, gpio);
		break;
	case IRQ_TYPE_EDGE_BOTH:
		dev_dbg(bank->gc.parent, "edge.both\n");
		npcm_gpio_set(&bank->gc, bank->base + NPCM7XX_GP_N_EVBE, gpio);
		break;
	case IRQ_TYPE_LEVEL_LOW:
		dev_dbg(bank->gc.parent, "level.low\n");
		npcm_gpio_set(&bank->gc, bank->base + NPCM7XX_GP_N_POL, gpio);
		break;
	case IRQ_TYPE_LEVEL_HIGH:
		dev_dbg(bank->gc.parent, "level.high\n");
		npcm_gpio_clr(&bank->gc, bank->base + NPCM7XX_GP_N_POL, gpio);
		break;
	default:
		dev_dbg(bank->gc.parent, "invalid irq type\n");
		return -EINVAL;
	}

	if (type & (IRQ_TYPE_LEVEL_HIGH | IRQ_TYPE_LEVEL_LOW)) {
		npcm_gpio_clr(&bank->gc, bank->base + NPCM7XX_GP_N_EVTYP, gpio);
		irq_set_handler_locked(d, handle_level_irq);
	} else if (type & (IRQ_TYPE_EDGE_BOTH | IRQ_TYPE_EDGE_RISING
			   | IRQ_TYPE_EDGE_FALLING)) {
		npcm_gpio_set(&bank->gc, bank->base + NPCM7XX_GP_N_EVTYP, gpio);
		irq_set_handler_locked(d, handle_edge_irq);
	}

	return 0;
}

static void npcmgpio_irq_ack(struct irq_data *d)
{
	struct npcm7xx_gpio *bank =
		gpiochip_get_data(irq_data_get_irq_chip_data(d));
	unsigned int gpio = d->hwirq;

	dev_dbg(bank->gc.parent, "irq_ack: %u.%u\n", gpio, d->irq);
	iowrite32(BIT(gpio), bank->base + NPCM7XX_GP_N_EVST);
}

/* Disable GPIO interrupt */
static void npcmgpio_irq_mask(struct irq_data *d)
{
	struct npcm7xx_gpio *bank =
		gpiochip_get_data(irq_data_get_irq_chip_data(d));
	unsigned int gpio = d->hwirq;

	/* Clear events */
	dev_dbg(bank->gc.parent, "irq_mask: %u.%u\n", gpio, d->irq);
	iowrite32(BIT(gpio), bank->base + NPCM7XX_GP_N_EVENC);
}

/* Enable GPIO interrupt */
static void npcmgpio_irq_unmask(struct irq_data *d)
{
	struct npcm7xx_gpio *bank =
		gpiochip_get_data(irq_data_get_irq_chip_data(d));
	unsigned int gpio = d->hwirq;

	/* Enable events */
	dev_dbg(bank->gc.parent, "irq_unmask: %u.%u\n", gpio, d->irq);
	iowrite32(BIT(gpio), bank->base + NPCM7XX_GP_N_EVENS);
}

static unsigned int npcmgpio_irq_startup(struct irq_data *d)
{
	struct gpio_chip *gc = irq_data_get_irq_chip_data(d);
	unsigned int gpio = d->hwirq;

	/* active-high, input, clear interrupt, enable interrupt */
	dev_dbg(gc->parent, "startup: %u.%u\n", gpio, d->irq);
	npcmgpio_direction_input(gc, gpio);
	npcmgpio_irq_ack(d);
	npcmgpio_irq_unmask(d);

	return 0;
}

static const struct irq_chip npcmgpio_irqchip = {
	.name = "NPCM7XX-GPIO-IRQ",
	.irq_ack = npcmgpio_irq_ack,
	.irq_unmask = npcmgpio_irq_unmask,
	.irq_mask = npcmgpio_irq_mask,
	.irq_set_type = npcmgpio_set_irq_type,
	.irq_startup = npcmgpio_irq_startup,
};

/* pinmux handing in the pinctrl driver*/
static const int smb0_pins[]  = { 115, 114 };
static const int smb0b_pins[] = { 195, 194 };
static const int smb0c_pins[] = { 202, 196 };
static const int smb0d_pins[] = { 198, 199 };
static const int smb0den_pins[] = { 197 };

static const int smb1_pins[]  = { 117, 116 };
static const int smb1b_pins[] = { 126, 127 };
static const int smb1c_pins[] = { 124, 125 };
static const int smb1d_pins[] = { 4, 5 };

static const int smb2_pins[]  = { 119, 118 };
static const int smb2b_pins[] = { 122, 123 };
static const int smb2c_pins[] = { 120, 121 };
static const int smb2d_pins[] = { 6, 7 };

static const int smb3_pins[]  = { 30, 31 };
static const int smb3b_pins[] = { 39, 40 };
static const int smb3c_pins[] = { 37, 38 };
static const int smb3d_pins[] = { 59, 60 };

static const int smb4_pins[]  = { 28, 29 };
static const int smb4b_pins[] = { 18, 19 };
static const int smb4c_pins[] = { 20, 21 };
static const int smb4d_pins[] = { 22, 23 };
static const int smb4den_pins[] = { 17 };

static const int smb5_pins[]  = { 26, 27 };
static const int smb5b_pins[] = { 13, 12 };
static const int smb5c_pins[] = { 15, 14 };
static const int smb5d_pins[] = { 94, 93 };
static const int ga20kbc_pins[] = { 94, 93 };

static const int smb6_pins[]  = { 172, 171 };
static const int smb7_pins[]  = { 174, 173 };
static const int smb8_pins[]  = { 129, 128 };
static const int smb9_pins[]  = { 131, 130 };
static const int smb10_pins[] = { 133, 132 };
static const int smb11_pins[] = { 135, 134 };
static const int smb12_pins[] = { 221, 220 };
static const int smb13_pins[] = { 223, 222 };
static const int smb14_pins[] = { 22, 23 };
static const int smb15_pins[] = { 20, 21 };

static const int fanin0_pins[] = { 64 };
static const int fanin1_pins[] = { 65 };
static const int fanin2_pins[] = { 66 };
static const int fanin3_pins[] = { 67 };
static const int fanin4_pins[] = { 68 };
static const int fanin5_pins[] = { 69 };
static const int fanin6_pins[] = { 70 };
static const int fanin7_pins[] = { 71 };
static const int fanin8_pins[] = { 72 };
static const int fanin9_pins[] = { 73 };
static const int fanin10_pins[] = { 74 };
static const int fanin11_pins[] = { 75 };
static const int fanin12_pins[] = { 76 };
static const int fanin13_pins[] = { 77 };
static const int fanin14_pins[] = { 78 };
static const int fanin15_pins[] = { 79 };
static const int faninx_pins[] = { 175, 176, 177, 203 };

static const int pwm0_pins[] = { 80 };
static const int pwm1_pins[] = { 81 };
static const int pwm2_pins[] = { 82 };
static const int pwm3_pins[] = { 83 };
static const int pwm4_pins[] = { 144 };
static const int pwm5_pins[] = { 145 };
static const int pwm6_pins[] = { 146 };
static const int pwm7_pins[] = { 147 };

static const int uart1_pins[] = { 43, 44, 45, 46, 47, 61, 62, 63 };
static const int uart2_pins[] = { 48, 49, 50, 51, 52, 53, 54, 55 };

/* RGMII 1 pin group */
static const int rg1_pins[] = { 96, 97, 98, 99, 100, 101, 102, 103, 104, 105,
	106, 107 };
/* RGMII 1 MD interface pin group */
static const int rg1mdio_pins[] = { 108, 109 };

/* RGMII 2 pin group */
static const int rg2_pins[] = { 110, 111, 112, 113, 208, 209, 210, 211, 212,
	213, 214, 215 };
/* RGMII 2 MD interface pin group */
static const int rg2mdio_pins[] = { 216, 217 };

static const int ddr_pins[] = { 110, 111, 112, 113, 208, 209, 210, 211, 212,
	213, 214, 215, 216, 217 };
/* Serial I/O Expander 1 */
static const int iox1_pins[] = { 0, 1, 2, 3 };
/* Serial I/O Expander 2 */
static const int iox2_pins[] = { 4, 5, 6, 7 };
/* Host Serial I/O Expander 2 */
static const int ioxh_pins[] = { 10, 11, 24, 25 };

static const int mmc_pins[] = { 152, 154, 156, 157, 158, 159 };
static const int mmcwp_pins[] = { 153 };
static const int mmccd_pins[] = { 155 };
static const int mmcrst_pins[] = { 155 };
static const int mmc8_pins[] = { 148, 149, 150, 151 };

/* RMII 1 pin groups */
static const int r1_pins[] = { 178, 179, 180, 181, 182, 193, 201 };
static const int r1err_pins[] = { 56 };
static const int r1md_pins[] = { 57, 58 };

/* RMII 2 pin groups */
static const int r2_pins[] = { 84, 85, 86, 87, 88, 89, 200 };
static const int r2err_pins[] = { 90 };
static const int r2md_pins[] = { 91, 92 };

static const int sd1_pins[] = { 136, 137, 138, 139, 140, 141, 142, 143 };
static const int sd1pwr_pins[] = { 143 };

static const int wdog1_pins[] = { 218 };
static const int wdog2_pins[] = { 219 };

/* BMC serial port 0 */
static const int bmcuart0a_pins[] = { 41, 42 };
static const int bmcuart0b_pins[] = { 48, 49 };

static const int bmcuart1_pins[] = { 43, 44, 62, 63 };

/* System Control Interrupt and Power Management Event pin group */
static const int scipme_pins[] = { 169 };
/* System Management Interrupt pin group */
static const int sci_pins[] = { 170 };
/* Serial Interrupt Line pin group */
static const int serirq_pins[] = { 162 };

static const int clkout_pins[] = { 160 };
static const int clkreq_pins[] = { 231 };

static const int jtag2_pins[] = { 43, 44, 45, 46, 47 };
/* Graphics SPI Clock pin group */
static const int gspi_pins[] = { 12, 13, 14, 15 };

static const int spix_pins[] = { 224, 225, 226, 227, 229, 230 };
static const int spixcs1_pins[] = { 228 };

static const int pspi1_pins[] = { 175, 176, 177 };
static const int pspi2_pins[] = { 17, 18, 19 };

static const int spi0cs1_pins[] = { 32 };

static const int spi3_pins[] = { 183, 184, 185, 186 };
static const int spi3cs1_pins[] = { 187 };
static const int spi3quad_pins[] = { 188, 189 };
static const int spi3cs2_pins[] = { 188 };
static const int spi3cs3_pins[] = { 189 };

static const int ddc_pins[] = { 204, 205, 206, 207 };

static const int lpc_pins[] = { 95, 161, 163, 164, 165, 166, 167 };
static const int lpcclk_pins[] = { 168 };
static const int espi_pins[] = { 95, 161, 163, 164, 165, 166, 167, 168 };

static const int lkgpo0_pins[] = { 16 };
static const int lkgpo1_pins[] = { 8 };
static const int lkgpo2_pins[] = { 9 };

static const int nprd_smi_pins[] = { 190 };

/*
 * pin:	     name, number
 * group:    name, npins,   pins
 * function: name, ngroups, groups
 */
struct npcm7xx_group {
	const char *name;
	const unsigned int *pins;
	int npins;
};

#define NPCM7XX_GRPS \
	NPCM7XX_GRP(smb0), \
	NPCM7XX_GRP(smb0b), \
	NPCM7XX_GRP(smb0c), \
	NPCM7XX_GRP(smb0d), \
	NPCM7XX_GRP(smb0den), \
	NPCM7XX_GRP(smb1), \
	NPCM7XX_GRP(smb1b), \
	NPCM7XX_GRP(smb1c), \
	NPCM7XX_GRP(smb1d), \
	NPCM7XX_GRP(smb2), \
	NPCM7XX_GRP(smb2b), \
	NPCM7XX_GRP(smb2c), \
	NPCM7XX_GRP(smb2d), \
	NPCM7XX_GRP(smb3), \
	NPCM7XX_GRP(smb3b), \
	NPCM7XX_GRP(smb3c), \
	NPCM7XX_GRP(smb3d), \
	NPCM7XX_GRP(smb4), \
	NPCM7XX_GRP(smb4b), \
	NPCM7XX_GRP(smb4c), \
	NPCM7XX_GRP(smb4d), \
	NPCM7XX_GRP(smb4den), \
	NPCM7XX_GRP(smb5), \
	NPCM7XX_GRP(smb5b), \
	NPCM7XX_GRP(smb5c), \
	NPCM7XX_GRP(smb5d), \
	NPCM7XX_GRP(ga20kbc), \
	NPCM7XX_GRP(smb6), \
	NPCM7XX_GRP(smb7), \
	NPCM7XX_GRP(smb8), \
	NPCM7XX_GRP(smb9), \
	NPCM7XX_GRP(smb10), \
	NPCM7XX_GRP(smb11), \
	NPCM7XX_GRP(smb12), \
	NPCM7XX_GRP(smb13), \
	NPCM7XX_GRP(smb14), \
	NPCM7XX_GRP(smb15), \
	NPCM7XX_GRP(fanin0), \
	NPCM7XX_GRP(fanin1), \
	NPCM7XX_GRP(fanin2), \
	NPCM7XX_GRP(fanin3), \
	NPCM7XX_GRP(fanin4), \
	NPCM7XX_GRP(fanin5), \
	NPCM7XX_GRP(fanin6), \
	NPCM7XX_GRP(fanin7), \
	NPCM7XX_GRP(fanin8), \
	NPCM7XX_GRP(fanin9), \
	NPCM7XX_GRP(fanin10), \
	NPCM7XX_GRP(fanin11), \
	NPCM7XX_GRP(fanin12), \
	NPCM7XX_GRP(fanin13), \
	NPCM7XX_GRP(fanin14), \
	NPCM7XX_GRP(fanin15), \
	NPCM7XX_GRP(faninx), \
	NPCM7XX_GRP(pwm0), \
	NPCM7XX_GRP(pwm1), \
	NPCM7XX_GRP(pwm2), \
	NPCM7XX_GRP(pwm3), \
	NPCM7XX_GRP(pwm4), \
	NPCM7XX_GRP(pwm5), \
	NPCM7XX_GRP(pwm6), \
	NPCM7XX_GRP(pwm7), \
	NPCM7XX_GRP(rg1), \
	NPCM7XX_GRP(rg1mdio), \
	NPCM7XX_GRP(rg2), \
	NPCM7XX_GRP(rg2mdio), \
	NPCM7XX_GRP(ddr), \
	NPCM7XX_GRP(uart1), \
	NPCM7XX_GRP(uart2), \
	NPCM7XX_GRP(bmcuart0a), \
	NPCM7XX_GRP(bmcuart0b), \
	NPCM7XX_GRP(bmcuart1), \
	NPCM7XX_GRP(iox1), \
	NPCM7XX_GRP(iox2), \
	NPCM7XX_GRP(ioxh), \
	NPCM7XX_GRP(gspi), \
	NPCM7XX_GRP(mmc), \
	NPCM7XX_GRP(mmcwp), \
	NPCM7XX_GRP(mmccd), \
	NPCM7XX_GRP(mmcrst), \
	NPCM7XX_GRP(mmc8), \
	NPCM7XX_GRP(r1), \
	NPCM7XX_GRP(r1err), \
	NPCM7XX_GRP(r1md), \
	NPCM7XX_GRP(r2), \
	NPCM7XX_GRP(r2err), \
	NPCM7XX_GRP(r2md), \
	NPCM7XX_GRP(sd1), \
	NPCM7XX_GRP(sd1pwr), \
	NPCM7XX_GRP(wdog1), \
	NPCM7XX_GRP(wdog2), \
	NPCM7XX_GRP(scipme), \
	NPCM7XX_GRP(sci), \
	NPCM7XX_GRP(serirq), \
	NPCM7XX_GRP(jtag2), \
	NPCM7XX_GRP(spix), \
	NPCM7XX_GRP(spixcs1), \
	NPCM7XX_GRP(pspi1), \
	NPCM7XX_GRP(pspi2), \
	NPCM7XX_GRP(ddc), \
	NPCM7XX_GRP(clkreq), \
	NPCM7XX_GRP(clkout), \
	NPCM7XX_GRP(spi3), \
	NPCM7XX_GRP(spi3cs1), \
	NPCM7XX_GRP(spi3quad), \
	NPCM7XX_GRP(spi3cs2), \
	NPCM7XX_GRP(spi3cs3), \
	NPCM7XX_GRP(spi0cs1), \
	NPCM7XX_GRP(lpc), \
	NPCM7XX_GRP(lpcclk), \
	NPCM7XX_GRP(espi), \
	NPCM7XX_GRP(lkgpo0), \
	NPCM7XX_GRP(lkgpo1), \
	NPCM7XX_GRP(lkgpo2), \
	NPCM7XX_GRP(nprd_smi), \
	\

enum {
#define NPCM7XX_GRP(x) fn_ ## x
	NPCM7XX_GRPS
	/* add placeholder for none/gpio */
	NPCM7XX_GRP(none),
	NPCM7XX_GRP(gpio),
#undef NPCM7XX_GRP
};

static struct npcm7xx_group npcm7xx_groups[] = {
#define NPCM7XX_GRP(x) { .name = #x, .pins = x ## _pins, \
			.npins = ARRAY_SIZE(x ## _pins) }
	NPCM7XX_GRPS
#undef NPCM7XX_GRP
};

#define NPCM7XX_SFUNC(a) NPCM7XX_FUNC(a, #a)
#define NPCM7XX_FUNC(a, b...) static const char *a ## _grp[] = { b }
#define NPCM7XX_MKFUNC(nm) { .name = #nm, .ngroups = ARRAY_SIZE(nm ## _grp), \
			.groups = nm ## _grp }
struct npcm7xx_func {
	const char *name;
	const unsigned int ngroups;
	const char *const *groups;
};

NPCM7XX_SFUNC(smb0);
NPCM7XX_SFUNC(smb0b);
NPCM7XX_SFUNC(smb0c);
NPCM7XX_SFUNC(smb0d);
NPCM7XX_SFUNC(smb0den);
NPCM7XX_SFUNC(smb1);
NPCM7XX_SFUNC(smb1b);
NPCM7XX_SFUNC(smb1c);
NPCM7XX_SFUNC(smb1d);
NPCM7XX_SFUNC(smb2);
NPCM7XX_SFUNC(smb2b);
NPCM7XX_SFUNC(smb2c);
NPCM7XX_SFUNC(smb2d);
NPCM7XX_SFUNC(smb3);
NPCM7XX_SFUNC(smb3b);
NPCM7XX_SFUNC(smb3c);
NPCM7XX_SFUNC(smb3d);
NPCM7XX_SFUNC(smb4);
NPCM7XX_SFUNC(smb4b);
NPCM7XX_SFUNC(smb4c);
NPCM7XX_SFUNC(smb4d);
NPCM7XX_SFUNC(smb4den);
NPCM7XX_SFUNC(smb5);
NPCM7XX_SFUNC(smb5b);
NPCM7XX_SFUNC(smb5c);
NPCM7XX_SFUNC(smb5d);
NPCM7XX_SFUNC(ga20kbc);
NPCM7XX_SFUNC(smb6);
NPCM7XX_SFUNC(smb7);
NPCM7XX_SFUNC(smb8);
NPCM7XX_SFUNC(smb9);
NPCM7XX_SFUNC(smb10);
NPCM7XX_SFUNC(smb11);
NPCM7XX_SFUNC(smb12);
NPCM7XX_SFUNC(smb13);
NPCM7XX_SFUNC(smb14);
NPCM7XX_SFUNC(smb15);
NPCM7XX_SFUNC(fanin0);
NPCM7XX_SFUNC(fanin1);
NPCM7XX_SFUNC(fanin2);
NPCM7XX_SFUNC(fanin3);
NPCM7XX_SFUNC(fanin4);
NPCM7XX_SFUNC(fanin5);
NPCM7XX_SFUNC(fanin6);
NPCM7XX_SFUNC(fanin7);
NPCM7XX_SFUNC(fanin8);
NPCM7XX_SFUNC(fanin9);
NPCM7XX_SFUNC(fanin10);
NPCM7XX_SFUNC(fanin11);
NPCM7XX_SFUNC(fanin12);
NPCM7XX_SFUNC(fanin13);
NPCM7XX_SFUNC(fanin14);
NPCM7XX_SFUNC(fanin15);
NPCM7XX_SFUNC(faninx);
NPCM7XX_SFUNC(pwm0);
NPCM7XX_SFUNC(pwm1);
NPCM7XX_SFUNC(pwm2);
NPCM7XX_SFUNC(pwm3);
NPCM7XX_SFUNC(pwm4);
NPCM7XX_SFUNC(pwm5);
NPCM7XX_SFUNC(pwm6);
NPCM7XX_SFUNC(pwm7);
NPCM7XX_SFUNC(rg1);
NPCM7XX_SFUNC(rg1mdio);
NPCM7XX_SFUNC(rg2);
NPCM7XX_SFUNC(rg2mdio);
NPCM7XX_SFUNC(ddr);
NPCM7XX_SFUNC(uart1);
NPCM7XX_SFUNC(uart2);
NPCM7XX_SFUNC(bmcuart0a);
NPCM7XX_SFUNC(bmcuart0b);
NPCM7XX_SFUNC(bmcuart1);
NPCM7XX_SFUNC(iox1);
NPCM7XX_SFUNC(iox2);
NPCM7XX_SFUNC(ioxh);
NPCM7XX_SFUNC(gspi);
NPCM7XX_SFUNC(mmc);
NPCM7XX_SFUNC(mmcwp);
NPCM7XX_SFUNC(mmccd);
NPCM7XX_SFUNC(mmcrst);
NPCM7XX_SFUNC(mmc8);
NPCM7XX_SFUNC(r1);
NPCM7XX_SFUNC(r1err);
NPCM7XX_SFUNC(r1md);
NPCM7XX_SFUNC(r2);
NPCM7XX_SFUNC(r2err);
NPCM7XX_SFUNC(r2md);
NPCM7XX_SFUNC(sd1);
NPCM7XX_SFUNC(sd1pwr);
NPCM7XX_SFUNC(wdog1);
NPCM7XX_SFUNC(wdog2);
NPCM7XX_SFUNC(scipme);
NPCM7XX_SFUNC(sci);
NPCM7XX_SFUNC(serirq);
NPCM7XX_SFUNC(jtag2);
NPCM7XX_SFUNC(spix);
NPCM7XX_SFUNC(spixcs1);
NPCM7XX_SFUNC(pspi1);
NPCM7XX_SFUNC(pspi2);
NPCM7XX_SFUNC(ddc);
NPCM7XX_SFUNC(clkreq);
NPCM7XX_SFUNC(clkout);
NPCM7XX_SFUNC(spi3);
NPCM7XX_SFUNC(spi3cs1);
NPCM7XX_SFUNC(spi3quad);
NPCM7XX_SFUNC(spi3cs2);
NPCM7XX_SFUNC(spi3cs3);
NPCM7XX_SFUNC(spi0cs1);
NPCM7XX_SFUNC(lpc);
NPCM7XX_SFUNC(lpcclk);
NPCM7XX_SFUNC(espi);
NPCM7XX_SFUNC(lkgpo0);
NPCM7XX_SFUNC(lkgpo1);
NPCM7XX_SFUNC(lkgpo2);
NPCM7XX_SFUNC(nprd_smi);

/* Function names */
static struct npcm7xx_func npcm7xx_funcs[] = {
	NPCM7XX_MKFUNC(smb0),
	NPCM7XX_MKFUNC(smb0b),
	NPCM7XX_MKFUNC(smb0c),
	NPCM7XX_MKFUNC(smb0d),
	NPCM7XX_MKFUNC(smb0den),
	NPCM7XX_MKFUNC(smb1),
	NPCM7XX_MKFUNC(smb1b),
	NPCM7XX_MKFUNC(smb1c),
	NPCM7XX_MKFUNC(smb1d),
	NPCM7XX_MKFUNC(smb2),
	NPCM7XX_MKFUNC(smb2b),
	NPCM7XX_MKFUNC(smb2c),
	NPCM7XX_MKFUNC(smb2d),
	NPCM7XX_MKFUNC(smb3),
	NPCM7XX_MKFUNC(smb3b),
	NPCM7XX_MKFUNC(smb3c),
	NPCM7XX_MKFUNC(smb3d),
	NPCM7XX_MKFUNC(smb4),
	NPCM7XX_MKFUNC(smb4b),
	NPCM7XX_MKFUNC(smb4c),
	NPCM7XX_MKFUNC(smb4d),
	NPCM7XX_MKFUNC(smb4den),
	NPCM7XX_MKFUNC(smb5),
	NPCM7XX_MKFUNC(smb5b),
	NPCM7XX_MKFUNC(smb5c),
	NPCM7XX_MKFUNC(smb5d),
	NPCM7XX_MKFUNC(ga20kbc),
	NPCM7XX_MKFUNC(smb6),
	NPCM7XX_MKFUNC(smb7),
	NPCM7XX_MKFUNC(smb8),
	NPCM7XX_MKFUNC(smb9),
	NPCM7XX_MKFUNC(smb10),
	NPCM7XX_MKFUNC(smb11),
	NPCM7XX_MKFUNC(smb12),
	NPCM7XX_MKFUNC(smb13),
	NPCM7XX_MKFUNC(smb14),
	NPCM7XX_MKFUNC(smb15),
	NPCM7XX_MKFUNC(fanin0),
	NPCM7XX_MKFUNC(fanin1),
	NPCM7XX_MKFUNC(fanin2),
	NPCM7XX_MKFUNC(fanin3),
	NPCM7XX_MKFUNC(fanin4),
	NPCM7XX_MKFUNC(fanin5),
	NPCM7XX_MKFUNC(fanin6),
	NPCM7XX_MKFUNC(fanin7),
	NPCM7XX_MKFUNC(fanin8),
	NPCM7XX_MKFUNC(fanin9),
	NPCM7XX_MKFUNC(fanin10),
	NPCM7XX_MKFUNC(fanin11),
	NPCM7XX_MKFUNC(fanin12),
	NPCM7XX_MKFUNC(fanin13),
	NPCM7XX_MKFUNC(fanin14),
	NPCM7XX_MKFUNC(fanin15),
	NPCM7XX_MKFUNC(faninx),
	NPCM7XX_MKFUNC(pwm0),
	NPCM7XX_MKFUNC(pwm1),
	NPCM7XX_MKFUNC(pwm2),
	NPCM7XX_MKFUNC(pwm3),
	NPCM7XX_MKFUNC(pwm4),
	NPCM7XX_MKFUNC(pwm5),
	NPCM7XX_MKFUNC(pwm6),
	NPCM7XX_MKFUNC(pwm7),
	NPCM7XX_MKFUNC(rg1),
	NPCM7XX_MKFUNC(rg1mdio),
	NPCM7XX_MKFUNC(rg2),
	NPCM7XX_MKFUNC(rg2mdio),
	NPCM7XX_MKFUNC(ddr),
	NPCM7XX_MKFUNC(uart1),
	NPCM7XX_MKFUNC(uart2),
	NPCM7XX_MKFUNC(bmcuart0a),
	NPCM7XX_MKFUNC(bmcuart0b),
	NPCM7XX_MKFUNC(bmcuart1),
	NPCM7XX_MKFUNC(iox1),
	NPCM7XX_MKFUNC(iox2),
	NPCM7XX_MKFUNC(ioxh),
	NPCM7XX_MKFUNC(gspi),
	NPCM7XX_MKFUNC(mmc),
	NPCM7XX_MKFUNC(mmcwp),
	NPCM7XX_MKFUNC(mmccd),
	NPCM7XX_MKFUNC(mmcrst),
	NPCM7XX_MKFUNC(mmc8),
	NPCM7XX_MKFUNC(r1),
	NPCM7XX_MKFUNC(r1err),
	NPCM7XX_MKFUNC(r1md),
	NPCM7XX_MKFUNC(r2),
	NPCM7XX_MKFUNC(r2err),
	NPCM7XX_MKFUNC(r2md),
	NPCM7XX_MKFUNC(sd1),
	NPCM7XX_MKFUNC(sd1pwr),
	NPCM7XX_MKFUNC(wdog1),
	NPCM7XX_MKFUNC(wdog2),
	NPCM7XX_MKFUNC(scipme),
	NPCM7XX_MKFUNC(sci),
	NPCM7XX_MKFUNC(serirq),
	NPCM7XX_MKFUNC(jtag2),
	NPCM7XX_MKFUNC(spix),
	NPCM7XX_MKFUNC(spixcs1),
	NPCM7XX_MKFUNC(pspi1),
	NPCM7XX_MKFUNC(pspi2),
	NPCM7XX_MKFUNC(ddc),
	NPCM7XX_MKFUNC(clkreq),
	NPCM7XX_MKFUNC(clkout),
	NPCM7XX_MKFUNC(spi3),
	NPCM7XX_MKFUNC(spi3cs1),
	NPCM7XX_MKFUNC(spi3quad),
	NPCM7XX_MKFUNC(spi3cs2),
	NPCM7XX_MKFUNC(spi3cs3),
	NPCM7XX_MKFUNC(spi0cs1),
	NPCM7XX_MKFUNC(lpc),
	NPCM7XX_MKFUNC(lpcclk),
	NPCM7XX_MKFUNC(espi),
	NPCM7XX_MKFUNC(lkgpo0),
	NPCM7XX_MKFUNC(lkgpo1),
	NPCM7XX_MKFUNC(lkgpo2),
	NPCM7XX_MKFUNC(nprd_smi),
};

#define NPCM7XX_PINCFG(a, b, c, d, e, f, g, h, i, j, k) \
	[a] = { .fn0 = fn_ ## b, .reg0 = NPCM7XX_GCR_ ## c, .bit0 = d, \
			.fn1 = fn_ ## e, .reg1 = NPCM7XX_GCR_ ## f, .bit1 = g, \
			.fn2 = fn_ ## h, .reg2 = NPCM7XX_GCR_ ## i, .bit2 = j, \
			.flag = k }

/* Drive strength controlled by NPCM7XX_GP_N_ODSC */
#define DRIVE_STRENGTH_LO_SHIFT		8
#define DRIVE_STRENGTH_HI_SHIFT		12
#define DRIVE_STRENGTH_MASK		0x0000FF00

#define DSTR(lo, hi)	(((lo) << DRIVE_STRENGTH_LO_SHIFT) | \
			 ((hi) << DRIVE_STRENGTH_HI_SHIFT))
#define DSLO(x)		(((x) >> DRIVE_STRENGTH_LO_SHIFT) & 0xF)
#define DSHI(x)		(((x) >> DRIVE_STRENGTH_HI_SHIFT) & 0xF)

#define GPI		0x1 /* Not GPO */
#define GPO		0x2 /* Not GPI */
#define SLEW		0x4 /* Has Slew Control, NPCM7XX_GP_N_OSRC */
#define SLEWLPC		0x8 /* Has Slew Control, SRCNT.3 */

struct npcm7xx_pincfg {
	int flag;
	int fn0, reg0, bit0;
	int fn1, reg1, bit1;
	int fn2, reg2, bit2;
};

static const struct npcm7xx_pincfg pincfg[] = {
	/*		PIN	  FUNCTION 1		   FUNCTION 2		  FUNCTION 3	    FLAGS */
	NPCM7XX_PINCFG(0,	 iox1, MFSEL1, 30,	  none, NONE, 0,	none, NONE, 0,	     0),
	NPCM7XX_PINCFG(1,	 iox1, MFSEL1, 30,	  none, NONE, 0,	none, NONE, 0,	     DSTR(8, 12)),
	NPCM7XX_PINCFG(2,	 iox1, MFSEL1, 30,	  none, NONE, 0,	none, NONE, 0,	     DSTR(8, 12)),
	NPCM7XX_PINCFG(3,	 iox1, MFSEL1, 30,	  none, NONE, 0,	none, NONE, 0,	     0),
	NPCM7XX_PINCFG(4,	 iox2, MFSEL3, 14,	 smb1d, I2CSEGSEL, 7,	none, NONE, 0,	     SLEW),
	NPCM7XX_PINCFG(5,	 iox2, MFSEL3, 14,	 smb1d, I2CSEGSEL, 7,	none, NONE, 0,	     SLEW),
	NPCM7XX_PINCFG(6,	 iox2, MFSEL3, 14,	 smb2d, I2CSEGSEL, 10,  none, NONE, 0,       SLEW),
	NPCM7XX_PINCFG(7,	 iox2, MFSEL3, 14,	 smb2d, I2CSEGSEL, 10,  none, NONE, 0,       SLEW),
	NPCM7XX_PINCFG(8,      lkgpo1, FLOCKR1, 4,        none, NONE, 0,	none, NONE, 0,	     DSTR(8, 12)),
	NPCM7XX_PINCFG(9,      lkgpo2, FLOCKR1, 8,        none, NONE, 0,	none, NONE, 0,	     DSTR(8, 12)),
	NPCM7XX_PINCFG(10,	 ioxh, MFSEL3, 18,	  none, NONE, 0,	none, NONE, 0,	     DSTR(8, 12)),
	NPCM7XX_PINCFG(11,	 ioxh, MFSEL3, 18,	  none, NONE, 0,	none, NONE, 0,	     DSTR(8, 12)),
	NPCM7XX_PINCFG(12,	 gspi, MFSEL1, 24,	 smb5b, I2CSEGSEL, 19,  none, NONE, 0,	     SLEW),
	NPCM7XX_PINCFG(13,	 gspi, MFSEL1, 24,	 smb5b, I2CSEGSEL, 19,  none, NONE, 0,	     SLEW),
	NPCM7XX_PINCFG(14,	 gspi, MFSEL1, 24,	 smb5c, I2CSEGSEL, 20,	none, NONE, 0,	     SLEW),
	NPCM7XX_PINCFG(15,	 gspi, MFSEL1, 24,	 smb5c, I2CSEGSEL, 20,	none, NONE, 0,	     SLEW),
	NPCM7XX_PINCFG(16,     lkgpo0, FLOCKR1, 0,        none, NONE, 0,	none, NONE, 0,	     DSTR(8, 12)),
	NPCM7XX_PINCFG(17,      pspi2, MFSEL3, 13,     smb4den, I2CSEGSEL, 23,  none, NONE, 0,       DSTR(8, 12)),
	NPCM7XX_PINCFG(18,      pspi2, MFSEL3, 13,	 smb4b, I2CSEGSEL, 14,  none, NONE, 0,	     DSTR(8, 12)),
	NPCM7XX_PINCFG(19,      pspi2, MFSEL3, 13,	 smb4b, I2CSEGSEL, 14,  none, NONE, 0,	     DSTR(8, 12)),
	NPCM7XX_PINCFG(20,	smb4c, I2CSEGSEL, 15,    smb15, MFSEL3, 8,      none, NONE, 0,	     0),
	NPCM7XX_PINCFG(21,	smb4c, I2CSEGSEL, 15,    smb15, MFSEL3, 8,      none, NONE, 0,	     0),
	NPCM7XX_PINCFG(22,      smb4d, I2CSEGSEL, 16,	 smb14, MFSEL3, 7,      none, NONE, 0,	     0),
	NPCM7XX_PINCFG(23,      smb4d, I2CSEGSEL, 16,	 smb14, MFSEL3, 7,      none, NONE, 0,	     0),
	NPCM7XX_PINCFG(24,	 ioxh, MFSEL3, 18,	  none, NONE, 0,	none, NONE, 0,	     DSTR(8, 12)),
	NPCM7XX_PINCFG(25,	 ioxh, MFSEL3, 18,	  none, NONE, 0,	none, NONE, 0,	     DSTR(8, 12)),
	NPCM7XX_PINCFG(26,	 smb5, MFSEL1, 2,	  none, NONE, 0,	none, NONE, 0,	     0),
	NPCM7XX_PINCFG(27,	 smb5, MFSEL1, 2,	  none, NONE, 0,	none, NONE, 0,	     0),
	NPCM7XX_PINCFG(28,	 smb4, MFSEL1, 1,	  none, NONE, 0,	none, NONE, 0,	     0),
	NPCM7XX_PINCFG(29,	 smb4, MFSEL1, 1,	  none, NONE, 0,	none, NONE, 0,	     0),
	NPCM7XX_PINCFG(30,	 smb3, MFSEL1, 0,	  none, NONE, 0,	none, NONE, 0,	     0),
	NPCM7XX_PINCFG(31,	 smb3, MFSEL1, 0,	  none, NONE, 0,	none, NONE, 0,	     0),

	NPCM7XX_PINCFG(32,    spi0cs1, MFSEL1, 3,	  none, NONE, 0,	none, NONE, 0,	     0),
	NPCM7XX_PINCFG(33,	 none, NONE, 0,           none, NONE, 0,	none, NONE, 0,	     SLEW),
	NPCM7XX_PINCFG(34,	 none, NONE, 0,           none, NONE, 0,	none, NONE, 0,	     SLEW),
	NPCM7XX_PINCFG(37,	smb3c, I2CSEGSEL, 12,	  none, NONE, 0,	none, NONE, 0,	     SLEW),
	NPCM7XX_PINCFG(38,	smb3c, I2CSEGSEL, 12,	  none, NONE, 0,	none, NONE, 0,	     SLEW),
	NPCM7XX_PINCFG(39,	smb3b, I2CSEGSEL, 11,	  none, NONE, 0,	none, NONE, 0,	     SLEW),
	NPCM7XX_PINCFG(40,	smb3b, I2CSEGSEL, 11,	  none, NONE, 0,	none, NONE, 0,	     SLEW),
	NPCM7XX_PINCFG(41,  bmcuart0a, MFSEL1, 9,         none, NONE, 0,	none, NONE, 0,	     0),
	NPCM7XX_PINCFG(42,  bmcuart0a, MFSEL1, 9,         none, NONE, 0,	none, NONE, 0,	     DSTR(2, 4) | GPO),
	NPCM7XX_PINCFG(43,      uart1, MFSEL1, 10,	 jtag2, MFSEL4, 0,  bmcuart1, MFSEL3, 24,    0),
	NPCM7XX_PINCFG(44,      uart1, MFSEL1, 10,	 jtag2, MFSEL4, 0,  bmcuart1, MFSEL3, 24,    0),
	NPCM7XX_PINCFG(45,      uart1, MFSEL1, 10,	 jtag2, MFSEL4, 0,	none, NONE, 0,	     0),
	NPCM7XX_PINCFG(46,      uart1, MFSEL1, 10,	 jtag2, MFSEL4, 0,	none, NONE, 0,	     DSTR(2, 8)),
	NPCM7XX_PINCFG(47,      uart1, MFSEL1, 10,	 jtag2, MFSEL4, 0,	none, NONE, 0,	     DSTR(2, 8)),
	NPCM7XX_PINCFG(48,	uart2, MFSEL1, 11,   bmcuart0b, MFSEL4, 1,      none, NONE, 0,	     GPO),
	NPCM7XX_PINCFG(49,	uart2, MFSEL1, 11,   bmcuart0b, MFSEL4, 1,      none, NONE, 0,	     0),
	NPCM7XX_PINCFG(50,	uart2, MFSEL1, 11,	  none, NONE, 0,        none, NONE, 0,	     0),
	NPCM7XX_PINCFG(51,	uart2, MFSEL1, 11,	  none, NONE, 0,        none, NONE, 0,	     GPO),
	NPCM7XX_PINCFG(52,	uart2, MFSEL1, 11,	  none, NONE, 0,        none, NONE, 0,	     0),
	NPCM7XX_PINCFG(53,	uart2, MFSEL1, 11,	  none, NONE, 0,        none, NONE, 0,	     GPO),
	NPCM7XX_PINCFG(54,	uart2, MFSEL1, 11,	  none, NONE, 0,        none, NONE, 0,	     0),
	NPCM7XX_PINCFG(55,	uart2, MFSEL1, 11,	  none, NONE, 0,        none, NONE, 0,	     0),
	NPCM7XX_PINCFG(56,	r1err, MFSEL1, 12,	  none, NONE, 0,	none, NONE, 0,	     0),
	NPCM7XX_PINCFG(57,       r1md, MFSEL1, 13,        none, NONE, 0,        none, NONE, 0,       DSTR(2, 4)),
	NPCM7XX_PINCFG(58,       r1md, MFSEL1, 13,        none, NONE, 0,	none, NONE, 0,	     DSTR(2, 4)),
	NPCM7XX_PINCFG(59,	smb3d, I2CSEGSEL, 13,	  none, NONE, 0,	none, NONE, 0,	     0),
	NPCM7XX_PINCFG(60,	smb3d, I2CSEGSEL, 13,	  none, NONE, 0,	none, NONE, 0,	     0),
	NPCM7XX_PINCFG(61,      uart1, MFSEL1, 10,	  none, NONE, 0,	none, NONE, 0,     GPO),
	NPCM7XX_PINCFG(62,      uart1, MFSEL1, 10,    bmcuart1, MFSEL3, 24,	none, NONE, 0,     GPO),
	NPCM7XX_PINCFG(63,      uart1, MFSEL1, 10,    bmcuart1, MFSEL3, 24,	none, NONE, 0,     GPO),

	NPCM7XX_PINCFG(64,    fanin0, MFSEL2, 0,          none, NONE, 0,	none, NONE, 0,	     0),
	NPCM7XX_PINCFG(65,    fanin1, MFSEL2, 1,          none, NONE, 0,	none, NONE, 0,	     0),
	NPCM7XX_PINCFG(66,    fanin2, MFSEL2, 2,          none, NONE, 0,	none, NONE, 0,	     0),
	NPCM7XX_PINCFG(67,    fanin3, MFSEL2, 3,          none, NONE, 0,	none, NONE, 0,	     0),
	NPCM7XX_PINCFG(68,    fanin4, MFSEL2, 4,          none, NONE, 0,	none, NONE, 0,	     0),
	NPCM7XX_PINCFG(69,    fanin5, MFSEL2, 5,          none, NONE, 0,	none, NONE, 0,	     0),
	NPCM7XX_PINCFG(70,    fanin6, MFSEL2, 6,          none, NONE, 0,	none, NONE, 0,	     0),
	NPCM7XX_PINCFG(71,    fanin7, MFSEL2, 7,          none, NONE, 0,	none, NONE, 0,	     0),
	NPCM7XX_PINCFG(72,    fanin8, MFSEL2, 8,          none, NONE, 0,	none, NONE, 0,	     0),
	NPCM7XX_PINCFG(73,    fanin9, MFSEL2, 9,          none, NONE, 0,	none, NONE, 0,	     0),
	NPCM7XX_PINCFG(74,    fanin10, MFSEL2, 10,        none, NONE, 0,	none, NONE, 0,	     0),
	NPCM7XX_PINCFG(75,    fanin11, MFSEL2, 11,        none, NONE, 0,	none, NONE, 0,	     0),
	NPCM7XX_PINCFG(76,    fanin12, MFSEL2, 12,        none, NONE, 0,	none, NONE, 0,	     0),
	NPCM7XX_PINCFG(77,    fanin13, MFSEL2, 13,        none, NONE, 0,	none, NONE, 0,	     0),
	NPCM7XX_PINCFG(78,    fanin14, MFSEL2, 14,        none, NONE, 0,	none, NONE, 0,	     0),
	NPCM7XX_PINCFG(79,    fanin15, MFSEL2, 15,        none, NONE, 0,	none, NONE, 0,	     0),
	NPCM7XX_PINCFG(80,	 pwm0, MFSEL2, 16,        none, NONE, 0,	none, NONE, 0,	     DSTR(4, 8)),
	NPCM7XX_PINCFG(81,	 pwm1, MFSEL2, 17,        none, NONE, 0,	none, NONE, 0,	     DSTR(4, 8)),
	NPCM7XX_PINCFG(82,	 pwm2, MFSEL2, 18,        none, NONE, 0,	none, NONE, 0,	     DSTR(4, 8)),
	NPCM7XX_PINCFG(83,	 pwm3, MFSEL2, 19,        none, NONE, 0,	none, NONE, 0,	     DSTR(4, 8)),
	NPCM7XX_PINCFG(84,         r2, MFSEL1, 14,        none, NONE, 0,        none, NONE, 0,	     DSTR(8, 12) | SLEW),
	NPCM7XX_PINCFG(85,         r2, MFSEL1, 14,        none, NONE, 0,        none, NONE, 0,	     DSTR(8, 12) | SLEW),
	NPCM7XX_PINCFG(86,         r2, MFSEL1, 14,        none, NONE, 0,        none, NONE, 0,	     DSTR(8, 12) | SLEW),
	NPCM7XX_PINCFG(87,         r2, MFSEL1, 14,        none, NONE, 0,        none, NONE, 0,	     0),
	NPCM7XX_PINCFG(88,         r2, MFSEL1, 14,        none, NONE, 0,        none, NONE, 0,	     0),
	NPCM7XX_PINCFG(89,         r2, MFSEL1, 14,        none, NONE, 0,        none, NONE, 0,	     0),
	NPCM7XX_PINCFG(90,      r2err, MFSEL1, 15,        none, NONE, 0,        none, NONE, 0,       0),
	NPCM7XX_PINCFG(91,       r2md, MFSEL1, 16,	  none, NONE, 0,        none, NONE, 0,	     DSTR(2, 4)),
	NPCM7XX_PINCFG(92,       r2md, MFSEL1, 16,	  none, NONE, 0,        none, NONE, 0,	     DSTR(2, 4)),
	NPCM7XX_PINCFG(93,    ga20kbc, MFSEL1, 17,	 smb5d, I2CSEGSEL, 21,  none, NONE, 0,	     0),
	NPCM7XX_PINCFG(94,    ga20kbc, MFSEL1, 17,	 smb5d, I2CSEGSEL, 21,  none, NONE, 0,	     0),
	NPCM7XX_PINCFG(95,	  lpc, NONE, 0,		  espi, MFSEL4, 8,      gpio, MFSEL1, 26,    0),

	NPCM7XX_PINCFG(96,	  rg1, MFSEL4, 22,	  none, NONE, 0,	none, NONE, 0,	     0),
	NPCM7XX_PINCFG(97,	  rg1, MFSEL4, 22,	  none, NONE, 0,	none, NONE, 0,	     0),
	NPCM7XX_PINCFG(98,	  rg1, MFSEL4, 22,	  none, NONE, 0,	none, NONE, 0,	     0),
	NPCM7XX_PINCFG(99,	  rg1, MFSEL4, 22,	  none, NONE, 0,	none, NONE, 0,	     0),
	NPCM7XX_PINCFG(100,	  rg1, MFSEL4, 22,	  none, NONE, 0,	none, NONE, 0,	     0),
	NPCM7XX_PINCFG(101,	  rg1, MFSEL4, 22,	  none, NONE, 0,	none, NONE, 0,	     0),
	NPCM7XX_PINCFG(102,	  rg1, MFSEL4, 22,	  none, NONE, 0,	none, NONE, 0,	     0),
	NPCM7XX_PINCFG(103,	  rg1, MFSEL4, 22,	  none, NONE, 0,	none, NONE, 0,	     0),
	NPCM7XX_PINCFG(104,	  rg1, MFSEL4, 22,	  none, NONE, 0,	none, NONE, 0,	     0),
	NPCM7XX_PINCFG(105,	  rg1, MFSEL4, 22,	  none, NONE, 0,	none, NONE, 0,	     0),
	NPCM7XX_PINCFG(106,	  rg1, MFSEL4, 22,	  none, NONE, 0,	none, NONE, 0,	     0),
	NPCM7XX_PINCFG(107,	  rg1, MFSEL4, 22,	  none, NONE, 0,	none, NONE, 0,	     0),
	NPCM7XX_PINCFG(108,   rg1mdio, MFSEL4, 21,        none, NONE, 0,	none, NONE, 0,	     0),
	NPCM7XX_PINCFG(109,   rg1mdio, MFSEL4, 21,        none, NONE, 0,	none, NONE, 0,	     0),
	NPCM7XX_PINCFG(110,       rg2, MFSEL4, 24,         ddr, MFSEL3, 26,     none, NONE, 0,       0),
	NPCM7XX_PINCFG(111,       rg2, MFSEL4, 24,         ddr, MFSEL3, 26,     none, NONE, 0,       0),
	NPCM7XX_PINCFG(112,       rg2, MFSEL4, 24,         ddr, MFSEL3, 26,     none, NONE, 0,       0),
	NPCM7XX_PINCFG(113,       rg2, MFSEL4, 24,         ddr, MFSEL3, 26,     none, NONE, 0,       0),
	NPCM7XX_PINCFG(114,	 smb0, MFSEL1, 6,	  none, NONE, 0,	none, NONE, 0,	     0),
	NPCM7XX_PINCFG(115,	 smb0, MFSEL1, 6,	  none, NONE, 0,	none, NONE, 0,	     0),
	NPCM7XX_PINCFG(116,	 smb1, MFSEL1, 7,	  none, NONE, 0,	none, NONE, 0,	     0),
	NPCM7XX_PINCFG(117,	 smb1, MFSEL1, 7,	  none, NONE, 0,	none, NONE, 0,	     0),
	NPCM7XX_PINCFG(118,	 smb2, MFSEL1, 8,	  none, NONE, 0,	none, NONE, 0,	     0),
	NPCM7XX_PINCFG(119,	 smb2, MFSEL1, 8,	  none, NONE, 0,	none, NONE, 0,	     0),
	NPCM7XX_PINCFG(120,	smb2c, I2CSEGSEL, 9,	  none, NONE, 0,	none, NONE, 0,	     SLEW),
	NPCM7XX_PINCFG(121,	smb2c, I2CSEGSEL, 9,      none, NONE, 0,	none, NONE, 0,	     SLEW),
	NPCM7XX_PINCFG(122,	smb2b, I2CSEGSEL, 8,	  none, NONE, 0,	none, NONE, 0,	     SLEW),
	NPCM7XX_PINCFG(123,	smb2b, I2CSEGSEL, 8,	  none, NONE, 0,	none, NONE, 0,	     SLEW),
	NPCM7XX_PINCFG(124,	smb1c, I2CSEGSEL, 6,	  none, NONE, 0,	none, NONE, 0,	     SLEW),
	NPCM7XX_PINCFG(125,	smb1c, I2CSEGSEL, 6,	  none, NONE, 0,	none, NONE, 0,	     SLEW),
	NPCM7XX_PINCFG(126,	smb1b, I2CSEGSEL, 5,	  none, NONE, 0,	none, NONE, 0,	     SLEW),
	NPCM7XX_PINCFG(127,	smb1b, I2CSEGSEL, 5,	  none, NONE, 0,	none, NONE, 0,	     SLEW),

	NPCM7XX_PINCFG(128,	 smb8, MFSEL4, 11,	  none, NONE, 0,	none, NONE, 0,	     0),
	NPCM7XX_PINCFG(129,	 smb8, MFSEL4, 11,	  none, NONE, 0,	none, NONE, 0,	     0),
	NPCM7XX_PINCFG(130,	 smb9, MFSEL4, 12,        none, NONE, 0,	none, NONE, 0,	     0),
	NPCM7XX_PINCFG(131,	 smb9, MFSEL4, 12,        none, NONE, 0,	none, NONE, 0,	     0),
	NPCM7XX_PINCFG(132,	smb10, MFSEL4, 13,	  none, NONE, 0,	none, NONE, 0,	     0),
	NPCM7XX_PINCFG(133,	smb10, MFSEL4, 13,	  none, NONE, 0,	none, NONE, 0,	     0),
	NPCM7XX_PINCFG(134,	smb11, MFSEL4, 14,	  none, NONE, 0,	none, NONE, 0,	     0),
	NPCM7XX_PINCFG(135,	smb11, MFSEL4, 14,	  none, NONE, 0,	none, NONE, 0,	     0),
	NPCM7XX_PINCFG(136,	  sd1, MFSEL3, 12,	  none, NONE, 0,	none, NONE, 0,	     DSTR(8, 12) | SLEW),
	NPCM7XX_PINCFG(137,	  sd1, MFSEL3, 12,	  none, NONE, 0,	none, NONE, 0,	     DSTR(8, 12) | SLEW),
	NPCM7XX_PINCFG(138,	  sd1, MFSEL3, 12,	  none, NONE, 0,	none, NONE, 0,	     DSTR(8, 12) | SLEW),
	NPCM7XX_PINCFG(139,	  sd1, MFSEL3, 12,	  none, NONE, 0,	none, NONE, 0,	     DSTR(8, 12) | SLEW),
	NPCM7XX_PINCFG(140,	  sd1, MFSEL3, 12,	  none, NONE, 0,	none, NONE, 0,	     DSTR(8, 12) | SLEW),
	NPCM7XX_PINCFG(141,	  sd1, MFSEL3, 12,	  none, NONE, 0,	none, NONE, 0,	     0),
	NPCM7XX_PINCFG(142,	  sd1, MFSEL3, 12,	  none, NONE, 0,	none, NONE, 0,	     DSTR(8, 12) | SLEW),
	NPCM7XX_PINCFG(143,       sd1, MFSEL3, 12,      sd1pwr, MFSEL4, 5,      none, NONE, 0,       0),
	NPCM7XX_PINCFG(144,	 pwm4, MFSEL2, 20,	  none, NONE, 0,	none, NONE, 0,	     DSTR(4, 8)),
	NPCM7XX_PINCFG(145,	 pwm5, MFSEL2, 21,	  none, NONE, 0,	none, NONE, 0,	     DSTR(4, 8)),
	NPCM7XX_PINCFG(146,	 pwm6, MFSEL2, 22,	  none, NONE, 0,	none, NONE, 0,	     DSTR(4, 8)),
	NPCM7XX_PINCFG(147,	 pwm7, MFSEL2, 23,	  none, NONE, 0,	none, NONE, 0,	     DSTR(4, 8)),
	NPCM7XX_PINCFG(148,	 mmc8, MFSEL3, 11,	  none, NONE, 0,	none, NONE, 0,	     DSTR(8, 12) | SLEW),
	NPCM7XX_PINCFG(149,	 mmc8, MFSEL3, 11,	  none, NONE, 0,	none, NONE, 0,	     DSTR(8, 12) | SLEW),
	NPCM7XX_PINCFG(150,	 mmc8, MFSEL3, 11,	  none, NONE, 0,	none, NONE, 0,	     DSTR(8, 12) | SLEW),
	NPCM7XX_PINCFG(151,	 mmc8, MFSEL3, 11,	  none, NONE, 0,	none, NONE, 0,	     DSTR(8, 12) | SLEW),
	NPCM7XX_PINCFG(152,	  mmc, MFSEL3, 10,	  none, NONE, 0,	none, NONE, 0,	     DSTR(8, 12) | SLEW),
	NPCM7XX_PINCFG(153,     mmcwp, FLOCKR1, 24,       none, NONE, 0,	none, NONE, 0,	     0),  /* Z1/A1 */
	NPCM7XX_PINCFG(154,	  mmc, MFSEL3, 10,	  none, NONE, 0,	none, NONE, 0,	     DSTR(8, 12) | SLEW),
	NPCM7XX_PINCFG(155,     mmccd, MFSEL3, 25,      mmcrst, MFSEL4, 6,      none, NONE, 0,       0),  /* Z1/A1 */
	NPCM7XX_PINCFG(156,	  mmc, MFSEL3, 10,	  none, NONE, 0,	none, NONE, 0,	     DSTR(8, 12) | SLEW),
	NPCM7XX_PINCFG(157,	  mmc, MFSEL3, 10,	  none, NONE, 0,	none, NONE, 0,	     DSTR(8, 12) | SLEW),
	NPCM7XX_PINCFG(158,	  mmc, MFSEL3, 10,	  none, NONE, 0,	none, NONE, 0,	     DSTR(8, 12) | SLEW),
	NPCM7XX_PINCFG(159,	  mmc, MFSEL3, 10,	  none, NONE, 0,	none, NONE, 0,	     DSTR(8, 12) | SLEW),

	NPCM7XX_PINCFG(160,    clkout, MFSEL1, 21,        none, NONE, 0,        none, NONE, 0,	     DSTR(8, 12) | SLEW),
	NPCM7XX_PINCFG(161,	  lpc, NONE, 0,		  espi, MFSEL4, 8,      gpio, MFSEL1, 26,    DSTR(8, 12)),
	NPCM7XX_PINCFG(162,    serirq, NONE, 0,           gpio, MFSEL1, 31,	none, NONE, 0,	     DSTR(8, 12)),
	NPCM7XX_PINCFG(163,	  lpc, NONE, 0,		  espi, MFSEL4, 8,      gpio, MFSEL1, 26,    0),
	NPCM7XX_PINCFG(164,	  lpc, NONE, 0,		  espi, MFSEL4, 8,      gpio, MFSEL1, 26,    SLEWLPC),
	NPCM7XX_PINCFG(165,	  lpc, NONE, 0,		  espi, MFSEL4, 8,      gpio, MFSEL1, 26,    SLEWLPC),
	NPCM7XX_PINCFG(166,	  lpc, NONE, 0,		  espi, MFSEL4, 8,      gpio, MFSEL1, 26,    SLEWLPC),
	NPCM7XX_PINCFG(167,	  lpc, NONE, 0,		  espi, MFSEL4, 8,      gpio, MFSEL1, 26,    SLEWLPC),
	NPCM7XX_PINCFG(168,    lpcclk, NONE, 0,           espi, MFSEL4, 8,      gpio, MFSEL3, 16,    0),
	NPCM7XX_PINCFG(169,    scipme, MFSEL3, 0,         none, NONE, 0,	none, NONE, 0,	     0),
	NPCM7XX_PINCFG(170,	  sci, MFSEL1, 22,        none, NONE, 0,        none, NONE, 0,	     0),
	NPCM7XX_PINCFG(171,	 smb6, MFSEL3, 1,	  none, NONE, 0,	none, NONE, 0,	     0),
	NPCM7XX_PINCFG(172,	 smb6, MFSEL3, 1,	  none, NONE, 0,	none, NONE, 0,	     0),
	NPCM7XX_PINCFG(173,	 smb7, MFSEL3, 2,	  none, NONE, 0,	none, NONE, 0,	     0),
	NPCM7XX_PINCFG(174,	 smb7, MFSEL3, 2,	  none, NONE, 0,	none, NONE, 0,	     0),
	NPCM7XX_PINCFG(175,	pspi1, MFSEL3, 4,       faninx, MFSEL3, 3,      none, NONE, 0,	     DSTR(8, 12)),
	NPCM7XX_PINCFG(176,     pspi1, MFSEL3, 4,       faninx, MFSEL3, 3,      none, NONE, 0,	     DSTR(8, 12)),
	NPCM7XX_PINCFG(177,     pspi1, MFSEL3, 4,       faninx, MFSEL3, 3,      none, NONE, 0,	     DSTR(8, 12)),
	NPCM7XX_PINCFG(178,	   r1, MFSEL3, 9,	  none, NONE, 0,	none, NONE, 0,	     DSTR(8, 12) | SLEW),
	NPCM7XX_PINCFG(179,	   r1, MFSEL3, 9,	  none, NONE, 0,	none, NONE, 0,	     DSTR(8, 12) | SLEW),
	NPCM7XX_PINCFG(180,	   r1, MFSEL3, 9,	  none, NONE, 0,	none, NONE, 0,	     DSTR(8, 12) | SLEW),
	NPCM7XX_PINCFG(181,	   r1, MFSEL3, 9,	  none, NONE, 0,	none, NONE, 0,	     0),
	NPCM7XX_PINCFG(182,	   r1, MFSEL3, 9,	  none, NONE, 0,	none, NONE, 0,	     0),
	NPCM7XX_PINCFG(183,     spi3, MFSEL4, 16,	  none, NONE, 0,	none, NONE, 0,	     DSTR(8, 12) | SLEW),
	NPCM7XX_PINCFG(184,     spi3, MFSEL4, 16,	  none, NONE, 0,	none, NONE, 0,	     DSTR(8, 12) | SLEW | GPO),
	NPCM7XX_PINCFG(185,     spi3, MFSEL4, 16,	  none, NONE, 0,	none, NONE, 0,	     DSTR(8, 12) | SLEW | GPO),
	NPCM7XX_PINCFG(186,     spi3, MFSEL4, 16,	  none, NONE, 0,	none, NONE, 0,	     DSTR(8, 12)),
	NPCM7XX_PINCFG(187,   spi3cs1, MFSEL4, 17,        none, NONE, 0,	none, NONE, 0,	     DSTR(8, 12)),
	NPCM7XX_PINCFG(188,  spi3quad, MFSEL4, 20,     spi3cs2, MFSEL4, 18,     none, NONE, 0,    DSTR(8, 12) | SLEW),
	NPCM7XX_PINCFG(189,  spi3quad, MFSEL4, 20,     spi3cs3, MFSEL4, 19,     none, NONE, 0,    DSTR(8, 12) | SLEW),
	NPCM7XX_PINCFG(190,      gpio, FLOCKR1, 20,   nprd_smi, NONE, 0,	none, NONE, 0,	     DSTR(2, 4)),
	NPCM7XX_PINCFG(191,	 none, NONE, 0,		  none, NONE, 0,	none, NONE, 0,	     DSTR(8, 12)),  /* XX */

	NPCM7XX_PINCFG(192,	 none, NONE, 0,		  none, NONE, 0,	none, NONE, 0,	     DSTR(8, 12)),  /* XX */
	NPCM7XX_PINCFG(193,	   r1, MFSEL3, 9,	  none, NONE, 0,	none, NONE, 0,	     0),
	NPCM7XX_PINCFG(194,	smb0b, I2CSEGSEL, 0,	  none, NONE, 0,	none, NONE, 0,	     0),
	NPCM7XX_PINCFG(195,	smb0b, I2CSEGSEL, 0,	  none, NONE, 0,	none, NONE, 0,	     0),
	NPCM7XX_PINCFG(196,	smb0c, I2CSEGSEL, 1,	  none, NONE, 0,	none, NONE, 0,	     0),
	NPCM7XX_PINCFG(197,   smb0den, I2CSEGSEL, 22,     none, NONE, 0,	none, NONE, 0,	     SLEW),
	NPCM7XX_PINCFG(198,	smb0d, I2CSEGSEL, 2,	  none, NONE, 0,	none, NONE, 0,	     0),
	NPCM7XX_PINCFG(199,	smb0d, I2CSEGSEL, 2,	  none, NONE, 0,	none, NONE, 0,	     0),
	NPCM7XX_PINCFG(200,        r2, MFSEL1, 14,        none, NONE, 0,        none, NONE, 0,       0),
	NPCM7XX_PINCFG(201,	   r1, MFSEL3, 9,	  none, NONE, 0,	none, NONE, 0,	     0),
	NPCM7XX_PINCFG(202,	smb0c, I2CSEGSEL, 1,	  none, NONE, 0,	none, NONE, 0,	     0),
	NPCM7XX_PINCFG(203,    faninx, MFSEL3, 3,         none, NONE, 0,	none, NONE, 0,	     DSTR(8, 12)),
	NPCM7XX_PINCFG(204,	  ddc, NONE, 0,           gpio, MFSEL3, 22,	none, NONE, 0,	     SLEW),
	NPCM7XX_PINCFG(205,	  ddc, NONE, 0,           gpio, MFSEL3, 22,	none, NONE, 0,	     SLEW),
	NPCM7XX_PINCFG(206,	  ddc, NONE, 0,           gpio, MFSEL3, 22,	none, NONE, 0,	     DSTR(4, 8)),
	NPCM7XX_PINCFG(207,	  ddc, NONE, 0,           gpio, MFSEL3, 22,	none, NONE, 0,	     DSTR(4, 8)),
	NPCM7XX_PINCFG(208,       rg2, MFSEL4, 24,         ddr, MFSEL3, 26,     none, NONE, 0,       0),
	NPCM7XX_PINCFG(209,       rg2, MFSEL4, 24,         ddr, MFSEL3, 26,     none, NONE, 0,       0),
	NPCM7XX_PINCFG(210,       rg2, MFSEL4, 24,         ddr, MFSEL3, 26,     none, NONE, 0,       0),
	NPCM7XX_PINCFG(211,       rg2, MFSEL4, 24,         ddr, MFSEL3, 26,     none, NONE, 0,       0),
	NPCM7XX_PINCFG(212,       rg2, MFSEL4, 24,         ddr, MFSEL3, 26,     none, NONE, 0,       0),
	NPCM7XX_PINCFG(213,       rg2, MFSEL4, 24,         ddr, MFSEL3, 26,     none, NONE, 0,       0),
	NPCM7XX_PINCFG(214,       rg2, MFSEL4, 24,         ddr, MFSEL3, 26,     none, NONE, 0,       0),
	NPCM7XX_PINCFG(215,       rg2, MFSEL4, 24,         ddr, MFSEL3, 26,     none, NONE, 0,       0),
	NPCM7XX_PINCFG(216,   rg2mdio, MFSEL4, 23,         ddr, MFSEL3, 26,     none, NONE, 0,       0),
	NPCM7XX_PINCFG(217,   rg2mdio, MFSEL4, 23,         ddr, MFSEL3, 26,     none, NONE, 0,       0),
	NPCM7XX_PINCFG(218,     wdog1, MFSEL3, 19,        none, NONE, 0,	none, NONE, 0,	     0),
	NPCM7XX_PINCFG(219,     wdog2, MFSEL3, 20,        none, NONE, 0,	none, NONE, 0,	     DSTR(4, 8)),
	NPCM7XX_PINCFG(220,	smb12, MFSEL3, 5,	  none, NONE, 0,	none, NONE, 0,	     0),
	NPCM7XX_PINCFG(221,	smb12, MFSEL3, 5,	  none, NONE, 0,	none, NONE, 0,	     0),
	NPCM7XX_PINCFG(222,     smb13, MFSEL3, 6,         none, NONE, 0,	none, NONE, 0,	     0),
	NPCM7XX_PINCFG(223,     smb13, MFSEL3, 6,         none, NONE, 0,	none, NONE, 0,	     0),

	NPCM7XX_PINCFG(224,	 spix, MFSEL4, 27,        none, NONE, 0,	none, NONE, 0,	     SLEW),
	NPCM7XX_PINCFG(225,	 spix, MFSEL4, 27,        none, NONE, 0,	none, NONE, 0,	     DSTR(8, 12) | SLEW | GPO),
	NPCM7XX_PINCFG(226,	 spix, MFSEL4, 27,        none, NONE, 0,	none, NONE, 0,	     DSTR(8, 12) | SLEW | GPO),
	NPCM7XX_PINCFG(227,	 spix, MFSEL4, 27,        none, NONE, 0,	none, NONE, 0,	     DSTR(8, 12) | SLEW),
	NPCM7XX_PINCFG(228,   spixcs1, MFSEL4, 28,        none, NONE, 0,	none, NONE, 0,	     DSTR(8, 12) | SLEW),
	NPCM7XX_PINCFG(229,	 spix, MFSEL4, 27,        none, NONE, 0,	none, NONE, 0,	     DSTR(8, 12) | SLEW),
	NPCM7XX_PINCFG(230,	 spix, MFSEL4, 27,        none, NONE, 0,	none, NONE, 0,	     DSTR(8, 12) | SLEW),
	NPCM7XX_PINCFG(231,    clkreq, MFSEL4, 9,         none, NONE, 0,        none, NONE, 0,	     DSTR(8, 12)),
	NPCM7XX_PINCFG(253,	 none, NONE, 0,		  none, NONE, 0,	none, NONE, 0,	     GPI), /* SDHC1 power */
	NPCM7XX_PINCFG(254,	 none, NONE, 0,		  none, NONE, 0,	none, NONE, 0,	     GPI), /* SDHC2 power */
	NPCM7XX_PINCFG(255,	 none, NONE, 0,		  none, NONE, 0,	none, NONE, 0,	     GPI), /* DACOSEL */
};

/* number, name, drv_data */
static const struct pinctrl_pin_desc npcm7xx_pins[] = {
	PINCTRL_PIN(0,	"GPIO0/IOX1DI"),
	PINCTRL_PIN(1,	"GPIO1/IOX1LD"),
	PINCTRL_PIN(2,	"GPIO2/IOX1CK"),
	PINCTRL_PIN(3,	"GPIO3/IOX1D0"),
	PINCTRL_PIN(4,	"GPIO4/IOX2DI/SMB1DSDA"),
	PINCTRL_PIN(5,	"GPIO5/IOX2LD/SMB1DSCL"),
	PINCTRL_PIN(6,	"GPIO6/IOX2CK/SMB2DSDA"),
	PINCTRL_PIN(7,	"GPIO7/IOX2D0/SMB2DSCL"),
	PINCTRL_PIN(8,	"GPIO8/LKGPO1"),
	PINCTRL_PIN(9,	"GPIO9/LKGPO2"),
	PINCTRL_PIN(10, "GPIO10/IOXHLD"),
	PINCTRL_PIN(11, "GPIO11/IOXHCK"),
	PINCTRL_PIN(12, "GPIO12/GSPICK/SMB5BSCL"),
	PINCTRL_PIN(13, "GPIO13/GSPIDO/SMB5BSDA"),
	PINCTRL_PIN(14, "GPIO14/GSPIDI/SMB5CSCL"),
	PINCTRL_PIN(15, "GPIO15/GSPICS/SMB5CSDA"),
	PINCTRL_PIN(16, "GPIO16/LKGPO0"),
	PINCTRL_PIN(17, "GPIO17/PSPI2DI/SMB4DEN"),
	PINCTRL_PIN(18, "GPIO18/PSPI2D0/SMB4BSDA"),
	PINCTRL_PIN(19, "GPIO19/PSPI2CK/SMB4BSCL"),
	PINCTRL_PIN(20, "GPIO20/SMB4CSDA/SMB15SDA"),
	PINCTRL_PIN(21, "GPIO21/SMB4CSCL/SMB15SCL"),
	PINCTRL_PIN(22, "GPIO22/SMB4DSDA/SMB14SDA"),
	PINCTRL_PIN(23, "GPIO23/SMB4DSCL/SMB14SCL"),
	PINCTRL_PIN(24, "GPIO24/IOXHDO"),
	PINCTRL_PIN(25, "GPIO25/IOXHDI"),
	PINCTRL_PIN(26, "GPIO26/SMB5SDA"),
	PINCTRL_PIN(27, "GPIO27/SMB5SCL"),
	PINCTRL_PIN(28, "GPIO28/SMB4SDA"),
	PINCTRL_PIN(29, "GPIO29/SMB4SCL"),
	PINCTRL_PIN(30, "GPIO30/SMB3SDA"),
	PINCTRL_PIN(31, "GPIO31/SMB3SCL"),

	PINCTRL_PIN(32, "GPIO32/nSPI0CS1"),
	PINCTRL_PIN(33, "SPI0D2"),
	PINCTRL_PIN(34, "SPI0D3"),
	PINCTRL_PIN(37, "GPIO37/SMB3CSDA"),
	PINCTRL_PIN(38, "GPIO38/SMB3CSCL"),
	PINCTRL_PIN(39, "GPIO39/SMB3BSDA"),
	PINCTRL_PIN(40, "GPIO40/SMB3BSCL"),
	PINCTRL_PIN(41, "GPIO41/BSPRXD"),
	PINCTRL_PIN(42, "GPO42/BSPTXD/STRAP11"),
	PINCTRL_PIN(43, "GPIO43/RXD1/JTMS2/BU1RXD"),
	PINCTRL_PIN(44, "GPIO44/nCTS1/JTDI2/BU1CTS"),
	PINCTRL_PIN(45, "GPIO45/nDCD1/JTDO2"),
	PINCTRL_PIN(46, "GPIO46/nDSR1/JTCK2"),
	PINCTRL_PIN(47, "GPIO47/nRI1/JCP_RDY2"),
	PINCTRL_PIN(48, "GPIO48/TXD2/BSPTXD"),
	PINCTRL_PIN(49, "GPIO49/RXD2/BSPRXD"),
	PINCTRL_PIN(50, "GPIO50/nCTS2"),
	PINCTRL_PIN(51, "GPO51/nRTS2/STRAP2"),
	PINCTRL_PIN(52, "GPIO52/nDCD2"),
	PINCTRL_PIN(53, "GPO53/nDTR2_BOUT2/STRAP1"),
	PINCTRL_PIN(54, "GPIO54/nDSR2"),
	PINCTRL_PIN(55, "GPIO55/nRI2"),
	PINCTRL_PIN(56, "GPIO56/R1RXERR"),
	PINCTRL_PIN(57, "GPIO57/R1MDC"),
	PINCTRL_PIN(58, "GPIO58/R1MDIO"),
	PINCTRL_PIN(59, "GPIO59/SMB3DSDA"),
	PINCTRL_PIN(60, "GPIO60/SMB3DSCL"),
	PINCTRL_PIN(61, "GPO61/nDTR1_BOUT1/STRAP6"),
	PINCTRL_PIN(62, "GPO62/nRTST1/STRAP5"),
	PINCTRL_PIN(63, "GPO63/TXD1/STRAP4"),

	PINCTRL_PIN(64, "GPIO64/FANIN0"),
	PINCTRL_PIN(65, "GPIO65/FANIN1"),
	PINCTRL_PIN(66, "GPIO66/FANIN2"),
	PINCTRL_PIN(67, "GPIO67/FANIN3"),
	PINCTRL_PIN(68, "GPIO68/FANIN4"),
	PINCTRL_PIN(69, "GPIO69/FANIN5"),
	PINCTRL_PIN(70, "GPIO70/FANIN6"),
	PINCTRL_PIN(71, "GPIO71/FANIN7"),
	PINCTRL_PIN(72, "GPIO72/FANIN8"),
	PINCTRL_PIN(73, "GPIO73/FANIN9"),
	PINCTRL_PIN(74, "GPIO74/FANIN10"),
	PINCTRL_PIN(75, "GPIO75/FANIN11"),
	PINCTRL_PIN(76, "GPIO76/FANIN12"),
	PINCTRL_PIN(77, "GPIO77/FANIN13"),
	PINCTRL_PIN(78, "GPIO78/FANIN14"),
	PINCTRL_PIN(79, "GPIO79/FANIN15"),
	PINCTRL_PIN(80, "GPIO80/PWM0"),
	PINCTRL_PIN(81, "GPIO81/PWM1"),
	PINCTRL_PIN(82, "GPIO82/PWM2"),
	PINCTRL_PIN(83, "GPIO83/PWM3"),
	PINCTRL_PIN(84, "GPIO84/R2TXD0"),
	PINCTRL_PIN(85, "GPIO85/R2TXD1"),
	PINCTRL_PIN(86, "GPIO86/R2TXEN"),
	PINCTRL_PIN(87, "GPIO87/R2RXD0"),
	PINCTRL_PIN(88, "GPIO88/R2RXD1"),
	PINCTRL_PIN(89, "GPIO89/R2CRSDV"),
	PINCTRL_PIN(90, "GPIO90/R2RXERR"),
	PINCTRL_PIN(91, "GPIO91/R2MDC"),
	PINCTRL_PIN(92, "GPIO92/R2MDIO"),
	PINCTRL_PIN(93, "GPIO93/GA20/SMB5DSCL"),
	PINCTRL_PIN(94, "GPIO94/nKBRST/SMB5DSDA"),
	PINCTRL_PIN(95, "GPIO95/nLRESET/nESPIRST"),

	PINCTRL_PIN(96, "GPIO96/RG1TXD0"),
	PINCTRL_PIN(97, "GPIO97/RG1TXD1"),
	PINCTRL_PIN(98, "GPIO98/RG1TXD2"),
	PINCTRL_PIN(99, "GPIO99/RG1TXD3"),
	PINCTRL_PIN(100, "GPIO100/RG1TXC"),
	PINCTRL_PIN(101, "GPIO101/RG1TXCTL"),
	PINCTRL_PIN(102, "GPIO102/RG1RXD0"),
	PINCTRL_PIN(103, "GPIO103/RG1RXD1"),
	PINCTRL_PIN(104, "GPIO104/RG1RXD2"),
	PINCTRL_PIN(105, "GPIO105/RG1RXD3"),
	PINCTRL_PIN(106, "GPIO106/RG1RXC"),
	PINCTRL_PIN(107, "GPIO107/RG1RXCTL"),
	PINCTRL_PIN(108, "GPIO108/RG1MDC"),
	PINCTRL_PIN(109, "GPIO109/RG1MDIO"),
	PINCTRL_PIN(110, "GPIO110/RG2TXD0/DDRV0"),
	PINCTRL_PIN(111, "GPIO111/RG2TXD1/DDRV1"),
	PINCTRL_PIN(112, "GPIO112/RG2TXD2/DDRV2"),
	PINCTRL_PIN(113, "GPIO113/RG2TXD3/DDRV3"),
	PINCTRL_PIN(114, "GPIO114/SMB0SCL"),
	PINCTRL_PIN(115, "GPIO115/SMB0SDA"),
	PINCTRL_PIN(116, "GPIO116/SMB1SCL"),
	PINCTRL_PIN(117, "GPIO117/SMB1SDA"),
	PINCTRL_PIN(118, "GPIO118/SMB2SCL"),
	PINCTRL_PIN(119, "GPIO119/SMB2SDA"),
	PINCTRL_PIN(120, "GPIO120/SMB2CSDA"),
	PINCTRL_PIN(121, "GPIO121/SMB2CSCL"),
	PINCTRL_PIN(122, "GPIO122/SMB2BSDA"),
	PINCTRL_PIN(123, "GPIO123/SMB2BSCL"),
	PINCTRL_PIN(124, "GPIO124/SMB1CSDA"),
	PINCTRL_PIN(125, "GPIO125/SMB1CSCL"),
	PINCTRL_PIN(126, "GPIO126/SMB1BSDA"),
	PINCTRL_PIN(127, "GPIO127/SMB1BSCL"),

	PINCTRL_PIN(128, "GPIO128/SMB8SCL"),
	PINCTRL_PIN(129, "GPIO129/SMB8SDA"),
	PINCTRL_PIN(130, "GPIO130/SMB9SCL"),
	PINCTRL_PIN(131, "GPIO131/SMB9SDA"),
	PINCTRL_PIN(132, "GPIO132/SMB10SCL"),
	PINCTRL_PIN(133, "GPIO133/SMB10SDA"),
	PINCTRL_PIN(134, "GPIO134/SMB11SCL"),
	PINCTRL_PIN(135, "GPIO135/SMB11SDA"),
	PINCTRL_PIN(136, "GPIO136/SD1DT0"),
	PINCTRL_PIN(137, "GPIO137/SD1DT1"),
	PINCTRL_PIN(138, "GPIO138/SD1DT2"),
	PINCTRL_PIN(139, "GPIO139/SD1DT3"),
	PINCTRL_PIN(140, "GPIO140/SD1CLK"),
	PINCTRL_PIN(141, "GPIO141/SD1WP"),
	PINCTRL_PIN(142, "GPIO142/SD1CMD"),
	PINCTRL_PIN(143, "GPIO143/SD1CD/SD1PWR"),
	PINCTRL_PIN(144, "GPIO144/PWM4"),
	PINCTRL_PIN(145, "GPIO145/PWM5"),
	PINCTRL_PIN(146, "GPIO146/PWM6"),
	PINCTRL_PIN(147, "GPIO147/PWM7"),
	PINCTRL_PIN(148, "GPIO148/MMCDT4"),
	PINCTRL_PIN(149, "GPIO149/MMCDT5"),
	PINCTRL_PIN(150, "GPIO150/MMCDT6"),
	PINCTRL_PIN(151, "GPIO151/MMCDT7"),
	PINCTRL_PIN(152, "GPIO152/MMCCLK"),
	PINCTRL_PIN(153, "GPIO153/MMCWP"),
	PINCTRL_PIN(154, "GPIO154/MMCCMD"),
	PINCTRL_PIN(155, "GPIO155/nMMCCD/nMMCRST"),
	PINCTRL_PIN(156, "GPIO156/MMCDT0"),
	PINCTRL_PIN(157, "GPIO157/MMCDT1"),
	PINCTRL_PIN(158, "GPIO158/MMCDT2"),
	PINCTRL_PIN(159, "GPIO159/MMCDT3"),

	PINCTRL_PIN(160, "GPIO160/CLKOUT/RNGOSCOUT"),
	PINCTRL_PIN(161, "GPIO161/nLFRAME/nESPICS"),
	PINCTRL_PIN(162, "GPIO162/SERIRQ"),
	PINCTRL_PIN(163, "GPIO163/LCLK/ESPICLK"),
	PINCTRL_PIN(164, "GPIO164/LAD0/ESPI_IO0"/*dscnt6*/),
	PINCTRL_PIN(165, "GPIO165/LAD1/ESPI_IO1"/*dscnt6*/),
	PINCTRL_PIN(166, "GPIO166/LAD2/ESPI_IO2"/*dscnt6*/),
	PINCTRL_PIN(167, "GPIO167/LAD3/ESPI_IO3"/*dscnt6*/),
	PINCTRL_PIN(168, "GPIO168/nCLKRUN/nESPIALERT"),
	PINCTRL_PIN(169, "GPIO169/nSCIPME"),
	PINCTRL_PIN(170, "GPIO170/nSMI"),
	PINCTRL_PIN(171, "GPIO171/SMB6SCL"),
	PINCTRL_PIN(172, "GPIO172/SMB6SDA"),
	PINCTRL_PIN(173, "GPIO173/SMB7SCL"),
	PINCTRL_PIN(174, "GPIO174/SMB7SDA"),
	PINCTRL_PIN(175, "GPIO175/PSPI1CK/FANIN19"),
	PINCTRL_PIN(176, "GPIO176/PSPI1DO/FANIN18"),
	PINCTRL_PIN(177, "GPIO177/PSPI1DI/FANIN17"),
	PINCTRL_PIN(178, "GPIO178/R1TXD0"),
	PINCTRL_PIN(179, "GPIO179/R1TXD1"),
	PINCTRL_PIN(180, "GPIO180/R1TXEN"),
	PINCTRL_PIN(181, "GPIO181/R1RXD0"),
	PINCTRL_PIN(182, "GPIO182/R1RXD1"),
	PINCTRL_PIN(183, "GPIO183/SPI3CK"),
	PINCTRL_PIN(184, "GPO184/SPI3D0/STRAP9"),
	PINCTRL_PIN(185, "GPO185/SPI3D1/STRAP10"),
	PINCTRL_PIN(186, "GPIO186/nSPI3CS0"),
	PINCTRL_PIN(187, "GPIO187/nSPI3CS1"),
	PINCTRL_PIN(188, "GPIO188/SPI3D2/nSPI3CS2"),
	PINCTRL_PIN(189, "GPIO189/SPI3D3/nSPI3CS3"),
	PINCTRL_PIN(190, "GPIO190/nPRD_SMI"),
	PINCTRL_PIN(191, "GPIO191"),

	PINCTRL_PIN(192, "GPIO192"),
	PINCTRL_PIN(193, "GPIO193/R1CRSDV"),
	PINCTRL_PIN(194, "GPIO194/SMB0BSCL"),
	PINCTRL_PIN(195, "GPIO195/SMB0BSDA"),
	PINCTRL_PIN(196, "GPIO196/SMB0CSCL"),
	PINCTRL_PIN(197, "GPIO197/SMB0DEN"),
	PINCTRL_PIN(198, "GPIO198/SMB0DSDA"),
	PINCTRL_PIN(199, "GPIO199/SMB0DSCL"),
	PINCTRL_PIN(200, "GPIO200/R2CK"),
	PINCTRL_PIN(201, "GPIO201/R1CK"),
	PINCTRL_PIN(202, "GPIO202/SMB0CSDA"),
	PINCTRL_PIN(203, "GPIO203/FANIN16"),
	PINCTRL_PIN(204, "GPIO204/DDC2SCL"),
	PINCTRL_PIN(205, "GPIO205/DDC2SDA"),
	PINCTRL_PIN(206, "GPIO206/HSYNC2"),
	PINCTRL_PIN(207, "GPIO207/VSYNC2"),
	PINCTRL_PIN(208, "GPIO208/RG2TXC/DVCK"),
	PINCTRL_PIN(209, "GPIO209/RG2TXCTL/DDRV4"),
	PINCTRL_PIN(210, "GPIO210/RG2RXD0/DDRV5"),
	PINCTRL_PIN(211, "GPIO211/RG2RXD1/DDRV6"),
	PINCTRL_PIN(212, "GPIO212/RG2RXD2/DDRV7"),
	PINCTRL_PIN(213, "GPIO213/RG2RXD3/DDRV8"),
	PINCTRL_PIN(214, "GPIO214/RG2RXC/DDRV9"),
	PINCTRL_PIN(215, "GPIO215/RG2RXCTL/DDRV10"),
	PINCTRL_PIN(216, "GPIO216/RG2MDC/DDRV11"),
	PINCTRL_PIN(217, "GPIO217/RG2MDIO/DVHSYNC"),
	PINCTRL_PIN(218, "GPIO218/nWDO1"),
	PINCTRL_PIN(219, "GPIO219/nWDO2"),
	PINCTRL_PIN(220, "GPIO220/SMB12SCL"),
	PINCTRL_PIN(221, "GPIO221/SMB12SDA"),
	PINCTRL_PIN(222, "GPIO222/SMB13SCL"),
	PINCTRL_PIN(223, "GPIO223/SMB13SDA"),

	PINCTRL_PIN(224, "GPIO224/SPIXCK"),
	PINCTRL_PIN(225, "GPO225/SPIXD0/STRAP12"),
	PINCTRL_PIN(226, "GPO226/SPIXD1/STRAP13"),
	PINCTRL_PIN(227, "GPIO227/nSPIXCS0"),
	PINCTRL_PIN(228, "GPIO228/nSPIXCS1"),
	PINCTRL_PIN(229, "GPO229/SPIXD2/STRAP3"),
	PINCTRL_PIN(230, "GPIO230/SPIXD3"),
	PINCTRL_PIN(231, "GPIO231/nCLKREQ"),
	PINCTRL_PIN(255, "GPI255/DACOSEL"),
};

/* Enable mode in pin group */
static void npcm7xx_setfunc(struct regmap *gcr_regmap, const unsigned int *pin,
			    int pin_number, int mode)
{
	const struct npcm7xx_pincfg *cfg;
	int i;

	for (i = 0 ; i < pin_number ; i++) {
		cfg = &pincfg[pin[i]];
		if (mode == fn_gpio || cfg->fn0 == mode || cfg->fn1 == mode || cfg->fn2 == mode) {
			if (cfg->reg0)
				regmap_update_bits(gcr_regmap, cfg->reg0,
						   BIT(cfg->bit0),
						   !!(cfg->fn0 == mode) ?
						   BIT(cfg->bit0) : 0);
			if (cfg->reg1)
				regmap_update_bits(gcr_regmap, cfg->reg1,
						   BIT(cfg->bit1),
						   !!(cfg->fn1 == mode) ?
						   BIT(cfg->bit1) : 0);
			if (cfg->reg2)
				regmap_update_bits(gcr_regmap, cfg->reg2,
						   BIT(cfg->bit2),
						   !!(cfg->fn2 == mode) ?
						   BIT(cfg->bit2) : 0);
		}
	}
}

/* Get slew rate of pin (high/low) */
static int npcm7xx_get_slew_rate(struct npcm7xx_gpio *bank,
				 struct regmap *gcr_regmap, unsigned int pin)
{
	u32 val;
	int gpio = (pin % bank->gc.ngpio);
	unsigned long pinmask = BIT(gpio);

	if (pincfg[pin].flag & SLEW)
		return ioread32(bank->base + NPCM7XX_GP_N_OSRC)
		& pinmask;
	/* LPC Slew rate in SRCNT register */
	if (pincfg[pin].flag & SLEWLPC) {
		regmap_read(gcr_regmap, NPCM7XX_GCR_SRCNT, &val);
		return !!(val & SRCNT_ESPI);
	}

	return -EINVAL;
}

/* Set slew rate of pin (high/low) */
static int npcm7xx_set_slew_rate(struct npcm7xx_gpio *bank,
				 struct regmap *gcr_regmap, unsigned int pin,
				 int arg)
{
	int gpio = BIT(pin % bank->gc.ngpio);

	if (pincfg[pin].flag & SLEW) {
		switch (arg) {
		case 0:
			npcm_gpio_clr(&bank->gc, bank->base + NPCM7XX_GP_N_OSRC,
				      gpio);
			return 0;
		case 1:
			npcm_gpio_set(&bank->gc, bank->base + NPCM7XX_GP_N_OSRC,
				      gpio);
			return 0;
		default:
			return -EINVAL;
		}
	}
	/* LPC Slew rate in SRCNT register */
	if (pincfg[pin].flag & SLEWLPC) {
		switch (arg) {
		case 0:
			regmap_update_bits(gcr_regmap, NPCM7XX_GCR_SRCNT,
					   SRCNT_ESPI, 0);
			return 0;
		case 1:
			regmap_update_bits(gcr_regmap, NPCM7XX_GCR_SRCNT,
					   SRCNT_ESPI, SRCNT_ESPI);
			return 0;
		default:
			return -EINVAL;
		}
	}

	return -EINVAL;
}

/* Get drive strength for a pin, if supported */
static int npcm7xx_get_drive_strength(struct pinctrl_dev *pctldev,
				      unsigned int pin)
{
	struct npcm7xx_pinctrl *npcm = pinctrl_dev_get_drvdata(pctldev);
	struct npcm7xx_gpio *bank =
		&npcm->gpio_bank[pin / NPCM7XX_GPIO_PER_BANK];
	int gpio = (pin % bank->gc.ngpio);
	unsigned long pinmask = BIT(gpio);
	u32 ds = 0;
	int flg, val;

	flg = pincfg[pin].flag;
	if (flg & DRIVE_STRENGTH_MASK) {
		/* Get standard reading */
		val = ioread32(bank->base + NPCM7XX_GP_N_ODSC)
		& pinmask;
		ds = val ? DSHI(flg) : DSLO(flg);
		dev_dbg(bank->gc.parent,
			"pin %d strength %d = %d\n", pin, val, ds);
		return ds;
	}

	return -EINVAL;
}

/* Set drive strength for a pin, if supported */
static int npcm7xx_set_drive_strength(struct npcm7xx_pinctrl *npcm,
				      unsigned int pin, int nval)
{
	int v;
	struct npcm7xx_gpio *bank =
		&npcm->gpio_bank[pin / NPCM7XX_GPIO_PER_BANK];
	int gpio = BIT(pin % bank->gc.ngpio);

	v = (pincfg[pin].flag & DRIVE_STRENGTH_MASK);
	if (!nval || !v)
		return -ENOTSUPP;
	if (DSLO(v) == nval) {
		dev_dbg(bank->gc.parent,
			"setting pin %d to low strength [%d]\n", pin, nval);
		npcm_gpio_clr(&bank->gc, bank->base + NPCM7XX_GP_N_ODSC, gpio);
		return 0;
	} else if (DSHI(v) == nval) {
		dev_dbg(bank->gc.parent,
			"setting pin %d to high strength [%d]\n", pin, nval);
		npcm_gpio_set(&bank->gc, bank->base + NPCM7XX_GP_N_ODSC, gpio);
		return 0;
	}

	return -ENOTSUPP;
}

/* pinctrl_ops */
static void npcm7xx_pin_dbg_show(struct pinctrl_dev *pctldev,
				 struct seq_file *s, unsigned int offset)
{
	seq_printf(s, "pinctrl_ops.dbg: %d", offset);
}

static int npcm7xx_get_groups_count(struct pinctrl_dev *pctldev)
{
	struct npcm7xx_pinctrl *npcm = pinctrl_dev_get_drvdata(pctldev);

	dev_dbg(npcm->dev, "group size: %zu\n", ARRAY_SIZE(npcm7xx_groups));
	return ARRAY_SIZE(npcm7xx_groups);
}

static const char *npcm7xx_get_group_name(struct pinctrl_dev *pctldev,
					  unsigned int selector)
{
	return npcm7xx_groups[selector].name;
}

static int npcm7xx_get_group_pins(struct pinctrl_dev *pctldev,
				  unsigned int selector,
				  const unsigned int **pins,
				  unsigned int *npins)
{
	*npins = npcm7xx_groups[selector].npins;
	*pins  = npcm7xx_groups[selector].pins;

	return 0;
}

static int npcm7xx_dt_node_to_map(struct pinctrl_dev *pctldev,
				  struct device_node *np_config,
				  struct pinctrl_map **map,
				  u32 *num_maps)
{
	struct npcm7xx_pinctrl *npcm = pinctrl_dev_get_drvdata(pctldev);

	dev_dbg(npcm->dev, "dt_node_to_map: %s\n", np_config->name);
	return pinconf_generic_dt_node_to_map(pctldev, np_config,
					      map, num_maps,
					      PIN_MAP_TYPE_INVALID);
}

static void npcm7xx_dt_free_map(struct pinctrl_dev *pctldev,
				struct pinctrl_map *map, u32 num_maps)
{
	kfree(map);
}

static const struct pinctrl_ops npcm7xx_pinctrl_ops = {
	.get_groups_count = npcm7xx_get_groups_count,
	.get_group_name = npcm7xx_get_group_name,
	.get_group_pins = npcm7xx_get_group_pins,
	.pin_dbg_show = npcm7xx_pin_dbg_show,
	.dt_node_to_map = npcm7xx_dt_node_to_map,
	.dt_free_map = npcm7xx_dt_free_map,
};

/* pinmux_ops  */
static int npcm7xx_get_functions_count(struct pinctrl_dev *pctldev)
{
	return ARRAY_SIZE(npcm7xx_funcs);
}

static const char *npcm7xx_get_function_name(struct pinctrl_dev *pctldev,
					     unsigned int function)
{
	return npcm7xx_funcs[function].name;
}

static int npcm7xx_get_function_groups(struct pinctrl_dev *pctldev,
				       unsigned int function,
				       const char * const **groups,
				       unsigned int * const ngroups)
{
	*ngroups = npcm7xx_funcs[function].ngroups;
	*groups	 = npcm7xx_funcs[function].groups;

	return 0;
}

static int npcm7xx_pinmux_set_mux(struct pinctrl_dev *pctldev,
				  unsigned int function,
				  unsigned int group)
{
	struct npcm7xx_pinctrl *npcm = pinctrl_dev_get_drvdata(pctldev);

	dev_dbg(npcm->dev, "set_mux: %d, %d[%s]\n", function, group,
		npcm7xx_groups[group].name);

	npcm7xx_setfunc(npcm->gcr_regmap, npcm7xx_groups[group].pins,
			npcm7xx_groups[group].npins, group);

	return 0;
}

static int npcm7xx_gpio_request_enable(struct pinctrl_dev *pctldev,
				       struct pinctrl_gpio_range *range,
				       unsigned int offset)
{
	struct npcm7xx_pinctrl *npcm = pinctrl_dev_get_drvdata(pctldev);

	if (!range) {
		dev_err(npcm->dev, "invalid range\n");
		return -EINVAL;
	}
	if (!range->gc) {
		dev_err(npcm->dev, "invalid gpiochip\n");
		return -EINVAL;
	}

	npcm7xx_setfunc(npcm->gcr_regmap, &offset, 1, fn_gpio);

	return 0;
}

/* Release GPIO back to pinctrl mode */
static void npcm7xx_gpio_request_free(struct pinctrl_dev *pctldev,
				      struct pinctrl_gpio_range *range,
				      unsigned int offset)
{
	struct npcm7xx_pinctrl *npcm = pinctrl_dev_get_drvdata(pctldev);
	int virq;

	virq = irq_find_mapping(npcm->domain, offset);
	if (virq)
		irq_dispose_mapping(virq);
}

/* Set GPIO direction */
static int npcm_gpio_set_direction(struct pinctrl_dev *pctldev,
				   struct pinctrl_gpio_range *range,
				   unsigned int offset, bool input)
{
	struct npcm7xx_pinctrl *npcm = pinctrl_dev_get_drvdata(pctldev);
	struct npcm7xx_gpio *bank =
		&npcm->gpio_bank[offset / NPCM7XX_GPIO_PER_BANK];
	int gpio = BIT(offset % bank->gc.ngpio);

	dev_dbg(bank->gc.parent, "GPIO Set Direction: %d = %d\n", offset,
		input);
	if (input)
		iowrite32(gpio, bank->base + NPCM7XX_GP_N_OEC);
	else
		iowrite32(gpio, bank->base + NPCM7XX_GP_N_OES);

	return 0;
}

static const struct pinmux_ops npcm7xx_pinmux_ops = {
	.get_functions_count = npcm7xx_get_functions_count,
	.get_function_name = npcm7xx_get_function_name,
	.get_function_groups = npcm7xx_get_function_groups,
	.set_mux = npcm7xx_pinmux_set_mux,
	.gpio_request_enable = npcm7xx_gpio_request_enable,
	.gpio_disable_free = npcm7xx_gpio_request_free,
	.gpio_set_direction = npcm_gpio_set_direction,
};

/* pinconf_ops */
static int npcm7xx_config_get(struct pinctrl_dev *pctldev, unsigned int pin,
			      unsigned long *config)
{
	enum pin_config_param param = pinconf_to_config_param(*config);
	struct npcm7xx_pinctrl *npcm = pinctrl_dev_get_drvdata(pctldev);
	struct npcm7xx_gpio *bank =
		&npcm->gpio_bank[pin / NPCM7XX_GPIO_PER_BANK];
	int gpio = (pin % bank->gc.ngpio);
	unsigned long pinmask = BIT(gpio);
	u32 ie, oe, pu, pd;
	int rc = 0;

	switch (param) {
	case PIN_CONFIG_BIAS_DISABLE:
	case PIN_CONFIG_BIAS_PULL_UP:
	case PIN_CONFIG_BIAS_PULL_DOWN:
		pu = ioread32(bank->base + NPCM7XX_GP_N_PU) & pinmask;
		pd = ioread32(bank->base + NPCM7XX_GP_N_PD) & pinmask;
		if (param == PIN_CONFIG_BIAS_DISABLE)
			rc = (!pu && !pd);
		else if (param == PIN_CONFIG_BIAS_PULL_UP)
			rc = (pu && !pd);
		else if (param == PIN_CONFIG_BIAS_PULL_DOWN)
			rc = (!pu && pd);
		break;
	case PIN_CONFIG_OUTPUT:
	case PIN_CONFIG_INPUT_ENABLE:
		ie = ioread32(bank->base + NPCM7XX_GP_N_IEM) & pinmask;
		oe = ioread32(bank->base + NPCM7XX_GP_N_OE) & pinmask;
		if (param == PIN_CONFIG_INPUT_ENABLE)
			rc = (ie && !oe);
		else if (param == PIN_CONFIG_OUTPUT)
			rc = (!ie && oe);
		break;
	case PIN_CONFIG_DRIVE_PUSH_PULL:
		rc = !(ioread32(bank->base + NPCM7XX_GP_N_OTYP) & pinmask);
		break;
	case PIN_CONFIG_DRIVE_OPEN_DRAIN:
		rc = ioread32(bank->base + NPCM7XX_GP_N_OTYP) & pinmask;
		break;
	case PIN_CONFIG_INPUT_DEBOUNCE:
		rc = ioread32(bank->base + NPCM7XX_GP_N_DBNC) & pinmask;
		break;
	case PIN_CONFIG_DRIVE_STRENGTH:
		rc = npcm7xx_get_drive_strength(pctldev, pin);
		if (rc)
			*config = pinconf_to_config_packed(param, rc);
		break;
	case PIN_CONFIG_SLEW_RATE:
		rc = npcm7xx_get_slew_rate(bank, npcm->gcr_regmap, pin);
		if (rc >= 0)
			*config = pinconf_to_config_packed(param, rc);
		break;
	default:
		return -ENOTSUPP;
	}

	if (!rc)
		return -EINVAL;

	return 0;
}

static int npcm7xx_config_set_one(struct npcm7xx_pinctrl *npcm,
				  unsigned int pin, unsigned long config)
{
	enum pin_config_param param = pinconf_to_config_param(config);
	u16 arg = pinconf_to_config_argument(config);
	struct npcm7xx_gpio *bank =
		&npcm->gpio_bank[pin / NPCM7XX_GPIO_PER_BANK];
	int gpio = BIT(pin % bank->gc.ngpio);

	dev_dbg(bank->gc.parent, "param=%d %d[GPIO]\n", param, pin);
	switch (param) {
	case PIN_CONFIG_BIAS_DISABLE:
		npcm_gpio_clr(&bank->gc, bank->base + NPCM7XX_GP_N_PU, gpio);
		npcm_gpio_clr(&bank->gc, bank->base + NPCM7XX_GP_N_PD, gpio);
		break;
	case PIN_CONFIG_BIAS_PULL_DOWN:
		npcm_gpio_clr(&bank->gc, bank->base + NPCM7XX_GP_N_PU, gpio);
		npcm_gpio_set(&bank->gc, bank->base + NPCM7XX_GP_N_PD, gpio);
		break;
	case PIN_CONFIG_BIAS_PULL_UP:
		npcm_gpio_clr(&bank->gc, bank->base + NPCM7XX_GP_N_PD, gpio);
		npcm_gpio_set(&bank->gc, bank->base + NPCM7XX_GP_N_PU, gpio);
		break;
	case PIN_CONFIG_INPUT_ENABLE:
		iowrite32(gpio, bank->base + NPCM7XX_GP_N_OEC);
		bank->direction_input(&bank->gc, pin % bank->gc.ngpio);
		break;
	case PIN_CONFIG_OUTPUT:
		iowrite32(gpio, bank->base + NPCM7XX_GP_N_OES);
		bank->direction_output(&bank->gc, pin % bank->gc.ngpio, arg);
		break;
	case PIN_CONFIG_DRIVE_PUSH_PULL:
		npcm_gpio_clr(&bank->gc, bank->base + NPCM7XX_GP_N_OTYP, gpio);
		break;
	case PIN_CONFIG_DRIVE_OPEN_DRAIN:
		npcm_gpio_set(&bank->gc, bank->base + NPCM7XX_GP_N_OTYP, gpio);
		break;
	case PIN_CONFIG_INPUT_DEBOUNCE:
		npcm_gpio_set(&bank->gc, bank->base + NPCM7XX_GP_N_DBNC, gpio);
		break;
	case PIN_CONFIG_SLEW_RATE:
		return npcm7xx_set_slew_rate(bank, npcm->gcr_regmap, pin, arg);
	case PIN_CONFIG_DRIVE_STRENGTH:
		return npcm7xx_set_drive_strength(npcm, pin, arg);
	default:
		return -ENOTSUPP;
	}

	return 0;
}

/* Set multiple configuration settings for a pin */
static int npcm7xx_config_set(struct pinctrl_dev *pctldev, unsigned int pin,
			      unsigned long *configs, unsigned int num_configs)
{
	struct npcm7xx_pinctrl *npcm = pinctrl_dev_get_drvdata(pctldev);
	int rc;

	while (num_configs--) {
		rc = npcm7xx_config_set_one(npcm, pin, *configs++);
		if (rc)
			return rc;
	}

	return 0;
}

static const struct pinconf_ops npcm7xx_pinconf_ops = {
	.is_generic = true,
	.pin_config_get = npcm7xx_config_get,
	.pin_config_set = npcm7xx_config_set,
};

/* pinctrl_desc */
static struct pinctrl_desc npcm7xx_pinctrl_desc = {
	.name = "npcm7xx-pinctrl",
	.pins = npcm7xx_pins,
	.npins = ARRAY_SIZE(npcm7xx_pins),
	.pctlops = &npcm7xx_pinctrl_ops,
	.pmxops = &npcm7xx_pinmux_ops,
	.confops = &npcm7xx_pinconf_ops,
	.owner = THIS_MODULE,
};

static int npcm7xx_gpio_of(struct npcm7xx_pinctrl *pctrl)
{
	int ret = -ENXIO;
	struct resource res;
	int id = 0, irq;
	struct device_node *np;
	struct of_phandle_args pinspec;

	for_each_available_child_of_node(pctrl->dev->of_node, np)
		if (of_find_property(np, "gpio-controller", NULL)) {
			ret = of_address_to_resource(np, 0, &res);
			if (ret < 0) {
				dev_err(pctrl->dev,
					"Resource fail for GPIO bank %u\n", id);
				return ret;
			}

			pctrl->gpio_bank[id].base =
				ioremap(res.start, resource_size(&res));

			irq = irq_of_parse_and_map(np, 0);
			if (irq < 0) {
				dev_err(pctrl->dev,
					"No IRQ for GPIO bank %u\n", id);
				ret = irq;
				return ret;
			}

			ret = bgpio_init(&pctrl->gpio_bank[id].gc,
					 pctrl->dev, 4,
					 pctrl->gpio_bank[id].base +
					 NPCM7XX_GP_N_DIN,
					 pctrl->gpio_bank[id].base +
					 NPCM7XX_GP_N_DOUT,
					 NULL,
					 NULL,
					 pctrl->gpio_bank[id].base +
					 NPCM7XX_GP_N_IEM,
					 BGPIOF_READ_OUTPUT_REG_SET);
			if (ret) {
				dev_err(pctrl->dev, "bgpio_init() failed\n");
				return ret;
			}

			ret = of_parse_phandle_with_fixed_args(np,
							       "gpio-ranges", 3,
							       0, &pinspec);
			if (ret < 0) {
				dev_err(pctrl->dev,
					"gpio-ranges fail for GPIO bank %u\n",
					id);
				return ret;
			}

			pctrl->gpio_bank[id].irq = irq;
			pctrl->gpio_bank[id].irq_chip = npcmgpio_irqchip;
			pctrl->gpio_bank[id].gc.parent = pctrl->dev;
			pctrl->gpio_bank[id].irqbase =
				id * NPCM7XX_GPIO_PER_BANK;
			pctrl->gpio_bank[id].pinctrl_id = pinspec.args[0];
			pctrl->gpio_bank[id].gc.base = pinspec.args[1];
			pctrl->gpio_bank[id].gc.ngpio = pinspec.args[2];
			pctrl->gpio_bank[id].gc.owner = THIS_MODULE;
			pctrl->gpio_bank[id].gc.label =
				devm_kasprintf(pctrl->dev, GFP_KERNEL, "%pOF",
					       np);
			if (pctrl->gpio_bank[id].gc.label == NULL)
				return -ENOMEM;

			pctrl->gpio_bank[id].gc.dbg_show = npcmgpio_dbg_show;
			pctrl->gpio_bank[id].direction_input =
				pctrl->gpio_bank[id].gc.direction_input;
			pctrl->gpio_bank[id].gc.direction_input =
				npcmgpio_direction_input;
			pctrl->gpio_bank[id].direction_output =
				pctrl->gpio_bank[id].gc.direction_output;
			pctrl->gpio_bank[id].gc.direction_output =
				npcmgpio_direction_output;
			pctrl->gpio_bank[id].request =
				pctrl->gpio_bank[id].gc.request;
			pctrl->gpio_bank[id].gc.request = npcmgpio_gpio_request;
			pctrl->gpio_bank[id].gc.free = npcmgpio_gpio_free;
			pctrl->gpio_bank[id].gc.of_node = np;
			id++;
		}

	pctrl->bank_num = id;
	return ret;
}

static int npcm7xx_gpio_register(struct npcm7xx_pinctrl *pctrl)
{
	int ret, id;

	for (id = 0 ; id < pctrl->bank_num ; id++) {
		struct gpio_irq_chip *girq;

		girq = &pctrl->gpio_bank[id].gc.irq;
		girq->chip = &pctrl->gpio_bank[id].irq_chip;
		girq->parent_handler = npcmgpio_irq_handler;
		girq->num_parents = 1;
		girq->parents = devm_kcalloc(pctrl->dev, 1,
					     sizeof(*girq->parents),
					     GFP_KERNEL);
		if (!girq->parents) {
			ret = -ENOMEM;
			goto err_register;
		}
		girq->parents[0] = pctrl->gpio_bank[id].irq;
		girq->default_type = IRQ_TYPE_NONE;
		girq->handler = handle_level_irq;
		ret = devm_gpiochip_add_data(pctrl->dev,
					     &pctrl->gpio_bank[id].gc,
					     &pctrl->gpio_bank[id]);
		if (ret) {
			dev_err(pctrl->dev, "Failed to add GPIO chip %u\n", id);
			goto err_register;
		}

		ret = gpiochip_add_pin_range(&pctrl->gpio_bank[id].gc,
					     dev_name(pctrl->dev),
					     pctrl->gpio_bank[id].pinctrl_id,
					     pctrl->gpio_bank[id].gc.base,
					     pctrl->gpio_bank[id].gc.ngpio);
		if (ret < 0) {
			dev_err(pctrl->dev, "Failed to add GPIO bank %u\n", id);
			gpiochip_remove(&pctrl->gpio_bank[id].gc);
			goto err_register;
		}
	}

	return 0;

err_register:
	for (; id > 0; id--)
		gpiochip_remove(&pctrl->gpio_bank[id - 1].gc);

	return ret;
}

static int npcm7xx_pinctrl_probe(struct platform_device *pdev)
{
	struct npcm7xx_pinctrl *pctrl;
	int ret;

	pctrl = devm_kzalloc(&pdev->dev, sizeof(*pctrl), GFP_KERNEL);
	if (!pctrl)
		return -ENOMEM;

	pctrl->dev = &pdev->dev;
	dev_set_drvdata(&pdev->dev, pctrl);

	pctrl->gcr_regmap =
		syscon_regmap_lookup_by_compatible("nuvoton,npcm750-gcr");
	if (IS_ERR(pctrl->gcr_regmap)) {
		dev_err(pctrl->dev, "didn't find nuvoton,npcm750-gcr\n");
		return PTR_ERR(pctrl->gcr_regmap);
	}

	ret = npcm7xx_gpio_of(pctrl);
	if (ret < 0) {
		dev_err(pctrl->dev, "Failed to gpio dt-binding %u\n", ret);
		return ret;
	}

	pctrl->pctldev = devm_pinctrl_register(&pdev->dev,
					       &npcm7xx_pinctrl_desc, pctrl);
	if (IS_ERR(pctrl->pctldev)) {
		dev_err(&pdev->dev, "Failed to register pinctrl device\n");
		return PTR_ERR(pctrl->pctldev);
	}

	ret = npcm7xx_gpio_register(pctrl);
	if (ret < 0) {
		dev_err(pctrl->dev, "Failed to register gpio %u\n", ret);
		return ret;
	}

	pr_info("NPCM7xx Pinctrl driver probed\n");
	return 0;
}

static const struct of_device_id npcm7xx_pinctrl_match[] = {
	{ .compatible = "nuvoton,npcm750-pinctrl" },
	{ },
};
MODULE_DEVICE_TABLE(of, npcm7xx_pinctrl_match);

static struct platform_driver npcm7xx_pinctrl_driver = {
	.probe = npcm7xx_pinctrl_probe,
	.driver = {
		.name = "npcm7xx-pinctrl",
		.of_match_table = npcm7xx_pinctrl_match,
		.suppress_bind_attrs = true,
	},
};

static int __init npcm7xx_pinctrl_register(void)
{
	return platform_driver_register(&npcm7xx_pinctrl_driver);
}
arch_initcall(npcm7xx_pinctrl_register);

MODULE_LICENSE("GPL v2");
MODULE_AUTHOR("jordan_hargrave@dell.com");
MODULE_AUTHOR("tomer.maimon@nuvoton.com");
MODULE_DESCRIPTION("Nuvoton NPCM7XX Pinctrl and GPIO driver");<|MERGE_RESOLUTION|>--- conflicted
+++ resolved
@@ -225,11 +225,7 @@
 	chained_irq_enter(chip, desc);
 	sts = ioread32(bank->base + NPCM7XX_GP_N_EVST);
 	en  = ioread32(bank->base + NPCM7XX_GP_N_EVEN);
-<<<<<<< HEAD
-	dev_dbg(bank->gc.parent, "==> got irq sts %.8x %.8x\n", sts,
-=======
 	dev_dbg(bank->gc.parent, "==> got irq sts %.8lx %.8lx\n", sts,
->>>>>>> 3a82f341
 		en);
 
 	sts &= en;
