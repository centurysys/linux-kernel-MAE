// SPDX-License-Identifier: GPL-2.0-only

#include <linux/gpio/driver.h>
#include <linux/irq.h>
#include <linux/minmax.h>
#include <linux/mod_devicetable.h>
#include <linux/module.h>
#include <linux/platform_device.h>
#include <linux/property.h>

/*
 * Total register block size is 0x1C for one bank of four ports (A, B, C, D).
 * An optional second bank, with ports E, F, G, and H, may be present, starting
 * at register offset 0x1C.
 */

/*
 * Pin select: (0) "normal", (1) "dedicate peripheral"
 * Not used on RTL8380/RTL8390, peripheral selection is managed by control bits
 * in the peripheral registers.
 */
#define REALTEK_GPIO_REG_CNR		0x00
/* Clear bit (0) for input, set bit (1) for output */
#define REALTEK_GPIO_REG_DIR		0x08
#define REALTEK_GPIO_REG_DATA		0x0C
/* Read bit for IRQ status, write 1 to clear IRQ */
#define REALTEK_GPIO_REG_ISR		0x10
/* Two bits per GPIO in IMR registers */
#define REALTEK_GPIO_REG_IMR		0x14
#define REALTEK_GPIO_REG_IMR_AB		0x14
#define REALTEK_GPIO_REG_IMR_CD		0x18
#define REALTEK_GPIO_IMR_LINE_MASK	GENMASK(1, 0)
#define REALTEK_GPIO_IRQ_EDGE_FALLING	1
#define REALTEK_GPIO_IRQ_EDGE_RISING	2
#define REALTEK_GPIO_IRQ_EDGE_BOTH	3

#define REALTEK_GPIO_MAX		32
#define REALTEK_GPIO_PORTS_PER_BANK	4

/**
 * realtek_gpio_ctrl - Realtek Otto GPIO driver data
 *
 * @gc: Associated gpio_chip instance
 * @base: Base address of the register block for a GPIO bank
 * @lock: Lock for accessing the IRQ registers and values
 * @intr_mask: Mask for interrupts lines
 * @intr_type: Interrupt type selection
 *
 * Because the interrupt mask register (IMR) combines the function of IRQ type
 * selection and masking, two extra values are stored. @intr_mask is used to
 * mask/unmask the interrupts for a GPIO port, and @intr_type is used to store
 * the selected interrupt types. The logical AND of these values is written to
 * IMR on changes.
 */
struct realtek_gpio_ctrl {
	struct gpio_chip gc;
	void __iomem *base;
	raw_spinlock_t lock;
	u16 intr_mask[REALTEK_GPIO_PORTS_PER_BANK];
	u16 intr_type[REALTEK_GPIO_PORTS_PER_BANK];
};

/* Expand with more flags as devices with other quirks are added */
enum realtek_gpio_flags {
	/*
	 * Allow disabling interrupts, for cases where the port order is
	 * unknown. This may result in a port mismatch between ISR and IMR.
	 * An interrupt would appear to come from a different line than the
	 * line the IRQ handler was assigned to, causing uncaught interrupts.
	 */
	GPIO_INTERRUPTS_DISABLED = BIT(0),
};

static struct realtek_gpio_ctrl *irq_data_to_ctrl(struct irq_data *data)
{
	struct gpio_chip *gc = irq_data_get_irq_chip_data(data);

	return container_of(gc, struct realtek_gpio_ctrl, gc);
}

/*
 * Normal port order register access
 *
 * Port information is stored with the first port at offset 0, followed by the
 * second, etc. Most registers store one bit per GPIO and use a u8 value per
 * port. The two interrupt mask registers store two bits per GPIO, so use u16
 * values.
 */
static void realtek_gpio_write_imr(struct realtek_gpio_ctrl *ctrl,
	unsigned int port, u16 irq_type, u16 irq_mask)
{
	iowrite16(irq_type & irq_mask, ctrl->base + REALTEK_GPIO_REG_IMR + 2 * port);
}

static void realtek_gpio_clear_isr(struct realtek_gpio_ctrl *ctrl,
	unsigned int port, u8 mask)
{
	iowrite8(mask, ctrl->base + REALTEK_GPIO_REG_ISR + port);
}

static u8 realtek_gpio_read_isr(struct realtek_gpio_ctrl *ctrl, unsigned int port)
{
	return ioread8(ctrl->base + REALTEK_GPIO_REG_ISR + port);
}

/* Set the rising and falling edge mask bits for a GPIO port pin */
static u16 realtek_gpio_imr_bits(unsigned int pin, u16 value)
{
	return (value & REALTEK_GPIO_IMR_LINE_MASK) << 2 * pin;
}

static void realtek_gpio_irq_ack(struct irq_data *data)
{
	struct realtek_gpio_ctrl *ctrl = irq_data_to_ctrl(data);
	irq_hw_number_t line = irqd_to_hwirq(data);
	unsigned int port = line / 8;
	unsigned int port_pin = line % 8;

	realtek_gpio_clear_isr(ctrl, port, BIT(port_pin));
}

static void realtek_gpio_irq_unmask(struct irq_data *data)
{
	struct realtek_gpio_ctrl *ctrl = irq_data_to_ctrl(data);
	unsigned int line = irqd_to_hwirq(data);
	unsigned int port = line / 8;
	unsigned int port_pin = line % 8;
	unsigned long flags;
	u16 m;

	raw_spin_lock_irqsave(&ctrl->lock, flags);
	m = ctrl->intr_mask[port];
	m |= realtek_gpio_imr_bits(port_pin, REALTEK_GPIO_IMR_LINE_MASK);
	ctrl->intr_mask[port] = m;
	realtek_gpio_write_imr(ctrl, port, ctrl->intr_type[port], m);
	raw_spin_unlock_irqrestore(&ctrl->lock, flags);
}

static void realtek_gpio_irq_mask(struct irq_data *data)
{
	struct realtek_gpio_ctrl *ctrl = irq_data_to_ctrl(data);
	unsigned int line = irqd_to_hwirq(data);
	unsigned int port = line / 8;
	unsigned int port_pin = line % 8;
	unsigned long flags;
	u16 m;

	raw_spin_lock_irqsave(&ctrl->lock, flags);
	m = ctrl->intr_mask[port];
	m &= ~realtek_gpio_imr_bits(port_pin, REALTEK_GPIO_IMR_LINE_MASK);
	ctrl->intr_mask[port] = m;
	realtek_gpio_write_imr(ctrl, port, ctrl->intr_type[port], m);
	raw_spin_unlock_irqrestore(&ctrl->lock, flags);
}

static int realtek_gpio_irq_set_type(struct irq_data *data, unsigned int flow_type)
{
	struct realtek_gpio_ctrl *ctrl = irq_data_to_ctrl(data);
	unsigned int line = irqd_to_hwirq(data);
	unsigned int port = line / 8;
	unsigned int port_pin = line % 8;
	unsigned long flags;
	u16 type, t;

	switch (flow_type & IRQ_TYPE_SENSE_MASK) {
	case IRQ_TYPE_EDGE_FALLING:
		type = REALTEK_GPIO_IRQ_EDGE_FALLING;
		break;
	case IRQ_TYPE_EDGE_RISING:
		type = REALTEK_GPIO_IRQ_EDGE_RISING;
		break;
	case IRQ_TYPE_EDGE_BOTH:
		type = REALTEK_GPIO_IRQ_EDGE_BOTH;
		break;
	default:
		return -EINVAL;
	}

	irq_set_handler_locked(data, handle_edge_irq);

	raw_spin_lock_irqsave(&ctrl->lock, flags);
	t = ctrl->intr_type[port];
	t &= ~realtek_gpio_imr_bits(port_pin, REALTEK_GPIO_IMR_LINE_MASK);
	t |= realtek_gpio_imr_bits(port_pin, type);
	ctrl->intr_type[port] = t;
	realtek_gpio_write_imr(ctrl, port, t, ctrl->intr_mask[port]);
	raw_spin_unlock_irqrestore(&ctrl->lock, flags);

	return 0;
}

static void realtek_gpio_irq_handler(struct irq_desc *desc)
{
	struct gpio_chip *gc = irq_desc_get_handler_data(desc);
	struct realtek_gpio_ctrl *ctrl = gpiochip_get_data(gc);
	struct irq_chip *irq_chip = irq_desc_get_chip(desc);
	unsigned int lines_done;
	unsigned int port_pin_count;
	unsigned long status;
	int offset;

	chained_irq_enter(irq_chip, desc);

	for (lines_done = 0; lines_done < gc->ngpio; lines_done += 8) {
		status = realtek_gpio_read_isr(ctrl, lines_done / 8);
		port_pin_count = min(gc->ngpio - lines_done, 8U);
<<<<<<< HEAD
		for_each_set_bit(offset, &status, port_pin_count) {
			irq = irq_find_mapping(gc->irq.domain, offset + lines_done);
			generic_handle_irq(irq);
		}
=======
		for_each_set_bit(offset, &status, port_pin_count)
			generic_handle_domain_irq(gc->irq.domain, offset + lines_done);
>>>>>>> 3b17187f
	}

	chained_irq_exit(irq_chip, desc);
}

static int realtek_gpio_irq_init(struct gpio_chip *gc)
{
	struct realtek_gpio_ctrl *ctrl = gpiochip_get_data(gc);
	unsigned int port;

	for (port = 0; (port * 8) < gc->ngpio; port++) {
		realtek_gpio_write_imr(ctrl, port, 0, 0);
		realtek_gpio_clear_isr(ctrl, port, GENMASK(7, 0));
	}

	return 0;
}

static struct irq_chip realtek_gpio_irq_chip = {
	.name = "realtek-otto-gpio",
	.irq_ack = realtek_gpio_irq_ack,
	.irq_mask = realtek_gpio_irq_mask,
	.irq_unmask = realtek_gpio_irq_unmask,
	.irq_set_type = realtek_gpio_irq_set_type,
};

static const struct of_device_id realtek_gpio_of_match[] = {
	{
		.compatible = "realtek,otto-gpio",
		.data = (void *)GPIO_INTERRUPTS_DISABLED,
	},
	{
		.compatible = "realtek,rtl8380-gpio",
	},
	{
		.compatible = "realtek,rtl8390-gpio",
	},
	{}
};
MODULE_DEVICE_TABLE(of, realtek_gpio_of_match);

static int realtek_gpio_probe(struct platform_device *pdev)
{
	struct device *dev = &pdev->dev;
	unsigned int dev_flags;
	struct gpio_irq_chip *girq;
	struct realtek_gpio_ctrl *ctrl;
	u32 ngpios;
	int err, irq;

	ctrl = devm_kzalloc(dev, sizeof(*ctrl), GFP_KERNEL);
	if (!ctrl)
		return -ENOMEM;

	dev_flags = (unsigned int) device_get_match_data(dev);

	ngpios = REALTEK_GPIO_MAX;
	device_property_read_u32(dev, "ngpios", &ngpios);

	if (ngpios > REALTEK_GPIO_MAX) {
		dev_err(&pdev->dev, "invalid ngpios (max. %d)\n",
			REALTEK_GPIO_MAX);
		return -EINVAL;
	}

	ctrl->base = devm_platform_ioremap_resource(pdev, 0);
	if (IS_ERR(ctrl->base))
		return PTR_ERR(ctrl->base);

	raw_spin_lock_init(&ctrl->lock);

	err = bgpio_init(&ctrl->gc, dev, 4,
		ctrl->base + REALTEK_GPIO_REG_DATA, NULL, NULL,
		ctrl->base + REALTEK_GPIO_REG_DIR, NULL,
		BGPIOF_BIG_ENDIAN_BYTE_ORDER);
	if (err) {
		dev_err(dev, "unable to init generic GPIO");
		return err;
	}

	ctrl->gc.ngpio = ngpios;
	ctrl->gc.owner = THIS_MODULE;

	irq = platform_get_irq_optional(pdev, 0);
	if (!(dev_flags & GPIO_INTERRUPTS_DISABLED) && irq > 0) {
		girq = &ctrl->gc.irq;
		girq->chip = &realtek_gpio_irq_chip;
		girq->default_type = IRQ_TYPE_NONE;
		girq->handler = handle_bad_irq;
		girq->parent_handler = realtek_gpio_irq_handler;
		girq->num_parents = 1;
		girq->parents = devm_kcalloc(dev, girq->num_parents,
					sizeof(*girq->parents),	GFP_KERNEL);
		if (!girq->parents)
			return -ENOMEM;
		girq->parents[0] = irq;
		girq->init_hw = realtek_gpio_irq_init;
	}

	return devm_gpiochip_add_data(dev, &ctrl->gc, ctrl);
}

static struct platform_driver realtek_gpio_driver = {
	.driver = {
		.name = "realtek-otto-gpio",
		.of_match_table	= realtek_gpio_of_match,
	},
	.probe = realtek_gpio_probe,
};
module_platform_driver(realtek_gpio_driver);

MODULE_DESCRIPTION("Realtek Otto GPIO support");
MODULE_AUTHOR("Sander Vanheule <sander@svanheule.net>");
MODULE_LICENSE("GPL v2");<|MERGE_RESOLUTION|>--- conflicted
+++ resolved
@@ -204,15 +204,8 @@
 	for (lines_done = 0; lines_done < gc->ngpio; lines_done += 8) {
 		status = realtek_gpio_read_isr(ctrl, lines_done / 8);
 		port_pin_count = min(gc->ngpio - lines_done, 8U);
-<<<<<<< HEAD
-		for_each_set_bit(offset, &status, port_pin_count) {
-			irq = irq_find_mapping(gc->irq.domain, offset + lines_done);
-			generic_handle_irq(irq);
-		}
-=======
 		for_each_set_bit(offset, &status, port_pin_count)
 			generic_handle_domain_irq(gc->irq.domain, offset + lines_done);
->>>>>>> 3b17187f
 	}
 
 	chained_irq_exit(irq_chip, desc);
