--- conflicted
+++ resolved
@@ -139,11 +139,7 @@
 {
 	struct bgpio_chip *bgc = to_bgpio_chip(gc);
 
-<<<<<<< HEAD
-	return (bgc->read_reg(bgc->reg_dat) & bgc->pin2mask(bgc, gpio)) == 0 ? 0 : 1;
-=======
 	return !!(bgc->read_reg(bgc->reg_dat) & bgc->pin2mask(bgc, gpio));
->>>>>>> c9eaa447
 }
 
 static void bgpio_set(struct gpio_chip *gc, unsigned int gpio, int val)
@@ -524,18 +520,6 @@
 	if (err)
 		return err;
 
-<<<<<<< HEAD
-	name = platform_get_device_id(pdev)->name;
-	if (name && !strcmp(name, "basic-mmio-gpio-be"))
-		flags |= BGPIOF_BIG_ENDIAN;
-
-	if (pdev->dev.of_node &&
-	    of_device_is_compatible(pdev->dev.of_node,
-				    "linux,basic-mmio-gpio-be"))
-		flags |= BGPIOF_BIG_ENDIAN;
-
-=======
->>>>>>> c9eaa447
 	bgc = devm_kzalloc(&pdev->dev, sizeof(*bgc), GFP_KERNEL);
 	if (!bgc)
 		return -ENOMEM;
