--- conflicted
+++ resolved
@@ -1293,8 +1293,7 @@
 	if (!(info->flags & IEEE80211_TX_CTL_DONTFRAG)) {
 		if (!(tx->flags & IEEE80211_TX_UNICAST) ||
 		    skb->len + FCS_LEN <= local->hw.wiphy->frag_threshold ||
-		    (info->flags & IEEE80211_TX_CTL_AMPDU &&
-		     !local->ops->wake_tx_queue))
+		    info->flags & IEEE80211_TX_CTL_AMPDU)
 			info->flags |= IEEE80211_TX_CTL_DONTFRAG;
 	}
 
@@ -3774,11 +3773,11 @@
 	struct ieee80211_local *local = hw_to_local(hw);
 	struct txq_info *txqi = container_of(txq, struct txq_info, txq);
 	struct ieee80211_hdr *hdr;
+	struct sk_buff *skb = NULL;
 	struct fq *fq = &local->fq;
 	struct fq_tin *tin = &txqi->tin;
 	struct ieee80211_tx_info *info;
 	struct ieee80211_tx_data tx;
-	struct sk_buff *skb;
 	ieee80211_tx_result r;
 	struct ieee80211_vif *vif = txq->vif;
 	int q = vif->hw_queue[txq->ac];
@@ -3866,11 +3865,6 @@
 	if (test_bit(IEEE80211_TXQ_AMPDU, &txqi->flags))
 		info->flags |= (IEEE80211_TX_CTL_AMPDU |
 				IEEE80211_TX_CTL_DONTFRAG);
-<<<<<<< HEAD
-	else
-		info->flags &= ~IEEE80211_TX_CTL_AMPDU;
-=======
->>>>>>> 6ab3eda1
 
 	if (info->flags & IEEE80211_TX_CTL_HW_80211_ENCAP) {
 		if (!ieee80211_hw_check(&local->hw, HAS_RATE_CONTROL)) {
