--- conflicted
+++ resolved
@@ -669,11 +669,7 @@
 		if (disable_mu_mimo)
 			cap &= ~IEEE80211_VHT_CAP_MU_BEAMFORMEE_CAPABLE;
 		else
-<<<<<<< HEAD
-			sdata->vif.bss_conf.mu_mimo_owner = true;
-=======
 			mu_mimo_owner = true;
->>>>>>> e6f4ff3f
 	}
 
 	mask = IEEE80211_VHT_CAP_BEAMFORMEE_STS_MASK;
@@ -704,19 +700,6 @@
 	u8 *pos, *pre_he_pos;
 	const struct ieee80211_sta_he_cap *he_cap;
 	u8 he_cap_size;
-<<<<<<< HEAD
-	bool reg_cap = false;
-
-	rcu_read_lock();
-	chanctx_conf = rcu_dereference(sdata->vif.bss_conf.chanctx_conf);
-	if (!WARN_ON_ONCE(!chanctx_conf))
-		reg_cap = cfg80211_chandef_usable(sdata->wdev.wiphy,
-						  &chanctx_conf->def,
-						  IEEE80211_CHAN_NO_HE);
-
-	rcu_read_unlock();
-=======
->>>>>>> e6f4ff3f
 
 	he_cap = ieee80211_get_he_iftype_cap(sband,
 					     ieee80211_vif_type_p2p(&sdata->vif));
@@ -747,19 +730,6 @@
 	const struct ieee80211_sta_he_cap *he_cap;
 	const struct ieee80211_sta_eht_cap *eht_cap;
 	u8 eht_cap_size;
-<<<<<<< HEAD
-	bool reg_cap = false;
-
-	rcu_read_lock();
-	chanctx_conf = rcu_dereference(sdata->vif.bss_conf.chanctx_conf);
-	if (!WARN_ON_ONCE(!chanctx_conf))
-		reg_cap = cfg80211_chandef_usable(sdata->wdev.wiphy,
-						  &chanctx_conf->def,
-						  IEEE80211_CHAN_NO_HE |
-						  IEEE80211_CHAN_NO_EHT);
-	rcu_read_unlock();
-=======
->>>>>>> e6f4ff3f
 
 	he_cap = ieee80211_get_he_iftype_cap(sband,
 					     ieee80211_vif_type_p2p(&sdata->vif));
@@ -791,36 +761,8 @@
 	unsigned int shift = ieee80211_chanwidth_get_shift(width);
 	unsigned int rates_len, supp_rates_len;
 	u32 rates = 0;
-<<<<<<< HEAD
-	__le16 listen_int;
-	struct element *ext_capa = NULL;
-	enum nl80211_iftype iftype = ieee80211_vif_type_p2p(&sdata->vif);
-	const struct ieee80211_sband_iftype_data *iftd;
-	struct ieee80211_prep_tx_info info = {};
-	int ret;
-
-	/* we know it's writable, cast away the const */
-	if (assoc_data->ie_len)
-		ext_capa = (void *)cfg80211_find_elem(WLAN_EID_EXT_CAPABILITY,
-						      assoc_data->ie,
-						      assoc_data->ie_len);
-
-	sdata_assert_lock(sdata);
-
-	rcu_read_lock();
-	chanctx_conf = rcu_dereference(sdata->vif.bss_conf.chanctx_conf);
-	if (WARN_ON(!chanctx_conf)) {
-		rcu_read_unlock();
-		return -EINVAL;
-	}
-	chan = chanctx_conf->def.chan;
-	rcu_read_unlock();
-	sband = local->hw.wiphy->bands[chan->band];
-	shift = ieee80211_vif_get_shift(&sdata->vif);
-=======
 	int i, count;
 	u8 *pos;
->>>>>>> e6f4ff3f
 
 	if (assoc_data->supp_rates_len) {
 		/*
@@ -1672,11 +1614,7 @@
 	if (!ifmgd->associated)
 		goto out;
 
-<<<<<<< HEAD
-	if (!sdata->vif.bss_conf.csa_active)
-=======
 	if (!link->conf->csa_active)
->>>>>>> e6f4ff3f
 		goto out;
 
 	/*
@@ -1737,11 +1675,7 @@
 
 	sdata_assert_lock(sdata);
 
-<<<<<<< HEAD
-	WARN_ON(!sdata->vif.bss_conf.csa_active);
-=======
 	WARN_ON(!link->conf->csa_active);
->>>>>>> e6f4ff3f
 
 	if (link->csa_block_tx) {
 		ieee80211_wake_vif_queues(local, sdata,
@@ -1749,13 +1683,8 @@
 		link->csa_block_tx = false;
 	}
 
-<<<<<<< HEAD
-	sdata->vif.bss_conf.csa_active = false;
-	ifmgd->csa_waiting_bcn = false;
-=======
 	link->conf->csa_active = false;
 	link->u.mgd.csa_waiting_bcn = false;
->>>>>>> e6f4ff3f
 	/*
 	 * If the CSA IE is still present on the beacon after the switch,
 	 * we need to consider it as a new CSA (possibly to self).
@@ -1771,11 +1700,7 @@
 		return;
 	}
 
-<<<<<<< HEAD
-	cfg80211_ch_switch_notify(sdata->dev, &sdata->reserved_chandef, 0);
-=======
 	cfg80211_ch_switch_notify(sdata->dev, &link->reserved_chandef, 0);
->>>>>>> e6f4ff3f
 }
 
 void ieee80211_chswitch_done(struct ieee80211_vif *vif, bool success)
@@ -1827,13 +1752,8 @@
 		ieee80211_wake_vif_queues(local, sdata,
 					  IEEE80211_QUEUE_STOP_REASON_CSA);
 
-<<<<<<< HEAD
-	sdata->csa_block_tx = false;
-	sdata->vif.bss_conf.csa_active = false;
-=======
 	link->csa_block_tx = false;
 	link->conf->csa_active = false;
->>>>>>> e6f4ff3f
 
 	mutex_unlock(&local->mtx);
 
@@ -1885,22 +1805,14 @@
 	if (res < 0)
 		goto lock_and_drop_connection;
 
-<<<<<<< HEAD
-	if (beacon && sdata->vif.bss_conf.csa_active && !ifmgd->csa_waiting_bcn) {
-=======
 	if (beacon && link->conf->csa_active &&
 	    !link->u.mgd.csa_waiting_bcn) {
->>>>>>> e6f4ff3f
 		if (res)
 			ieee80211_sta_abort_chanswitch(link);
 		else
 			drv_channel_switch_rx_beacon(sdata, &ch_switch);
 		return;
-<<<<<<< HEAD
-	} else if (sdata->vif.bss_conf.csa_active || res) {
-=======
 	} else if (link->conf->csa_active || res) {
->>>>>>> e6f4ff3f
 		/* disregard subsequent announcements if already processing */
 		return;
 	}
@@ -1953,11 +1865,7 @@
 
 	mutex_lock(&local->mtx);
 	mutex_lock(&local->chanctx_mtx);
-<<<<<<< HEAD
-	conf = rcu_dereference_protected(sdata->vif.bss_conf.chanctx_conf,
-=======
 	conf = rcu_dereference_protected(link->conf->chanctx_conf,
->>>>>>> e6f4ff3f
 					 lockdep_is_held(&local->chanctx_mtx));
 	if (!conf) {
 		sdata_info(sdata,
@@ -1990,19 +1898,11 @@
 	}
 	mutex_unlock(&local->chanctx_mtx);
 
-<<<<<<< HEAD
-	sdata->vif.bss_conf.csa_active = true;
-	sdata->csa_chandef = csa_ie.chandef;
-	sdata->csa_block_tx = csa_ie.mode;
-	ifmgd->csa_ignored_same_chan = false;
-	ifmgd->beacon_crc_valid = false;
-=======
 	link->conf->csa_active = true;
 	link->csa_chandef = csa_ie.chandef;
 	link->csa_block_tx = csa_ie.mode;
 	link->u.mgd.csa_ignored_same_chan = false;
 	link->u.mgd.beacon_crc_valid = false;
->>>>>>> e6f4ff3f
 
 	if (link->csa_block_tx)
 		ieee80211_stop_vif_queues(local, sdata,
@@ -2037,13 +1937,8 @@
 	 * send a deauthentication frame. Those two fields will be
 	 * reset when the disconnection worker runs.
 	 */
-<<<<<<< HEAD
-	sdata->vif.bss_conf.csa_active = true;
-	sdata->csa_block_tx = csa_ie.mode;
-=======
 	link->conf->csa_active = true;
 	link->csa_block_tx = csa_ie.mode;
->>>>>>> e6f4ff3f
 
 	ieee80211_queue_work(&local->hw, &ifmgd->csa_connection_drop_work);
 	mutex_unlock(&local->chanctx_mtx);
@@ -3015,12 +2910,8 @@
 	       sizeof(sdata->vif.bss_conf.mu_group.membership));
 	memset(sdata->vif.bss_conf.mu_group.position, 0,
 	       sizeof(sdata->vif.bss_conf.mu_group.position));
-<<<<<<< HEAD
-	changed |= BSS_CHANGED_MU_GROUPS;
-=======
 	if (!sdata->vif.valid_links)
 		changed |= BSS_CHANGED_MU_GROUPS;
->>>>>>> e6f4ff3f
 	sdata->vif.bss_conf.mu_mimo_owner = false;
 
 	sdata->deflink.ap_power_level = IEEE80211_UNSET_POWER_LEVEL;
@@ -3061,12 +2952,6 @@
 	sdata->deflink.u.mgd.conn_flags = 0;
 	mutex_lock(&local->mtx);
 
-<<<<<<< HEAD
-	sdata->vif.bss_conf.csa_active = false;
-	ifmgd->csa_waiting_bcn = false;
-	ifmgd->csa_ignored_same_chan = false;
-	if (sdata->csa_block_tx) {
-=======
 	for (link_id = 0; link_id < ARRAY_SIZE(sdata->link); link_id++) {
 		struct ieee80211_link_data *link;
 
@@ -3080,7 +2965,6 @@
 	sdata->deflink.u.mgd.csa_waiting_bcn = false;
 	sdata->deflink.u.mgd.csa_ignored_same_chan = false;
 	if (sdata->deflink.csa_block_tx) {
->>>>>>> e6f4ff3f
 		ieee80211_wake_vif_queues(local, sdata,
 					  IEEE80211_QUEUE_STOP_REASON_CSA);
 		sdata->deflink.csa_block_tx = false;
@@ -3429,16 +3313,10 @@
 					WLAN_REASON_DISASSOC_DUE_TO_INACTIVITY,
 			       tx, frame_buf);
 	mutex_lock(&local->mtx);
-<<<<<<< HEAD
-	sdata->vif.bss_conf.csa_active = false;
-	ifmgd->csa_waiting_bcn = false;
-	if (sdata->csa_block_tx) {
-=======
 	/* the other links will be destroyed */
 	sdata->vif.bss_conf.csa_active = false;
 	sdata->deflink.u.mgd.csa_waiting_bcn = false;
 	if (sdata->deflink.csa_block_tx) {
->>>>>>> e6f4ff3f
 		ieee80211_wake_vif_queues(local, sdata,
 					  IEEE80211_QUEUE_STOP_REASON_CSA);
 		sdata->deflink.csa_block_tx = false;
@@ -3590,8 +3468,6 @@
 						  BSS_CHANGED_BSSID);
 		sdata->u.mgd.flags = 0;
 		sdata->vif.bss_conf.mu_mimo_owner = false;
-<<<<<<< HEAD
-=======
 
 		if (status != ASSOC_REJECTED) {
 			struct cfg80211_assoc_failure data = {
@@ -3610,7 +3486,6 @@
 
 			cfg80211_assoc_failure(sdata->dev, &data);
 		}
->>>>>>> e6f4ff3f
 
 		mutex_lock(&sdata->local->mtx);
 		ieee80211_link_release_channel(&sdata->deflink);
@@ -4622,18 +4497,6 @@
 
 	ap_min_req_set = le16_to_cpu(he_op->he_mcs_nss_set);
 
-<<<<<<< HEAD
-	baselen = (u8 *) variable - (u8 *) mgmt;
-	if (baselen > len)
-		return;
-
-	rcu_read_lock();
-	chanctx_conf = rcu_dereference(sdata->vif.bss_conf.chanctx_conf);
-	if (!chanctx_conf) {
-		rcu_read_unlock();
-		return;
-	}
-=======
 	/*
 	 * Apparently iPhone 13 (at least iOS version 15.3.1) sets this to all
 	 * zeroes, which is nonsense, and completely inconsistent with itself
@@ -4641,7 +4504,6 @@
 	 */
 	if (!ap_min_req_set)
 		return true;
->>>>>>> e6f4ff3f
 
 	/* Need to go over for 80MHz, 160MHz and for 80+80 */
 	for (i = 0; i < 3; i++) {
@@ -5513,12 +5375,8 @@
 			variable = ext->u.s1g_beacon.variable;
 	}
 
-<<<<<<< HEAD
-	if (sdata->vif.bss_conf.csa_active && !ifmgd->csa_waiting_bcn)
-=======
 	baselen = (u8 *) variable - (u8 *) mgmt;
 	if (baselen > len)
->>>>>>> e6f4ff3f
 		return;
 
 	rcu_read_lock();
@@ -5693,12 +5551,7 @@
 	link->u.mgd.beacon_crc = ncrc;
 	link->u.mgd.beacon_crc_valid = true;
 
-<<<<<<< HEAD
-	if (sdata->vif.bss_conf.csa_active && !ifmgd->csa_waiting_bcn)
-		return;
-=======
 	ieee80211_rx_bss_info(link, mgmt, len, rx_status);
->>>>>>> e6f4ff3f
 
 	ieee80211_sta_process_chanswitch(link, rx_status->mactime,
 					 rx_status->device_timestamp,
