--- conflicted
+++ resolved
@@ -2847,8 +2847,6 @@
 	if (ether_addr_equal(sdata->vif.addr, eth->h_dest))
 		goto rx_accept;
 
-<<<<<<< HEAD
-=======
 	if (!--mesh_hdr->ttl) {
 		if (multicast)
 			goto rx_accept;
@@ -2857,7 +2855,6 @@
 		return RX_DROP_MONITOR;
 	}
 
->>>>>>> cbef9a83
 	if (!ifmsh->mshcfg.dot11MeshForwarding) {
 		if (is_multicast_ether_addr(eth->h_dest))
 			goto rx_accept;
