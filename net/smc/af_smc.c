// SPDX-License-Identifier: GPL-2.0-only
/*
 *  Shared Memory Communications over RDMA (SMC-R) and RoCE
 *
 *  AF_SMC protocol family socket handler keeping the AF_INET sock address type
 *  applies to SOCK_STREAM sockets only
 *  offers an alternative communication option for TCP-protocol sockets
 *  applicable with RoCE-cards only
 *
 *  Initial restrictions:
 *    - support for alternate links postponed
 *
 *  Copyright IBM Corp. 2016, 2018
 *
 *  Author(s):  Ursula Braun <ubraun@linux.vnet.ibm.com>
 *              based on prototype from Frank Blaschka
 */

#define KMSG_COMPONENT "smc"
#define pr_fmt(fmt) KMSG_COMPONENT ": " fmt

#include <linux/module.h>
#include <linux/socket.h>
#include <linux/workqueue.h>
#include <linux/in.h>
#include <linux/sched/signal.h>
#include <linux/if_vlan.h>
#include <linux/rcupdate_wait.h>
#include <linux/ctype.h>

#include <net/sock.h>
#include <net/tcp.h>
#include <net/smc.h>
#include <asm/ioctls.h>

#include <net/net_namespace.h>
#include <net/netns/generic.h>
#include "smc_netns.h"

#include "smc.h"
#include "smc_clc.h"
#include "smc_llc.h"
#include "smc_cdc.h"
#include "smc_core.h"
#include "smc_ib.h"
#include "smc_ism.h"
#include "smc_pnet.h"
#include "smc_netlink.h"
#include "smc_tx.h"
#include "smc_rx.h"
#include "smc_close.h"
#include "smc_stats.h"
#include "smc_tracepoint.h"

static DEFINE_MUTEX(smc_server_lgr_pending);	/* serialize link group
						 * creation on server
						 */
static DEFINE_MUTEX(smc_client_lgr_pending);	/* serialize link group
						 * creation on client
						 */

struct workqueue_struct	*smc_hs_wq;	/* wq for handshake work */
struct workqueue_struct	*smc_close_wq;	/* wq for close work */

static void smc_tcp_listen_work(struct work_struct *);
static void smc_connect_work(struct work_struct *);

static void smc_set_keepalive(struct sock *sk, int val)
{
	struct smc_sock *smc = smc_sk(sk);

	smc->clcsock->sk->sk_prot->keepalive(smc->clcsock->sk, val);
}

static struct smc_hashinfo smc_v4_hashinfo = {
	.lock = __RW_LOCK_UNLOCKED(smc_v4_hashinfo.lock),
};

static struct smc_hashinfo smc_v6_hashinfo = {
	.lock = __RW_LOCK_UNLOCKED(smc_v6_hashinfo.lock),
};

int smc_hash_sk(struct sock *sk)
{
	struct smc_hashinfo *h = sk->sk_prot->h.smc_hash;
	struct hlist_head *head;

	head = &h->ht;

	write_lock_bh(&h->lock);
	sk_add_node(sk, head);
	write_unlock_bh(&h->lock);
	sock_prot_inuse_add(sock_net(sk), sk->sk_prot, 1);

	return 0;
}
EXPORT_SYMBOL_GPL(smc_hash_sk);

void smc_unhash_sk(struct sock *sk)
{
	struct smc_hashinfo *h = sk->sk_prot->h.smc_hash;

	write_lock_bh(&h->lock);
	if (sk_del_node_init(sk))
		sock_prot_inuse_add(sock_net(sk), sk->sk_prot, -1);
	write_unlock_bh(&h->lock);
}
EXPORT_SYMBOL_GPL(smc_unhash_sk);

struct proto smc_proto = {
	.name		= "SMC",
	.owner		= THIS_MODULE,
	.keepalive	= smc_set_keepalive,
	.hash		= smc_hash_sk,
	.unhash		= smc_unhash_sk,
	.obj_size	= sizeof(struct smc_sock),
	.h.smc_hash	= &smc_v4_hashinfo,
	.slab_flags	= SLAB_TYPESAFE_BY_RCU,
};
EXPORT_SYMBOL_GPL(smc_proto);

struct proto smc_proto6 = {
	.name		= "SMC6",
	.owner		= THIS_MODULE,
	.keepalive	= smc_set_keepalive,
	.hash		= smc_hash_sk,
	.unhash		= smc_unhash_sk,
	.obj_size	= sizeof(struct smc_sock),
	.h.smc_hash	= &smc_v6_hashinfo,
	.slab_flags	= SLAB_TYPESAFE_BY_RCU,
};
EXPORT_SYMBOL_GPL(smc_proto6);

static void smc_restore_fallback_changes(struct smc_sock *smc)
{
	if (smc->clcsock->file) { /* non-accepted sockets have no file yet */
		smc->clcsock->file->private_data = smc->sk.sk_socket;
		smc->clcsock->file = NULL;
	}
}

static int __smc_release(struct smc_sock *smc)
{
	struct sock *sk = &smc->sk;
	int rc = 0;

	if (!smc->use_fallback) {
		rc = smc_close_active(smc);
		sock_set_flag(sk, SOCK_DEAD);
		sk->sk_shutdown |= SHUTDOWN_MASK;
	} else {
		if (sk->sk_state != SMC_CLOSED) {
			if (sk->sk_state != SMC_LISTEN &&
			    sk->sk_state != SMC_INIT)
				sock_put(sk); /* passive closing */
			if (sk->sk_state == SMC_LISTEN) {
				/* wake up clcsock accept */
				rc = kernel_sock_shutdown(smc->clcsock,
							  SHUT_RDWR);
			}
			sk->sk_state = SMC_CLOSED;
			sk->sk_state_change(sk);
		}
		smc_restore_fallback_changes(smc);
	}

	sk->sk_prot->unhash(sk);

	if (sk->sk_state == SMC_CLOSED) {
		if (smc->clcsock) {
			release_sock(sk);
			smc_clcsock_release(smc);
			lock_sock(sk);
		}
		if (!smc->use_fallback)
			smc_conn_free(&smc->conn);
	}

	return rc;
}

static int smc_release(struct socket *sock)
{
	struct sock *sk = sock->sk;
	struct smc_sock *smc;
	int old_state, rc = 0;

	if (!sk)
		goto out;

	sock_hold(sk); /* sock_put below */
	smc = smc_sk(sk);

	old_state = sk->sk_state;

	/* cleanup for a dangling non-blocking connect */
	if (smc->connect_nonblock && old_state == SMC_INIT)
		tcp_abort(smc->clcsock->sk, ECONNABORTED);

	if (cancel_work_sync(&smc->connect_work))
		sock_put(&smc->sk); /* sock_hold in smc_connect for passive closing */

	if (sk->sk_state == SMC_LISTEN)
		/* smc_close_non_accepted() is called and acquires
		 * sock lock for child sockets again
		 */
		lock_sock_nested(sk, SINGLE_DEPTH_NESTING);
	else
		lock_sock(sk);

	if (old_state == SMC_INIT && sk->sk_state == SMC_ACTIVE &&
	    !smc->use_fallback)
		smc_close_active_abort(smc);

	rc = __smc_release(smc);

	/* detach socket */
	sock_orphan(sk);
	sock->sk = NULL;
	release_sock(sk);

	sock_put(sk); /* sock_hold above */
	sock_put(sk); /* final sock_put */
out:
	return rc;
}

static void smc_destruct(struct sock *sk)
{
	if (sk->sk_state != SMC_CLOSED)
		return;
	if (!sock_flag(sk, SOCK_DEAD))
		return;

	sk_refcnt_debug_dec(sk);
}

static struct sock *smc_sock_alloc(struct net *net, struct socket *sock,
				   int protocol)
{
	struct smc_sock *smc;
	struct proto *prot;
	struct sock *sk;

	prot = (protocol == SMCPROTO_SMC6) ? &smc_proto6 : &smc_proto;
	sk = sk_alloc(net, PF_SMC, GFP_KERNEL, prot, 0);
	if (!sk)
		return NULL;

	sock_init_data(sock, sk); /* sets sk_refcnt to 1 */
	sk->sk_state = SMC_INIT;
	sk->sk_destruct = smc_destruct;
	sk->sk_protocol = protocol;
	smc = smc_sk(sk);
	INIT_WORK(&smc->tcp_listen_work, smc_tcp_listen_work);
	INIT_WORK(&smc->connect_work, smc_connect_work);
	INIT_DELAYED_WORK(&smc->conn.tx_work, smc_tx_work);
	INIT_LIST_HEAD(&smc->accept_q);
	spin_lock_init(&smc->accept_q_lock);
	spin_lock_init(&smc->conn.send_lock);
	sk->sk_prot->hash(sk);
	sk_refcnt_debug_inc(sk);
	mutex_init(&smc->clcsock_release_lock);

	return sk;
}

static int smc_bind(struct socket *sock, struct sockaddr *uaddr,
		    int addr_len)
{
	struct sockaddr_in *addr = (struct sockaddr_in *)uaddr;
	struct sock *sk = sock->sk;
	struct smc_sock *smc;
	int rc;

	smc = smc_sk(sk);

	/* replicate tests from inet_bind(), to be safe wrt. future changes */
	rc = -EINVAL;
	if (addr_len < sizeof(struct sockaddr_in))
		goto out;

	rc = -EAFNOSUPPORT;
	if (addr->sin_family != AF_INET &&
	    addr->sin_family != AF_INET6 &&
	    addr->sin_family != AF_UNSPEC)
		goto out;
	/* accept AF_UNSPEC (mapped to AF_INET) only if s_addr is INADDR_ANY */
	if (addr->sin_family == AF_UNSPEC &&
	    addr->sin_addr.s_addr != htonl(INADDR_ANY))
		goto out;

	lock_sock(sk);

	/* Check if socket is already active */
	rc = -EINVAL;
	if (sk->sk_state != SMC_INIT || smc->connect_nonblock)
		goto out_rel;

	smc->clcsock->sk->sk_reuse = sk->sk_reuse;
	rc = kernel_bind(smc->clcsock, uaddr, addr_len);

out_rel:
	release_sock(sk);
out:
	return rc;
}

static void smc_copy_sock_settings(struct sock *nsk, struct sock *osk,
				   unsigned long mask)
{
	/* options we don't get control via setsockopt for */
	nsk->sk_type = osk->sk_type;
	nsk->sk_sndbuf = osk->sk_sndbuf;
	nsk->sk_rcvbuf = osk->sk_rcvbuf;
	nsk->sk_sndtimeo = osk->sk_sndtimeo;
	nsk->sk_rcvtimeo = osk->sk_rcvtimeo;
	nsk->sk_mark = osk->sk_mark;
	nsk->sk_priority = osk->sk_priority;
	nsk->sk_rcvlowat = osk->sk_rcvlowat;
	nsk->sk_bound_dev_if = osk->sk_bound_dev_if;
	nsk->sk_err = osk->sk_err;

	nsk->sk_flags &= ~mask;
	nsk->sk_flags |= osk->sk_flags & mask;
}

#define SK_FLAGS_SMC_TO_CLC ((1UL << SOCK_URGINLINE) | \
			     (1UL << SOCK_KEEPOPEN) | \
			     (1UL << SOCK_LINGER) | \
			     (1UL << SOCK_BROADCAST) | \
			     (1UL << SOCK_TIMESTAMP) | \
			     (1UL << SOCK_DBG) | \
			     (1UL << SOCK_RCVTSTAMP) | \
			     (1UL << SOCK_RCVTSTAMPNS) | \
			     (1UL << SOCK_LOCALROUTE) | \
			     (1UL << SOCK_TIMESTAMPING_RX_SOFTWARE) | \
			     (1UL << SOCK_RXQ_OVFL) | \
			     (1UL << SOCK_WIFI_STATUS) | \
			     (1UL << SOCK_NOFCS) | \
			     (1UL << SOCK_FILTER_LOCKED) | \
			     (1UL << SOCK_TSTAMP_NEW))
/* copy only relevant settings and flags of SOL_SOCKET level from smc to
 * clc socket (since smc is not called for these options from net/core)
 */
static void smc_copy_sock_settings_to_clc(struct smc_sock *smc)
{
	smc_copy_sock_settings(smc->clcsock->sk, &smc->sk, SK_FLAGS_SMC_TO_CLC);
}

#define SK_FLAGS_CLC_TO_SMC ((1UL << SOCK_URGINLINE) | \
			     (1UL << SOCK_KEEPOPEN) | \
			     (1UL << SOCK_LINGER) | \
			     (1UL << SOCK_DBG))
/* copy only settings and flags relevant for smc from clc to smc socket */
static void smc_copy_sock_settings_to_smc(struct smc_sock *smc)
{
	smc_copy_sock_settings(&smc->sk, smc->clcsock->sk, SK_FLAGS_CLC_TO_SMC);
}

/* register the new rmb on all links */
static int smcr_lgr_reg_rmbs(struct smc_link *link,
			     struct smc_buf_desc *rmb_desc)
{
	struct smc_link_group *lgr = link->lgr;
	int i, rc = 0;

	rc = smc_llc_flow_initiate(lgr, SMC_LLC_FLOW_RKEY);
	if (rc)
		return rc;
	/* protect against parallel smc_llc_cli_rkey_exchange() and
	 * parallel smcr_link_reg_rmb()
	 */
	mutex_lock(&lgr->llc_conf_mutex);
	for (i = 0; i < SMC_LINKS_PER_LGR_MAX; i++) {
		if (!smc_link_active(&lgr->lnk[i]))
			continue;
		rc = smcr_link_reg_rmb(&lgr->lnk[i], rmb_desc);
		if (rc)
			goto out;
	}

	/* exchange confirm_rkey msg with peer */
	rc = smc_llc_do_confirm_rkey(link, rmb_desc);
	if (rc) {
		rc = -EFAULT;
		goto out;
	}
	rmb_desc->is_conf_rkey = true;
out:
	mutex_unlock(&lgr->llc_conf_mutex);
	smc_llc_flow_stop(lgr, &lgr->llc_flow_lcl);
	return rc;
}

static int smcr_clnt_conf_first_link(struct smc_sock *smc)
{
	struct smc_link *link = smc->conn.lnk;
	struct smc_llc_qentry *qentry;
	int rc;

	/* receive CONFIRM LINK request from server over RoCE fabric */
	qentry = smc_llc_wait(link->lgr, NULL, SMC_LLC_WAIT_TIME,
			      SMC_LLC_CONFIRM_LINK);
	if (!qentry) {
		struct smc_clc_msg_decline dclc;

		rc = smc_clc_wait_msg(smc, &dclc, sizeof(dclc),
				      SMC_CLC_DECLINE, CLC_WAIT_TIME_SHORT);
		return rc == -EAGAIN ? SMC_CLC_DECL_TIMEOUT_CL : rc;
	}
	smc_llc_save_peer_uid(qentry);
	rc = smc_llc_eval_conf_link(qentry, SMC_LLC_REQ);
	smc_llc_flow_qentry_del(&link->lgr->llc_flow_lcl);
	if (rc)
		return SMC_CLC_DECL_RMBE_EC;

	rc = smc_ib_modify_qp_rts(link);
	if (rc)
		return SMC_CLC_DECL_ERR_RDYLNK;

	smc_wr_remember_qp_attr(link);

	if (smcr_link_reg_rmb(link, smc->conn.rmb_desc))
		return SMC_CLC_DECL_ERR_REGRMB;

	/* confirm_rkey is implicit on 1st contact */
	smc->conn.rmb_desc->is_conf_rkey = true;

	/* send CONFIRM LINK response over RoCE fabric */
	rc = smc_llc_send_confirm_link(link, SMC_LLC_RESP);
	if (rc < 0)
		return SMC_CLC_DECL_TIMEOUT_CL;

	smc_llc_link_active(link);
	smcr_lgr_set_type(link->lgr, SMC_LGR_SINGLE);

	/* optional 2nd link, receive ADD LINK request from server */
	qentry = smc_llc_wait(link->lgr, NULL, SMC_LLC_WAIT_TIME,
			      SMC_LLC_ADD_LINK);
	if (!qentry) {
		struct smc_clc_msg_decline dclc;

		rc = smc_clc_wait_msg(smc, &dclc, sizeof(dclc),
				      SMC_CLC_DECLINE, CLC_WAIT_TIME_SHORT);
		if (rc == -EAGAIN)
			rc = 0; /* no DECLINE received, go with one link */
		return rc;
	}
	smc_llc_flow_qentry_clr(&link->lgr->llc_flow_lcl);
	smc_llc_cli_add_link(link, qentry);
	return 0;
}

static bool smc_isascii(char *hostname)
{
	int i;

	for (i = 0; i < SMC_MAX_HOSTNAME_LEN; i++)
		if (!isascii(hostname[i]))
			return false;
	return true;
}

static void smc_conn_save_peer_info_fce(struct smc_sock *smc,
					struct smc_clc_msg_accept_confirm *clc)
{
	struct smc_clc_msg_accept_confirm_v2 *clc_v2 =
		(struct smc_clc_msg_accept_confirm_v2 *)clc;
	struct smc_clc_first_contact_ext *fce;
	int clc_v2_len;

	if (clc->hdr.version == SMC_V1 ||
	    !(clc->hdr.typev2 & SMC_FIRST_CONTACT_MASK))
		return;

	if (smc->conn.lgr->is_smcd) {
		memcpy(smc->conn.lgr->negotiated_eid, clc_v2->d1.eid,
		       SMC_MAX_EID_LEN);
		clc_v2_len = offsetofend(struct smc_clc_msg_accept_confirm_v2,
					 d1);
	} else {
		memcpy(smc->conn.lgr->negotiated_eid, clc_v2->r1.eid,
		       SMC_MAX_EID_LEN);
		clc_v2_len = offsetofend(struct smc_clc_msg_accept_confirm_v2,
					 r1);
	}
	fce = (struct smc_clc_first_contact_ext *)(((u8 *)clc_v2) + clc_v2_len);
	smc->conn.lgr->peer_os = fce->os_type;
	smc->conn.lgr->peer_smc_release = fce->release;
	if (smc_isascii(fce->hostname))
		memcpy(smc->conn.lgr->peer_hostname, fce->hostname,
		       SMC_MAX_HOSTNAME_LEN);
}

static void smcr_conn_save_peer_info(struct smc_sock *smc,
				     struct smc_clc_msg_accept_confirm *clc)
{
	int bufsize = smc_uncompress_bufsize(clc->r0.rmbe_size);

	smc->conn.peer_rmbe_idx = clc->r0.rmbe_idx;
	smc->conn.local_tx_ctrl.token = ntohl(clc->r0.rmbe_alert_token);
	smc->conn.peer_rmbe_size = bufsize;
	atomic_set(&smc->conn.peer_rmbe_space, smc->conn.peer_rmbe_size);
	smc->conn.tx_off = bufsize * (smc->conn.peer_rmbe_idx - 1);
}

static void smcd_conn_save_peer_info(struct smc_sock *smc,
				     struct smc_clc_msg_accept_confirm *clc)
{
	int bufsize = smc_uncompress_bufsize(clc->d0.dmbe_size);

	smc->conn.peer_rmbe_idx = clc->d0.dmbe_idx;
	smc->conn.peer_token = clc->d0.token;
	/* msg header takes up space in the buffer */
	smc->conn.peer_rmbe_size = bufsize - sizeof(struct smcd_cdc_msg);
	atomic_set(&smc->conn.peer_rmbe_space, smc->conn.peer_rmbe_size);
	smc->conn.tx_off = bufsize * smc->conn.peer_rmbe_idx;
}

static void smc_conn_save_peer_info(struct smc_sock *smc,
				    struct smc_clc_msg_accept_confirm *clc)
{
	if (smc->conn.lgr->is_smcd)
		smcd_conn_save_peer_info(smc, clc);
	else
		smcr_conn_save_peer_info(smc, clc);
	smc_conn_save_peer_info_fce(smc, clc);
}

static void smc_link_save_peer_info(struct smc_link *link,
				    struct smc_clc_msg_accept_confirm *clc,
				    struct smc_init_info *ini)
{
	link->peer_qpn = ntoh24(clc->r0.qpn);
	memcpy(link->peer_gid, ini->peer_gid, SMC_GID_SIZE);
	memcpy(link->peer_mac, ini->peer_mac, sizeof(link->peer_mac));
	link->peer_psn = ntoh24(clc->r0.psn);
	link->peer_mtu = clc->r0.qp_mtu;
}

static void smc_stat_inc_fback_rsn_cnt(struct smc_sock *smc,
				       struct smc_stats_fback *fback_arr)
{
	int cnt;

	for (cnt = 0; cnt < SMC_MAX_FBACK_RSN_CNT; cnt++) {
		if (fback_arr[cnt].fback_code == smc->fallback_rsn) {
			fback_arr[cnt].count++;
			break;
		}
		if (!fback_arr[cnt].fback_code) {
			fback_arr[cnt].fback_code = smc->fallback_rsn;
			fback_arr[cnt].count++;
			break;
		}
	}
}

static void smc_stat_fallback(struct smc_sock *smc)
{
	struct net *net = sock_net(&smc->sk);

	mutex_lock(&net->smc.mutex_fback_rsn);
	if (smc->listen_smc) {
		smc_stat_inc_fback_rsn_cnt(smc, net->smc.fback_rsn->srv);
		net->smc.fback_rsn->srv_fback_cnt++;
	} else {
		smc_stat_inc_fback_rsn_cnt(smc, net->smc.fback_rsn->clnt);
		net->smc.fback_rsn->clnt_fback_cnt++;
	}
	mutex_unlock(&net->smc.mutex_fback_rsn);
}

/* must be called under rcu read lock */
static void smc_fback_wakeup_waitqueue(struct smc_sock *smc, void *key)
<<<<<<< HEAD
{
	struct socket_wq *wq;
	__poll_t flags;

	wq = rcu_dereference(smc->sk.sk_wq);
	if (!skwq_has_sleeper(wq))
		return;

	/* wake up smc sk->sk_wq */
	if (!key) {
		/* sk_state_change */
		wake_up_interruptible_all(&wq->wait);
	} else {
		flags = key_to_poll(key);
		if (flags & (EPOLLIN | EPOLLOUT))
			/* sk_data_ready or sk_write_space */
			wake_up_interruptible_sync_poll(&wq->wait, flags);
		else if (flags & EPOLLERR)
			/* sk_error_report */
			wake_up_interruptible_poll(&wq->wait, flags);
	}
}

static int smc_fback_mark_woken(wait_queue_entry_t *wait,
				unsigned int mode, int sync, void *key)
{
	struct smc_mark_woken *mark =
		container_of(wait, struct smc_mark_woken, wait_entry);

	mark->woken = true;
	mark->key = key;
	return 0;
}

static void smc_fback_forward_wakeup(struct smc_sock *smc, struct sock *clcsk,
				     void (*clcsock_callback)(struct sock *sk))
{
	struct smc_mark_woken mark = { .woken = false };
	struct socket_wq *wq;

	init_waitqueue_func_entry(&mark.wait_entry,
				  smc_fback_mark_woken);
	rcu_read_lock();
	wq = rcu_dereference(clcsk->sk_wq);
	if (!wq)
		goto out;
	add_wait_queue(sk_sleep(clcsk), &mark.wait_entry);
	clcsock_callback(clcsk);
	remove_wait_queue(sk_sleep(clcsk), &mark.wait_entry);

	if (mark.woken)
		smc_fback_wakeup_waitqueue(smc, mark.key);
out:
	rcu_read_unlock();
}

static void smc_fback_state_change(struct sock *clcsk)
{
	struct smc_sock *smc =
		smc_clcsock_user_data(clcsk);

	if (!smc)
		return;
	smc_fback_forward_wakeup(smc, clcsk, smc->clcsk_state_change);
}

static void smc_fback_data_ready(struct sock *clcsk)
{
	struct smc_sock *smc =
		smc_clcsock_user_data(clcsk);

	if (!smc)
		return;
	smc_fback_forward_wakeup(smc, clcsk, smc->clcsk_data_ready);
}

static void smc_fback_write_space(struct sock *clcsk)
{
	struct smc_sock *smc =
		smc_clcsock_user_data(clcsk);

=======
{
	struct socket_wq *wq;
	__poll_t flags;

	wq = rcu_dereference(smc->sk.sk_wq);
	if (!skwq_has_sleeper(wq))
		return;

	/* wake up smc sk->sk_wq */
	if (!key) {
		/* sk_state_change */
		wake_up_interruptible_all(&wq->wait);
	} else {
		flags = key_to_poll(key);
		if (flags & (EPOLLIN | EPOLLOUT))
			/* sk_data_ready or sk_write_space */
			wake_up_interruptible_sync_poll(&wq->wait, flags);
		else if (flags & EPOLLERR)
			/* sk_error_report */
			wake_up_interruptible_poll(&wq->wait, flags);
	}
}

static int smc_fback_mark_woken(wait_queue_entry_t *wait,
				unsigned int mode, int sync, void *key)
{
	struct smc_mark_woken *mark =
		container_of(wait, struct smc_mark_woken, wait_entry);

	mark->woken = true;
	mark->key = key;
	return 0;
}

static void smc_fback_forward_wakeup(struct smc_sock *smc, struct sock *clcsk,
				     void (*clcsock_callback)(struct sock *sk))
{
	struct smc_mark_woken mark = { .woken = false };
	struct socket_wq *wq;

	init_waitqueue_func_entry(&mark.wait_entry,
				  smc_fback_mark_woken);
	rcu_read_lock();
	wq = rcu_dereference(clcsk->sk_wq);
	if (!wq)
		goto out;
	add_wait_queue(sk_sleep(clcsk), &mark.wait_entry);
	clcsock_callback(clcsk);
	remove_wait_queue(sk_sleep(clcsk), &mark.wait_entry);

	if (mark.woken)
		smc_fback_wakeup_waitqueue(smc, mark.key);
out:
	rcu_read_unlock();
}

static void smc_fback_state_change(struct sock *clcsk)
{
	struct smc_sock *smc =
		smc_clcsock_user_data(clcsk);

	if (!smc)
		return;
	smc_fback_forward_wakeup(smc, clcsk, smc->clcsk_state_change);
}

static void smc_fback_data_ready(struct sock *clcsk)
{
	struct smc_sock *smc =
		smc_clcsock_user_data(clcsk);

	if (!smc)
		return;
	smc_fback_forward_wakeup(smc, clcsk, smc->clcsk_data_ready);
}

static void smc_fback_write_space(struct sock *clcsk)
{
	struct smc_sock *smc =
		smc_clcsock_user_data(clcsk);

>>>>>>> 77b5472d
	if (!smc)
		return;
	smc_fback_forward_wakeup(smc, clcsk, smc->clcsk_write_space);
}

static void smc_fback_error_report(struct sock *clcsk)
{
	struct smc_sock *smc =
		smc_clcsock_user_data(clcsk);

	if (!smc)
		return;
	smc_fback_forward_wakeup(smc, clcsk, smc->clcsk_error_report);
}

static int smc_switch_to_fallback(struct smc_sock *smc, int reason_code)
{
	struct sock *clcsk;
	int rc = 0;

	mutex_lock(&smc->clcsock_release_lock);
	if (!smc->clcsock) {
		rc = -EBADF;
		goto out;
	}
	clcsk = smc->clcsock->sk;

	if (smc->use_fallback)
		goto out;
	smc->use_fallback = true;
	smc->fallback_rsn = reason_code;
	smc_stat_fallback(smc);
	trace_smc_switch_to_fallback(smc, reason_code);
	if (smc->sk.sk_socket && smc->sk.sk_socket->file) {
		smc->clcsock->file = smc->sk.sk_socket->file;
		smc->clcsock->file->private_data = smc->clcsock;
		smc->clcsock->wq.fasync_list =
			smc->sk.sk_socket->wq.fasync_list;

		/* There might be some wait entries remaining
		 * in smc sk->sk_wq and they should be woken up
		 * as clcsock's wait queue is woken up.
		 */
		smc->clcsk_state_change = clcsk->sk_state_change;
		smc->clcsk_data_ready = clcsk->sk_data_ready;
		smc->clcsk_write_space = clcsk->sk_write_space;
		smc->clcsk_error_report = clcsk->sk_error_report;

		clcsk->sk_state_change = smc_fback_state_change;
		clcsk->sk_data_ready = smc_fback_data_ready;
		clcsk->sk_write_space = smc_fback_write_space;
		clcsk->sk_error_report = smc_fback_error_report;

		smc->clcsock->sk->sk_user_data =
			(void *)((uintptr_t)smc | SK_USER_DATA_NOCOPY);
	}
out:
	mutex_unlock(&smc->clcsock_release_lock);
	return rc;
}

/* fall back during connect */
static int smc_connect_fallback(struct smc_sock *smc, int reason_code)
{
	struct net *net = sock_net(&smc->sk);
	int rc = 0;

	rc = smc_switch_to_fallback(smc, reason_code);
	if (rc) { /* fallback fails */
		this_cpu_inc(net->smc.smc_stats->clnt_hshake_err_cnt);
		if (smc->sk.sk_state == SMC_INIT)
			sock_put(&smc->sk); /* passive closing */
		return rc;
	}
	smc_copy_sock_settings_to_clc(smc);
	smc->connect_nonblock = 0;
	if (smc->sk.sk_state == SMC_INIT)
		smc->sk.sk_state = SMC_ACTIVE;
	return 0;
}

/* decline and fall back during connect */
static int smc_connect_decline_fallback(struct smc_sock *smc, int reason_code,
					u8 version)
{
	struct net *net = sock_net(&smc->sk);
	int rc;

	if (reason_code < 0) { /* error, fallback is not possible */
		this_cpu_inc(net->smc.smc_stats->clnt_hshake_err_cnt);
		if (smc->sk.sk_state == SMC_INIT)
			sock_put(&smc->sk); /* passive closing */
		return reason_code;
	}
	if (reason_code != SMC_CLC_DECL_PEERDECL) {
		rc = smc_clc_send_decline(smc, reason_code, version);
		if (rc < 0) {
			this_cpu_inc(net->smc.smc_stats->clnt_hshake_err_cnt);
			if (smc->sk.sk_state == SMC_INIT)
				sock_put(&smc->sk); /* passive closing */
			return rc;
		}
	}
	return smc_connect_fallback(smc, reason_code);
}

static void smc_conn_abort(struct smc_sock *smc, int local_first)
{
	struct smc_connection *conn = &smc->conn;
	struct smc_link_group *lgr = conn->lgr;
<<<<<<< HEAD

	smc_conn_free(conn);
	if (local_first)
=======
	bool lgr_valid = false;

	if (smc_conn_lgr_valid(conn))
		lgr_valid = true;

	smc_conn_free(conn);
	if (local_first && lgr_valid)
>>>>>>> 77b5472d
		smc_lgr_cleanup_early(lgr);
}

/* check if there is a rdma device available for this connection. */
/* called for connect and listen */
static int smc_find_rdma_device(struct smc_sock *smc, struct smc_init_info *ini)
{
	/* PNET table look up: search active ib_device and port
	 * within same PNETID that also contains the ethernet device
	 * used for the internal TCP socket
	 */
	smc_pnet_find_roce_resource(smc->clcsock->sk, ini);
	if (!ini->check_smcrv2 && !ini->ib_dev)
		return SMC_CLC_DECL_NOSMCRDEV;
	if (ini->check_smcrv2 && !ini->smcrv2.ib_dev_v2)
		return SMC_CLC_DECL_NOSMCRDEV;
	return 0;
}

/* check if there is an ISM device available for this connection. */
/* called for connect and listen */
static int smc_find_ism_device(struct smc_sock *smc, struct smc_init_info *ini)
{
	/* Find ISM device with same PNETID as connecting interface  */
	smc_pnet_find_ism_resource(smc->clcsock->sk, ini);
	if (!ini->ism_dev[0])
		return SMC_CLC_DECL_NOSMCDDEV;
	else
		ini->ism_chid[0] = smc_ism_get_chid(ini->ism_dev[0]);
	return 0;
}

/* is chid unique for the ism devices that are already determined? */
static bool smc_find_ism_v2_is_unique_chid(u16 chid, struct smc_init_info *ini,
					   int cnt)
{
	int i = (!ini->ism_dev[0]) ? 1 : 0;

	for (; i < cnt; i++)
		if (ini->ism_chid[i] == chid)
			return false;
	return true;
}

/* determine possible V2 ISM devices (either without PNETID or with PNETID plus
 * PNETID matching net_device)
 */
static int smc_find_ism_v2_device_clnt(struct smc_sock *smc,
				       struct smc_init_info *ini)
{
	int rc = SMC_CLC_DECL_NOSMCDDEV;
	struct smcd_dev *smcd;
	int i = 1;
	u16 chid;

	if (smcd_indicated(ini->smc_type_v1))
		rc = 0;		/* already initialized for V1 */
	mutex_lock(&smcd_dev_list.mutex);
	list_for_each_entry(smcd, &smcd_dev_list.list, list) {
		if (smcd->going_away || smcd == ini->ism_dev[0])
			continue;
		chid = smc_ism_get_chid(smcd);
		if (!smc_find_ism_v2_is_unique_chid(chid, ini, i))
			continue;
		if (!smc_pnet_is_pnetid_set(smcd->pnetid) ||
		    smc_pnet_is_ndev_pnetid(sock_net(&smc->sk), smcd->pnetid)) {
			ini->ism_dev[i] = smcd;
			ini->ism_chid[i] = chid;
			ini->is_smcd = true;
			rc = 0;
			i++;
			if (i > SMC_MAX_ISM_DEVS)
				break;
		}
	}
	mutex_unlock(&smcd_dev_list.mutex);
	ini->ism_offered_cnt = i - 1;
	if (!ini->ism_dev[0] && !ini->ism_dev[1])
		ini->smcd_version = 0;

	return rc;
}

/* Check for VLAN ID and register it on ISM device just for CLC handshake */
static int smc_connect_ism_vlan_setup(struct smc_sock *smc,
				      struct smc_init_info *ini)
{
	if (ini->vlan_id && smc_ism_get_vlan(ini->ism_dev[0], ini->vlan_id))
		return SMC_CLC_DECL_ISMVLANERR;
	return 0;
}

static int smc_find_proposal_devices(struct smc_sock *smc,
				     struct smc_init_info *ini)
{
	int rc = 0;

	/* check if there is an ism device available */
	if (!(ini->smcd_version & SMC_V1) ||
	    smc_find_ism_device(smc, ini) ||
	    smc_connect_ism_vlan_setup(smc, ini))
		ini->smcd_version &= ~SMC_V1;
	/* else ISM V1 is supported for this connection */

	/* check if there is an rdma device available */
	if (!(ini->smcr_version & SMC_V1) ||
	    smc_find_rdma_device(smc, ini))
		ini->smcr_version &= ~SMC_V1;
	/* else RDMA is supported for this connection */

	ini->smc_type_v1 = smc_indicated_type(ini->smcd_version & SMC_V1,
					      ini->smcr_version & SMC_V1);

	/* check if there is an ism v2 device available */
	if (!(ini->smcd_version & SMC_V2) ||
	    !smc_ism_is_v2_capable() ||
	    smc_find_ism_v2_device_clnt(smc, ini))
		ini->smcd_version &= ~SMC_V2;

	/* check if there is an rdma v2 device available */
	ini->check_smcrv2 = true;
	ini->smcrv2.saddr = smc->clcsock->sk->sk_rcv_saddr;
	if (!(ini->smcr_version & SMC_V2) ||
	    smc->clcsock->sk->sk_family != AF_INET ||
	    !smc_clc_ueid_count() ||
	    smc_find_rdma_device(smc, ini))
		ini->smcr_version &= ~SMC_V2;
	ini->check_smcrv2 = false;

	ini->smc_type_v2 = smc_indicated_type(ini->smcd_version & SMC_V2,
					      ini->smcr_version & SMC_V2);

	/* if neither ISM nor RDMA are supported, fallback */
	if (ini->smc_type_v1 == SMC_TYPE_N && ini->smc_type_v2 == SMC_TYPE_N)
		rc = SMC_CLC_DECL_NOSMCDEV;

	return rc;
}

/* cleanup temporary VLAN ID registration used for CLC handshake. If ISM is
 * used, the VLAN ID will be registered again during the connection setup.
 */
static int smc_connect_ism_vlan_cleanup(struct smc_sock *smc,
					struct smc_init_info *ini)
{
	if (!smcd_indicated(ini->smc_type_v1))
		return 0;
	if (ini->vlan_id && smc_ism_put_vlan(ini->ism_dev[0], ini->vlan_id))
		return SMC_CLC_DECL_CNFERR;
	return 0;
}

#define SMC_CLC_MAX_ACCEPT_LEN \
	(sizeof(struct smc_clc_msg_accept_confirm_v2) + \
	 sizeof(struct smc_clc_first_contact_ext) + \
	 sizeof(struct smc_clc_msg_trail))

/* CLC handshake during connect */
static int smc_connect_clc(struct smc_sock *smc,
			   struct smc_clc_msg_accept_confirm_v2 *aclc2,
			   struct smc_init_info *ini)
{
	int rc = 0;

	/* do inband token exchange */
	rc = smc_clc_send_proposal(smc, ini);
	if (rc)
		return rc;
	/* receive SMC Accept CLC message */
	return smc_clc_wait_msg(smc, aclc2, SMC_CLC_MAX_ACCEPT_LEN,
				SMC_CLC_ACCEPT, CLC_WAIT_TIME);
}

void smc_fill_gid_list(struct smc_link_group *lgr,
		       struct smc_gidlist *gidlist,
		       struct smc_ib_device *known_dev, u8 *known_gid)
{
	struct smc_init_info *alt_ini = NULL;

	memset(gidlist, 0, sizeof(*gidlist));
	memcpy(gidlist->list[gidlist->len++], known_gid, SMC_GID_SIZE);

	alt_ini = kzalloc(sizeof(*alt_ini), GFP_KERNEL);
	if (!alt_ini)
		goto out;

	alt_ini->vlan_id = lgr->vlan_id;
	alt_ini->check_smcrv2 = true;
	alt_ini->smcrv2.saddr = lgr->saddr;
	smc_pnet_find_alt_roce(lgr, alt_ini, known_dev);

	if (!alt_ini->smcrv2.ib_dev_v2)
		goto out;

	memcpy(gidlist->list[gidlist->len++], alt_ini->smcrv2.ib_gid_v2,
	       SMC_GID_SIZE);

out:
	kfree(alt_ini);
}

static int smc_connect_rdma_v2_prepare(struct smc_sock *smc,
				       struct smc_clc_msg_accept_confirm *aclc,
				       struct smc_init_info *ini)
{
	struct smc_clc_msg_accept_confirm_v2 *clc_v2 =
		(struct smc_clc_msg_accept_confirm_v2 *)aclc;
	struct smc_clc_first_contact_ext *fce =
		(struct smc_clc_first_contact_ext *)
			(((u8 *)clc_v2) + sizeof(*clc_v2));

	if (!ini->first_contact_peer || aclc->hdr.version == SMC_V1)
		return 0;

	if (fce->v2_direct) {
		memcpy(ini->smcrv2.nexthop_mac, &aclc->r0.lcl.mac, ETH_ALEN);
		ini->smcrv2.uses_gateway = false;
	} else {
		if (smc_ib_find_route(smc->clcsock->sk->sk_rcv_saddr,
				      smc_ib_gid_to_ipv4(aclc->r0.lcl.gid),
				      ini->smcrv2.nexthop_mac,
				      &ini->smcrv2.uses_gateway))
			return SMC_CLC_DECL_NOROUTE;
		if (!ini->smcrv2.uses_gateway) {
			/* mismatch: peer claims indirect, but its direct */
			return SMC_CLC_DECL_NOINDIRECT;
		}
	}
	return 0;
}

/* setup for RDMA connection of client */
static int smc_connect_rdma(struct smc_sock *smc,
			    struct smc_clc_msg_accept_confirm *aclc,
			    struct smc_init_info *ini)
{
	int i, reason_code = 0;
	struct smc_link *link;
	u8 *eid = NULL;

	ini->is_smcd = false;
	ini->ib_clcqpn = ntoh24(aclc->r0.qpn);
	ini->first_contact_peer = aclc->hdr.typev2 & SMC_FIRST_CONTACT_MASK;
	memcpy(ini->peer_systemid, aclc->r0.lcl.id_for_peer, SMC_SYSTEMID_LEN);
	memcpy(ini->peer_gid, aclc->r0.lcl.gid, SMC_GID_SIZE);
	memcpy(ini->peer_mac, aclc->r0.lcl.mac, ETH_ALEN);

	reason_code = smc_connect_rdma_v2_prepare(smc, aclc, ini);
	if (reason_code)
		return reason_code;

	mutex_lock(&smc_client_lgr_pending);
	reason_code = smc_conn_create(smc, ini);
	if (reason_code) {
		mutex_unlock(&smc_client_lgr_pending);
		return reason_code;
	}

	smc_conn_save_peer_info(smc, aclc);

	if (ini->first_contact_local) {
		link = smc->conn.lnk;
	} else {
		/* set link that was assigned by server */
		link = NULL;
		for (i = 0; i < SMC_LINKS_PER_LGR_MAX; i++) {
			struct smc_link *l = &smc->conn.lgr->lnk[i];

			if (l->peer_qpn == ntoh24(aclc->r0.qpn) &&
			    !memcmp(l->peer_gid, &aclc->r0.lcl.gid,
				    SMC_GID_SIZE) &&
			    (aclc->hdr.version > SMC_V1 ||
			     !memcmp(l->peer_mac, &aclc->r0.lcl.mac,
				     sizeof(l->peer_mac)))) {
				link = l;
				break;
			}
		}
		if (!link) {
			reason_code = SMC_CLC_DECL_NOSRVLINK;
			goto connect_abort;
		}
		smc_switch_link_and_count(&smc->conn, link);
	}

	/* create send buffer and rmb */
	if (smc_buf_create(smc, false)) {
		reason_code = SMC_CLC_DECL_MEM;
		goto connect_abort;
	}

	if (ini->first_contact_local)
		smc_link_save_peer_info(link, aclc, ini);

	if (smc_rmb_rtoken_handling(&smc->conn, link, aclc)) {
		reason_code = SMC_CLC_DECL_ERR_RTOK;
		goto connect_abort;
	}

	smc_close_init(smc);
	smc_rx_init(smc);

	if (ini->first_contact_local) {
		if (smc_ib_ready_link(link)) {
			reason_code = SMC_CLC_DECL_ERR_RDYLNK;
			goto connect_abort;
		}
	} else {
		if (smcr_lgr_reg_rmbs(link, smc->conn.rmb_desc)) {
			reason_code = SMC_CLC_DECL_ERR_REGRMB;
			goto connect_abort;
		}
	}
	smc_rmb_sync_sg_for_device(&smc->conn);

	if (aclc->hdr.version > SMC_V1) {
		struct smc_clc_msg_accept_confirm_v2 *clc_v2 =
			(struct smc_clc_msg_accept_confirm_v2 *)aclc;

		eid = clc_v2->r1.eid;
		if (ini->first_contact_local)
			smc_fill_gid_list(link->lgr, &ini->smcrv2.gidlist,
					  link->smcibdev, link->gid);
	}

	reason_code = smc_clc_send_confirm(smc, ini->first_contact_local,
					   aclc->hdr.version, eid, ini);
	if (reason_code)
		goto connect_abort;

	smc_tx_init(smc);

	if (ini->first_contact_local) {
		/* QP confirmation over RoCE fabric */
		smc_llc_flow_initiate(link->lgr, SMC_LLC_FLOW_ADD_LINK);
		reason_code = smcr_clnt_conf_first_link(smc);
		smc_llc_flow_stop(link->lgr, &link->lgr->llc_flow_lcl);
		if (reason_code)
			goto connect_abort;
	}
	mutex_unlock(&smc_client_lgr_pending);

	smc_copy_sock_settings_to_clc(smc);
	smc->connect_nonblock = 0;
	if (smc->sk.sk_state == SMC_INIT)
		smc->sk.sk_state = SMC_ACTIVE;

	return 0;
connect_abort:
	smc_conn_abort(smc, ini->first_contact_local);
	mutex_unlock(&smc_client_lgr_pending);
	smc->connect_nonblock = 0;

	return reason_code;
}

/* The server has chosen one of the proposed ISM devices for the communication.
 * Determine from the CHID of the received CLC ACCEPT the ISM device chosen.
 */
static int
smc_v2_determine_accepted_chid(struct smc_clc_msg_accept_confirm_v2 *aclc,
			       struct smc_init_info *ini)
{
	int i;

	for (i = 0; i < ini->ism_offered_cnt + 1; i++) {
		if (ini->ism_chid[i] == ntohs(aclc->d1.chid)) {
			ini->ism_selected = i;
			return 0;
		}
	}

	return -EPROTO;
}

/* setup for ISM connection of client */
static int smc_connect_ism(struct smc_sock *smc,
			   struct smc_clc_msg_accept_confirm *aclc,
			   struct smc_init_info *ini)
{
	u8 *eid = NULL;
	int rc = 0;

	ini->is_smcd = true;
	ini->first_contact_peer = aclc->hdr.typev2 & SMC_FIRST_CONTACT_MASK;

	if (aclc->hdr.version == SMC_V2) {
		struct smc_clc_msg_accept_confirm_v2 *aclc_v2 =
			(struct smc_clc_msg_accept_confirm_v2 *)aclc;

		rc = smc_v2_determine_accepted_chid(aclc_v2, ini);
		if (rc)
			return rc;
	}
	ini->ism_peer_gid[ini->ism_selected] = aclc->d0.gid;

	/* there is only one lgr role for SMC-D; use server lock */
	mutex_lock(&smc_server_lgr_pending);
	rc = smc_conn_create(smc, ini);
	if (rc) {
		mutex_unlock(&smc_server_lgr_pending);
		return rc;
	}

	/* Create send and receive buffers */
	rc = smc_buf_create(smc, true);
	if (rc) {
		rc = (rc == -ENOSPC) ? SMC_CLC_DECL_MAX_DMB : SMC_CLC_DECL_MEM;
		goto connect_abort;
	}

	smc_conn_save_peer_info(smc, aclc);
	smc_close_init(smc);
	smc_rx_init(smc);
	smc_tx_init(smc);

	if (aclc->hdr.version > SMC_V1) {
		struct smc_clc_msg_accept_confirm_v2 *clc_v2 =
			(struct smc_clc_msg_accept_confirm_v2 *)aclc;

		eid = clc_v2->d1.eid;
	}

	rc = smc_clc_send_confirm(smc, ini->first_contact_local,
				  aclc->hdr.version, eid, NULL);
	if (rc)
		goto connect_abort;
	mutex_unlock(&smc_server_lgr_pending);

	smc_copy_sock_settings_to_clc(smc);
	smc->connect_nonblock = 0;
	if (smc->sk.sk_state == SMC_INIT)
		smc->sk.sk_state = SMC_ACTIVE;

	return 0;
connect_abort:
	smc_conn_abort(smc, ini->first_contact_local);
	mutex_unlock(&smc_server_lgr_pending);
	smc->connect_nonblock = 0;

	return rc;
}

/* check if received accept type and version matches a proposed one */
static int smc_connect_check_aclc(struct smc_init_info *ini,
				  struct smc_clc_msg_accept_confirm *aclc)
{
	if (aclc->hdr.typev1 != SMC_TYPE_R &&
	    aclc->hdr.typev1 != SMC_TYPE_D)
		return SMC_CLC_DECL_MODEUNSUPP;

	if (aclc->hdr.version >= SMC_V2) {
		if ((aclc->hdr.typev1 == SMC_TYPE_R &&
		     !smcr_indicated(ini->smc_type_v2)) ||
		    (aclc->hdr.typev1 == SMC_TYPE_D &&
		     !smcd_indicated(ini->smc_type_v2)))
			return SMC_CLC_DECL_MODEUNSUPP;
	} else {
		if ((aclc->hdr.typev1 == SMC_TYPE_R &&
		     !smcr_indicated(ini->smc_type_v1)) ||
		    (aclc->hdr.typev1 == SMC_TYPE_D &&
		     !smcd_indicated(ini->smc_type_v1)))
			return SMC_CLC_DECL_MODEUNSUPP;
	}

	return 0;
}

/* perform steps before actually connecting */
static int __smc_connect(struct smc_sock *smc)
{
	u8 version = smc_ism_is_v2_capable() ? SMC_V2 : SMC_V1;
	struct smc_clc_msg_accept_confirm_v2 *aclc2;
	struct smc_clc_msg_accept_confirm *aclc;
	struct smc_init_info *ini = NULL;
	u8 *buf = NULL;
	int rc = 0;

	if (smc->use_fallback)
		return smc_connect_fallback(smc, smc->fallback_rsn);

	/* if peer has not signalled SMC-capability, fall back */
	if (!tcp_sk(smc->clcsock->sk)->syn_smc)
		return smc_connect_fallback(smc, SMC_CLC_DECL_PEERNOSMC);

	/* IPSec connections opt out of SMC optimizations */
	if (using_ipsec(smc))
		return smc_connect_decline_fallback(smc, SMC_CLC_DECL_IPSEC,
						    version);

	ini = kzalloc(sizeof(*ini), GFP_KERNEL);
	if (!ini)
		return smc_connect_decline_fallback(smc, SMC_CLC_DECL_MEM,
						    version);

	ini->smcd_version = SMC_V1 | SMC_V2;
	ini->smcr_version = SMC_V1 | SMC_V2;
	ini->smc_type_v1 = SMC_TYPE_B;
	ini->smc_type_v2 = SMC_TYPE_B;

	/* get vlan id from IP device */
	if (smc_vlan_by_tcpsk(smc->clcsock, ini)) {
		ini->smcd_version &= ~SMC_V1;
		ini->smcr_version = 0;
		ini->smc_type_v1 = SMC_TYPE_N;
		if (!ini->smcd_version) {
			rc = SMC_CLC_DECL_GETVLANERR;
			goto fallback;
		}
	}

	rc = smc_find_proposal_devices(smc, ini);
	if (rc)
		goto fallback;

	buf = kzalloc(SMC_CLC_MAX_ACCEPT_LEN, GFP_KERNEL);
	if (!buf) {
		rc = SMC_CLC_DECL_MEM;
		goto fallback;
	}
	aclc2 = (struct smc_clc_msg_accept_confirm_v2 *)buf;
	aclc = (struct smc_clc_msg_accept_confirm *)aclc2;

	/* perform CLC handshake */
	rc = smc_connect_clc(smc, aclc2, ini);
	if (rc)
		goto vlan_cleanup;

	/* check if smc modes and versions of CLC proposal and accept match */
	rc = smc_connect_check_aclc(ini, aclc);
	version = aclc->hdr.version == SMC_V1 ? SMC_V1 : SMC_V2;
	if (rc)
		goto vlan_cleanup;

	/* depending on previous steps, connect using rdma or ism */
	if (aclc->hdr.typev1 == SMC_TYPE_R) {
		ini->smcr_version = version;
		rc = smc_connect_rdma(smc, aclc, ini);
	} else if (aclc->hdr.typev1 == SMC_TYPE_D) {
		ini->smcd_version = version;
		rc = smc_connect_ism(smc, aclc, ini);
	}
	if (rc)
		goto vlan_cleanup;

	SMC_STAT_CLNT_SUCC_INC(sock_net(smc->clcsock->sk), aclc);
	smc_connect_ism_vlan_cleanup(smc, ini);
	kfree(buf);
	kfree(ini);
	return 0;

vlan_cleanup:
	smc_connect_ism_vlan_cleanup(smc, ini);
	kfree(buf);
fallback:
	kfree(ini);
	return smc_connect_decline_fallback(smc, rc, version);
}

static void smc_connect_work(struct work_struct *work)
{
	struct smc_sock *smc = container_of(work, struct smc_sock,
					    connect_work);
	long timeo = smc->sk.sk_sndtimeo;
	int rc = 0;

	if (!timeo)
		timeo = MAX_SCHEDULE_TIMEOUT;
	lock_sock(smc->clcsock->sk);
	if (smc->clcsock->sk->sk_err) {
		smc->sk.sk_err = smc->clcsock->sk->sk_err;
	} else if ((1 << smc->clcsock->sk->sk_state) &
					(TCPF_SYN_SENT | TCPF_SYN_RECV)) {
		rc = sk_stream_wait_connect(smc->clcsock->sk, &timeo);
		if ((rc == -EPIPE) &&
		    ((1 << smc->clcsock->sk->sk_state) &
					(TCPF_ESTABLISHED | TCPF_CLOSE_WAIT)))
			rc = 0;
	}
	release_sock(smc->clcsock->sk);
	lock_sock(&smc->sk);
	if (rc != 0 || smc->sk.sk_err) {
		smc->sk.sk_state = SMC_CLOSED;
		if (rc == -EPIPE || rc == -EAGAIN)
			smc->sk.sk_err = EPIPE;
		else if (signal_pending(current))
			smc->sk.sk_err = -sock_intr_errno(timeo);
		sock_put(&smc->sk); /* passive closing */
		goto out;
	}

	rc = __smc_connect(smc);
	if (rc < 0)
		smc->sk.sk_err = -rc;

out:
	if (!sock_flag(&smc->sk, SOCK_DEAD)) {
		if (smc->sk.sk_err) {
			smc->sk.sk_state_change(&smc->sk);
		} else { /* allow polling before and after fallback decision */
			smc->clcsock->sk->sk_write_space(smc->clcsock->sk);
			smc->sk.sk_write_space(&smc->sk);
		}
	}
	release_sock(&smc->sk);
}

static int smc_connect(struct socket *sock, struct sockaddr *addr,
		       int alen, int flags)
{
	struct sock *sk = sock->sk;
	struct smc_sock *smc;
	int rc = -EINVAL;

	smc = smc_sk(sk);

	/* separate smc parameter checking to be safe */
	if (alen < sizeof(addr->sa_family))
		goto out_err;
	if (addr->sa_family != AF_INET && addr->sa_family != AF_INET6)
		goto out_err;

	lock_sock(sk);
	switch (sk->sk_state) {
	default:
		goto out;
	case SMC_ACTIVE:
		rc = -EISCONN;
		goto out;
	case SMC_INIT:
		break;
	}

	smc_copy_sock_settings_to_clc(smc);
	tcp_sk(smc->clcsock->sk)->syn_smc = 1;
	if (smc->connect_nonblock) {
		rc = -EALREADY;
		goto out;
	}
	rc = kernel_connect(smc->clcsock, addr, alen, flags);
	if (rc && rc != -EINPROGRESS)
		goto out;

	sock_hold(&smc->sk); /* sock put in passive closing */
	if (smc->use_fallback)
		goto out;
	if (flags & O_NONBLOCK) {
		if (queue_work(smc_hs_wq, &smc->connect_work))
			smc->connect_nonblock = 1;
		rc = -EINPROGRESS;
	} else {
		rc = __smc_connect(smc);
		if (rc < 0)
			goto out;
		else
			rc = 0; /* success cases including fallback */
	}

out:
	release_sock(sk);
out_err:
	return rc;
}

static int smc_clcsock_accept(struct smc_sock *lsmc, struct smc_sock **new_smc)
{
	struct socket *new_clcsock = NULL;
	struct sock *lsk = &lsmc->sk;
	struct sock *new_sk;
	int rc = -EINVAL;

	release_sock(lsk);
	new_sk = smc_sock_alloc(sock_net(lsk), NULL, lsk->sk_protocol);
	if (!new_sk) {
		rc = -ENOMEM;
		lsk->sk_err = ENOMEM;
		*new_smc = NULL;
		lock_sock(lsk);
		goto out;
	}
	*new_smc = smc_sk(new_sk);

	mutex_lock(&lsmc->clcsock_release_lock);
	if (lsmc->clcsock)
		rc = kernel_accept(lsmc->clcsock, &new_clcsock, SOCK_NONBLOCK);
	mutex_unlock(&lsmc->clcsock_release_lock);
	lock_sock(lsk);
	if  (rc < 0 && rc != -EAGAIN)
		lsk->sk_err = -rc;
	if (rc < 0 || lsk->sk_state == SMC_CLOSED) {
		new_sk->sk_prot->unhash(new_sk);
		if (new_clcsock)
			sock_release(new_clcsock);
		new_sk->sk_state = SMC_CLOSED;
		sock_set_flag(new_sk, SOCK_DEAD);
		sock_put(new_sk); /* final */
		*new_smc = NULL;
		goto out;
	}

	/* new clcsock has inherited the smc listen-specific sk_data_ready
	 * function; switch it back to the original sk_data_ready function
	 */
	new_clcsock->sk->sk_data_ready = lsmc->clcsk_data_ready;
	(*new_smc)->clcsock = new_clcsock;
out:
	return rc;
}

/* add a just created sock to the accept queue of the listen sock as
 * candidate for a following socket accept call from user space
 */
static void smc_accept_enqueue(struct sock *parent, struct sock *sk)
{
	struct smc_sock *par = smc_sk(parent);

	sock_hold(sk); /* sock_put in smc_accept_unlink () */
	spin_lock(&par->accept_q_lock);
	list_add_tail(&smc_sk(sk)->accept_q, &par->accept_q);
	spin_unlock(&par->accept_q_lock);
	sk_acceptq_added(parent);
}

/* remove a socket from the accept queue of its parental listening socket */
static void smc_accept_unlink(struct sock *sk)
{
	struct smc_sock *par = smc_sk(sk)->listen_smc;

	spin_lock(&par->accept_q_lock);
	list_del_init(&smc_sk(sk)->accept_q);
	spin_unlock(&par->accept_q_lock);
	sk_acceptq_removed(&smc_sk(sk)->listen_smc->sk);
	sock_put(sk); /* sock_hold in smc_accept_enqueue */
}

/* remove a sock from the accept queue to bind it to a new socket created
 * for a socket accept call from user space
 */
struct sock *smc_accept_dequeue(struct sock *parent,
				struct socket *new_sock)
{
	struct smc_sock *isk, *n;
	struct sock *new_sk;

	list_for_each_entry_safe(isk, n, &smc_sk(parent)->accept_q, accept_q) {
		new_sk = (struct sock *)isk;

		smc_accept_unlink(new_sk);
		if (new_sk->sk_state == SMC_CLOSED) {
			new_sk->sk_prot->unhash(new_sk);
			if (isk->clcsock) {
				sock_release(isk->clcsock);
				isk->clcsock = NULL;
			}
			sock_put(new_sk); /* final */
			continue;
		}
		if (new_sock) {
			sock_graft(new_sk, new_sock);
			if (isk->use_fallback) {
				smc_sk(new_sk)->clcsock->file = new_sock->file;
				isk->clcsock->file->private_data = isk->clcsock;
			}
		}
		return new_sk;
	}
	return NULL;
}

/* clean up for a created but never accepted sock */
void smc_close_non_accepted(struct sock *sk)
{
	struct smc_sock *smc = smc_sk(sk);

	sock_hold(sk); /* sock_put below */
	lock_sock(sk);
	if (!sk->sk_lingertime)
		/* wait for peer closing */
		sk->sk_lingertime = SMC_MAX_STREAM_WAIT_TIMEOUT;
	__smc_release(smc);
	release_sock(sk);
	sock_put(sk); /* sock_hold above */
	sock_put(sk); /* final sock_put */
}

static int smcr_serv_conf_first_link(struct smc_sock *smc)
{
	struct smc_link *link = smc->conn.lnk;
	struct smc_llc_qentry *qentry;
	int rc;

	if (smcr_link_reg_rmb(link, smc->conn.rmb_desc))
		return SMC_CLC_DECL_ERR_REGRMB;

	/* send CONFIRM LINK request to client over the RoCE fabric */
	rc = smc_llc_send_confirm_link(link, SMC_LLC_REQ);
	if (rc < 0)
		return SMC_CLC_DECL_TIMEOUT_CL;

	/* receive CONFIRM LINK response from client over the RoCE fabric */
	qentry = smc_llc_wait(link->lgr, link, SMC_LLC_WAIT_TIME,
			      SMC_LLC_CONFIRM_LINK);
	if (!qentry) {
		struct smc_clc_msg_decline dclc;

		rc = smc_clc_wait_msg(smc, &dclc, sizeof(dclc),
				      SMC_CLC_DECLINE, CLC_WAIT_TIME_SHORT);
		return rc == -EAGAIN ? SMC_CLC_DECL_TIMEOUT_CL : rc;
	}
	smc_llc_save_peer_uid(qentry);
	rc = smc_llc_eval_conf_link(qentry, SMC_LLC_RESP);
	smc_llc_flow_qentry_del(&link->lgr->llc_flow_lcl);
	if (rc)
		return SMC_CLC_DECL_RMBE_EC;

	/* confirm_rkey is implicit on 1st contact */
	smc->conn.rmb_desc->is_conf_rkey = true;

	smc_llc_link_active(link);
	smcr_lgr_set_type(link->lgr, SMC_LGR_SINGLE);

	/* initial contact - try to establish second link */
	smc_llc_srv_add_link(link, NULL);
	return 0;
}

/* listen worker: finish */
static void smc_listen_out(struct smc_sock *new_smc)
{
	struct smc_sock *lsmc = new_smc->listen_smc;
	struct sock *newsmcsk = &new_smc->sk;

	if (lsmc->sk.sk_state == SMC_LISTEN) {
		lock_sock_nested(&lsmc->sk, SINGLE_DEPTH_NESTING);
		smc_accept_enqueue(&lsmc->sk, newsmcsk);
		release_sock(&lsmc->sk);
	} else { /* no longer listening */
		smc_close_non_accepted(newsmcsk);
	}

	/* Wake up accept */
	lsmc->sk.sk_data_ready(&lsmc->sk);
	sock_put(&lsmc->sk); /* sock_hold in smc_tcp_listen_work */
}

/* listen worker: finish in state connected */
static void smc_listen_out_connected(struct smc_sock *new_smc)
{
	struct sock *newsmcsk = &new_smc->sk;

	sk_refcnt_debug_inc(newsmcsk);
	if (newsmcsk->sk_state == SMC_INIT)
		newsmcsk->sk_state = SMC_ACTIVE;

	smc_listen_out(new_smc);
}

/* listen worker: finish in error state */
static void smc_listen_out_err(struct smc_sock *new_smc)
{
	struct sock *newsmcsk = &new_smc->sk;
	struct net *net = sock_net(newsmcsk);

	this_cpu_inc(net->smc.smc_stats->srv_hshake_err_cnt);
	if (newsmcsk->sk_state == SMC_INIT)
		sock_put(&new_smc->sk); /* passive closing */
	newsmcsk->sk_state = SMC_CLOSED;

	smc_listen_out(new_smc);
}

/* listen worker: decline and fall back if possible */
static void smc_listen_decline(struct smc_sock *new_smc, int reason_code,
			       int local_first, u8 version)
{
	/* RDMA setup failed, switch back to TCP */
	smc_conn_abort(new_smc, local_first);
	if (reason_code < 0 ||
	    smc_switch_to_fallback(new_smc, reason_code)) {
		/* error, no fallback possible */
		smc_listen_out_err(new_smc);
		return;
	}
	if (reason_code && reason_code != SMC_CLC_DECL_PEERDECL) {
		if (smc_clc_send_decline(new_smc, reason_code, version) < 0) {
			smc_listen_out_err(new_smc);
			return;
		}
	}
	smc_listen_out_connected(new_smc);
}

/* listen worker: version checking */
static int smc_listen_v2_check(struct smc_sock *new_smc,
			       struct smc_clc_msg_proposal *pclc,
			       struct smc_init_info *ini)
{
	struct smc_clc_smcd_v2_extension *pclc_smcd_v2_ext;
	struct smc_clc_v2_extension *pclc_v2_ext;
	int rc = SMC_CLC_DECL_PEERNOSMC;

	ini->smc_type_v1 = pclc->hdr.typev1;
	ini->smc_type_v2 = pclc->hdr.typev2;
	ini->smcd_version = smcd_indicated(ini->smc_type_v1) ? SMC_V1 : 0;
	ini->smcr_version = smcr_indicated(ini->smc_type_v1) ? SMC_V1 : 0;
	if (pclc->hdr.version > SMC_V1) {
		if (smcd_indicated(ini->smc_type_v2))
			ini->smcd_version |= SMC_V2;
		if (smcr_indicated(ini->smc_type_v2))
			ini->smcr_version |= SMC_V2;
	}
	if (!(ini->smcd_version & SMC_V2) && !(ini->smcr_version & SMC_V2)) {
		rc = SMC_CLC_DECL_PEERNOSMC;
		goto out;
	}
	pclc_v2_ext = smc_get_clc_v2_ext(pclc);
	if (!pclc_v2_ext) {
		ini->smcd_version &= ~SMC_V2;
		ini->smcr_version &= ~SMC_V2;
		rc = SMC_CLC_DECL_NOV2EXT;
		goto out;
	}
	pclc_smcd_v2_ext = smc_get_clc_smcd_v2_ext(pclc_v2_ext);
	if (ini->smcd_version & SMC_V2) {
		if (!smc_ism_is_v2_capable()) {
			ini->smcd_version &= ~SMC_V2;
			rc = SMC_CLC_DECL_NOISM2SUPP;
		} else if (!pclc_smcd_v2_ext) {
			ini->smcd_version &= ~SMC_V2;
			rc = SMC_CLC_DECL_NOV2DEXT;
		} else if (!pclc_v2_ext->hdr.eid_cnt &&
			   !pclc_v2_ext->hdr.flag.seid) {
			ini->smcd_version &= ~SMC_V2;
			rc = SMC_CLC_DECL_NOUEID;
		}
	}
	if (ini->smcr_version & SMC_V2) {
		if (!pclc_v2_ext->hdr.eid_cnt) {
			ini->smcr_version &= ~SMC_V2;
			rc = SMC_CLC_DECL_NOUEID;
		}
	}

out:
	if (!ini->smcd_version && !ini->smcr_version)
		return rc;

	return 0;
}

/* listen worker: check prefixes */
static int smc_listen_prfx_check(struct smc_sock *new_smc,
				 struct smc_clc_msg_proposal *pclc)
{
	struct smc_clc_msg_proposal_prefix *pclc_prfx;
	struct socket *newclcsock = new_smc->clcsock;

	if (pclc->hdr.typev1 == SMC_TYPE_N)
		return 0;
	pclc_prfx = smc_clc_proposal_get_prefix(pclc);
	if (smc_clc_prfx_match(newclcsock, pclc_prfx))
		return SMC_CLC_DECL_DIFFPREFIX;

	return 0;
}

/* listen worker: initialize connection and buffers */
static int smc_listen_rdma_init(struct smc_sock *new_smc,
				struct smc_init_info *ini)
{
	int rc;

	/* allocate connection / link group */
	rc = smc_conn_create(new_smc, ini);
	if (rc)
		return rc;

	/* create send buffer and rmb */
	if (smc_buf_create(new_smc, false))
		return SMC_CLC_DECL_MEM;

	return 0;
}

/* listen worker: initialize connection and buffers for SMC-D */
static int smc_listen_ism_init(struct smc_sock *new_smc,
			       struct smc_init_info *ini)
{
	int rc;

	rc = smc_conn_create(new_smc, ini);
	if (rc)
		return rc;

	/* Create send and receive buffers */
	rc = smc_buf_create(new_smc, true);
	if (rc) {
		smc_conn_abort(new_smc, ini->first_contact_local);
		return (rc == -ENOSPC) ? SMC_CLC_DECL_MAX_DMB :
					 SMC_CLC_DECL_MEM;
	}

	return 0;
}

static bool smc_is_already_selected(struct smcd_dev *smcd,
				    struct smc_init_info *ini,
				    int matches)
{
	int i;

	for (i = 0; i < matches; i++)
		if (smcd == ini->ism_dev[i])
			return true;

	return false;
}

/* check for ISM devices matching proposed ISM devices */
static void smc_check_ism_v2_match(struct smc_init_info *ini,
				   u16 proposed_chid, u64 proposed_gid,
				   unsigned int *matches)
{
	struct smcd_dev *smcd;

	list_for_each_entry(smcd, &smcd_dev_list.list, list) {
		if (smcd->going_away)
			continue;
		if (smc_is_already_selected(smcd, ini, *matches))
			continue;
		if (smc_ism_get_chid(smcd) == proposed_chid &&
		    !smc_ism_cantalk(proposed_gid, ISM_RESERVED_VLANID, smcd)) {
			ini->ism_peer_gid[*matches] = proposed_gid;
			ini->ism_dev[*matches] = smcd;
			(*matches)++;
			break;
		}
	}
}

static void smc_find_ism_store_rc(u32 rc, struct smc_init_info *ini)
{
	if (!ini->rc)
		ini->rc = rc;
}

static void smc_find_ism_v2_device_serv(struct smc_sock *new_smc,
					struct smc_clc_msg_proposal *pclc,
					struct smc_init_info *ini)
{
	struct smc_clc_smcd_v2_extension *smcd_v2_ext;
	struct smc_clc_v2_extension *smc_v2_ext;
	struct smc_clc_msg_smcd *pclc_smcd;
	unsigned int matches = 0;
	u8 smcd_version;
	u8 *eid = NULL;
	int i, rc;

	if (!(ini->smcd_version & SMC_V2) || !smcd_indicated(ini->smc_type_v2))
		goto not_found;

	pclc_smcd = smc_get_clc_msg_smcd(pclc);
	smc_v2_ext = smc_get_clc_v2_ext(pclc);
	smcd_v2_ext = smc_get_clc_smcd_v2_ext(smc_v2_ext);

	mutex_lock(&smcd_dev_list.mutex);
	if (pclc_smcd->ism.chid)
		/* check for ISM device matching proposed native ISM device */
		smc_check_ism_v2_match(ini, ntohs(pclc_smcd->ism.chid),
				       ntohll(pclc_smcd->ism.gid), &matches);
	for (i = 1; i <= smc_v2_ext->hdr.ism_gid_cnt; i++) {
		/* check for ISM devices matching proposed non-native ISM
		 * devices
		 */
		smc_check_ism_v2_match(ini,
				       ntohs(smcd_v2_ext->gidchid[i - 1].chid),
				       ntohll(smcd_v2_ext->gidchid[i - 1].gid),
				       &matches);
	}
	mutex_unlock(&smcd_dev_list.mutex);

	if (!ini->ism_dev[0]) {
		smc_find_ism_store_rc(SMC_CLC_DECL_NOSMCD2DEV, ini);
		goto not_found;
	}

	smc_ism_get_system_eid(&eid);
	if (!smc_clc_match_eid(ini->negotiated_eid, smc_v2_ext,
			       smcd_v2_ext->system_eid, eid))
		goto not_found;

	/* separate - outside the smcd_dev_list.lock */
	smcd_version = ini->smcd_version;
	for (i = 0; i < matches; i++) {
		ini->smcd_version = SMC_V2;
		ini->is_smcd = true;
		ini->ism_selected = i;
		rc = smc_listen_ism_init(new_smc, ini);
		if (rc) {
			smc_find_ism_store_rc(rc, ini);
			/* try next active ISM device */
			continue;
		}
		return; /* matching and usable V2 ISM device found */
	}
	/* no V2 ISM device could be initialized */
	ini->smcd_version = smcd_version;	/* restore original value */
	ini->negotiated_eid[0] = 0;

not_found:
	ini->smcd_version &= ~SMC_V2;
	ini->ism_dev[0] = NULL;
	ini->is_smcd = false;
}

static void smc_find_ism_v1_device_serv(struct smc_sock *new_smc,
					struct smc_clc_msg_proposal *pclc,
					struct smc_init_info *ini)
{
	struct smc_clc_msg_smcd *pclc_smcd = smc_get_clc_msg_smcd(pclc);
	int rc = 0;

	/* check if ISM V1 is available */
	if (!(ini->smcd_version & SMC_V1) || !smcd_indicated(ini->smc_type_v1))
		goto not_found;
	ini->is_smcd = true; /* prepare ISM check */
	ini->ism_peer_gid[0] = ntohll(pclc_smcd->ism.gid);
	rc = smc_find_ism_device(new_smc, ini);
	if (rc)
		goto not_found;
	ini->ism_selected = 0;
	rc = smc_listen_ism_init(new_smc, ini);
	if (!rc)
		return;		/* V1 ISM device found */

not_found:
	smc_find_ism_store_rc(rc, ini);
	ini->smcd_version &= ~SMC_V1;
	ini->ism_dev[0] = NULL;
	ini->is_smcd = false;
}

/* listen worker: register buffers */
static int smc_listen_rdma_reg(struct smc_sock *new_smc, bool local_first)
{
	struct smc_connection *conn = &new_smc->conn;

	if (!local_first) {
		if (smcr_lgr_reg_rmbs(conn->lnk, conn->rmb_desc))
			return SMC_CLC_DECL_ERR_REGRMB;
	}
	smc_rmb_sync_sg_for_device(&new_smc->conn);

	return 0;
}

static void smc_find_rdma_v2_device_serv(struct smc_sock *new_smc,
					 struct smc_clc_msg_proposal *pclc,
					 struct smc_init_info *ini)
{
	struct smc_clc_v2_extension *smc_v2_ext;
	u8 smcr_version;
	int rc;

	if (!(ini->smcr_version & SMC_V2) || !smcr_indicated(ini->smc_type_v2))
		goto not_found;

	smc_v2_ext = smc_get_clc_v2_ext(pclc);
	if (!smc_clc_match_eid(ini->negotiated_eid, smc_v2_ext, NULL, NULL))
		goto not_found;

	/* prepare RDMA check */
	memcpy(ini->peer_systemid, pclc->lcl.id_for_peer, SMC_SYSTEMID_LEN);
	memcpy(ini->peer_gid, smc_v2_ext->roce, SMC_GID_SIZE);
	memcpy(ini->peer_mac, pclc->lcl.mac, ETH_ALEN);
	ini->check_smcrv2 = true;
	ini->smcrv2.clc_sk = new_smc->clcsock->sk;
	ini->smcrv2.saddr = new_smc->clcsock->sk->sk_rcv_saddr;
	ini->smcrv2.daddr = smc_ib_gid_to_ipv4(smc_v2_ext->roce);
	rc = smc_find_rdma_device(new_smc, ini);
	if (rc) {
		smc_find_ism_store_rc(rc, ini);
		goto not_found;
	}
	if (!ini->smcrv2.uses_gateway)
		memcpy(ini->smcrv2.nexthop_mac, pclc->lcl.mac, ETH_ALEN);

	smcr_version = ini->smcr_version;
	ini->smcr_version = SMC_V2;
	rc = smc_listen_rdma_init(new_smc, ini);
	if (!rc)
		rc = smc_listen_rdma_reg(new_smc, ini->first_contact_local);
	if (!rc)
		return;
	ini->smcr_version = smcr_version;
	smc_find_ism_store_rc(rc, ini);

not_found:
	ini->smcr_version &= ~SMC_V2;
	ini->check_smcrv2 = false;
}

static int smc_find_rdma_v1_device_serv(struct smc_sock *new_smc,
					struct smc_clc_msg_proposal *pclc,
					struct smc_init_info *ini)
{
	int rc;

	if (!(ini->smcr_version & SMC_V1) || !smcr_indicated(ini->smc_type_v1))
		return SMC_CLC_DECL_NOSMCDEV;

	/* prepare RDMA check */
	memcpy(ini->peer_systemid, pclc->lcl.id_for_peer, SMC_SYSTEMID_LEN);
	memcpy(ini->peer_gid, pclc->lcl.gid, SMC_GID_SIZE);
	memcpy(ini->peer_mac, pclc->lcl.mac, ETH_ALEN);
	rc = smc_find_rdma_device(new_smc, ini);
	if (rc) {
		/* no RDMA device found */
		return SMC_CLC_DECL_NOSMCDEV;
	}
	rc = smc_listen_rdma_init(new_smc, ini);
	if (rc)
		return rc;
	return smc_listen_rdma_reg(new_smc, ini->first_contact_local);
}

/* determine the local device matching to proposal */
static int smc_listen_find_device(struct smc_sock *new_smc,
				  struct smc_clc_msg_proposal *pclc,
				  struct smc_init_info *ini)
{
	int prfx_rc;

	/* check for ISM device matching V2 proposed device */
	smc_find_ism_v2_device_serv(new_smc, pclc, ini);
	if (ini->ism_dev[0])
		return 0;

	/* check for matching IP prefix and subnet length (V1) */
	prfx_rc = smc_listen_prfx_check(new_smc, pclc);
	if (prfx_rc)
		smc_find_ism_store_rc(prfx_rc, ini);

	/* get vlan id from IP device */
	if (smc_vlan_by_tcpsk(new_smc->clcsock, ini))
		return ini->rc ?: SMC_CLC_DECL_GETVLANERR;

	/* check for ISM device matching V1 proposed device */
	if (!prfx_rc)
		smc_find_ism_v1_device_serv(new_smc, pclc, ini);
	if (ini->ism_dev[0])
		return 0;

	if (!smcr_indicated(pclc->hdr.typev1) &&
	    !smcr_indicated(pclc->hdr.typev2))
		/* skip RDMA and decline */
		return ini->rc ?: SMC_CLC_DECL_NOSMCDDEV;

	/* check if RDMA V2 is available */
	smc_find_rdma_v2_device_serv(new_smc, pclc, ini);
	if (ini->smcrv2.ib_dev_v2)
		return 0;

	/* check if RDMA V1 is available */
	if (!prfx_rc) {
		int rc;

		rc = smc_find_rdma_v1_device_serv(new_smc, pclc, ini);
		smc_find_ism_store_rc(rc, ini);
		return (!rc) ? 0 : ini->rc;
	}
	return SMC_CLC_DECL_NOSMCDEV;
}

/* listen worker: finish RDMA setup */
static int smc_listen_rdma_finish(struct smc_sock *new_smc,
				  struct smc_clc_msg_accept_confirm *cclc,
				  bool local_first,
				  struct smc_init_info *ini)
{
	struct smc_link *link = new_smc->conn.lnk;
	int reason_code = 0;

	if (local_first)
		smc_link_save_peer_info(link, cclc, ini);

	if (smc_rmb_rtoken_handling(&new_smc->conn, link, cclc))
		return SMC_CLC_DECL_ERR_RTOK;

	if (local_first) {
		if (smc_ib_ready_link(link))
			return SMC_CLC_DECL_ERR_RDYLNK;
		/* QP confirmation over RoCE fabric */
		smc_llc_flow_initiate(link->lgr, SMC_LLC_FLOW_ADD_LINK);
		reason_code = smcr_serv_conf_first_link(new_smc);
		smc_llc_flow_stop(link->lgr, &link->lgr->llc_flow_lcl);
	}
	return reason_code;
}

/* setup for connection of server */
static void smc_listen_work(struct work_struct *work)
{
	struct smc_sock *new_smc = container_of(work, struct smc_sock,
						smc_listen_work);
	struct socket *newclcsock = new_smc->clcsock;
	struct smc_clc_msg_accept_confirm *cclc;
	struct smc_clc_msg_proposal_area *buf;
	struct smc_clc_msg_proposal *pclc;
	struct smc_init_info *ini = NULL;
	u8 proposal_version = SMC_V1;
	u8 accept_version;
	int rc = 0;

	if (new_smc->listen_smc->sk.sk_state != SMC_LISTEN)
		return smc_listen_out_err(new_smc);

	if (new_smc->use_fallback) {
		smc_listen_out_connected(new_smc);
		return;
	}

	/* check if peer is smc capable */
	if (!tcp_sk(newclcsock->sk)->syn_smc) {
		rc = smc_switch_to_fallback(new_smc, SMC_CLC_DECL_PEERNOSMC);
		if (rc)
			smc_listen_out_err(new_smc);
		else
			smc_listen_out_connected(new_smc);
		return;
	}

	/* do inband token exchange -
	 * wait for and receive SMC Proposal CLC message
	 */
	buf = kzalloc(sizeof(*buf), GFP_KERNEL);
	if (!buf) {
		rc = SMC_CLC_DECL_MEM;
		goto out_decl;
	}
	pclc = (struct smc_clc_msg_proposal *)buf;
	rc = smc_clc_wait_msg(new_smc, pclc, sizeof(*buf),
			      SMC_CLC_PROPOSAL, CLC_WAIT_TIME);
	if (rc)
		goto out_decl;

	if (pclc->hdr.version > SMC_V1)
		proposal_version = SMC_V2;

	/* IPSec connections opt out of SMC optimizations */
	if (using_ipsec(new_smc)) {
		rc = SMC_CLC_DECL_IPSEC;
		goto out_decl;
	}

	ini = kzalloc(sizeof(*ini), GFP_KERNEL);
	if (!ini) {
		rc = SMC_CLC_DECL_MEM;
		goto out_decl;
	}

	/* initial version checking */
	rc = smc_listen_v2_check(new_smc, pclc, ini);
	if (rc)
		goto out_decl;

	mutex_lock(&smc_server_lgr_pending);
	smc_close_init(new_smc);
	smc_rx_init(new_smc);
	smc_tx_init(new_smc);

	/* determine ISM or RoCE device used for connection */
	rc = smc_listen_find_device(new_smc, pclc, ini);
	if (rc)
		goto out_unlock;

	/* send SMC Accept CLC message */
	accept_version = ini->is_smcd ? ini->smcd_version : ini->smcr_version;
	rc = smc_clc_send_accept(new_smc, ini->first_contact_local,
				 accept_version, ini->negotiated_eid);
	if (rc)
		goto out_unlock;

	/* SMC-D does not need this lock any more */
	if (ini->is_smcd)
		mutex_unlock(&smc_server_lgr_pending);

	/* receive SMC Confirm CLC message */
	memset(buf, 0, sizeof(*buf));
	cclc = (struct smc_clc_msg_accept_confirm *)buf;
	rc = smc_clc_wait_msg(new_smc, cclc, sizeof(*buf),
			      SMC_CLC_CONFIRM, CLC_WAIT_TIME);
	if (rc) {
		if (!ini->is_smcd)
			goto out_unlock;
		goto out_decl;
	}

	/* finish worker */
	if (!ini->is_smcd) {
		rc = smc_listen_rdma_finish(new_smc, cclc,
					    ini->first_contact_local, ini);
		if (rc)
			goto out_unlock;
		mutex_unlock(&smc_server_lgr_pending);
	}
	smc_conn_save_peer_info(new_smc, cclc);
	smc_listen_out_connected(new_smc);
	SMC_STAT_SERV_SUCC_INC(sock_net(newclcsock->sk), ini);
	goto out_free;

out_unlock:
	mutex_unlock(&smc_server_lgr_pending);
out_decl:
	smc_listen_decline(new_smc, rc, ini ? ini->first_contact_local : 0,
			   proposal_version);
out_free:
	kfree(ini);
	kfree(buf);
}

static void smc_tcp_listen_work(struct work_struct *work)
{
	struct smc_sock *lsmc = container_of(work, struct smc_sock,
					     tcp_listen_work);
	struct sock *lsk = &lsmc->sk;
	struct smc_sock *new_smc;
	int rc = 0;

	lock_sock(lsk);
	while (lsk->sk_state == SMC_LISTEN) {
		rc = smc_clcsock_accept(lsmc, &new_smc);
		if (rc) /* clcsock accept queue empty or error */
			goto out;
		if (!new_smc)
			continue;

		new_smc->listen_smc = lsmc;
		new_smc->use_fallback = lsmc->use_fallback;
		new_smc->fallback_rsn = lsmc->fallback_rsn;
		sock_hold(lsk); /* sock_put in smc_listen_work */
		INIT_WORK(&new_smc->smc_listen_work, smc_listen_work);
		smc_copy_sock_settings_to_smc(new_smc);
		new_smc->sk.sk_sndbuf = lsmc->sk.sk_sndbuf;
		new_smc->sk.sk_rcvbuf = lsmc->sk.sk_rcvbuf;
		sock_hold(&new_smc->sk); /* sock_put in passive closing */
		if (!queue_work(smc_hs_wq, &new_smc->smc_listen_work))
			sock_put(&new_smc->sk);
	}

out:
	release_sock(lsk);
	sock_put(&lsmc->sk); /* sock_hold in smc_clcsock_data_ready() */
}

static void smc_clcsock_data_ready(struct sock *listen_clcsock)
{
	struct smc_sock *lsmc =
		smc_clcsock_user_data(listen_clcsock);

	if (!lsmc)
		return;
	lsmc->clcsk_data_ready(listen_clcsock);
	if (lsmc->sk.sk_state == SMC_LISTEN) {
		sock_hold(&lsmc->sk); /* sock_put in smc_tcp_listen_work() */
		if (!queue_work(smc_hs_wq, &lsmc->tcp_listen_work))
			sock_put(&lsmc->sk);
	}
}

static int smc_listen(struct socket *sock, int backlog)
{
	struct sock *sk = sock->sk;
	struct smc_sock *smc;
	int rc;

	smc = smc_sk(sk);
	lock_sock(sk);

	rc = -EINVAL;
	if ((sk->sk_state != SMC_INIT && sk->sk_state != SMC_LISTEN) ||
	    smc->connect_nonblock)
		goto out;

	rc = 0;
	if (sk->sk_state == SMC_LISTEN) {
		sk->sk_max_ack_backlog = backlog;
		goto out;
	}
	/* some socket options are handled in core, so we could not apply
	 * them to the clc socket -- copy smc socket options to clc socket
	 */
	smc_copy_sock_settings_to_clc(smc);
	if (!smc->use_fallback)
		tcp_sk(smc->clcsock->sk)->syn_smc = 1;

	/* save original sk_data_ready function and establish
	 * smc-specific sk_data_ready function
	 */
	smc->clcsk_data_ready = smc->clcsock->sk->sk_data_ready;
	smc->clcsock->sk->sk_data_ready = smc_clcsock_data_ready;
	smc->clcsock->sk->sk_user_data =
		(void *)((uintptr_t)smc | SK_USER_DATA_NOCOPY);
	rc = kernel_listen(smc->clcsock, backlog);
	if (rc) {
		smc->clcsock->sk->sk_data_ready = smc->clcsk_data_ready;
		goto out;
	}
	sk->sk_max_ack_backlog = backlog;
	sk->sk_ack_backlog = 0;
	sk->sk_state = SMC_LISTEN;

out:
	release_sock(sk);
	return rc;
}

static int smc_accept(struct socket *sock, struct socket *new_sock,
		      int flags, bool kern)
{
	struct sock *sk = sock->sk, *nsk;
	DECLARE_WAITQUEUE(wait, current);
	struct smc_sock *lsmc;
	long timeo;
	int rc = 0;

	lsmc = smc_sk(sk);
	sock_hold(sk); /* sock_put below */
	lock_sock(sk);

	if (lsmc->sk.sk_state != SMC_LISTEN) {
		rc = -EINVAL;
		release_sock(sk);
		goto out;
	}

	/* Wait for an incoming connection */
	timeo = sock_rcvtimeo(sk, flags & O_NONBLOCK);
	add_wait_queue_exclusive(sk_sleep(sk), &wait);
	while (!(nsk = smc_accept_dequeue(sk, new_sock))) {
		set_current_state(TASK_INTERRUPTIBLE);
		if (!timeo) {
			rc = -EAGAIN;
			break;
		}
		release_sock(sk);
		timeo = schedule_timeout(timeo);
		/* wakeup by sk_data_ready in smc_listen_work() */
		sched_annotate_sleep();
		lock_sock(sk);
		if (signal_pending(current)) {
			rc = sock_intr_errno(timeo);
			break;
		}
	}
	set_current_state(TASK_RUNNING);
	remove_wait_queue(sk_sleep(sk), &wait);

	if (!rc)
		rc = sock_error(nsk);
	release_sock(sk);
	if (rc)
		goto out;

	if (lsmc->sockopt_defer_accept && !(flags & O_NONBLOCK)) {
		/* wait till data arrives on the socket */
		timeo = msecs_to_jiffies(lsmc->sockopt_defer_accept *
								MSEC_PER_SEC);
		if (smc_sk(nsk)->use_fallback) {
			struct sock *clcsk = smc_sk(nsk)->clcsock->sk;

			lock_sock(clcsk);
			if (skb_queue_empty(&clcsk->sk_receive_queue))
				sk_wait_data(clcsk, &timeo, NULL);
			release_sock(clcsk);
		} else if (!atomic_read(&smc_sk(nsk)->conn.bytes_to_rcv)) {
			lock_sock(nsk);
			smc_rx_wait(smc_sk(nsk), &timeo, smc_rx_data_available);
			release_sock(nsk);
		}
	}

out:
	sock_put(sk); /* sock_hold above */
	return rc;
}

static int smc_getname(struct socket *sock, struct sockaddr *addr,
		       int peer)
{
	struct smc_sock *smc;

	if (peer && (sock->sk->sk_state != SMC_ACTIVE) &&
	    (sock->sk->sk_state != SMC_APPCLOSEWAIT1))
		return -ENOTCONN;

	smc = smc_sk(sock->sk);

	return smc->clcsock->ops->getname(smc->clcsock, addr, peer);
}

static int smc_sendmsg(struct socket *sock, struct msghdr *msg, size_t len)
{
	struct sock *sk = sock->sk;
	struct smc_sock *smc;
	int rc = -EPIPE;

	smc = smc_sk(sk);
	lock_sock(sk);
	if ((sk->sk_state != SMC_ACTIVE) &&
	    (sk->sk_state != SMC_APPCLOSEWAIT1) &&
	    (sk->sk_state != SMC_INIT))
		goto out;

	if (msg->msg_flags & MSG_FASTOPEN) {
		if (sk->sk_state == SMC_INIT && !smc->connect_nonblock) {
			rc = smc_switch_to_fallback(smc, SMC_CLC_DECL_OPTUNSUPP);
			if (rc)
				goto out;
		} else {
			rc = -EINVAL;
			goto out;
		}
	}

	if (smc->use_fallback) {
		rc = smc->clcsock->ops->sendmsg(smc->clcsock, msg, len);
	} else {
		rc = smc_tx_sendmsg(smc, msg, len);
		SMC_STAT_TX_PAYLOAD(smc, len, rc);
	}
out:
	release_sock(sk);
	return rc;
}

static int smc_recvmsg(struct socket *sock, struct msghdr *msg, size_t len,
		       int flags)
{
	struct sock *sk = sock->sk;
	struct smc_sock *smc;
	int rc = -ENOTCONN;

	smc = smc_sk(sk);
	lock_sock(sk);
	if (sk->sk_state == SMC_CLOSED && (sk->sk_shutdown & RCV_SHUTDOWN)) {
		/* socket was connected before, no more data to read */
		rc = 0;
		goto out;
	}
	if ((sk->sk_state == SMC_INIT) ||
	    (sk->sk_state == SMC_LISTEN) ||
	    (sk->sk_state == SMC_CLOSED))
		goto out;

	if (sk->sk_state == SMC_PEERFINCLOSEWAIT) {
		rc = 0;
		goto out;
	}

	if (smc->use_fallback) {
		rc = smc->clcsock->ops->recvmsg(smc->clcsock, msg, len, flags);
	} else {
		msg->msg_namelen = 0;
		rc = smc_rx_recvmsg(smc, msg, NULL, len, flags);
		SMC_STAT_RX_PAYLOAD(smc, rc, rc);
	}

out:
	release_sock(sk);
	return rc;
}

static __poll_t smc_accept_poll(struct sock *parent)
{
	struct smc_sock *isk = smc_sk(parent);
	__poll_t mask = 0;

	spin_lock(&isk->accept_q_lock);
	if (!list_empty(&isk->accept_q))
		mask = EPOLLIN | EPOLLRDNORM;
	spin_unlock(&isk->accept_q_lock);

	return mask;
}

static __poll_t smc_poll(struct file *file, struct socket *sock,
			     poll_table *wait)
{
	struct sock *sk = sock->sk;
	struct smc_sock *smc;
	__poll_t mask = 0;

	if (!sk)
		return EPOLLNVAL;

	smc = smc_sk(sock->sk);
	if (smc->use_fallback) {
		/* delegate to CLC child sock */
		mask = smc->clcsock->ops->poll(file, smc->clcsock, wait);
		sk->sk_err = smc->clcsock->sk->sk_err;
	} else {
		if (sk->sk_state != SMC_CLOSED)
			sock_poll_wait(file, sock, wait);
		if (sk->sk_err)
			mask |= EPOLLERR;
		if ((sk->sk_shutdown == SHUTDOWN_MASK) ||
		    (sk->sk_state == SMC_CLOSED))
			mask |= EPOLLHUP;
		if (sk->sk_state == SMC_LISTEN) {
			/* woken up by sk_data_ready in smc_listen_work() */
			mask |= smc_accept_poll(sk);
		} else if (smc->use_fallback) { /* as result of connect_work()*/
			mask |= smc->clcsock->ops->poll(file, smc->clcsock,
							   wait);
			sk->sk_err = smc->clcsock->sk->sk_err;
		} else {
			if ((sk->sk_state != SMC_INIT &&
			     atomic_read(&smc->conn.sndbuf_space)) ||
			    sk->sk_shutdown & SEND_SHUTDOWN) {
				mask |= EPOLLOUT | EPOLLWRNORM;
			} else {
				sk_set_bit(SOCKWQ_ASYNC_NOSPACE, sk);
				set_bit(SOCK_NOSPACE, &sk->sk_socket->flags);
			}
			if (atomic_read(&smc->conn.bytes_to_rcv))
				mask |= EPOLLIN | EPOLLRDNORM;
			if (sk->sk_shutdown & RCV_SHUTDOWN)
				mask |= EPOLLIN | EPOLLRDNORM | EPOLLRDHUP;
			if (sk->sk_state == SMC_APPCLOSEWAIT1)
				mask |= EPOLLIN;
			if (smc->conn.urg_state == SMC_URG_VALID)
				mask |= EPOLLPRI;
		}
	}

	return mask;
}

static int smc_shutdown(struct socket *sock, int how)
{
	struct sock *sk = sock->sk;
	bool do_shutdown = true;
	struct smc_sock *smc;
	int rc = -EINVAL;
	int old_state;
	int rc1 = 0;

	smc = smc_sk(sk);

	if ((how < SHUT_RD) || (how > SHUT_RDWR))
		return rc;

	lock_sock(sk);

	rc = -ENOTCONN;
	if ((sk->sk_state != SMC_ACTIVE) &&
	    (sk->sk_state != SMC_PEERCLOSEWAIT1) &&
	    (sk->sk_state != SMC_PEERCLOSEWAIT2) &&
	    (sk->sk_state != SMC_APPCLOSEWAIT1) &&
	    (sk->sk_state != SMC_APPCLOSEWAIT2) &&
	    (sk->sk_state != SMC_APPFINCLOSEWAIT))
		goto out;
	if (smc->use_fallback) {
		rc = kernel_sock_shutdown(smc->clcsock, how);
		sk->sk_shutdown = smc->clcsock->sk->sk_shutdown;
		if (sk->sk_shutdown == SHUTDOWN_MASK)
			sk->sk_state = SMC_CLOSED;
		goto out;
	}
	switch (how) {
	case SHUT_RDWR:		/* shutdown in both directions */
		old_state = sk->sk_state;
		rc = smc_close_active(smc);
		if (old_state == SMC_ACTIVE &&
		    sk->sk_state == SMC_PEERCLOSEWAIT1)
			do_shutdown = false;
		break;
	case SHUT_WR:
		rc = smc_close_shutdown_write(smc);
		break;
	case SHUT_RD:
		rc = 0;
		/* nothing more to do because peer is not involved */
		break;
	}
	if (do_shutdown && smc->clcsock)
		rc1 = kernel_sock_shutdown(smc->clcsock, how);
	/* map sock_shutdown_cmd constants to sk_shutdown value range */
	sk->sk_shutdown |= how + 1;

out:
	release_sock(sk);
	return rc ? rc : rc1;
}

static int smc_setsockopt(struct socket *sock, int level, int optname,
			  sockptr_t optval, unsigned int optlen)
{
	struct sock *sk = sock->sk;
	struct smc_sock *smc;
	int val, rc;

	if (level == SOL_TCP && optname == TCP_ULP)
		return -EOPNOTSUPP;

	smc = smc_sk(sk);

	/* generic setsockopts reaching us here always apply to the
	 * CLC socket
	 */
	mutex_lock(&smc->clcsock_release_lock);
	if (!smc->clcsock) {
		mutex_unlock(&smc->clcsock_release_lock);
		return -EBADF;
	}
	if (unlikely(!smc->clcsock->ops->setsockopt))
		rc = -EOPNOTSUPP;
	else
		rc = smc->clcsock->ops->setsockopt(smc->clcsock, level, optname,
						   optval, optlen);
	if (smc->clcsock->sk->sk_err) {
		sk->sk_err = smc->clcsock->sk->sk_err;
		sk_error_report(sk);
	}
	mutex_unlock(&smc->clcsock_release_lock);

	if (optlen < sizeof(int))
		return -EINVAL;
	if (copy_from_sockptr(&val, optval, sizeof(int)))
		return -EFAULT;

	lock_sock(sk);
	if (rc || smc->use_fallback)
		goto out;
	switch (optname) {
	case TCP_FASTOPEN:
	case TCP_FASTOPEN_CONNECT:
	case TCP_FASTOPEN_KEY:
	case TCP_FASTOPEN_NO_COOKIE:
		/* option not supported by SMC */
		if (sk->sk_state == SMC_INIT && !smc->connect_nonblock) {
			rc = smc_switch_to_fallback(smc, SMC_CLC_DECL_OPTUNSUPP);
		} else {
			rc = -EINVAL;
		}
		break;
	case TCP_NODELAY:
		if (sk->sk_state != SMC_INIT &&
		    sk->sk_state != SMC_LISTEN &&
		    sk->sk_state != SMC_CLOSED) {
			if (val) {
				SMC_STAT_INC(smc, ndly_cnt);
				smc_tx_pending(&smc->conn);
				cancel_delayed_work(&smc->conn.tx_work);
			}
		}
		break;
	case TCP_CORK:
		if (sk->sk_state != SMC_INIT &&
		    sk->sk_state != SMC_LISTEN &&
		    sk->sk_state != SMC_CLOSED) {
			if (!val) {
				SMC_STAT_INC(smc, cork_cnt);
				smc_tx_pending(&smc->conn);
				cancel_delayed_work(&smc->conn.tx_work);
			}
		}
		break;
	case TCP_DEFER_ACCEPT:
		smc->sockopt_defer_accept = val;
		break;
	default:
		break;
	}
out:
	release_sock(sk);

	return rc;
}

static int smc_getsockopt(struct socket *sock, int level, int optname,
			  char __user *optval, int __user *optlen)
{
	struct smc_sock *smc;
	int rc;

	smc = smc_sk(sock->sk);
	mutex_lock(&smc->clcsock_release_lock);
	if (!smc->clcsock) {
		mutex_unlock(&smc->clcsock_release_lock);
		return -EBADF;
	}
	/* socket options apply to the CLC socket */
	if (unlikely(!smc->clcsock->ops->getsockopt)) {
		mutex_unlock(&smc->clcsock_release_lock);
		return -EOPNOTSUPP;
	}
	rc = smc->clcsock->ops->getsockopt(smc->clcsock, level, optname,
					   optval, optlen);
	mutex_unlock(&smc->clcsock_release_lock);
	return rc;
}

static int smc_ioctl(struct socket *sock, unsigned int cmd,
		     unsigned long arg)
{
	union smc_host_cursor cons, urg;
	struct smc_connection *conn;
	struct smc_sock *smc;
	int answ;

	smc = smc_sk(sock->sk);
	conn = &smc->conn;
	lock_sock(&smc->sk);
	if (smc->use_fallback) {
		if (!smc->clcsock) {
			release_sock(&smc->sk);
			return -EBADF;
		}
		answ = smc->clcsock->ops->ioctl(smc->clcsock, cmd, arg);
		release_sock(&smc->sk);
		return answ;
	}
	switch (cmd) {
	case SIOCINQ: /* same as FIONREAD */
		if (smc->sk.sk_state == SMC_LISTEN) {
			release_sock(&smc->sk);
			return -EINVAL;
		}
		if (smc->sk.sk_state == SMC_INIT ||
		    smc->sk.sk_state == SMC_CLOSED)
			answ = 0;
		else
			answ = atomic_read(&smc->conn.bytes_to_rcv);
		break;
	case SIOCOUTQ:
		/* output queue size (not send + not acked) */
		if (smc->sk.sk_state == SMC_LISTEN) {
			release_sock(&smc->sk);
			return -EINVAL;
		}
		if (smc->sk.sk_state == SMC_INIT ||
		    smc->sk.sk_state == SMC_CLOSED)
			answ = 0;
		else
			answ = smc->conn.sndbuf_desc->len -
					atomic_read(&smc->conn.sndbuf_space);
		break;
	case SIOCOUTQNSD:
		/* output queue size (not send only) */
		if (smc->sk.sk_state == SMC_LISTEN) {
			release_sock(&smc->sk);
			return -EINVAL;
		}
		if (smc->sk.sk_state == SMC_INIT ||
		    smc->sk.sk_state == SMC_CLOSED)
			answ = 0;
		else
			answ = smc_tx_prepared_sends(&smc->conn);
		break;
	case SIOCATMARK:
		if (smc->sk.sk_state == SMC_LISTEN) {
			release_sock(&smc->sk);
			return -EINVAL;
		}
		if (smc->sk.sk_state == SMC_INIT ||
		    smc->sk.sk_state == SMC_CLOSED) {
			answ = 0;
		} else {
			smc_curs_copy(&cons, &conn->local_tx_ctrl.cons, conn);
			smc_curs_copy(&urg, &conn->urg_curs, conn);
			answ = smc_curs_diff(conn->rmb_desc->len,
					     &cons, &urg) == 1;
		}
		break;
	default:
		release_sock(&smc->sk);
		return -ENOIOCTLCMD;
	}
	release_sock(&smc->sk);

	return put_user(answ, (int __user *)arg);
}

static ssize_t smc_sendpage(struct socket *sock, struct page *page,
			    int offset, size_t size, int flags)
{
	struct sock *sk = sock->sk;
	struct smc_sock *smc;
	int rc = -EPIPE;

	smc = smc_sk(sk);
	lock_sock(sk);
	if (sk->sk_state != SMC_ACTIVE) {
		release_sock(sk);
		goto out;
	}
	release_sock(sk);
	if (smc->use_fallback) {
		rc = kernel_sendpage(smc->clcsock, page, offset,
				     size, flags);
	} else {
		SMC_STAT_INC(smc, sendpage_cnt);
		rc = sock_no_sendpage(sock, page, offset, size, flags);
	}

out:
	return rc;
}

/* Map the affected portions of the rmbe into an spd, note the number of bytes
 * to splice in conn->splice_pending, and press 'go'. Delays consumer cursor
 * updates till whenever a respective page has been fully processed.
 * Note that subsequent recv() calls have to wait till all splice() processing
 * completed.
 */
static ssize_t smc_splice_read(struct socket *sock, loff_t *ppos,
			       struct pipe_inode_info *pipe, size_t len,
			       unsigned int flags)
{
	struct sock *sk = sock->sk;
	struct smc_sock *smc;
	int rc = -ENOTCONN;

	smc = smc_sk(sk);
	lock_sock(sk);
	if (sk->sk_state == SMC_CLOSED && (sk->sk_shutdown & RCV_SHUTDOWN)) {
		/* socket was connected before, no more data to read */
		rc = 0;
		goto out;
	}
	if (sk->sk_state == SMC_INIT ||
	    sk->sk_state == SMC_LISTEN ||
	    sk->sk_state == SMC_CLOSED)
		goto out;

	if (sk->sk_state == SMC_PEERFINCLOSEWAIT) {
		rc = 0;
		goto out;
	}

	if (smc->use_fallback) {
		rc = smc->clcsock->ops->splice_read(smc->clcsock, ppos,
						    pipe, len, flags);
	} else {
		if (*ppos) {
			rc = -ESPIPE;
			goto out;
		}
		if (flags & SPLICE_F_NONBLOCK)
			flags = MSG_DONTWAIT;
		else
			flags = 0;
		SMC_STAT_INC(smc, splice_cnt);
		rc = smc_rx_recvmsg(smc, NULL, pipe, len, flags);
	}
out:
	release_sock(sk);

	return rc;
}

/* must look like tcp */
static const struct proto_ops smc_sock_ops = {
	.family		= PF_SMC,
	.owner		= THIS_MODULE,
	.release	= smc_release,
	.bind		= smc_bind,
	.connect	= smc_connect,
	.socketpair	= sock_no_socketpair,
	.accept		= smc_accept,
	.getname	= smc_getname,
	.poll		= smc_poll,
	.ioctl		= smc_ioctl,
	.listen		= smc_listen,
	.shutdown	= smc_shutdown,
	.setsockopt	= smc_setsockopt,
	.getsockopt	= smc_getsockopt,
	.sendmsg	= smc_sendmsg,
	.recvmsg	= smc_recvmsg,
	.mmap		= sock_no_mmap,
	.sendpage	= smc_sendpage,
	.splice_read	= smc_splice_read,
};

static int __smc_create(struct net *net, struct socket *sock, int protocol,
			int kern, struct socket *clcsock)
{
	int family = (protocol == SMCPROTO_SMC6) ? PF_INET6 : PF_INET;
	struct smc_sock *smc;
	struct sock *sk;
	int rc;

	rc = -ESOCKTNOSUPPORT;
	if (sock->type != SOCK_STREAM)
		goto out;

	rc = -EPROTONOSUPPORT;
	if (protocol != SMCPROTO_SMC && protocol != SMCPROTO_SMC6)
		goto out;

	rc = -ENOBUFS;
	sock->ops = &smc_sock_ops;
	sk = smc_sock_alloc(net, sock, protocol);
	if (!sk)
		goto out;

	/* create internal TCP socket for CLC handshake and fallback */
	smc = smc_sk(sk);
	smc->use_fallback = false; /* assume rdma capability first */
	smc->fallback_rsn = 0;

	rc = 0;
	if (!clcsock) {
		rc = sock_create_kern(net, family, SOCK_STREAM, IPPROTO_TCP,
				      &smc->clcsock);
		if (rc) {
			sk_common_release(sk);
			goto out;
		}
	} else {
		smc->clcsock = clcsock;
	}

	smc->sk.sk_sndbuf = max(smc->clcsock->sk->sk_sndbuf, SMC_BUF_MIN_SIZE);
	smc->sk.sk_rcvbuf = max(smc->clcsock->sk->sk_rcvbuf, SMC_BUF_MIN_SIZE);

out:
	return rc;
}

static int smc_create(struct net *net, struct socket *sock, int protocol,
		      int kern)
{
	return __smc_create(net, sock, protocol, kern, NULL);
}

static const struct net_proto_family smc_sock_family_ops = {
	.family	= PF_SMC,
	.owner	= THIS_MODULE,
	.create	= smc_create,
};

static int smc_ulp_init(struct sock *sk)
{
	struct socket *tcp = sk->sk_socket;
	struct net *net = sock_net(sk);
	struct socket *smcsock;
	int protocol, ret;

	/* only TCP can be replaced */
	if (tcp->type != SOCK_STREAM || sk->sk_protocol != IPPROTO_TCP ||
	    (sk->sk_family != AF_INET && sk->sk_family != AF_INET6))
		return -ESOCKTNOSUPPORT;
	/* don't handle wq now */
	if (tcp->state != SS_UNCONNECTED || !tcp->file || tcp->wq.fasync_list)
		return -ENOTCONN;

	if (sk->sk_family == AF_INET)
		protocol = SMCPROTO_SMC;
	else
		protocol = SMCPROTO_SMC6;

	smcsock = sock_alloc();
	if (!smcsock)
		return -ENFILE;

	smcsock->type = SOCK_STREAM;
	__module_get(THIS_MODULE); /* tried in __tcp_ulp_find_autoload */
	ret = __smc_create(net, smcsock, protocol, 1, tcp);
	if (ret) {
		sock_release(smcsock); /* module_put() which ops won't be NULL */
		return ret;
	}

	/* replace tcp socket to smc */
	smcsock->file = tcp->file;
	smcsock->file->private_data = smcsock;
	smcsock->file->f_inode = SOCK_INODE(smcsock); /* replace inode when sock_close */
	smcsock->file->f_path.dentry->d_inode = SOCK_INODE(smcsock); /* dput() in __fput */
	tcp->file = NULL;

	return ret;
}

static void smc_ulp_clone(const struct request_sock *req, struct sock *newsk,
			  const gfp_t priority)
{
	struct inet_connection_sock *icsk = inet_csk(newsk);

	/* don't inherit ulp ops to child when listen */
	icsk->icsk_ulp_ops = NULL;
}

static struct tcp_ulp_ops smc_ulp_ops __read_mostly = {
	.name		= "smc",
	.owner		= THIS_MODULE,
	.init		= smc_ulp_init,
	.clone		= smc_ulp_clone,
};

unsigned int smc_net_id;

static __net_init int smc_net_init(struct net *net)
{
	return smc_pnet_net_init(net);
}

static void __net_exit smc_net_exit(struct net *net)
{
	smc_pnet_net_exit(net);
}

static __net_init int smc_net_stat_init(struct net *net)
{
	return smc_stats_init(net);
}

static void __net_exit smc_net_stat_exit(struct net *net)
{
	smc_stats_exit(net);
}

static struct pernet_operations smc_net_ops = {
	.init = smc_net_init,
	.exit = smc_net_exit,
	.id   = &smc_net_id,
	.size = sizeof(struct smc_net),
};

static struct pernet_operations smc_net_stat_ops = {
	.init = smc_net_stat_init,
	.exit = smc_net_stat_exit,
};

static int __init smc_init(void)
{
	int rc;

	rc = register_pernet_subsys(&smc_net_ops);
	if (rc)
		return rc;

	rc = register_pernet_subsys(&smc_net_stat_ops);
	if (rc)
		return rc;

	smc_ism_init();
	smc_clc_init();

	rc = smc_nl_init();
	if (rc)
		goto out_pernet_subsys;

	rc = smc_pnet_init();
	if (rc)
		goto out_nl;

	rc = -ENOMEM;
	smc_hs_wq = alloc_workqueue("smc_hs_wq", 0, 0);
	if (!smc_hs_wq)
		goto out_pnet;

	smc_close_wq = alloc_workqueue("smc_close_wq", 0, 0);
	if (!smc_close_wq)
		goto out_alloc_hs_wq;

	rc = smc_core_init();
	if (rc) {
		pr_err("%s: smc_core_init fails with %d\n", __func__, rc);
		goto out_alloc_wqs;
	}

	rc = smc_llc_init();
	if (rc) {
		pr_err("%s: smc_llc_init fails with %d\n", __func__, rc);
		goto out_core;
	}

	rc = smc_cdc_init();
	if (rc) {
		pr_err("%s: smc_cdc_init fails with %d\n", __func__, rc);
		goto out_core;
	}

	rc = proto_register(&smc_proto, 1);
	if (rc) {
		pr_err("%s: proto_register(v4) fails with %d\n", __func__, rc);
		goto out_core;
	}

	rc = proto_register(&smc_proto6, 1);
	if (rc) {
		pr_err("%s: proto_register(v6) fails with %d\n", __func__, rc);
		goto out_proto;
	}

	rc = sock_register(&smc_sock_family_ops);
	if (rc) {
		pr_err("%s: sock_register fails with %d\n", __func__, rc);
		goto out_proto6;
	}
	INIT_HLIST_HEAD(&smc_v4_hashinfo.ht);
	INIT_HLIST_HEAD(&smc_v6_hashinfo.ht);

	rc = smc_ib_register_client();
	if (rc) {
		pr_err("%s: ib_register fails with %d\n", __func__, rc);
		goto out_sock;
	}

	rc = tcp_register_ulp(&smc_ulp_ops);
	if (rc) {
		pr_err("%s: tcp_ulp_register fails with %d\n", __func__, rc);
		goto out_ib;
	}

	static_branch_enable(&tcp_have_smc);
	return 0;

out_ib:
	smc_ib_unregister_client();
out_sock:
	sock_unregister(PF_SMC);
out_proto6:
	proto_unregister(&smc_proto6);
out_proto:
	proto_unregister(&smc_proto);
out_core:
	smc_core_exit();
out_alloc_wqs:
	destroy_workqueue(smc_close_wq);
out_alloc_hs_wq:
	destroy_workqueue(smc_hs_wq);
out_pnet:
	smc_pnet_exit();
out_nl:
	smc_nl_exit();
out_pernet_subsys:
	unregister_pernet_subsys(&smc_net_ops);

	return rc;
}

static void __exit smc_exit(void)
{
	static_branch_disable(&tcp_have_smc);
	tcp_unregister_ulp(&smc_ulp_ops);
	sock_unregister(PF_SMC);
	smc_core_exit();
	smc_ib_unregister_client();
	destroy_workqueue(smc_close_wq);
	destroy_workqueue(smc_hs_wq);
	proto_unregister(&smc_proto6);
	proto_unregister(&smc_proto);
	smc_pnet_exit();
	smc_nl_exit();
	smc_clc_exit();
	unregister_pernet_subsys(&smc_net_stat_ops);
	unregister_pernet_subsys(&smc_net_ops);
	rcu_barrier();
}

module_init(smc_init);
module_exit(smc_exit);

MODULE_AUTHOR("Ursula Braun <ubraun@linux.vnet.ibm.com>");
MODULE_DESCRIPTION("smc socket address family");
MODULE_LICENSE("GPL");
MODULE_ALIAS_NETPROTO(PF_SMC);
MODULE_ALIAS_TCP_ULP("smc");<|MERGE_RESOLUTION|>--- conflicted
+++ resolved
@@ -574,7 +574,6 @@
 
 /* must be called under rcu read lock */
 static void smc_fback_wakeup_waitqueue(struct smc_sock *smc, void *key)
-<<<<<<< HEAD
 {
 	struct socket_wq *wq;
 	__poll_t flags;
@@ -656,89 +655,6 @@
 	struct smc_sock *smc =
 		smc_clcsock_user_data(clcsk);
 
-=======
-{
-	struct socket_wq *wq;
-	__poll_t flags;
-
-	wq = rcu_dereference(smc->sk.sk_wq);
-	if (!skwq_has_sleeper(wq))
-		return;
-
-	/* wake up smc sk->sk_wq */
-	if (!key) {
-		/* sk_state_change */
-		wake_up_interruptible_all(&wq->wait);
-	} else {
-		flags = key_to_poll(key);
-		if (flags & (EPOLLIN | EPOLLOUT))
-			/* sk_data_ready or sk_write_space */
-			wake_up_interruptible_sync_poll(&wq->wait, flags);
-		else if (flags & EPOLLERR)
-			/* sk_error_report */
-			wake_up_interruptible_poll(&wq->wait, flags);
-	}
-}
-
-static int smc_fback_mark_woken(wait_queue_entry_t *wait,
-				unsigned int mode, int sync, void *key)
-{
-	struct smc_mark_woken *mark =
-		container_of(wait, struct smc_mark_woken, wait_entry);
-
-	mark->woken = true;
-	mark->key = key;
-	return 0;
-}
-
-static void smc_fback_forward_wakeup(struct smc_sock *smc, struct sock *clcsk,
-				     void (*clcsock_callback)(struct sock *sk))
-{
-	struct smc_mark_woken mark = { .woken = false };
-	struct socket_wq *wq;
-
-	init_waitqueue_func_entry(&mark.wait_entry,
-				  smc_fback_mark_woken);
-	rcu_read_lock();
-	wq = rcu_dereference(clcsk->sk_wq);
-	if (!wq)
-		goto out;
-	add_wait_queue(sk_sleep(clcsk), &mark.wait_entry);
-	clcsock_callback(clcsk);
-	remove_wait_queue(sk_sleep(clcsk), &mark.wait_entry);
-
-	if (mark.woken)
-		smc_fback_wakeup_waitqueue(smc, mark.key);
-out:
-	rcu_read_unlock();
-}
-
-static void smc_fback_state_change(struct sock *clcsk)
-{
-	struct smc_sock *smc =
-		smc_clcsock_user_data(clcsk);
-
-	if (!smc)
-		return;
-	smc_fback_forward_wakeup(smc, clcsk, smc->clcsk_state_change);
-}
-
-static void smc_fback_data_ready(struct sock *clcsk)
-{
-	struct smc_sock *smc =
-		smc_clcsock_user_data(clcsk);
-
-	if (!smc)
-		return;
-	smc_fback_forward_wakeup(smc, clcsk, smc->clcsk_data_ready);
-}
-
-static void smc_fback_write_space(struct sock *clcsk)
-{
-	struct smc_sock *smc =
-		smc_clcsock_user_data(clcsk);
-
->>>>>>> 77b5472d
 	if (!smc)
 		return;
 	smc_fback_forward_wakeup(smc, clcsk, smc->clcsk_write_space);
@@ -849,11 +765,6 @@
 {
 	struct smc_connection *conn = &smc->conn;
 	struct smc_link_group *lgr = conn->lgr;
-<<<<<<< HEAD
-
-	smc_conn_free(conn);
-	if (local_first)
-=======
 	bool lgr_valid = false;
 
 	if (smc_conn_lgr_valid(conn))
@@ -861,7 +772,6 @@
 
 	smc_conn_free(conn);
 	if (local_first && lgr_valid)
->>>>>>> 77b5472d
 		smc_lgr_cleanup_early(lgr);
 }
 
