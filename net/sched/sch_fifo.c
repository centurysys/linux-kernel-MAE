--- conflicted
+++ resolved
@@ -39,20 +39,12 @@
 
 static int pfifo_tail_enqueue(struct sk_buff *skb, struct Qdisc *sch)
 {
-<<<<<<< HEAD
-	if (likely(skb_queue_len(&sch->q) < sch->limit)) {
-		if (skb_queue_len(&sch->q) > 128)
-			skb = skb_reduce_truesize(skb);
-		return qdisc_enqueue_tail(skb, sch);
-	}
-=======
 	unsigned int prev_backlog;
 
 	if (likely(skb_queue_len(&sch->q) < sch->limit))
 		return qdisc_enqueue_tail(skb, sch);
 
 	prev_backlog = sch->qstats.backlog;
->>>>>>> 133cec91
 	/* queue full, remove one skb to fulfill the limit */
 	__qdisc_queue_drop_head(sch, &sch->q);
 	qdisc_qstats_drop(sch);
