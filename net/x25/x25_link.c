--- conflicted
+++ resolved
@@ -90,12 +90,9 @@
 		break;
 
 	case X25_DIAGNOSTIC:
-<<<<<<< HEAD
-=======
 		if (!pskb_may_pull(skb, X25_STD_MIN_LEN + 4))
 			break;
 
->>>>>>> ac15456e
 		printk(KERN_WARNING "x25: diagnostic #%d - %02X %02X %02X\n",
 		       skb->data[3], skb->data[4],
 		       skb->data[5], skb->data[6]);
