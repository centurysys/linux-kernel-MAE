--- conflicted
+++ resolved
@@ -5841,8 +5841,6 @@
 		*dst = nhc->nhc_gw.ipv6;
 	}
 
-<<<<<<< HEAD
-=======
 	if (flags & BPF_FIB_LOOKUP_SKIP_NEIGH)
 		goto set_fwd_params;
 
@@ -5852,7 +5850,6 @@
 	else
 		neigh = __ipv6_neigh_lookup_noref_stub(dev, params->ipv6_dst);
 
->>>>>>> 5729a900
 	if (!neigh || !(neigh->nud_state & NUD_VALID))
 		return BPF_FIB_LKUP_RET_NO_NEIGH;
 	memcpy(params->dmac, neigh->ha, ETH_ALEN);
