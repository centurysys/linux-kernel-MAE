--- conflicted
+++ resolved
@@ -308,10 +308,7 @@
 
 int dsa_master_setup(struct net_device *dev, struct dsa_port *cpu_dp)
 {
-<<<<<<< HEAD
-=======
 	int mtu = ETH_DATA_LEN + cpu_dp->tag_ops->overhead;
->>>>>>> e0733463
 	struct dsa_switch *ds = cpu_dp->ds;
 	struct device_link *consumer_link;
 	int ret;
