/*
 * Copyright (C) 2005-2013 Junjiro R. Okajima
 *
 * This program, aufs is free software; you can redistribute it and/or modify
 * it under the terms of the GNU General Public License as published by
 * the Free Software Foundation; either version 2 of the License, or
 * (at your option) any later version.
 *
 * This program is distributed in the hope that it will be useful,
 * but WITHOUT ANY WARRANTY; without even the implied warranty of
 * MERCHANTABILITY or FITNESS FOR A PARTICULAR PURPOSE.  See the
 * GNU General Public License for more details.
 *
 * You should have received a copy of the GNU General Public License
 * along with this program; if not, write to the Free Software
 * Foundation, Inc., 51 Franklin St, Fifth Floor, Boston, MA  02110-1301  USA
 */

#ifndef __AUFS_TYPE_H__
#define __AUFS_TYPE_H__

#define AUFS_NAME	"aufs"

#ifdef __KERNEL__
/*
 * define it before including all other headers.
 * sched.h may use pr_* macros before defining "current", so define the
 * no-current version first, and re-define later.
 */
#define pr_fmt(fmt)	AUFS_NAME " %s:%d: " fmt, __func__, __LINE__
#include <linux/sched.h>
#undef pr_fmt
#define pr_fmt(fmt) \
		AUFS_NAME " %s:%d:%.*s[%d]: " fmt, __func__, __LINE__, \
		(int)sizeof(current->comm), current->comm, current->pid
#else
#include <stdint.h>
#include <sys/types.h>
#endif /* __KERNEL__ */

#include <linux/limits.h>

#define AUFS_VERSION	"3.9"

/* todo? move this to linux-2.6.19/include/magic.h */
#define AUFS_SUPER_MAGIC	('a' << 24 | 'u' << 16 | 'f' << 8 | 's')

/* ---------------------------------------------------------------------- */

#ifdef CONFIG_AUFS_BRANCH_MAX_127
typedef int8_t aufs_bindex_t;
#define AUFS_BRANCH_MAX 127
#else
typedef int16_t aufs_bindex_t;
#ifdef CONFIG_AUFS_BRANCH_MAX_511
#define AUFS_BRANCH_MAX 511
#elif defined(CONFIG_AUFS_BRANCH_MAX_1023)
#define AUFS_BRANCH_MAX 1023
#elif defined(CONFIG_AUFS_BRANCH_MAX_32767)
#define AUFS_BRANCH_MAX 32767
#endif
#endif

#ifdef __KERNEL__
#ifndef AUFS_BRANCH_MAX
#error unknown CONFIG_AUFS_BRANCH_MAX value
#endif
#endif /* __KERNEL__ */

/* ---------------------------------------------------------------------- */

#define AUFS_FSTYPE		AUFS_NAME

#define AUFS_ROOT_INO		2
#define AUFS_FIRST_INO		11

#define AUFS_WH_PFX		".wh."
#define AUFS_WH_PFX_LEN		((int)sizeof(AUFS_WH_PFX) - 1)
#define AUFS_WH_TMP_LEN		4
/* a limit for rmdir/rename a dir and copyup */
#define AUFS_MAX_NAMELEN	(NAME_MAX \
				- AUFS_WH_PFX_LEN * 2	/* doubly whiteouted */\
				- 1			/* dot */\
				- AUFS_WH_TMP_LEN)	/* hex */
#define AUFS_XINO_FNAME		"." AUFS_NAME ".xino"
#define AUFS_XINO_DEFPATH	"/tmp/" AUFS_XINO_FNAME
#define AUFS_XINO_TRUNC_INIT	64 /* blocks */
#define AUFS_XINO_TRUNC_STEP	4  /* blocks */
#define AUFS_DIRWH_DEF		3
#define AUFS_RDCACHE_DEF	10 /* seconds */
#define AUFS_RDCACHE_MAX	3600 /* seconds */
#define AUFS_RDBLK_DEF		512 /* bytes */
#define AUFS_RDHASH_DEF		32
#define AUFS_WKQ_NAME		AUFS_NAME "d"
#define AUFS_MFS_DEF_SEC	30 /* seconds */
#define AUFS_MFS_MAX_SEC	3600 /* seconds */
#define AUFS_PLINK_WARN		50 /* number of plinks in a single bucket */

/* pseudo-link maintenace under /proc */
#define AUFS_PLINK_MAINT_NAME	"plink_maint"
#define AUFS_PLINK_MAINT_DIR	"fs/" AUFS_NAME
#define AUFS_PLINK_MAINT_PATH	AUFS_PLINK_MAINT_DIR "/" AUFS_PLINK_MAINT_NAME

#define AUFS_DIROPQ_NAME	AUFS_WH_PFX ".opq" /* whiteouted doubly */
#define AUFS_WH_DIROPQ		AUFS_WH_PFX AUFS_DIROPQ_NAME

#define AUFS_BASE_NAME		AUFS_WH_PFX AUFS_NAME
#define AUFS_PLINKDIR_NAME	AUFS_WH_PFX "plnk"
#define AUFS_ORPHDIR_NAME	AUFS_WH_PFX "orph"

/* doubly whiteouted */
#define AUFS_WH_BASE		AUFS_WH_PFX AUFS_BASE_NAME
#define AUFS_WH_PLINKDIR	AUFS_WH_PFX AUFS_PLINKDIR_NAME
#define AUFS_WH_ORPHDIR		AUFS_WH_PFX AUFS_ORPHDIR_NAME

/* branch permissions and attributes */
#define AUFS_BRPERM_RW		"rw"
#define AUFS_BRPERM_RO		"ro"
#define AUFS_BRPERM_RR		"rr"
#define AUFS_BRRATTR_WH		"wh"
#define AUFS_BRWATTR_NLWH	"nolwh"
#define AUFS_BRATTR_UNPIN	"unpin"

/* ---------------------------------------------------------------------- */

/* ioctl */
enum {
	/* readdir in userspace */
	AuCtl_RDU,
	AuCtl_RDU_INO,

	/* pathconf wrapper */
	AuCtl_WBR_FD,

	/* busy inode */
	AuCtl_IBUSY,

	/* move-down */
	AuCtl_MVDOWN
};

/* borrowed from linux/include/linux/kernel.h */
#ifndef ALIGN
#define ALIGN(x, a)		__ALIGN_MASK(x, (typeof(x))(a)-1)
#define __ALIGN_MASK(x, mask)	(((x)+(mask))&~(mask))
#endif

/* borrowed from linux/include/linux/compiler-gcc3.h */
#ifndef __aligned
#define __aligned(x)			__attribute__((aligned(x)))
#endif

#ifdef __KERNEL__
#ifndef __packed
#define __packed			__attribute__((packed))
#endif
#endif

struct au_rdu_cookie {
	uint64_t	h_pos;
	int16_t		bindex;
	uint8_t		flags;
	uint8_t		pad;
	uint32_t	generation;
} __aligned(8);

struct au_rdu_ent {
	uint64_t	ino;
	int16_t		bindex;
	uint8_t		type;
	uint8_t		nlen;
	uint8_t		wh;
	char		name[0];
} __aligned(8);

static inline int au_rdu_len(int nlen)
{
	/* include the terminating NULL */
	return ALIGN(sizeof(struct au_rdu_ent) + nlen + 1,
		     sizeof(uint64_t));
}

union au_rdu_ent_ul {
	struct au_rdu_ent __user	*e;
	uint64_t			ul;
};

enum {
	AufsCtlRduV_SZ,
	AufsCtlRduV_End
};

struct aufs_rdu {
	/* input */
	union {
		uint64_t	sz;	/* AuCtl_RDU */
		uint64_t	nent;	/* AuCtl_RDU_INO */
	};
	union au_rdu_ent_ul	ent;
	uint16_t		verify[AufsCtlRduV_End];

	/* input/output */
	uint32_t		blk;

	/* output */
	union au_rdu_ent_ul	tail;
	/* number of entries which were added in a single call */
	uint64_t		rent;
	uint8_t			full;
	uint8_t			shwh;

	struct au_rdu_cookie	cookie;
} __aligned(8);

/* ---------------------------------------------------------------------- */

struct aufs_wbr_fd {
	uint32_t	oflags;
	int16_t		brid;
} __aligned(8);

/* ---------------------------------------------------------------------- */

struct aufs_ibusy {
	uint64_t	ino, h_ino;
	int16_t		bindex;
} __aligned(8);

/* ---------------------------------------------------------------------- */

/* error code for move-down */
/* the actual message strings are implemented in aufs-util.git */
enum {
	EAU_MVDOWN_OPAQUE = 1,
	EAU_MVDOWN_WHITEOUT,
	EAU_MVDOWN_UPPER,
	EAU_MVDOWN_BOTTOM,
<<<<<<< HEAD
=======
	EAU_MVDOWN_NOUPPER,
	EAU_MVDOWN_NOLOWERBR,
>>>>>>> aa9b92a9
	EAU_Last
};

/* flags for move-down */
#define AUFS_MVDOWN_DMSG	1
#define AUFS_MVDOWN_OWLOWER	(1 << 1)	/* overwrite lower */
#define AUFS_MVDOWN_KUPPER	(1 << 2)	/* keep upper */
<<<<<<< HEAD
/* will be added more */

struct aufs_mvdown {
	/* input */
	uint8_t		flags;
	/* will be added more */

	/* output */
	struct {
		int16_t	bsrc, bdst;
		int8_t	au_errno;
	} output;
=======
#define AUFS_MVDOWN_ROLOWER	(1 << 3)	/* do even if lower is RO */
#define AUFS_MVDOWN_ROLOWER_R	(1 << 4)	/* did on lower RO */
#define AUFS_MVDOWN_ROUPPER	(1 << 5)	/* do even if upper is RO */
#define AUFS_MVDOWN_ROUPPER_R	(1 << 6)	/* did on upper RO */
#define AUFS_MVDOWN_BRID_UPPER	(1 << 7)	/* upper brid */
#define AUFS_MVDOWN_BRID_LOWER	(1 << 8)	/* lower brid */
/* will be added more */

enum {
	AUFS_MVDOWN_UPPER,
	AUFS_MVDOWN_LOWER,
	AUFS_MVDOWN_NARRAY
};

struct aufs_mvdown {
	uint32_t	flags;
	struct {
		int16_t		bindex;
		int16_t		brid;
	} a[AUFS_MVDOWN_NARRAY];
	int8_t		au_errno;
	/* will be added more */
>>>>>>> aa9b92a9
} __aligned(8);

/* ---------------------------------------------------------------------- */

#define AuCtlType		'A'
#define AUFS_CTL_RDU		_IOWR(AuCtlType, AuCtl_RDU, struct aufs_rdu)
#define AUFS_CTL_RDU_INO	_IOWR(AuCtlType, AuCtl_RDU_INO, struct aufs_rdu)
#define AUFS_CTL_WBR_FD		_IOW(AuCtlType, AuCtl_WBR_FD, \
				     struct aufs_wbr_fd)
#define AUFS_CTL_IBUSY		_IOWR(AuCtlType, AuCtl_IBUSY, struct aufs_ibusy)
#define AUFS_CTL_MVDOWN		_IOWR(AuCtlType, AuCtl_MVDOWN, \
				      struct aufs_mvdown)

#endif /* __AUFS_TYPE_H__ */<|MERGE_RESOLUTION|>--- conflicted
+++ resolved
@@ -235,11 +235,8 @@
 	EAU_MVDOWN_WHITEOUT,
 	EAU_MVDOWN_UPPER,
 	EAU_MVDOWN_BOTTOM,
-<<<<<<< HEAD
-=======
 	EAU_MVDOWN_NOUPPER,
 	EAU_MVDOWN_NOLOWERBR,
->>>>>>> aa9b92a9
 	EAU_Last
 };
 
@@ -247,20 +244,6 @@
 #define AUFS_MVDOWN_DMSG	1
 #define AUFS_MVDOWN_OWLOWER	(1 << 1)	/* overwrite lower */
 #define AUFS_MVDOWN_KUPPER	(1 << 2)	/* keep upper */
-<<<<<<< HEAD
-/* will be added more */
-
-struct aufs_mvdown {
-	/* input */
-	uint8_t		flags;
-	/* will be added more */
-
-	/* output */
-	struct {
-		int16_t	bsrc, bdst;
-		int8_t	au_errno;
-	} output;
-=======
 #define AUFS_MVDOWN_ROLOWER	(1 << 3)	/* do even if lower is RO */
 #define AUFS_MVDOWN_ROLOWER_R	(1 << 4)	/* did on lower RO */
 #define AUFS_MVDOWN_ROUPPER	(1 << 5)	/* do even if upper is RO */
@@ -283,7 +266,6 @@
 	} a[AUFS_MVDOWN_NARRAY];
 	int8_t		au_errno;
 	/* will be added more */
->>>>>>> aa9b92a9
 } __aligned(8);
 
 /* ---------------------------------------------------------------------- */
