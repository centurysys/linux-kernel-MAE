--- conflicted
+++ resolved
@@ -2083,11 +2083,8 @@
 extern int filp_close(struct file *, fl_owner_t id);
 
 extern struct filename *getname(const char __user *);
-<<<<<<< HEAD
 extern struct filename *getname_kernel(const char *);
-=======
 int check_acl(struct inode *, int);
->>>>>>> 181a278e
 
 enum {
 	FILE_CREATED = 1,
