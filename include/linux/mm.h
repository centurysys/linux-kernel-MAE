--- conflicted
+++ resolved
@@ -1172,10 +1172,6 @@
 }
 #endif
 
-<<<<<<< HEAD
-#ifdef CONFIG_MMU
-=======
->>>>>>> d42bd14c
 extern void vma_do_file_update_time(struct vm_area_struct *, const char[], int);
 extern struct file *vma_do_pr_or_file(struct vm_area_struct *, const char[],
 				      int);
@@ -1188,23 +1184,15 @@
 							  __LINE__)
 #define vma_get_file(vma)		vma_do_get_file(vma, __func__, __LINE__)
 #define vma_fput(vma)			vma_do_fput(vma, __func__, __LINE__)
-<<<<<<< HEAD
-#else
-=======
 
 #ifndef CONFIG_MMU
->>>>>>> d42bd14c
 extern struct file *vmr_do_pr_or_file(struct vm_region *, const char[], int);
 extern void vmr_do_fput(struct vm_region *, const char[], int);
 
 #define vmr_pr_or_file(region)		vmr_do_pr_or_file(region, __func__, \
 							  __LINE__)
 #define vmr_fput(region)		vmr_do_fput(region, __func__, __LINE__)
-<<<<<<< HEAD
-#endif /* CONFIG_MMU */
-=======
 #endif /* !CONFIG_MMU */
->>>>>>> d42bd14c
 
 extern int access_process_vm(struct task_struct *tsk, unsigned long addr, void *buf, int len, int write);
 extern int access_remote_vm(struct mm_struct *mm, unsigned long addr,
