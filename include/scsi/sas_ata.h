/* SPDX-License-Identifier: GPL-2.0-or-later */
/*
 * Support for SATA devices on Serial Attached SCSI (SAS) controllers
 *
 * Copyright (C) 2006 IBM Corporation
 *
 * Written by: Darrick J. Wong <djwong@us.ibm.com>, IBM Corporation
 */

#ifndef _SAS_ATA_H_
#define _SAS_ATA_H_

#include <linux/libata.h>
#include <scsi/libsas.h>

#ifdef CONFIG_SCSI_SAS_ATA

static inline int dev_is_sata(struct domain_device *dev)
{
	return dev->dev_type == SAS_SATA_DEV || dev->dev_type == SAS_SATA_PM ||
	       dev->dev_type == SAS_SATA_PM_PORT || dev->dev_type == SAS_SATA_PENDING;
}

int sas_get_ata_info(struct domain_device *dev, struct ex_phy *phy);
int sas_ata_init(struct domain_device *dev);
void sas_ata_task_abort(struct sas_task *task);
void sas_ata_strategy_handler(struct Scsi_Host *shost);
void sas_ata_eh(struct Scsi_Host *shost, struct list_head *work_q);
void sas_ata_schedule_reset(struct domain_device *dev);
void sas_ata_wait_eh(struct domain_device *dev);
void sas_probe_sata(struct asd_sas_port *port);
void sas_suspend_sata(struct asd_sas_port *port);
void sas_resume_sata(struct asd_sas_port *port);
void sas_ata_end_eh(struct ata_port *ap);
void sas_ata_device_link_abort(struct domain_device *dev, bool force_reset);
int sas_execute_ata_cmd(struct domain_device *device, u8 *fis,
			int force_phy_id);
<<<<<<< HEAD
int sas_ata_wait_after_reset(struct domain_device *dev, unsigned long deadline);
=======
>>>>>>> 6ab3eda1
int smp_ata_check_ready_type(struct ata_link *link);
#else


static inline int dev_is_sata(struct domain_device *dev)
{
	return 0;
}
static inline int sas_ata_init(struct domain_device *dev)
{
	return 0;
}
static inline void sas_ata_task_abort(struct sas_task *task)
{
}

static inline void sas_ata_strategy_handler(struct Scsi_Host *shost)
{
}

static inline void sas_ata_eh(struct Scsi_Host *shost, struct list_head *work_q)
{
}

static inline void sas_ata_schedule_reset(struct domain_device *dev)
{
}

static inline void sas_ata_wait_eh(struct domain_device *dev)
{
}

static inline void sas_probe_sata(struct asd_sas_port *port)
{
}

static inline void sas_suspend_sata(struct asd_sas_port *port)
{
}

static inline void sas_resume_sata(struct asd_sas_port *port)
{
}

static inline int sas_get_ata_info(struct domain_device *dev, struct ex_phy *phy)
{
	return 0;
}

static inline void sas_ata_end_eh(struct ata_port *ap)
{
}

static inline void sas_ata_device_link_abort(struct domain_device *dev,
					     bool force_reset)
{
}

static inline int sas_execute_ata_cmd(struct domain_device *device, u8 *fis,
				      int force_phy_id)
{
	return 0;
}

static inline int smp_ata_check_ready_type(struct ata_link *link)
{
	return 0;
}

static inline int smp_ata_check_ready_type(struct ata_link *link)
{
	return 0;
}
#endif

#endif /* _SAS_ATA_H_ */<|MERGE_RESOLUTION|>--- conflicted
+++ resolved
@@ -35,10 +35,6 @@
 void sas_ata_device_link_abort(struct domain_device *dev, bool force_reset);
 int sas_execute_ata_cmd(struct domain_device *device, u8 *fis,
 			int force_phy_id);
-<<<<<<< HEAD
-int sas_ata_wait_after_reset(struct domain_device *dev, unsigned long deadline);
-=======
->>>>>>> 6ab3eda1
 int smp_ata_check_ready_type(struct ata_link *link);
 #else
 
@@ -107,11 +103,6 @@
 {
 	return 0;
 }
-
-static inline int smp_ata_check_ready_type(struct ata_link *link)
-{
-	return 0;
-}
 #endif
 
 #endif /* _SAS_ATA_H_ */