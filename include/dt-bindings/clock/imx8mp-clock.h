/* SPDX-License-Identifier: GPL-2.0 */
/*
 * Copyright 2019 NXP
 */

#ifndef __DT_BINDINGS_CLOCK_IMX8MP_H
#define __DT_BINDINGS_CLOCK_IMX8MP_H

#define IMX8MP_CLK_DUMMY			0
#define IMX8MP_CLK_32K				1
#define IMX8MP_CLK_24M				2
#define IMX8MP_OSC_HDMI_CLK			3
#define IMX8MP_CLK_EXT1				4
#define IMX8MP_CLK_EXT2				5
#define IMX8MP_CLK_EXT3				6
#define IMX8MP_CLK_EXT4				7
#define IMX8MP_AUDIO_PLL1_REF_SEL		8
#define IMX8MP_AUDIO_PLL2_REF_SEL		9
#define IMX8MP_VIDEO_PLL1_REF_SEL		10
#define IMX8MP_DRAM_PLL_REF_SEL			11
#define IMX8MP_GPU_PLL_REF_SEL			12
#define IMX8MP_VPU_PLL_REF_SEL			13
#define IMX8MP_ARM_PLL_REF_SEL			14
#define IMX8MP_SYS_PLL1_REF_SEL			15
#define IMX8MP_SYS_PLL2_REF_SEL			16
#define IMX8MP_SYS_PLL3_REF_SEL			17
#define IMX8MP_AUDIO_PLL1			18
#define IMX8MP_AUDIO_PLL2			19
#define IMX8MP_VIDEO_PLL1			20
#define IMX8MP_DRAM_PLL				21
#define IMX8MP_GPU_PLL				22
#define IMX8MP_VPU_PLL				23
#define IMX8MP_ARM_PLL				24
#define IMX8MP_SYS_PLL1				25
#define IMX8MP_SYS_PLL2				26
#define IMX8MP_SYS_PLL3				27
#define IMX8MP_AUDIO_PLL1_BYPASS		28
#define IMX8MP_AUDIO_PLL2_BYPASS		29
#define IMX8MP_VIDEO_PLL1_BYPASS		30
#define IMX8MP_DRAM_PLL_BYPASS			31
#define IMX8MP_GPU_PLL_BYPASS			32
#define IMX8MP_VPU_PLL_BYPASS			33
#define IMX8MP_ARM_PLL_BYPASS			34
#define IMX8MP_SYS_PLL1_BYPASS			35
#define IMX8MP_SYS_PLL2_BYPASS			36
#define IMX8MP_SYS_PLL3_BYPASS			37
#define IMX8MP_AUDIO_PLL1_OUT			38
#define IMX8MP_AUDIO_PLL2_OUT			39
#define IMX8MP_VIDEO_PLL1_OUT			40
#define IMX8MP_DRAM_PLL_OUT			41
#define IMX8MP_GPU_PLL_OUT			42
#define IMX8MP_VPU_PLL_OUT			43
#define IMX8MP_ARM_PLL_OUT			44
#define IMX8MP_SYS_PLL1_OUT			45
#define IMX8MP_SYS_PLL2_OUT			46
#define IMX8MP_SYS_PLL3_OUT			47
#define IMX8MP_SYS_PLL1_40M			48
#define IMX8MP_SYS_PLL1_80M			49
#define IMX8MP_SYS_PLL1_100M			50
#define IMX8MP_SYS_PLL1_133M			51
#define IMX8MP_SYS_PLL1_160M			52
#define IMX8MP_SYS_PLL1_200M			53
#define IMX8MP_SYS_PLL1_266M			54
#define IMX8MP_SYS_PLL1_400M			55
#define IMX8MP_SYS_PLL1_800M			56
#define IMX8MP_SYS_PLL2_50M			57
#define IMX8MP_SYS_PLL2_100M			58
#define IMX8MP_SYS_PLL2_125M			59
#define IMX8MP_SYS_PLL2_166M			60
#define IMX8MP_SYS_PLL2_200M			61
#define IMX8MP_SYS_PLL2_250M			62
#define IMX8MP_SYS_PLL2_333M			63
#define IMX8MP_SYS_PLL2_500M			64
#define IMX8MP_SYS_PLL2_1000M			65
#define IMX8MP_CLK_A53_SRC			66
#define IMX8MP_CLK_M7_SRC			67
#define IMX8MP_CLK_ML_SRC			68
#define IMX8MP_CLK_GPU3D_CORE_SRC		69
#define IMX8MP_CLK_GPU3D_SHADER_SRC		70
#define IMX8MP_CLK_GPU2D_SRC			71
#define IMX8MP_CLK_AUDIO_AXI_SRC		72
#define IMX8MP_CLK_HSIO_AXI_SRC			73
#define IMX8MP_CLK_MEDIA_ISP_SRC		74
#define IMX8MP_CLK_A53_CG			75
#define IMX8MP_CLK_M4_CG			76
#define IMX8MP_CLK_ML_CG			77
#define IMX8MP_CLK_GPU3D_CORE_CG		78
#define IMX8MP_CLK_GPU3D_SHADER_CG		79
#define IMX8MP_CLK_GPU2D_CG			80
#define IMX8MP_CLK_AUDIO_AXI_CG			81
#define IMX8MP_CLK_HSIO_AXI_CG			82
#define IMX8MP_CLK_MEDIA_ISP_CG			83
#define IMX8MP_CLK_A53_DIV			84
#define IMX8MP_CLK_M7_DIV			85
#define IMX8MP_CLK_ML_DIV			86
#define IMX8MP_CLK_GPU3D_CORE_DIV		87
#define IMX8MP_CLK_GPU3D_SHADER_DIV		88
#define IMX8MP_CLK_GPU2D_DIV			89
#define IMX8MP_CLK_AUDIO_AXI_DIV		90
#define IMX8MP_CLK_HSIO_AXI_DIV			91
#define IMX8MP_CLK_MEDIA_ISP_DIV		92
#define IMX8MP_CLK_MAIN_AXI			93
#define IMX8MP_CLK_ENET_AXI			94
#define IMX8MP_CLK_NAND_USDHC_BUS		95
#define IMX8MP_CLK_VPU_BUS			96
#define IMX8MP_CLK_MEDIA_AXI			97
#define IMX8MP_CLK_MEDIA_APB			98
#define IMX8MP_CLK_HDMI_APB			99
#define IMX8MP_CLK_HDMI_AXI			100
#define IMX8MP_CLK_GPU_AXI			101
#define IMX8MP_CLK_GPU_AHB			102
#define IMX8MP_CLK_NOC				103
#define IMX8MP_CLK_NOC_IO			104
#define IMX8MP_CLK_ML_AXI			105
#define IMX8MP_CLK_ML_AHB			106
#define IMX8MP_CLK_AHB				107
#define IMX8MP_CLK_AUDIO_AHB			108
#define IMX8MP_CLK_MIPI_DSI_ESC_RX		109
#define IMX8MP_CLK_IPG_ROOT			110
#define IMX8MP_CLK_DRAM_ALT			112
#define IMX8MP_CLK_DRAM_APB			113
#define IMX8MP_CLK_VPU_G1			114
#define IMX8MP_CLK_VPU_G2			115
#define IMX8MP_CLK_CAN1				116
#define IMX8MP_CLK_CAN2				117
#define IMX8MP_CLK_MEMREPAIR			118
#define IMX8MP_CLK_PCIE_AUX			120
#define IMX8MP_CLK_I2C5				121
#define IMX8MP_CLK_I2C6				122
#define IMX8MP_CLK_SAI1				123
#define IMX8MP_CLK_SAI2				124
#define IMX8MP_CLK_SAI3				125
#define IMX8MP_CLK_SAI4				126
#define IMX8MP_CLK_SAI5				127
#define IMX8MP_CLK_SAI6				128
#define IMX8MP_CLK_ENET_QOS			129
#define IMX8MP_CLK_ENET_QOS_TIMER		130
#define IMX8MP_CLK_ENET_REF			131
#define IMX8MP_CLK_ENET_TIMER			132
#define IMX8MP_CLK_ENET_PHY_REF			133
#define IMX8MP_CLK_NAND				134
#define IMX8MP_CLK_QSPI				135
#define IMX8MP_CLK_USDHC1			136
#define IMX8MP_CLK_USDHC2			137
#define IMX8MP_CLK_I2C1				138
#define IMX8MP_CLK_I2C2				139
#define IMX8MP_CLK_I2C3				140
#define IMX8MP_CLK_I2C4				141
#define IMX8MP_CLK_UART1			142
#define IMX8MP_CLK_UART2			143
#define IMX8MP_CLK_UART3			144
#define IMX8MP_CLK_UART4			145
#define IMX8MP_CLK_USB_CORE_REF			146
#define IMX8MP_CLK_USB_PHY_REF			147
#define IMX8MP_CLK_GIC				148
#define IMX8MP_CLK_ECSPI1			149
#define IMX8MP_CLK_ECSPI2			150
#define IMX8MP_CLK_PWM1				151
#define IMX8MP_CLK_PWM2				152
#define IMX8MP_CLK_PWM3				153
#define IMX8MP_CLK_PWM4				154
#define IMX8MP_CLK_GPT1				155
#define IMX8MP_CLK_GPT2				156
#define IMX8MP_CLK_GPT3				157
#define IMX8MP_CLK_GPT4				158
#define IMX8MP_CLK_GPT5				159
#define IMX8MP_CLK_GPT6				160
#define IMX8MP_CLK_TRACE			161
#define IMX8MP_CLK_WDOG				162
#define IMX8MP_CLK_WRCLK			163
#define IMX8MP_CLK_IPP_DO_CLKO1			164
#define IMX8MP_CLK_IPP_DO_CLKO2			165
#define IMX8MP_CLK_HDMI_FDCC_TST		166
#define IMX8MP_CLK_HDMI_24M			167
#define IMX8MP_CLK_HDMI_REF_266M		168
#define IMX8MP_CLK_USDHC3			169
#define IMX8MP_CLK_MEDIA_CAM1_PIX		170
#define IMX8MP_CLK_MEDIA_MIPI_PHY1_REF		171
#define IMX8MP_CLK_MEDIA_DISP1_PIX		172
#define IMX8MP_CLK_MEDIA_CAM2_PIX		173
#define IMX8MP_CLK_MEDIA_LDB			174
#define IMX8MP_CLK_MEDIA_MIPI_CSI2_ESC		175
#define IMX8MP_CLK_MEDIA_MIPI_TEST_BYTE		178
#define IMX8MP_CLK_ECSPI3			179
#define IMX8MP_CLK_PDM				180
#define IMX8MP_CLK_VPU_VC8000E			181
#define IMX8MP_CLK_SAI7				182
#define IMX8MP_CLK_GPC_ROOT			183
#define IMX8MP_CLK_ANAMIX_ROOT			184
#define IMX8MP_CLK_CPU_ROOT			185
#define IMX8MP_CLK_CSU_ROOT			186
#define IMX8MP_CLK_DEBUG_ROOT			187
#define IMX8MP_CLK_DRAM1_ROOT			188
#define IMX8MP_CLK_ECSPI1_ROOT			189
#define IMX8MP_CLK_ECSPI2_ROOT			190
#define IMX8MP_CLK_ECSPI3_ROOT			191
#define IMX8MP_CLK_ENET1_ROOT			192
#define IMX8MP_CLK_GPIO1_ROOT			193
#define IMX8MP_CLK_GPIO2_ROOT			194
#define IMX8MP_CLK_GPIO3_ROOT			195
#define IMX8MP_CLK_GPIO4_ROOT			196
#define IMX8MP_CLK_GPIO5_ROOT			197
#define IMX8MP_CLK_GPT1_ROOT			198
#define IMX8MP_CLK_GPT2_ROOT			199
#define IMX8MP_CLK_GPT3_ROOT			200
#define IMX8MP_CLK_GPT4_ROOT			201
#define IMX8MP_CLK_GPT5_ROOT			202
#define IMX8MP_CLK_GPT6_ROOT			203
#define IMX8MP_CLK_HS_ROOT			204
#define IMX8MP_CLK_I2C1_ROOT			205
#define IMX8MP_CLK_I2C2_ROOT			206
#define IMX8MP_CLK_I2C3_ROOT			207
#define IMX8MP_CLK_I2C4_ROOT			208
#define IMX8MP_CLK_IOMUX_ROOT			209
#define IMX8MP_CLK_IPMUX1_ROOT			210
#define IMX8MP_CLK_IPMUX2_ROOT			211
#define IMX8MP_CLK_IPMUX3_ROOT			212
#define IMX8MP_CLK_MU_ROOT			213
#define IMX8MP_CLK_OCOTP_ROOT			214
#define IMX8MP_CLK_OCRAM_ROOT			215
#define IMX8MP_CLK_OCRAM_S_ROOT			216
#define IMX8MP_CLK_PCIE_ROOT			217
#define IMX8MP_CLK_PERFMON1_ROOT		218
#define IMX8MP_CLK_PERFMON2_ROOT		219
#define IMX8MP_CLK_PWM1_ROOT			220
#define IMX8MP_CLK_PWM2_ROOT			221
#define IMX8MP_CLK_PWM3_ROOT			222
#define IMX8MP_CLK_PWM4_ROOT			223
#define IMX8MP_CLK_QOS_ROOT			224
#define IMX8MP_CLK_QOS_ENET_ROOT		225
#define IMX8MP_CLK_QSPI_ROOT			226
#define IMX8MP_CLK_NAND_ROOT			227
#define IMX8MP_CLK_NAND_USDHC_BUS_RAWNAND_CLK	228
#define IMX8MP_CLK_RDC_ROOT			229
#define IMX8MP_CLK_ROM_ROOT			230
#define IMX8MP_CLK_I2C5_ROOT			231
#define IMX8MP_CLK_I2C6_ROOT			232
#define IMX8MP_CLK_CAN1_ROOT			233
#define IMX8MP_CLK_CAN2_ROOT			234
#define IMX8MP_CLK_SCTR_ROOT			235
#define IMX8MP_CLK_SDMA1_ROOT			236
#define IMX8MP_CLK_ENET_QOS_ROOT		237
#define IMX8MP_CLK_SEC_DEBUG_ROOT		238
#define IMX8MP_CLK_SEMA1_ROOT			239
#define IMX8MP_CLK_SEMA2_ROOT			240
#define IMX8MP_CLK_IRQ_STEER_ROOT		241
#define IMX8MP_CLK_SIM_ENET_ROOT		242
#define IMX8MP_CLK_SIM_M_ROOT			243
#define IMX8MP_CLK_SIM_MAIN_ROOT		244
#define IMX8MP_CLK_SIM_S_ROOT			245
#define IMX8MP_CLK_SIM_WAKEUP_ROOT		246
#define IMX8MP_CLK_GPU2D_ROOT			247
#define IMX8MP_CLK_GPU3D_ROOT			248
#define IMX8MP_CLK_SNVS_ROOT			249
#define IMX8MP_CLK_TRACE_ROOT			250
#define IMX8MP_CLK_UART1_ROOT			251
#define IMX8MP_CLK_UART2_ROOT			252
#define IMX8MP_CLK_UART3_ROOT			253
#define IMX8MP_CLK_UART4_ROOT			254
#define IMX8MP_CLK_USB_ROOT			255
#define IMX8MP_CLK_USB_PHY_ROOT			256
#define IMX8MP_CLK_USDHC1_ROOT			257
#define IMX8MP_CLK_USDHC2_ROOT			258
#define IMX8MP_CLK_WDOG1_ROOT			259
#define IMX8MP_CLK_WDOG2_ROOT			260
#define IMX8MP_CLK_WDOG3_ROOT			261
#define IMX8MP_CLK_VPU_G1_ROOT			262
#define IMX8MP_CLK_GPU_ROOT			263
#define IMX8MP_CLK_NOC_WRAPPER_ROOT		264
#define IMX8MP_CLK_VPU_VC8KE_ROOT		265
#define IMX8MP_CLK_VPU_G2_ROOT			266
#define IMX8MP_CLK_NPU_ROOT			267
#define IMX8MP_CLK_HSIO_ROOT			268
#define IMX8MP_CLK_MEDIA_APB_ROOT		269
#define IMX8MP_CLK_MEDIA_AXI_ROOT		270
#define IMX8MP_CLK_MEDIA_CAM1_PIX_ROOT		271
#define IMX8MP_CLK_MEDIA_CAM2_PIX_ROOT		272
#define IMX8MP_CLK_MEDIA_DISP1_PIX_ROOT		273
#define IMX8MP_CLK_MEDIA_DISP2_PIX_ROOT		274
#define IMX8MP_CLK_MEDIA_MIPI_PHY1_REF_ROOT	275
#define IMX8MP_CLK_MEDIA_ISP_ROOT		276
#define IMX8MP_CLK_USDHC3_ROOT			277
#define IMX8MP_CLK_HDMI_ROOT			278
#define IMX8MP_CLK_XTAL_ROOT			279
#define IMX8MP_CLK_PLL_ROOT			280
#define IMX8MP_CLK_TSENSOR_ROOT			281
#define IMX8MP_CLK_VPU_ROOT			282
#define IMX8MP_CLK_MRPR_ROOT			283
#define IMX8MP_CLK_AUDIO_ROOT			284
#define IMX8MP_CLK_DRAM_ALT_ROOT		285
#define IMX8MP_CLK_DRAM_CORE			286
#define IMX8MP_CLK_ARM				287
#define IMX8MP_CLK_A53_CORE			288

#define IMX8MP_SYS_PLL1_40M_CG			289
#define IMX8MP_SYS_PLL1_80M_CG			290
#define IMX8MP_SYS_PLL1_100M_CG			291
#define IMX8MP_SYS_PLL1_133M_CG			292
#define IMX8MP_SYS_PLL1_160M_CG			293
#define IMX8MP_SYS_PLL1_200M_CG			294
#define IMX8MP_SYS_PLL1_266M_CG			295
#define IMX8MP_SYS_PLL1_400M_CG			296
#define IMX8MP_SYS_PLL2_50M_CG			297
#define IMX8MP_SYS_PLL2_100M_CG			298
#define IMX8MP_SYS_PLL2_125M_CG			299
#define IMX8MP_SYS_PLL2_166M_CG			300
#define IMX8MP_SYS_PLL2_200M_CG			301
#define IMX8MP_SYS_PLL2_250M_CG			302
#define IMX8MP_SYS_PLL2_333M_CG			303
#define IMX8MP_SYS_PLL2_500M_CG			304

#define IMX8MP_CLK_M7_CORE			305
#define IMX8MP_CLK_ML_CORE			306
#define IMX8MP_CLK_GPU3D_CORE			307
#define IMX8MP_CLK_GPU3D_SHADER_CORE		308
#define IMX8MP_CLK_GPU2D_CORE			309
#define IMX8MP_CLK_AUDIO_AXI			310
#define IMX8MP_CLK_HSIO_AXI			311
#define IMX8MP_CLK_MEDIA_ISP			312
#define IMX8MP_CLK_MEDIA_DISP2_PIX		313
#define IMX8MP_CLK_CLKOUT1_SEL			314
#define IMX8MP_CLK_CLKOUT1_DIV			315
#define IMX8MP_CLK_CLKOUT1			316
#define IMX8MP_CLK_CLKOUT2_SEL			317
#define IMX8MP_CLK_CLKOUT2_DIV			318
#define IMX8MP_CLK_CLKOUT2			319
#define IMX8MP_CLK_USB_SUSP			320
<<<<<<< HEAD

#define IMX8MP_CLK_END				321
=======
#define IMX8MP_CLK_AUDIO_AHB_ROOT		IMX8MP_CLK_AUDIO_ROOT
#define IMX8MP_CLK_AUDIO_AXI_ROOT		321
#define IMX8MP_CLK_SAI1_ROOT			322
#define IMX8MP_CLK_SAI2_ROOT			323
#define IMX8MP_CLK_SAI3_ROOT			324
#define IMX8MP_CLK_SAI5_ROOT			325
#define IMX8MP_CLK_SAI6_ROOT			326
#define IMX8MP_CLK_SAI7_ROOT			327
#define IMX8MP_CLK_PDM_ROOT			328

#define IMX8MP_CLK_END				329
>>>>>>> 6ab3eda1

#define IMX8MP_CLK_AUDIOMIX_SAI1_IPG		0
#define IMX8MP_CLK_AUDIOMIX_SAI1_MCLK1		1
#define IMX8MP_CLK_AUDIOMIX_SAI1_MCLK2		2
#define IMX8MP_CLK_AUDIOMIX_SAI1_MCLK3		3
#define IMX8MP_CLK_AUDIOMIX_SAI2_IPG		4
#define IMX8MP_CLK_AUDIOMIX_SAI2_MCLK1		5
#define IMX8MP_CLK_AUDIOMIX_SAI2_MCLK2		6
#define IMX8MP_CLK_AUDIOMIX_SAI2_MCLK3		7
#define IMX8MP_CLK_AUDIOMIX_SAI3_IPG		8
#define IMX8MP_CLK_AUDIOMIX_SAI3_MCLK1		9
#define IMX8MP_CLK_AUDIOMIX_SAI3_MCLK2		10
#define IMX8MP_CLK_AUDIOMIX_SAI3_MCLK3		11
#define IMX8MP_CLK_AUDIOMIX_SAI5_IPG		12
#define IMX8MP_CLK_AUDIOMIX_SAI5_MCLK1		13
#define IMX8MP_CLK_AUDIOMIX_SAI5_MCLK2		14
#define IMX8MP_CLK_AUDIOMIX_SAI5_MCLK3		15
#define IMX8MP_CLK_AUDIOMIX_SAI6_IPG		16
#define IMX8MP_CLK_AUDIOMIX_SAI6_MCLK1		17
#define IMX8MP_CLK_AUDIOMIX_SAI6_MCLK2		18
#define IMX8MP_CLK_AUDIOMIX_SAI6_MCLK3		19
#define IMX8MP_CLK_AUDIOMIX_SAI7_IPG		20
#define IMX8MP_CLK_AUDIOMIX_SAI7_MCLK1		21
#define IMX8MP_CLK_AUDIOMIX_SAI7_MCLK2		22
#define IMX8MP_CLK_AUDIOMIX_SAI7_MCLK3		23
#define IMX8MP_CLK_AUDIOMIX_ASRC_IPG		24
#define IMX8MP_CLK_AUDIOMIX_PDM_IPG		25
#define IMX8MP_CLK_AUDIOMIX_SDMA2_ROOT		26
#define IMX8MP_CLK_AUDIOMIX_SDMA3_ROOT		27
#define IMX8MP_CLK_AUDIOMIX_SPBA2_ROOT		28
#define IMX8MP_CLK_AUDIOMIX_DSP_ROOT		29
#define IMX8MP_CLK_AUDIOMIX_DSPDBG_ROOT		30
#define IMX8MP_CLK_AUDIOMIX_EARC_IPG		31
#define IMX8MP_CLK_AUDIOMIX_OCRAMA_IPG		32
#define IMX8MP_CLK_AUDIOMIX_AUD2HTX_IPG		33
#define IMX8MP_CLK_AUDIOMIX_EDMA_ROOT		34
#define IMX8MP_CLK_AUDIOMIX_AUDPLL_ROOT		35
#define IMX8MP_CLK_AUDIOMIX_MU2_ROOT		36
#define IMX8MP_CLK_AUDIOMIX_MU3_ROOT		37
#define IMX8MP_CLK_AUDIOMIX_EARC_PHY		38
#define IMX8MP_CLK_AUDIOMIX_PDM_ROOT		39
#define IMX8MP_CLK_AUDIOMIX_SAI1_MCLK1_SEL	40
#define IMX8MP_CLK_AUDIOMIX_SAI1_MCLK2_SEL	41
#define IMX8MP_CLK_AUDIOMIX_SAI2_MCLK1_SEL	42
#define IMX8MP_CLK_AUDIOMIX_SAI2_MCLK2_SEL	43
#define IMX8MP_CLK_AUDIOMIX_SAI3_MCLK1_SEL	44
#define IMX8MP_CLK_AUDIOMIX_SAI3_MCLK2_SEL	45
#define IMX8MP_CLK_AUDIOMIX_SAI4_MCLK1_SEL	46
#define IMX8MP_CLK_AUDIOMIX_SAI4_MCLK2_SEL	47
#define IMX8MP_CLK_AUDIOMIX_SAI5_MCLK1_SEL	48
#define IMX8MP_CLK_AUDIOMIX_SAI5_MCLK2_SEL	49
#define IMX8MP_CLK_AUDIOMIX_SAI6_MCLK1_SEL	50
#define IMX8MP_CLK_AUDIOMIX_SAI6_MCLK2_SEL	51
#define IMX8MP_CLK_AUDIOMIX_SAI7_MCLK1_SEL	52
#define IMX8MP_CLK_AUDIOMIX_SAI7_MCLK2_SEL	53
#define IMX8MP_CLK_AUDIOMIX_PDM_SEL		54
#define IMX8MP_CLK_AUDIOMIX_SAI_PLL_REF_SEL	55
#define IMX8MP_CLK_AUDIOMIX_SAI_PLL		56
#define IMX8MP_CLK_AUDIOMIX_SAI_PLL_BYPASS	57
#define IMX8MP_CLK_AUDIOMIX_SAI_PLL_OUT		58

#define IMX8MP_CLK_AUDIOMIX_END			59

#endif<|MERGE_RESOLUTION|>--- conflicted
+++ resolved
@@ -325,10 +325,6 @@
 #define IMX8MP_CLK_CLKOUT2_DIV			318
 #define IMX8MP_CLK_CLKOUT2			319
 #define IMX8MP_CLK_USB_SUSP			320
-<<<<<<< HEAD
-
-#define IMX8MP_CLK_END				321
-=======
 #define IMX8MP_CLK_AUDIO_AHB_ROOT		IMX8MP_CLK_AUDIO_ROOT
 #define IMX8MP_CLK_AUDIO_AXI_ROOT		321
 #define IMX8MP_CLK_SAI1_ROOT			322
@@ -340,7 +336,6 @@
 #define IMX8MP_CLK_PDM_ROOT			328
 
 #define IMX8MP_CLK_END				329
->>>>>>> 6ab3eda1
 
 #define IMX8MP_CLK_AUDIOMIX_SAI1_IPG		0
 #define IMX8MP_CLK_AUDIOMIX_SAI1_MCLK1		1
