/* SPDX-License-Identifier: GPL-2.0
 *
 * linux/sound/soc.h -- ALSA SoC Layer
 *
 * Author:	Liam Girdwood
 * Created:	Aug 11th 2005
 * Copyright:	Wolfson Microelectronics. PLC.
 */

#ifndef __LINUX_SND_SOC_H
#define __LINUX_SND_SOC_H

#include <linux/of.h>
#include <linux/platform_device.h>
#include <linux/types.h>
#include <linux/notifier.h>
#include <linux/workqueue.h>
#include <linux/interrupt.h>
#include <linux/kernel.h>
#include <linux/regmap.h>
#include <linux/log2.h>
#include <sound/core.h>
#include <sound/pcm.h>
#include <sound/compress_driver.h>
#include <sound/control.h>
#include <sound/ac97_codec.h>

/*
 * Convenience kcontrol builders
 */
#define SOC_DOUBLE_VALUE(xreg, shift_left, shift_right, xmax, xinvert, xautodisable) \
	((unsigned long)&(struct soc_mixer_control) \
	{.reg = xreg, .rreg = xreg, .shift = shift_left, \
	.rshift = shift_right, .max = xmax, .platform_max = xmax, \
	.invert = xinvert, .autodisable = xautodisable})
#define SOC_DOUBLE_S_VALUE(xreg, shift_left, shift_right, xmin, xmax, xsign_bit, xinvert, xautodisable) \
	((unsigned long)&(struct soc_mixer_control) \
	{.reg = xreg, .rreg = xreg, .shift = shift_left, \
	.rshift = shift_right, .min = xmin, .max = xmax, .platform_max = xmax, \
	.sign_bit = xsign_bit, .invert = xinvert, .autodisable = xautodisable})
#define SOC_SINGLE_VALUE(xreg, xshift, xmax, xinvert, xautodisable) \
	SOC_DOUBLE_VALUE(xreg, xshift, xshift, xmax, xinvert, xautodisable)
#define SOC_SINGLE_VALUE_EXT(xreg, xmax, xinvert) \
	((unsigned long)&(struct soc_mixer_control) \
	{.reg = xreg, .max = xmax, .platform_max = xmax, .invert = xinvert})
#define SOC_DOUBLE_R_VALUE(xlreg, xrreg, xshift, xmax, xinvert) \
	((unsigned long)&(struct soc_mixer_control) \
	{.reg = xlreg, .rreg = xrreg, .shift = xshift, .rshift = xshift, \
	.max = xmax, .platform_max = xmax, .invert = xinvert})
#define SOC_DOUBLE_R_S_VALUE(xlreg, xrreg, xshift, xmin, xmax, xsign_bit, xinvert) \
	((unsigned long)&(struct soc_mixer_control) \
	{.reg = xlreg, .rreg = xrreg, .shift = xshift, .rshift = xshift, \
	.max = xmax, .min = xmin, .platform_max = xmax, .sign_bit = xsign_bit, \
	.invert = xinvert})
#define SOC_DOUBLE_R_RANGE_VALUE(xlreg, xrreg, xshift, xmin, xmax, xinvert) \
	((unsigned long)&(struct soc_mixer_control) \
	{.reg = xlreg, .rreg = xrreg, .shift = xshift, .rshift = xshift, \
	.min = xmin, .max = xmax, .platform_max = xmax, .invert = xinvert})
#define SOC_SINGLE(xname, reg, shift, max, invert) \
{	.iface = SNDRV_CTL_ELEM_IFACE_MIXER, .name = xname, \
	.info = snd_soc_info_volsw, .get = snd_soc_get_volsw,\
	.put = snd_soc_put_volsw, \
	.private_value = SOC_SINGLE_VALUE(reg, shift, max, invert, 0) }
#define SOC_SINGLE_RANGE(xname, xreg, xshift, xmin, xmax, xinvert) \
{	.iface = SNDRV_CTL_ELEM_IFACE_MIXER, .name = (xname),\
	.info = snd_soc_info_volsw_range, .get = snd_soc_get_volsw_range, \
	.put = snd_soc_put_volsw_range, \
	.private_value = (unsigned long)&(struct soc_mixer_control) \
		{.reg = xreg, .rreg = xreg, .shift = xshift, \
		 .rshift = xshift,  .min = xmin, .max = xmax, \
		 .platform_max = xmax, .invert = xinvert} }
#define SOC_SINGLE_TLV(xname, reg, shift, max, invert, tlv_array) \
{	.iface = SNDRV_CTL_ELEM_IFACE_MIXER, .name = xname, \
	.access = SNDRV_CTL_ELEM_ACCESS_TLV_READ |\
		 SNDRV_CTL_ELEM_ACCESS_READWRITE,\
	.tlv.p = (tlv_array), \
	.info = snd_soc_info_volsw, .get = snd_soc_get_volsw,\
	.put = snd_soc_put_volsw, \
	.private_value = SOC_SINGLE_VALUE(reg, shift, max, invert, 0) }
#define SOC_SINGLE_SX_TLV(xname, xreg, xshift, xmin, xmax, tlv_array) \
{       .iface = SNDRV_CTL_ELEM_IFACE_MIXER, .name = xname, \
	.access = SNDRV_CTL_ELEM_ACCESS_TLV_READ | \
	SNDRV_CTL_ELEM_ACCESS_READWRITE, \
	.tlv.p  = (tlv_array),\
	.info = snd_soc_info_volsw_sx, \
	.get = snd_soc_get_volsw_sx,\
	.put = snd_soc_put_volsw_sx, \
	.private_value = (unsigned long)&(struct soc_mixer_control) \
		{.reg = xreg, .rreg = xreg, \
		.shift = xshift, .rshift = xshift, \
		.max = xmax, .min = xmin} }
#define SOC_SINGLE_RANGE_TLV(xname, xreg, xshift, xmin, xmax, xinvert, tlv_array) \
{	.iface = SNDRV_CTL_ELEM_IFACE_MIXER, .name = (xname),\
	.access = SNDRV_CTL_ELEM_ACCESS_TLV_READ |\
		 SNDRV_CTL_ELEM_ACCESS_READWRITE,\
	.tlv.p = (tlv_array), \
	.info = snd_soc_info_volsw_range, \
	.get = snd_soc_get_volsw_range, .put = snd_soc_put_volsw_range, \
	.private_value = (unsigned long)&(struct soc_mixer_control) \
		{.reg = xreg, .rreg = xreg, .shift = xshift, \
		 .rshift = xshift, .min = xmin, .max = xmax, \
		 .platform_max = xmax, .invert = xinvert} }
#define SOC_DOUBLE(xname, reg, shift_left, shift_right, max, invert) \
{	.iface = SNDRV_CTL_ELEM_IFACE_MIXER, .name = (xname),\
	.info = snd_soc_info_volsw, .get = snd_soc_get_volsw, \
	.put = snd_soc_put_volsw, \
	.private_value = SOC_DOUBLE_VALUE(reg, shift_left, shift_right, \
					  max, invert, 0) }
#define SOC_DOUBLE_STS(xname, reg, shift_left, shift_right, max, invert) \
{									\
	.iface = SNDRV_CTL_ELEM_IFACE_MIXER, .name = (xname),		\
	.info = snd_soc_info_volsw, .get = snd_soc_get_volsw,		\
	.access = SNDRV_CTL_ELEM_ACCESS_READ |				\
		SNDRV_CTL_ELEM_ACCESS_VOLATILE,				\
	.private_value = SOC_DOUBLE_VALUE(reg, shift_left, shift_right,	\
					  max, invert, 0) }
#define SOC_DOUBLE_R(xname, reg_left, reg_right, xshift, xmax, xinvert) \
{	.iface = SNDRV_CTL_ELEM_IFACE_MIXER, .name = (xname), \
	.info = snd_soc_info_volsw, \
	.get = snd_soc_get_volsw, .put = snd_soc_put_volsw, \
	.private_value = SOC_DOUBLE_R_VALUE(reg_left, reg_right, xshift, \
					    xmax, xinvert) }
#define SOC_DOUBLE_R_RANGE(xname, reg_left, reg_right, xshift, xmin, \
			   xmax, xinvert)		\
{	.iface = SNDRV_CTL_ELEM_IFACE_MIXER, .name = (xname),\
	.info = snd_soc_info_volsw_range, \
	.get = snd_soc_get_volsw_range, .put = snd_soc_put_volsw_range, \
	.private_value = SOC_DOUBLE_R_RANGE_VALUE(reg_left, reg_right, \
					    xshift, xmin, xmax, xinvert) }
#define SOC_DOUBLE_TLV(xname, reg, shift_left, shift_right, max, invert, tlv_array) \
{	.iface = SNDRV_CTL_ELEM_IFACE_MIXER, .name = (xname),\
	.access = SNDRV_CTL_ELEM_ACCESS_TLV_READ |\
		 SNDRV_CTL_ELEM_ACCESS_READWRITE,\
	.tlv.p = (tlv_array), \
	.info = snd_soc_info_volsw, .get = snd_soc_get_volsw, \
	.put = snd_soc_put_volsw, \
	.private_value = SOC_DOUBLE_VALUE(reg, shift_left, shift_right, \
					  max, invert, 0) }
#define SOC_DOUBLE_R_TLV(xname, reg_left, reg_right, xshift, xmax, xinvert, tlv_array) \
{	.iface = SNDRV_CTL_ELEM_IFACE_MIXER, .name = (xname),\
	.access = SNDRV_CTL_ELEM_ACCESS_TLV_READ |\
		 SNDRV_CTL_ELEM_ACCESS_READWRITE,\
	.tlv.p = (tlv_array), \
	.info = snd_soc_info_volsw, \
	.get = snd_soc_get_volsw, .put = snd_soc_put_volsw, \
	.private_value = SOC_DOUBLE_R_VALUE(reg_left, reg_right, xshift, \
					    xmax, xinvert) }
#define SOC_DOUBLE_R_RANGE_TLV(xname, reg_left, reg_right, xshift, xmin, \
			       xmax, xinvert, tlv_array)		\
{	.iface = SNDRV_CTL_ELEM_IFACE_MIXER, .name = (xname),\
	.access = SNDRV_CTL_ELEM_ACCESS_TLV_READ |\
		 SNDRV_CTL_ELEM_ACCESS_READWRITE,\
	.tlv.p = (tlv_array), \
	.info = snd_soc_info_volsw_range, \
	.get = snd_soc_get_volsw_range, .put = snd_soc_put_volsw_range, \
	.private_value = SOC_DOUBLE_R_RANGE_VALUE(reg_left, reg_right, \
					    xshift, xmin, xmax, xinvert) }
#define SOC_DOUBLE_R_SX_TLV(xname, xreg, xrreg, xshift, xmin, xmax, tlv_array) \
{       .iface = SNDRV_CTL_ELEM_IFACE_MIXER, .name = (xname), \
	.access = SNDRV_CTL_ELEM_ACCESS_TLV_READ | \
	SNDRV_CTL_ELEM_ACCESS_READWRITE, \
	.tlv.p  = (tlv_array), \
	.info = snd_soc_info_volsw_sx, \
	.get = snd_soc_get_volsw_sx, \
	.put = snd_soc_put_volsw_sx, \
	.private_value = (unsigned long)&(struct soc_mixer_control) \
		{.reg = xreg, .rreg = xrreg, \
		.shift = xshift, .rshift = xshift, \
		.max = xmax, .min = xmin} }
#define SOC_DOUBLE_R_S_TLV(xname, reg_left, reg_right, xshift, xmin, xmax, xsign_bit, xinvert, tlv_array) \
{	.iface = SNDRV_CTL_ELEM_IFACE_MIXER, .name = (xname),\
	.access = SNDRV_CTL_ELEM_ACCESS_TLV_READ |\
		 SNDRV_CTL_ELEM_ACCESS_READWRITE,\
	.tlv.p = (tlv_array), \
	.info = snd_soc_info_volsw, \
	.get = snd_soc_get_volsw, .put = snd_soc_put_volsw, \
	.private_value = SOC_DOUBLE_R_S_VALUE(reg_left, reg_right, xshift, \
					    xmin, xmax, xsign_bit, xinvert) }
#define SOC_SINGLE_S8_TLV(xname, xreg, xmin, xmax, tlv_array) \
{	.iface  = SNDRV_CTL_ELEM_IFACE_MIXER, .name = (xname), \
	.access = SNDRV_CTL_ELEM_ACCESS_TLV_READ | \
		  SNDRV_CTL_ELEM_ACCESS_READWRITE, \
	.tlv.p  = (tlv_array), \
	.info = snd_soc_info_volsw, .get = snd_soc_get_volsw,\
	.put = snd_soc_put_volsw, \
	.private_value = (unsigned long)&(struct soc_mixer_control) \
	{.reg = xreg, .rreg = xreg,  \
	 .min = xmin, .max = xmax, .platform_max = xmax, \
	.sign_bit = 7,} }
#define SOC_DOUBLE_S8_TLV(xname, xreg, xmin, xmax, tlv_array) \
{	.iface  = SNDRV_CTL_ELEM_IFACE_MIXER, .name = (xname), \
	.access = SNDRV_CTL_ELEM_ACCESS_TLV_READ | \
		  SNDRV_CTL_ELEM_ACCESS_READWRITE, \
	.tlv.p  = (tlv_array), \
	.info = snd_soc_info_volsw, .get = snd_soc_get_volsw,\
	.put = snd_soc_put_volsw, \
	.private_value = SOC_DOUBLE_S_VALUE(xreg, 0, 8, xmin, xmax, 7, 0, 0) }
#define SOC_ENUM_DOUBLE(xreg, xshift_l, xshift_r, xitems, xtexts) \
{	.reg = xreg, .shift_l = xshift_l, .shift_r = xshift_r, \
	.items = xitems, .texts = xtexts, \
	.mask = xitems ? roundup_pow_of_two(xitems) - 1 : 0}
#define SOC_ENUM_SINGLE(xreg, xshift, xitems, xtexts) \
	SOC_ENUM_DOUBLE(xreg, xshift, xshift, xitems, xtexts)
#define SOC_ENUM_SINGLE_EXT(xitems, xtexts) \
{	.items = xitems, .texts = xtexts }
#define SOC_VALUE_ENUM_DOUBLE(xreg, xshift_l, xshift_r, xmask, xitems, xtexts, xvalues) \
{	.reg = xreg, .shift_l = xshift_l, .shift_r = xshift_r, \
	.mask = xmask, .items = xitems, .texts = xtexts, .values = xvalues}
#define SOC_VALUE_ENUM_SINGLE(xreg, xshift, xmask, xitems, xtexts, xvalues) \
	SOC_VALUE_ENUM_DOUBLE(xreg, xshift, xshift, xmask, xitems, xtexts, xvalues)
#define SOC_VALUE_ENUM_SINGLE_AUTODISABLE(xreg, xshift, xmask, xitems, xtexts, xvalues) \
{	.reg = xreg, .shift_l = xshift, .shift_r = xshift, \
	.mask = xmask, .items = xitems, .texts = xtexts, \
	.values = xvalues, .autodisable = 1}
#define SOC_ENUM_SINGLE_VIRT(xitems, xtexts) \
	SOC_ENUM_SINGLE(SND_SOC_NOPM, 0, xitems, xtexts)
#define SOC_ENUM(xname, xenum) \
{	.iface = SNDRV_CTL_ELEM_IFACE_MIXER, .name = xname,\
	.info = snd_soc_info_enum_double, \
	.get = snd_soc_get_enum_double, .put = snd_soc_put_enum_double, \
	.private_value = (unsigned long)&xenum }
#define SOC_SINGLE_EXT(xname, xreg, xshift, xmax, xinvert,\
	 xhandler_get, xhandler_put) \
{	.iface = SNDRV_CTL_ELEM_IFACE_MIXER, .name = xname, \
	.info = snd_soc_info_volsw, \
	.get = xhandler_get, .put = xhandler_put, \
	.private_value = SOC_SINGLE_VALUE(xreg, xshift, xmax, xinvert, 0) }
#define SOC_DOUBLE_EXT(xname, reg, shift_left, shift_right, max, invert,\
	 xhandler_get, xhandler_put) \
{	.iface = SNDRV_CTL_ELEM_IFACE_MIXER, .name = (xname),\
	.info = snd_soc_info_volsw, \
	.get = xhandler_get, .put = xhandler_put, \
	.private_value = \
		SOC_DOUBLE_VALUE(reg, shift_left, shift_right, max, invert, 0) }
#define SOC_DOUBLE_R_EXT(xname, reg_left, reg_right, xshift, xmax, xinvert,\
	 xhandler_get, xhandler_put) \
{	.iface = SNDRV_CTL_ELEM_IFACE_MIXER, .name = (xname), \
	.info = snd_soc_info_volsw, \
	.get = xhandler_get, .put = xhandler_put, \
	.private_value = SOC_DOUBLE_R_VALUE(reg_left, reg_right, xshift, \
					    xmax, xinvert) }
#define SOC_SINGLE_EXT_TLV(xname, xreg, xshift, xmax, xinvert,\
	 xhandler_get, xhandler_put, tlv_array) \
{	.iface = SNDRV_CTL_ELEM_IFACE_MIXER, .name = xname, \
	.access = SNDRV_CTL_ELEM_ACCESS_TLV_READ |\
		 SNDRV_CTL_ELEM_ACCESS_READWRITE,\
	.tlv.p = (tlv_array), \
	.info = snd_soc_info_volsw, \
	.get = xhandler_get, .put = xhandler_put, \
	.private_value = SOC_SINGLE_VALUE(xreg, xshift, xmax, xinvert, 0) }
#define SOC_SINGLE_RANGE_EXT_TLV(xname, xreg, xshift, xmin, xmax, xinvert, \
				 xhandler_get, xhandler_put, tlv_array) \
{	.iface = SNDRV_CTL_ELEM_IFACE_MIXER, .name = (xname),\
	.access = SNDRV_CTL_ELEM_ACCESS_TLV_READ |\
		 SNDRV_CTL_ELEM_ACCESS_READWRITE,\
	.tlv.p = (tlv_array), \
	.info = snd_soc_info_volsw_range, \
	.get = xhandler_get, .put = xhandler_put, \
	.private_value = (unsigned long)&(struct soc_mixer_control) \
		{.reg = xreg, .rreg = xreg, .shift = xshift, \
		 .rshift = xshift, .min = xmin, .max = xmax, \
		 .platform_max = xmax, .invert = xinvert} }
#define SOC_DOUBLE_EXT_TLV(xname, xreg, shift_left, shift_right, xmax, xinvert,\
	 xhandler_get, xhandler_put, tlv_array) \
{	.iface = SNDRV_CTL_ELEM_IFACE_MIXER, .name = (xname), \
	.access = SNDRV_CTL_ELEM_ACCESS_TLV_READ | \
		 SNDRV_CTL_ELEM_ACCESS_READWRITE, \
	.tlv.p = (tlv_array), \
	.info = snd_soc_info_volsw, \
	.get = xhandler_get, .put = xhandler_put, \
	.private_value = SOC_DOUBLE_VALUE(xreg, shift_left, shift_right, \
					  xmax, xinvert, 0) }
#define SOC_DOUBLE_R_EXT_TLV(xname, reg_left, reg_right, xshift, xmax, xinvert,\
	 xhandler_get, xhandler_put, tlv_array) \
{	.iface = SNDRV_CTL_ELEM_IFACE_MIXER, .name = (xname), \
	.access = SNDRV_CTL_ELEM_ACCESS_TLV_READ | \
		 SNDRV_CTL_ELEM_ACCESS_READWRITE, \
	.tlv.p = (tlv_array), \
	.info = snd_soc_info_volsw, \
	.get = xhandler_get, .put = xhandler_put, \
	.private_value = SOC_DOUBLE_R_VALUE(reg_left, reg_right, xshift, \
					    xmax, xinvert) }
#define SOC_SINGLE_BOOL_EXT(xname, xdata, xhandler_get, xhandler_put) \
{	.iface = SNDRV_CTL_ELEM_IFACE_MIXER, .name = xname, \
	.info = snd_soc_info_bool_ext, \
	.get = xhandler_get, .put = xhandler_put, \
	.private_value = xdata }
#define SOC_ENUM_EXT(xname, xenum, xhandler_get, xhandler_put) \
{	.iface = SNDRV_CTL_ELEM_IFACE_MIXER, .name = xname, \
	.info = snd_soc_info_enum_double, \
	.get = xhandler_get, .put = xhandler_put, \
	.private_value = (unsigned long)&xenum }
#define SOC_VALUE_ENUM_EXT(xname, xenum, xhandler_get, xhandler_put) \
	SOC_ENUM_EXT(xname, xenum, xhandler_get, xhandler_put)

#define SND_SOC_BYTES(xname, xbase, xregs)		      \
{	.iface = SNDRV_CTL_ELEM_IFACE_MIXER, .name = xname,   \
	.info = snd_soc_bytes_info, .get = snd_soc_bytes_get, \
	.put = snd_soc_bytes_put, .private_value =	      \
		((unsigned long)&(struct soc_bytes)           \
		{.base = xbase, .num_regs = xregs }) }

#define SND_SOC_BYTES_MASK(xname, xbase, xregs, xmask)	      \
{	.iface = SNDRV_CTL_ELEM_IFACE_MIXER, .name = xname,   \
	.info = snd_soc_bytes_info, .get = snd_soc_bytes_get, \
	.put = snd_soc_bytes_put, .private_value =	      \
		((unsigned long)&(struct soc_bytes)           \
		{.base = xbase, .num_regs = xregs,	      \
		 .mask = xmask }) }

/*
 * SND_SOC_BYTES_EXT is deprecated, please USE SND_SOC_BYTES_TLV instead
 */
#define SND_SOC_BYTES_EXT(xname, xcount, xhandler_get, xhandler_put) \
{	.iface = SNDRV_CTL_ELEM_IFACE_MIXER, .name = xname, \
	.info = snd_soc_bytes_info_ext, \
	.get = xhandler_get, .put = xhandler_put, \
	.private_value = (unsigned long)&(struct soc_bytes_ext) \
		{.max = xcount} }
#define SND_SOC_BYTES_TLV(xname, xcount, xhandler_get, xhandler_put) \
{	.iface = SNDRV_CTL_ELEM_IFACE_MIXER, .name = xname, \
	.access = SNDRV_CTL_ELEM_ACCESS_TLV_READWRITE | \
		  SNDRV_CTL_ELEM_ACCESS_TLV_CALLBACK, \
	.tlv.c = (snd_soc_bytes_tlv_callback), \
	.info = snd_soc_bytes_info_ext, \
	.private_value = (unsigned long)&(struct soc_bytes_ext) \
		{.max = xcount, .get = xhandler_get, .put = xhandler_put, } }
#define SOC_SINGLE_XR_SX(xname, xregbase, xregcount, xnbits, \
		xmin, xmax, xinvert) \
{	.iface = SNDRV_CTL_ELEM_IFACE_MIXER, .name = (xname), \
	.info = snd_soc_info_xr_sx, .get = snd_soc_get_xr_sx, \
	.put = snd_soc_put_xr_sx, \
	.private_value = (unsigned long)&(struct soc_mreg_control) \
		{.regbase = xregbase, .regcount = xregcount, .nbits = xnbits, \
		.invert = xinvert, .min = xmin, .max = xmax} }

#define SOC_SINGLE_STROBE(xname, xreg, xshift, xinvert) \
	SOC_SINGLE_EXT(xname, xreg, xshift, 1, xinvert, \
		snd_soc_get_strobe, snd_soc_put_strobe)

/*
 * Simplified versions of above macros, declaring a struct and calculating
 * ARRAY_SIZE internally
 */
#define SOC_ENUM_DOUBLE_DECL(name, xreg, xshift_l, xshift_r, xtexts) \
	const struct soc_enum name = SOC_ENUM_DOUBLE(xreg, xshift_l, xshift_r, \
						ARRAY_SIZE(xtexts), xtexts)
#define SOC_ENUM_SINGLE_DECL(name, xreg, xshift, xtexts) \
	SOC_ENUM_DOUBLE_DECL(name, xreg, xshift, xshift, xtexts)
#define SOC_ENUM_SINGLE_EXT_DECL(name, xtexts) \
	const struct soc_enum name = SOC_ENUM_SINGLE_EXT(ARRAY_SIZE(xtexts), xtexts)
#define SOC_VALUE_ENUM_DOUBLE_DECL(name, xreg, xshift_l, xshift_r, xmask, xtexts, xvalues) \
	const struct soc_enum name = SOC_VALUE_ENUM_DOUBLE(xreg, xshift_l, xshift_r, xmask, \
							ARRAY_SIZE(xtexts), xtexts, xvalues)
#define SOC_VALUE_ENUM_SINGLE_DECL(name, xreg, xshift, xmask, xtexts, xvalues) \
	SOC_VALUE_ENUM_DOUBLE_DECL(name, xreg, xshift, xshift, xmask, xtexts, xvalues)

#define SOC_VALUE_ENUM_SINGLE_AUTODISABLE_DECL(name, xreg, xshift, xmask, xtexts, xvalues) \
	const struct soc_enum name = SOC_VALUE_ENUM_SINGLE_AUTODISABLE(xreg, \
		xshift, xmask, ARRAY_SIZE(xtexts), xtexts, xvalues)

#define SOC_ENUM_SINGLE_VIRT_DECL(name, xtexts) \
	const struct soc_enum name = SOC_ENUM_SINGLE_VIRT(ARRAY_SIZE(xtexts), xtexts)

/*
 * Component probe and remove ordering levels for components with runtime
 * dependencies.
 */
#define SND_SOC_COMP_ORDER_FIRST		-2
#define SND_SOC_COMP_ORDER_EARLY		-1
#define SND_SOC_COMP_ORDER_NORMAL		0
#define SND_SOC_COMP_ORDER_LATE		1
#define SND_SOC_COMP_ORDER_LAST		2

/*
 * Bias levels
 *
 * @ON:      Bias is fully on for audio playback and capture operations.
 * @PREPARE: Prepare for audio operations. Called before DAPM switching for
 *           stream start and stop operations.
 * @STANDBY: Low power standby state when no playback/capture operations are
 *           in progress. NOTE: The transition time between STANDBY and ON
 *           should be as fast as possible and no longer than 10ms.
 * @OFF:     Power Off. No restrictions on transition times.
 */
enum snd_soc_bias_level {
	SND_SOC_BIAS_OFF = 0,
	SND_SOC_BIAS_STANDBY = 1,
	SND_SOC_BIAS_PREPARE = 2,
	SND_SOC_BIAS_ON = 3,
};

struct device_node;
struct snd_jack;
struct snd_soc_card;
struct snd_soc_pcm_stream;
struct snd_soc_ops;
struct snd_soc_pcm_runtime;
struct snd_soc_dai;
struct snd_soc_dai_driver;
struct snd_soc_dai_link;
struct snd_soc_component;
struct snd_soc_component_driver;
struct soc_enum;
struct snd_soc_jack;
struct snd_soc_jack_zone;
struct snd_soc_jack_pin;
#include <sound/soc-dapm.h>
#include <sound/soc-dpcm.h>
#include <sound/soc-topology.h>

struct snd_soc_jack_gpio;

typedef int (*hw_write_t)(void *,const char* ,int);

enum snd_soc_pcm_subclass {
	SND_SOC_PCM_CLASS_PCM	= 0,
	SND_SOC_PCM_CLASS_BE	= 1,
};

enum snd_soc_card_subclass {
	SND_SOC_CARD_CLASS_INIT		= 0,
	SND_SOC_CARD_CLASS_RUNTIME	= 1,
};

int snd_soc_register_card(struct snd_soc_card *card);
int snd_soc_unregister_card(struct snd_soc_card *card);
int devm_snd_soc_register_card(struct device *dev, struct snd_soc_card *card);
#ifdef CONFIG_PM_SLEEP
int snd_soc_suspend(struct device *dev);
int snd_soc_resume(struct device *dev);
#else
static inline int snd_soc_suspend(struct device *dev)
{
	return 0;
}

static inline int snd_soc_resume(struct device *dev)
{
	return 0;
}
#endif
int snd_soc_poweroff(struct device *dev);
int snd_soc_add_component(struct device *dev,
		struct snd_soc_component *component,
		const struct snd_soc_component_driver *component_driver,
		struct snd_soc_dai_driver *dai_drv,
		int num_dai);
int snd_soc_register_component(struct device *dev,
			 const struct snd_soc_component_driver *component_driver,
			 struct snd_soc_dai_driver *dai_drv, int num_dai);
int devm_snd_soc_register_component(struct device *dev,
			 const struct snd_soc_component_driver *component_driver,
			 struct snd_soc_dai_driver *dai_drv, int num_dai);
void snd_soc_unregister_component(struct device *dev);
struct snd_soc_component *snd_soc_lookup_component(struct device *dev,
						   const char *driver_name);

int soc_new_pcm(struct snd_soc_pcm_runtime *rtd, int num);
#ifdef CONFIG_SND_SOC_COMPRESS
int snd_soc_new_compress(struct snd_soc_pcm_runtime *rtd, int num);
#else
static inline int snd_soc_new_compress(struct snd_soc_pcm_runtime *rtd, int num)
{
	return 0;
}
#endif

void snd_soc_disconnect_sync(struct device *dev);

struct snd_pcm_substream *snd_soc_get_dai_substream(struct snd_soc_card *card,
		const char *dai_link, int stream);
struct snd_soc_pcm_runtime *snd_soc_get_pcm_runtime(struct snd_soc_card *card,
		const char *dai_link);

bool snd_soc_runtime_ignore_pmdown_time(struct snd_soc_pcm_runtime *rtd);
void snd_soc_runtime_activate(struct snd_soc_pcm_runtime *rtd, int stream);
void snd_soc_runtime_deactivate(struct snd_soc_pcm_runtime *rtd, int stream);

int snd_soc_runtime_set_dai_fmt(struct snd_soc_pcm_runtime *rtd,
	unsigned int dai_fmt);

#ifdef CONFIG_DMI
int snd_soc_set_dmi_name(struct snd_soc_card *card, const char *flavour);
#else
static inline int snd_soc_set_dmi_name(struct snd_soc_card *card,
				       const char *flavour)
{
	return 0;
}
#endif

/* Utility functions to get clock rates from various things */
int snd_soc_calc_frame_size(int sample_size, int channels, int tdm_slots);
int snd_soc_params_to_frame_size(struct snd_pcm_hw_params *params);
int snd_soc_calc_bclk(int fs, int sample_size, int channels, int tdm_slots);
int snd_soc_params_to_bclk(struct snd_pcm_hw_params *parms);

/* set runtime hw params */
int snd_soc_set_runtime_hwparams(struct snd_pcm_substream *substream,
	const struct snd_pcm_hardware *hw);

int soc_dai_hw_params(struct snd_pcm_substream *substream,
		      struct snd_pcm_hw_params *params,
		      struct snd_soc_dai *dai);

/* Jack reporting */
int snd_soc_card_jack_new(struct snd_soc_card *card, const char *id, int type,
	struct snd_soc_jack *jack, struct snd_soc_jack_pin *pins,
	unsigned int num_pins);

void snd_soc_jack_report(struct snd_soc_jack *jack, int status, int mask);
int snd_soc_jack_add_pins(struct snd_soc_jack *jack, int count,
			  struct snd_soc_jack_pin *pins);
void snd_soc_jack_notifier_register(struct snd_soc_jack *jack,
				    struct notifier_block *nb);
void snd_soc_jack_notifier_unregister(struct snd_soc_jack *jack,
				      struct notifier_block *nb);
int snd_soc_jack_add_zones(struct snd_soc_jack *jack, int count,
			  struct snd_soc_jack_zone *zones);
int snd_soc_jack_get_type(struct snd_soc_jack *jack, int micbias_voltage);
#ifdef CONFIG_GPIOLIB
int snd_soc_jack_add_gpios(struct snd_soc_jack *jack, int count,
			struct snd_soc_jack_gpio *gpios);
int snd_soc_jack_add_gpiods(struct device *gpiod_dev,
			    struct snd_soc_jack *jack,
			    int count, struct snd_soc_jack_gpio *gpios);
void snd_soc_jack_free_gpios(struct snd_soc_jack *jack, int count,
			struct snd_soc_jack_gpio *gpios);
#else
static inline int snd_soc_jack_add_gpios(struct snd_soc_jack *jack, int count,
					 struct snd_soc_jack_gpio *gpios)
{
	return 0;
}

static inline int snd_soc_jack_add_gpiods(struct device *gpiod_dev,
					  struct snd_soc_jack *jack,
					  int count,
					  struct snd_soc_jack_gpio *gpios)
{
	return 0;
}

static inline void snd_soc_jack_free_gpios(struct snd_soc_jack *jack, int count,
					   struct snd_soc_jack_gpio *gpios)
{
}
#endif

#ifdef CONFIG_SND_SOC_AC97_BUS
struct snd_ac97 *snd_soc_alloc_ac97_component(struct snd_soc_component *component);
struct snd_ac97 *snd_soc_new_ac97_component(struct snd_soc_component *component,
	unsigned int id, unsigned int id_mask);
void snd_soc_free_ac97_component(struct snd_ac97 *ac97);

int snd_soc_set_ac97_ops(struct snd_ac97_bus_ops *ops);
int snd_soc_set_ac97_ops_of_reset(struct snd_ac97_bus_ops *ops,
		struct platform_device *pdev);

extern struct snd_ac97_bus_ops *soc_ac97_ops;
#else
static inline int snd_soc_set_ac97_ops_of_reset(struct snd_ac97_bus_ops *ops,
	struct platform_device *pdev)
{
	return 0;
}

static inline int snd_soc_set_ac97_ops(struct snd_ac97_bus_ops *ops)
{
	return 0;
}
#endif

/*
 *Controls
 */
struct snd_kcontrol *snd_soc_cnew(const struct snd_kcontrol_new *_template,
				  void *data, const char *long_name,
				  const char *prefix);
struct snd_kcontrol *snd_soc_card_get_kcontrol(struct snd_soc_card *soc_card,
					       const char *name);
int snd_soc_add_component_controls(struct snd_soc_component *component,
	const struct snd_kcontrol_new *controls, unsigned int num_controls);
int snd_soc_add_card_controls(struct snd_soc_card *soc_card,
	const struct snd_kcontrol_new *controls, int num_controls);
int snd_soc_add_dai_controls(struct snd_soc_dai *dai,
	const struct snd_kcontrol_new *controls, int num_controls);
int snd_soc_info_enum_double(struct snd_kcontrol *kcontrol,
	struct snd_ctl_elem_info *uinfo);
int snd_soc_get_enum_double(struct snd_kcontrol *kcontrol,
	struct snd_ctl_elem_value *ucontrol);
int snd_soc_put_enum_double(struct snd_kcontrol *kcontrol,
	struct snd_ctl_elem_value *ucontrol);
int snd_soc_info_volsw(struct snd_kcontrol *kcontrol,
	struct snd_ctl_elem_info *uinfo);
int snd_soc_info_volsw_sx(struct snd_kcontrol *kcontrol,
			  struct snd_ctl_elem_info *uinfo);
#define snd_soc_info_bool_ext		snd_ctl_boolean_mono_info
int snd_soc_get_volsw(struct snd_kcontrol *kcontrol,
	struct snd_ctl_elem_value *ucontrol);
int snd_soc_put_volsw(struct snd_kcontrol *kcontrol,
	struct snd_ctl_elem_value *ucontrol);
#define snd_soc_get_volsw_2r snd_soc_get_volsw
#define snd_soc_put_volsw_2r snd_soc_put_volsw
int snd_soc_get_volsw_sx(struct snd_kcontrol *kcontrol,
	struct snd_ctl_elem_value *ucontrol);
int snd_soc_put_volsw_sx(struct snd_kcontrol *kcontrol,
	struct snd_ctl_elem_value *ucontrol);
int snd_soc_info_volsw_range(struct snd_kcontrol *kcontrol,
	struct snd_ctl_elem_info *uinfo);
int snd_soc_put_volsw_range(struct snd_kcontrol *kcontrol,
	struct snd_ctl_elem_value *ucontrol);
int snd_soc_get_volsw_range(struct snd_kcontrol *kcontrol,
	struct snd_ctl_elem_value *ucontrol);
int snd_soc_limit_volume(struct snd_soc_card *card,
	const char *name, int max);
int snd_soc_bytes_info(struct snd_kcontrol *kcontrol,
		       struct snd_ctl_elem_info *uinfo);
int snd_soc_bytes_get(struct snd_kcontrol *kcontrol,
		      struct snd_ctl_elem_value *ucontrol);
int snd_soc_bytes_put(struct snd_kcontrol *kcontrol,
		      struct snd_ctl_elem_value *ucontrol);
int snd_soc_bytes_info_ext(struct snd_kcontrol *kcontrol,
	struct snd_ctl_elem_info *ucontrol);
int snd_soc_bytes_tlv_callback(struct snd_kcontrol *kcontrol, int op_flag,
	unsigned int size, unsigned int __user *tlv);
int snd_soc_info_xr_sx(struct snd_kcontrol *kcontrol,
	struct snd_ctl_elem_info *uinfo);
int snd_soc_get_xr_sx(struct snd_kcontrol *kcontrol,
	struct snd_ctl_elem_value *ucontrol);
int snd_soc_put_xr_sx(struct snd_kcontrol *kcontrol,
	struct snd_ctl_elem_value *ucontrol);
int snd_soc_get_strobe(struct snd_kcontrol *kcontrol,
	struct snd_ctl_elem_value *ucontrol);
int snd_soc_put_strobe(struct snd_kcontrol *kcontrol,
	struct snd_ctl_elem_value *ucontrol);

/**
 * struct snd_soc_jack_pin - Describes a pin to update based on jack detection
 *
 * @pin:    name of the pin to update
 * @mask:   bits to check for in reported jack status
 * @invert: if non-zero then pin is enabled when status is not reported
 * @list:   internal list entry
 */
struct snd_soc_jack_pin {
	struct list_head list;
	const char *pin;
	int mask;
	bool invert;
};

/**
 * struct snd_soc_jack_zone - Describes voltage zones of jack detection
 *
 * @min_mv: start voltage in mv
 * @max_mv: end voltage in mv
 * @jack_type: type of jack that is expected for this voltage
 * @debounce_time: debounce_time for jack, codec driver should wait for this
 *		duration before reading the adc for voltages
 * @list:   internal list entry
 */
struct snd_soc_jack_zone {
	unsigned int min_mv;
	unsigned int max_mv;
	unsigned int jack_type;
	unsigned int debounce_time;
	struct list_head list;
};

/**
 * struct snd_soc_jack_gpio - Describes a gpio pin for jack detection
 *
 * @gpio:         legacy gpio number
 * @idx:          gpio descriptor index within the function of the GPIO
 *                consumer device
 * @gpiod_dev:    GPIO consumer device
 * @name:         gpio name. Also as connection ID for the GPIO consumer
 *                device function name lookup
 * @report:       value to report when jack detected
 * @invert:       report presence in low state
 * @debounce_time: debounce time in ms
 * @wake:	  enable as wake source
 * @jack_status_check: callback function which overrides the detection
 *		       to provide more complex checks (eg, reading an
 *		       ADC).
 */
struct snd_soc_jack_gpio {
	unsigned int gpio;
	unsigned int idx;
	struct device *gpiod_dev;
	const char *name;
	int report;
	int invert;
	int debounce_time;
	bool wake;

	/* private: */
	struct snd_soc_jack *jack;
	struct delayed_work work;
	struct notifier_block pm_notifier;
	struct gpio_desc *desc;

	void *data;
	/* public: */
	int (*jack_status_check)(void *data);
};

struct snd_soc_jack {
	struct mutex mutex;
	struct snd_jack *jack;
	struct snd_soc_card *card;
	struct list_head pins;
	int status;
	struct blocking_notifier_head notifier;
	struct list_head jack_zones;
};

/* SoC PCM stream information */
struct snd_soc_pcm_stream {
	const char *stream_name;
	u64 formats;			/* SNDRV_PCM_FMTBIT_* */
	unsigned int rates;		/* SNDRV_PCM_RATE_* */
	unsigned int rate_min;		/* min rate */
	unsigned int rate_max;		/* max rate */
	unsigned int channels_min;	/* min channels */
	unsigned int channels_max;	/* max channels */
	unsigned int sig_bits;		/* number of bits of content */
};

/* SoC audio ops */
struct snd_soc_ops {
	int (*startup)(struct snd_pcm_substream *);
	void (*shutdown)(struct snd_pcm_substream *);
	int (*hw_params)(struct snd_pcm_substream *, struct snd_pcm_hw_params *);
	int (*hw_free)(struct snd_pcm_substream *);
	int (*prepare)(struct snd_pcm_substream *);
	int (*trigger)(struct snd_pcm_substream *, int);
};

struct snd_soc_compr_ops {
	int (*startup)(struct snd_compr_stream *);
	void (*shutdown)(struct snd_compr_stream *);
	int (*set_params)(struct snd_compr_stream *);
	int (*trigger)(struct snd_compr_stream *);
};

/* component interface */
struct snd_soc_component_driver {
	const char *name;

	/* Default control and setup, added after probe() is run */
	const struct snd_kcontrol_new *controls;
	unsigned int num_controls;
	const struct snd_soc_dapm_widget *dapm_widgets;
	unsigned int num_dapm_widgets;
	const struct snd_soc_dapm_route *dapm_routes;
	unsigned int num_dapm_routes;

	int (*probe)(struct snd_soc_component *);
	void (*remove)(struct snd_soc_component *);
	int (*suspend)(struct snd_soc_component *);
	int (*resume)(struct snd_soc_component *);

	unsigned int (*read)(struct snd_soc_component *, unsigned int);
	int (*write)(struct snd_soc_component *, unsigned int, unsigned int);

	/* pcm creation and destruction */
	int (*pcm_new)(struct snd_soc_pcm_runtime *);
	void (*pcm_free)(struct snd_pcm *);

	/* component wide operations */
	int (*set_sysclk)(struct snd_soc_component *component,
			  int clk_id, int source, unsigned int freq, int dir);
	int (*set_pll)(struct snd_soc_component *component, int pll_id,
		       int source, unsigned int freq_in, unsigned int freq_out);
	int (*set_jack)(struct snd_soc_component *component,
			struct snd_soc_jack *jack,  void *data);

	/* DT */
	int (*of_xlate_dai_name)(struct snd_soc_component *component,
				 struct of_phandle_args *args,
				 const char **dai_name);
	int (*of_xlate_dai_id)(struct snd_soc_component *comment,
			       struct device_node *endpoint);
	void (*seq_notifier)(struct snd_soc_component *, enum snd_soc_dapm_type,
		int subseq);
	int (*stream_event)(struct snd_soc_component *, int event);
	int (*set_bias_level)(struct snd_soc_component *component,
			      enum snd_soc_bias_level level);

	const struct snd_pcm_ops *ops;
	const struct snd_compr_ops *compr_ops;

	/* probe ordering - for components with runtime dependencies */
	int probe_order;
	int remove_order;

	/* bits */
	unsigned int idle_bias_on:1;
	unsigned int suspend_bias_off:1;
	unsigned int use_pmdown_time:1; /* care pmdown_time at stop */
	unsigned int endianness:1;
	unsigned int non_legacy_dai_naming:1;

	/* this component uses topology and ignore machine driver FEs */
	const char *ignore_machine;
	const char *topology_name_prefix;
	int (*be_hw_params_fixup)(struct snd_soc_pcm_runtime *rtd,
				  struct snd_pcm_hw_params *params);
	bool use_dai_pcm_id;	/* use the DAI link PCM ID as PCM device number */
	int be_pcm_base;	/* base device ID for all BE PCMs */
};

struct snd_soc_component {
	const char *name;
	int id;
	const char *name_prefix;
	struct device *dev;
	struct snd_soc_card *card;

	unsigned int active;

	unsigned int suspended:1; /* is in suspend PM state */

	struct list_head list;
	struct list_head card_aux_list; /* for auxiliary bound components */
	struct list_head card_list;

	const struct snd_soc_component_driver *driver;

	struct list_head dai_list;
	int num_dai;

	struct regmap *regmap;
	int val_bytes;

	struct mutex io_mutex;

	/* attached dynamic objects */
	struct list_head dobj_list;

	/*
	* DO NOT use any of the fields below in drivers, they are temporary and
	* are going to be removed again soon. If you use them in driver code the
	* driver will be marked as BROKEN when these fields are removed.
	*/

	/* Don't use these, use snd_soc_component_get_dapm() */
	struct snd_soc_dapm_context dapm;

	/* machine specific init */
	int (*init)(struct snd_soc_component *component);

#ifdef CONFIG_DEBUG_FS
	struct dentry *debugfs_root;
	const char *debugfs_prefix;
#endif
};

struct snd_soc_rtdcom_list {
	struct snd_soc_component *component;
	struct list_head list; /* rtd::component_list */
};
struct snd_soc_component*
snd_soc_rtdcom_lookup(struct snd_soc_pcm_runtime *rtd,
		       const char *driver_name);
#define for_each_rtdcom(rtd, rtdcom) \
	list_for_each_entry(rtdcom, &(rtd)->component_list, list)
#define for_each_rtdcom_safe(rtd, rtdcom1, rtdcom2) \
	list_for_each_entry_safe(rtdcom1, rtdcom2, &(rtd)->component_list, list)

struct snd_soc_dai_link_component {
	const char *name;
	struct device_node *of_node;
	const char *dai_name;
};

struct snd_soc_dai_link {
	/* config - must be set by machine driver */
	const char *name;			/* Codec name */
	const char *stream_name;		/* Stream name */
	/*
	 * You MAY specify the link's CPU-side device, either by device name,
	 * or by DT/OF node, but not both. If this information is omitted,
	 * the CPU-side DAI is matched using .cpu_dai_name only, which hence
	 * must be globally unique. These fields are currently typically used
	 * only for codec to codec links, or systems using device tree.
	 */
	const char *cpu_name;
	struct device_node *cpu_of_node;
	/*
	 * You MAY specify the DAI name of the CPU DAI. If this information is
	 * omitted, the CPU-side DAI is matched using .cpu_name/.cpu_of_node
	 * only, which only works well when that device exposes a single DAI.
	 */
	const char *cpu_dai_name;
	/*
	 * You MUST specify the link's codec, either by device name, or by
	 * DT/OF node, but not both.
	 */
	const char *codec_name;
	struct device_node *codec_of_node;
	/* You MUST specify the DAI name within the codec */
	const char *codec_dai_name;

	struct snd_soc_dai_link_component *codecs;
	unsigned int num_codecs;

	/*
	 * You MAY specify the link's platform/PCM/DMA driver, either by
	 * device name, or by DT/OF node, but not both. Some forms of link
	 * do not need a platform.
	 */
	const char *platform_name;
	struct device_node *platform_of_node;
	int id;	/* optional ID for machine driver link identification */

	const struct snd_soc_pcm_stream *params;
	unsigned int num_params;

	unsigned int dai_fmt;           /* format to set on init */

	enum snd_soc_dpcm_trigger trigger[2]; /* trigger type for DPCM */

	/* codec/machine specific init - e.g. add machine controls */
	int (*init)(struct snd_soc_pcm_runtime *rtd);

	/* optional hw_params re-writing for BE and FE sync */
	int (*be_hw_params_fixup)(struct snd_soc_pcm_runtime *rtd,
			struct snd_pcm_hw_params *params);

	/* machine stream operations */
	const struct snd_soc_ops *ops;
	const struct snd_soc_compr_ops *compr_ops;

	/* Mark this pcm with non atomic ops */
	bool nonatomic;

	/* For unidirectional dai links */
	unsigned int playback_only:1;
	unsigned int capture_only:1;

	/* Keep DAI active over suspend */
	unsigned int ignore_suspend:1;

	/* Symmetry requirements */
	unsigned int symmetric_rates:1;
	unsigned int symmetric_channels:1;
	unsigned int symmetric_samplebits:1;

	/* Do not create a PCM for this DAI link (Backend link) */
	unsigned int no_pcm:1;

	/* This DAI link can route to other DAI links at runtime (Frontend)*/
	unsigned int dynamic:1;

	/* DPCM capture and Playback support */
	unsigned int dpcm_capture:1;
	unsigned int dpcm_playback:1;

	/* DPCM used FE & BE merged format */
	unsigned int dpcm_merged_format:1;
	/* DPCM used FE & BE merged channel */
	unsigned int dpcm_merged_chan:1;
	/* DPCM used FE & BE merged rate */
	unsigned int dpcm_merged_rate:1;

	/* pmdown_time is ignored at stop */
	unsigned int ignore_pmdown_time:1;

	/* Do not create a PCM for this DAI link (Backend link) */
	unsigned int ignore:1;

	struct list_head list; /* DAI link list of the soc card */
	struct snd_soc_dobj dobj; /* For topology */
};

struct snd_soc_codec_conf {
	/*
	 * specify device either by device name, or by
	 * DT/OF node, but not both.
	 */
	const char *dev_name;
	struct device_node *of_node;

	/*
	 * optional map of kcontrol, widget and path name prefixes that are
	 * associated per device
	 */
	const char *name_prefix;
};

struct snd_soc_aux_dev {
	const char *name;		/* Codec name */

	/*
	 * specify multi-codec either by device name, or by
	 * DT/OF node, but not both.
	 */
	const char *codec_name;
	struct device_node *codec_of_node;

	/* codec/machine specific init - e.g. add machine controls */
	int (*init)(struct snd_soc_component *component);
};

/* SoC card */
struct snd_soc_card {
	const char *name;
	const char *long_name;
	const char *driver_name;
	char dmi_longname[80];
	char topology_shortname[32];

	struct device *dev;
	struct snd_card *snd_card;
	struct module *owner;

	struct mutex mutex;
	struct mutex dapm_mutex;

<<<<<<< HEAD
=======
	/* Mutex for PCM operations */
	struct mutex pcm_mutex;
	enum snd_soc_pcm_subclass pcm_subclass;

>>>>>>> 307d9db0
	int id_hint;
	bool instantiated;
	bool topology_shortname_created;

	int (*probe)(struct snd_soc_card *card);
	int (*late_probe)(struct snd_soc_card *card);
	int (*remove)(struct snd_soc_card *card);

	/* the pre and post PM functions are used to do any PM work before and
	 * after the codec and DAI's do any PM work. */
	int (*suspend_pre)(struct snd_soc_card *card);
	int (*suspend_post)(struct snd_soc_card *card);
	int (*resume_pre)(struct snd_soc_card *card);
	int (*resume_post)(struct snd_soc_card *card);

	/* callbacks */
	int (*set_bias_level)(struct snd_soc_card *,
			      struct snd_soc_dapm_context *dapm,
			      enum snd_soc_bias_level level);
	int (*set_bias_level_post)(struct snd_soc_card *,
				   struct snd_soc_dapm_context *dapm,
				   enum snd_soc_bias_level level);

	int (*add_dai_link)(struct snd_soc_card *,
			    struct snd_soc_dai_link *link);
	void (*remove_dai_link)(struct snd_soc_card *,
			    struct snd_soc_dai_link *link);

	long pmdown_time;

	/* CPU <--> Codec DAI links  */
	struct snd_soc_dai_link *dai_link;  /* predefined links only */
	int num_links;  /* predefined links only */
	struct list_head dai_link_list; /* all links */
	int num_dai_links;

	struct list_head rtd_list;
	int num_rtd;

	/* optional codec specific configuration */
	struct snd_soc_codec_conf *codec_conf;
	int num_configs;

	/*
	 * optional auxiliary devices such as amplifiers or codecs with DAI
	 * link unused
	 */
	struct snd_soc_aux_dev *aux_dev;
	int num_aux_devs;
	struct list_head aux_comp_list;

	const struct snd_kcontrol_new *controls;
	int num_controls;

	/*
	 * Card-specific routes and widgets.
	 * Note: of_dapm_xxx for Device Tree; Otherwise for driver build-in.
	 */
	const struct snd_soc_dapm_widget *dapm_widgets;
	int num_dapm_widgets;
	const struct snd_soc_dapm_route *dapm_routes;
	int num_dapm_routes;
	const struct snd_soc_dapm_widget *of_dapm_widgets;
	int num_of_dapm_widgets;
	const struct snd_soc_dapm_route *of_dapm_routes;
	int num_of_dapm_routes;
	bool fully_routed;

	struct work_struct deferred_resume_work;

	/* lists of probed devices belonging to this card */
	struct list_head component_dev_list;

	struct list_head widgets;
	struct list_head paths;
	struct list_head dapm_list;
	struct list_head dapm_dirty;

	/* attached dynamic objects */
	struct list_head dobj_list;

	/* Generic DAPM context for the card */
	struct snd_soc_dapm_context dapm;
	struct snd_soc_dapm_stats dapm_stats;
	struct snd_soc_dapm_update *update;

#ifdef CONFIG_DEBUG_FS
	struct dentry *debugfs_card_root;
	struct dentry *debugfs_pop_time;
#endif
	u32 pop_time;

	void *drvdata;
};

/* SoC machine DAI configuration, glues a codec and cpu DAI together */
struct snd_soc_pcm_runtime {
	struct device *dev;
	struct snd_soc_card *card;
	struct snd_soc_dai_link *dai_link;
	struct snd_pcm_ops ops;

	/* Dynamic PCM BE runtime data */
	struct snd_soc_dpcm_runtime dpcm[2];
	int fe_compr;

	long pmdown_time;

	/* runtime devices */
	struct snd_pcm *pcm;
	struct snd_compr *compr;
	struct snd_soc_dai *codec_dai;
	struct snd_soc_dai *cpu_dai;

	struct snd_soc_dai **codec_dais;
	unsigned int num_codecs;

	struct delayed_work delayed_work;
#ifdef CONFIG_DEBUG_FS
	struct dentry *debugfs_dpcm_root;
#endif

	unsigned int num; /* 0-based and monotonic increasing */
	struct list_head list; /* rtd list of the soc card */
	struct list_head component_list; /* list of connected components */

	/* bit field */
	unsigned int dev_registered:1;
	unsigned int pop_wait:1;
};

/* mixer control */
struct soc_mixer_control {
	int min, max, platform_max;
	int reg, rreg;
	unsigned int shift, rshift;
	unsigned int sign_bit;
	unsigned int invert:1;
	unsigned int autodisable:1;
	struct snd_soc_dobj dobj;
};

struct soc_bytes {
	int base;
	int num_regs;
	u32 mask;
};

struct soc_bytes_ext {
	int max;
	struct snd_soc_dobj dobj;

	/* used for TLV byte control */
	int (*get)(struct snd_kcontrol *kcontrol, unsigned int __user *bytes,
			unsigned int size);
	int (*put)(struct snd_kcontrol *kcontrol, const unsigned int __user *bytes,
			unsigned int size);
};

/* multi register control */
struct soc_mreg_control {
	long min, max;
	unsigned int regbase, regcount, nbits, invert;
};

/* enumerated kcontrol */
struct soc_enum {
	int reg;
	unsigned char shift_l;
	unsigned char shift_r;
	unsigned int items;
	unsigned int mask;
	const char * const *texts;
	const unsigned int *values;
	unsigned int autodisable:1;
	struct snd_soc_dobj dobj;
};

/**
 * snd_soc_dapm_to_component() - Casts a DAPM context to the component it is
 *  embedded in
 * @dapm: The DAPM context to cast to the component
 *
 * This function must only be used on DAPM contexts that are known to be part of
 * a component (e.g. in a component driver). Otherwise the behavior is
 * undefined.
 */
static inline struct snd_soc_component *snd_soc_dapm_to_component(
	struct snd_soc_dapm_context *dapm)
{
	return container_of(dapm, struct snd_soc_component, dapm);
}

/**
 * snd_soc_component_get_dapm() - Returns the DAPM context associated with a
 *  component
 * @component: The component for which to get the DAPM context
 */
static inline struct snd_soc_dapm_context *snd_soc_component_get_dapm(
	struct snd_soc_component *component)
{
	return &component->dapm;
}

/**
 * snd_soc_component_init_bias_level() - Initialize COMPONENT DAPM bias level
 * @component: The COMPONENT for which to initialize the DAPM bias level
 * @level: The DAPM level to initialize to
 *
 * Initializes the COMPONENT DAPM bias level. See snd_soc_dapm_init_bias_level().
 */
static inline void
snd_soc_component_init_bias_level(struct snd_soc_component *component,
				  enum snd_soc_bias_level level)
{
	snd_soc_dapm_init_bias_level(
		snd_soc_component_get_dapm(component), level);
}

/**
 * snd_soc_component_get_bias_level() - Get current COMPONENT DAPM bias level
 * @component: The COMPONENT for which to get the DAPM bias level
 *
 * Returns: The current DAPM bias level of the COMPONENT.
 */
static inline enum snd_soc_bias_level
snd_soc_component_get_bias_level(struct snd_soc_component *component)
{
	return snd_soc_dapm_get_bias_level(
		snd_soc_component_get_dapm(component));
}

/**
 * snd_soc_component_force_bias_level() - Set the COMPONENT DAPM bias level
 * @component: The COMPONENT for which to set the level
 * @level: The level to set to
 *
 * Forces the COMPONENT bias level to a specific state. See
 * snd_soc_dapm_force_bias_level().
 */
static inline int
snd_soc_component_force_bias_level(struct snd_soc_component *component,
				   enum snd_soc_bias_level level)
{
	return snd_soc_dapm_force_bias_level(
		snd_soc_component_get_dapm(component),
		level);
}

/**
 * snd_soc_dapm_kcontrol_component() - Returns the component associated to a kcontrol
 * @kcontrol: The kcontrol
 *
 * This function must only be used on DAPM contexts that are known to be part of
 * a COMPONENT (e.g. in a COMPONENT driver). Otherwise the behavior is undefined.
 */
static inline struct snd_soc_component *snd_soc_dapm_kcontrol_component(
	struct snd_kcontrol *kcontrol)
{
	return snd_soc_dapm_to_component(snd_soc_dapm_kcontrol_dapm(kcontrol));
}

/**
 * snd_soc_component_cache_sync() - Sync the register cache with the hardware
 * @component: COMPONENT to sync
 *
 * Note: This function will call regcache_sync()
 */
static inline int snd_soc_component_cache_sync(
	struct snd_soc_component *component)
{
	return regcache_sync(component->regmap);
}

/* component IO */
int snd_soc_component_read(struct snd_soc_component *component,
	unsigned int reg, unsigned int *val);
unsigned int snd_soc_component_read32(struct snd_soc_component *component,
				      unsigned int reg);
int snd_soc_component_write(struct snd_soc_component *component,
	unsigned int reg, unsigned int val);
int snd_soc_component_update_bits(struct snd_soc_component *component,
	unsigned int reg, unsigned int mask, unsigned int val);
int snd_soc_component_update_bits_async(struct snd_soc_component *component,
	unsigned int reg, unsigned int mask, unsigned int val);
void snd_soc_component_async_complete(struct snd_soc_component *component);
int snd_soc_component_test_bits(struct snd_soc_component *component,
	unsigned int reg, unsigned int mask, unsigned int value);

/* component wide operations */
int snd_soc_component_set_sysclk(struct snd_soc_component *component,
			int clk_id, int source, unsigned int freq, int dir);
int snd_soc_component_set_pll(struct snd_soc_component *component, int pll_id,
			      int source, unsigned int freq_in,
			      unsigned int freq_out);
int snd_soc_component_set_jack(struct snd_soc_component *component,
			       struct snd_soc_jack *jack, void *data);

#ifdef CONFIG_REGMAP

void snd_soc_component_init_regmap(struct snd_soc_component *component,
	struct regmap *regmap);
void snd_soc_component_exit_regmap(struct snd_soc_component *component);

#endif

/* device driver data */

static inline void snd_soc_card_set_drvdata(struct snd_soc_card *card,
		void *data)
{
	card->drvdata = data;
}

static inline void *snd_soc_card_get_drvdata(struct snd_soc_card *card)
{
	return card->drvdata;
}

static inline void snd_soc_component_set_drvdata(struct snd_soc_component *c,
		void *data)
{
	dev_set_drvdata(c->dev, data);
}

static inline void *snd_soc_component_get_drvdata(struct snd_soc_component *c)
{
	return dev_get_drvdata(c->dev);
}

static inline void snd_soc_initialize_card_lists(struct snd_soc_card *card)
{
	INIT_LIST_HEAD(&card->widgets);
	INIT_LIST_HEAD(&card->paths);
	INIT_LIST_HEAD(&card->dapm_list);
	INIT_LIST_HEAD(&card->aux_comp_list);
	INIT_LIST_HEAD(&card->component_dev_list);
}

static inline bool snd_soc_volsw_is_stereo(struct soc_mixer_control *mc)
{
	if (mc->reg == mc->rreg && mc->shift == mc->rshift)
		return 0;
	/*
	 * mc->reg == mc->rreg && mc->shift != mc->rshift, or
	 * mc->reg != mc->rreg means that the control is
	 * stereo (bits in one register or in two registers)
	 */
	return 1;
}

static inline unsigned int snd_soc_enum_val_to_item(struct soc_enum *e,
	unsigned int val)
{
	unsigned int i;

	if (!e->values)
		return val;

	for (i = 0; i < e->items; i++)
		if (val == e->values[i])
			return i;

	return 0;
}

static inline unsigned int snd_soc_enum_item_to_val(struct soc_enum *e,
	unsigned int item)
{
	if (!e->values)
		return item;

	return e->values[item];
}

static inline bool snd_soc_component_is_active(
	struct snd_soc_component *component)
{
	return component->active != 0;
}

/**
 * snd_soc_kcontrol_component() - Returns the component that registered the
 *  control
 * @kcontrol: The control for which to get the component
 *
 * Note: This function will work correctly if the control has been registered
 * for a component. With snd_soc_add_codec_controls() or via table based
 * setup for either a CODEC or component driver. Otherwise the behavior is
 * undefined.
 */
static inline struct snd_soc_component *snd_soc_kcontrol_component(
	struct snd_kcontrol *kcontrol)
{
	return snd_kcontrol_chip(kcontrol);
}

int snd_soc_util_init(void);
void snd_soc_util_exit(void);

int snd_soc_of_parse_card_name(struct snd_soc_card *card,
			       const char *propname);
int snd_soc_of_parse_audio_simple_widgets(struct snd_soc_card *card,
					  const char *propname);
int snd_soc_of_get_slot_mask(struct device_node *np,
			     const char *prop_name,
			     unsigned int *mask);
int snd_soc_of_parse_tdm_slot(struct device_node *np,
			      unsigned int *tx_mask,
			      unsigned int *rx_mask,
			      unsigned int *slots,
			      unsigned int *slot_width);
void snd_soc_of_parse_audio_prefix(struct snd_soc_card *card,
				   struct snd_soc_codec_conf *codec_conf,
				   struct device_node *of_node,
				   const char *propname);
int snd_soc_of_parse_audio_routing(struct snd_soc_card *card,
				   const char *propname);
unsigned int snd_soc_of_parse_daifmt(struct device_node *np,
				     const char *prefix,
				     struct device_node **bitclkmaster,
				     struct device_node **framemaster);
int snd_soc_get_dai_id(struct device_node *ep);
int snd_soc_get_dai_name(struct of_phandle_args *args,
			 const char **dai_name);
int snd_soc_of_get_dai_name(struct device_node *of_node,
			    const char **dai_name);
int snd_soc_of_get_dai_link_codecs(struct device *dev,
				   struct device_node *of_node,
				   struct snd_soc_dai_link *dai_link);
void snd_soc_of_put_dai_link_codecs(struct snd_soc_dai_link *dai_link);

int snd_soc_add_dai_link(struct snd_soc_card *card,
				struct snd_soc_dai_link *dai_link);
void snd_soc_remove_dai_link(struct snd_soc_card *card,
			     struct snd_soc_dai_link *dai_link);
struct snd_soc_dai_link *snd_soc_find_dai_link(struct snd_soc_card *card,
					       int id, const char *name,
					       const char *stream_name);

int snd_soc_register_dai(struct snd_soc_component *component,
	struct snd_soc_dai_driver *dai_drv);

struct snd_soc_dai *snd_soc_find_dai(
	const struct snd_soc_dai_link_component *dlc);

#include <sound/soc-dai.h>

static inline
struct snd_soc_dai *snd_soc_card_get_codec_dai(struct snd_soc_card *card,
					       const char *dai_name)
{
	struct snd_soc_pcm_runtime *rtd;

	list_for_each_entry(rtd, &card->rtd_list, list) {
		if (!strcmp(rtd->codec_dai->name, dai_name))
			return rtd->codec_dai;
	}

	return NULL;
}

#ifdef CONFIG_DEBUG_FS
extern struct dentry *snd_soc_debugfs_root;
#endif

extern const struct dev_pm_ops snd_soc_pm_ops;

/* Helper functions */
static inline void snd_soc_dapm_mutex_lock(struct snd_soc_dapm_context *dapm)
{
	mutex_lock_nested(&dapm->card->dapm_mutex, SND_SOC_DAPM_CLASS_RUNTIME);
}

static inline void snd_soc_dapm_mutex_unlock(struct snd_soc_dapm_context *dapm)
{
	mutex_unlock(&dapm->card->dapm_mutex);
}

int snd_soc_component_enable_pin(struct snd_soc_component *component,
				 const char *pin);
int snd_soc_component_enable_pin_unlocked(struct snd_soc_component *component,
					  const char *pin);
int snd_soc_component_disable_pin(struct snd_soc_component *component,
				  const char *pin);
int snd_soc_component_disable_pin_unlocked(struct snd_soc_component *component,
					   const char *pin);
int snd_soc_component_nc_pin(struct snd_soc_component *component,
			     const char *pin);
int snd_soc_component_nc_pin_unlocked(struct snd_soc_component *component,
				      const char *pin);
int snd_soc_component_get_pin_status(struct snd_soc_component *component,
				     const char *pin);
int snd_soc_component_force_enable_pin(struct snd_soc_component *component,
				       const char *pin);
int snd_soc_component_force_enable_pin_unlocked(
					struct snd_soc_component *component,
					const char *pin);

#endif<|MERGE_RESOLUTION|>--- conflicted
+++ resolved
@@ -1021,13 +1021,10 @@
 	struct mutex mutex;
 	struct mutex dapm_mutex;
 
-<<<<<<< HEAD
-=======
 	/* Mutex for PCM operations */
 	struct mutex pcm_mutex;
 	enum snd_soc_pcm_subclass pcm_subclass;
 
->>>>>>> 307d9db0
 	int id_hint;
 	bool instantiated;
 	bool topology_shortname_created;
