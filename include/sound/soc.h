--- conflicted
+++ resolved
@@ -498,10 +498,7 @@
 				unsigned int mask, unsigned int value);
 
 #ifdef CONFIG_SND_SOC_AC97_BUS
-<<<<<<< HEAD
-=======
 struct snd_ac97 *snd_soc_alloc_ac97_codec(struct snd_soc_codec *codec);
->>>>>>> bf3b6686
 struct snd_ac97 *snd_soc_new_ac97_codec(struct snd_soc_codec *codec);
 void snd_soc_free_ac97_codec(struct snd_ac97 *ac97);
 
