#ifndef _FS_CEPH_SUPER_H
#define _FS_CEPH_SUPER_H

#include <linux/ceph/ceph_debug.h>

#include <asm/unaligned.h>
#include <linux/backing-dev.h>
#include <linux/completion.h>
#include <linux/exportfs.h>
#include <linux/fs.h>
#include <linux/mempool.h>
#include <linux/pagemap.h>
#include <linux/wait.h>
#include <linux/writeback.h>
#include <linux/slab.h>

#include <linux/ceph/libceph.h>

/* f_type in struct statfs */
#define CEPH_SUPER_MAGIC 0x00c36400

/* large granularity for statfs utilization stats to facilitate
 * large volume sizes on 32-bit machines. */
#define CEPH_BLOCK_SHIFT   20  /* 1 MB */
#define CEPH_BLOCK         (1 << CEPH_BLOCK_SHIFT)

#define CEPH_MOUNT_OPT_DIRSTAT         (1<<4) /* `cat dirname` for stats */
#define CEPH_MOUNT_OPT_RBYTES          (1<<5) /* dir st_bytes = rbytes */
#define CEPH_MOUNT_OPT_NOASYNCREADDIR  (1<<7) /* no dcache readdir */
#define CEPH_MOUNT_OPT_INO32           (1<<8) /* 32 bit inos */
#define CEPH_MOUNT_OPT_DCACHE          (1<<9) /* use dcache for readdir etc */

#define CEPH_MOUNT_OPT_DEFAULT    (CEPH_MOUNT_OPT_RBYTES)

#define ceph_set_mount_opt(fsc, opt) \
	(fsc)->mount_options->flags |= CEPH_MOUNT_OPT_##opt;
#define ceph_test_mount_opt(fsc, opt) \
	(!!((fsc)->mount_options->flags & CEPH_MOUNT_OPT_##opt))

#define CEPH_RSIZE_DEFAULT             0           /* max read size */
#define CEPH_RASIZE_DEFAULT            (8192*1024) /* readahead */
#define CEPH_MAX_READDIR_DEFAULT        1024
#define CEPH_MAX_READDIR_BYTES_DEFAULT  (512*1024)
#define CEPH_SNAPDIRNAME_DEFAULT        ".snap"

struct ceph_mount_options {
	int flags;
	int sb_flags;

	int wsize;            /* max write size */
	int rsize;            /* max read size */
	int rasize;           /* max readahead */
	int congestion_kb;    /* max writeback in flight */
	int caps_wanted_delay_min, caps_wanted_delay_max;
	int cap_release_safety;
	int max_readdir;       /* max readdir result (entires) */
	int max_readdir_bytes; /* max readdir result (bytes) */

	/*
	 * everything above this point can be memcmp'd; everything below
	 * is handled in compare_mount_options()
	 */

	char *snapdir_name;   /* default ".snap" */
};

struct ceph_fs_client {
	struct super_block *sb;

	struct ceph_mount_options *mount_options;
	struct ceph_client *client;

	unsigned long mount_state;
	int min_caps;                  /* min caps i added */

	struct ceph_mds_client *mdsc;

	/* writeback */
	mempool_t *wb_pagevec_pool;
	struct workqueue_struct *wb_wq;
	struct workqueue_struct *pg_inv_wq;
	struct workqueue_struct *trunc_wq;
	atomic_long_t writeback_count;

	struct backing_dev_info backing_dev_info;

#ifdef CONFIG_DEBUG_FS
	struct dentry *debugfs_dentry_lru, *debugfs_caps;
	struct dentry *debugfs_congestion_kb;
	struct dentry *debugfs_bdi;
	struct dentry *debugfs_mdsc, *debugfs_mdsmap;
#endif
};


/*
 * File i/o capability.  This tracks shared state with the metadata
 * server that allows us to cache or writeback attributes or to read
 * and write data.  For any given inode, we should have one or more
 * capabilities, one issued by each metadata server, and our
 * cumulative access is the OR of all issued capabilities.
 *
 * Each cap is referenced by the inode's i_caps rbtree and by per-mds
 * session capability lists.
 */
struct ceph_cap {
	struct ceph_inode_info *ci;
	struct rb_node ci_node;          /* per-ci cap tree */
	struct ceph_mds_session *session;
	struct list_head session_caps;   /* per-session caplist */
	int mds;
	u64 cap_id;       /* unique cap id (mds provided) */
	int issued;       /* latest, from the mds */
	int implemented;  /* implemented superset of issued (for revocation) */
	int mds_wanted;
	u32 seq, issue_seq, mseq;
	u32 cap_gen;      /* active/stale cycle */
	unsigned long last_used;
	struct list_head caps_item;
};

#define CHECK_CAPS_NODELAY    1  /* do not delay any further */
#define CHECK_CAPS_AUTHONLY   2  /* only check auth cap */
#define CHECK_CAPS_FLUSH      4  /* flush any dirty caps */

/*
 * Snapped cap state that is pending flush to mds.  When a snapshot occurs,
 * we first complete any in-process sync writes and writeback any dirty
 * data before flushing the snapped state (tracked here) back to the MDS.
 */
struct ceph_cap_snap {
	atomic_t nref;
	struct ceph_inode_info *ci;
	struct list_head ci_item, flushing_item;

	u64 follows, flush_tid;
	int issued, dirty;
	struct ceph_snap_context *context;

	umode_t mode;
	uid_t uid;
	gid_t gid;

	struct ceph_buffer *xattr_blob;
	u64 xattr_version;

	u64 size;
	struct timespec mtime, atime, ctime;
	u64 time_warp_seq;
	int writing;   /* a sync write is still in progress */
	int dirty_pages;     /* dirty pages awaiting writeback */
};

static inline void ceph_put_cap_snap(struct ceph_cap_snap *capsnap)
{
	if (atomic_dec_and_test(&capsnap->nref)) {
		if (capsnap->xattr_blob)
			ceph_buffer_put(capsnap->xattr_blob);
		kfree(capsnap);
	}
}

/*
 * The frag tree describes how a directory is fragmented, potentially across
 * multiple metadata servers.  It is also used to indicate points where
 * metadata authority is delegated, and whether/where metadata is replicated.
 *
 * A _leaf_ frag will be present in the i_fragtree IFF there is
 * delegation info.  That is, if mds >= 0 || ndist > 0.
 */
#define CEPH_MAX_DIRFRAG_REP 4

struct ceph_inode_frag {
	struct rb_node node;

	/* fragtree state */
	u32 frag;
	int split_by;         /* i.e. 2^(split_by) children */

	/* delegation and replication info */
	int mds;              /* -1 if same authority as parent */
	int ndist;            /* >0 if replicated */
	int dist[CEPH_MAX_DIRFRAG_REP];
};

/*
 * We cache inode xattrs as an encoded blob until they are first used,
 * at which point we parse them into an rbtree.
 */
struct ceph_inode_xattr {
	struct rb_node node;

	const char *name;
	int name_len;
	const char *val;
	int val_len;
	int dirty;

	int should_free_name;
	int should_free_val;
};

/*
 * Ceph dentry state
 */
struct ceph_dentry_info {
	unsigned long flags;
	struct ceph_mds_session *lease_session;
	u32 lease_gen, lease_shared_gen;
	u32 lease_seq;
	unsigned long lease_renew_after, lease_renew_from;
	struct list_head lru;
	struct dentry *dentry;
	u64 time;
	u64 offset;
};

/*
 * dentry flags
 *
 * The locking for D_COMPLETE is a bit odd:
 *  - we can clear it at almost any time (see ceph_d_prune)
 *  - it is only meaningful if:
 *    - we hold dir inode i_ceph_lock
 *    - we hold dir FILE_SHARED caps
 *    - the dentry D_COMPLETE is set
 */
#define CEPH_D_COMPLETE 1  /* if set, d_u.d_subdirs is complete directory */

struct ceph_inode_xattrs_info {
	/*
	 * (still encoded) xattr blob. we avoid the overhead of parsing
	 * this until someone actually calls getxattr, etc.
	 *
	 * blob->vec.iov_len == 4 implies there are no xattrs; blob ==
	 * NULL means we don't know.
	*/
	struct ceph_buffer *blob, *prealloc_blob;

	struct rb_root index;
	bool dirty;
	int count;
	int names_size;
	int vals_size;
	u64 version, index_version;
};

/*
 * Ceph inode.
 */
struct ceph_inode_info {
	struct ceph_vino i_vino;   /* ceph ino + snap */

	spinlock_t i_ceph_lock;

	u64 i_version;
	u32 i_time_warp_seq;

	unsigned i_ceph_flags;
	unsigned long i_release_count;

	struct ceph_dir_layout i_dir_layout;
	struct ceph_file_layout i_layout;
	char *i_symlink;

	/* for dirs */
	struct timespec i_rctime;
	u64 i_rbytes, i_rfiles, i_rsubdirs;
	u64 i_files, i_subdirs;
	u64 i_max_offset;  /* largest readdir offset, set with D_COMPLETE */

	struct rb_root i_fragtree;
	struct mutex i_fragtree_mutex;

	struct ceph_inode_xattrs_info i_xattrs;

	/* capabilities.  protected _both_ by i_ceph_lock and cap->session's
	 * s_mutex. */
	struct rb_root i_caps;           /* cap list */
	struct ceph_cap *i_auth_cap;     /* authoritative cap, if any */
	unsigned i_dirty_caps, i_flushing_caps;     /* mask of dirtied fields */
	struct list_head i_dirty_item, i_flushing_item;
	u64 i_cap_flush_seq;
	/* we need to track cap writeback on a per-cap-bit basis, to allow
	 * overlapping, pipelined cap flushes to the mds.  we can probably
	 * reduce the tid to 8 bits if we're concerned about inode size. */
	u16 i_cap_flush_last_tid, i_cap_flush_tid[CEPH_CAP_BITS];
	wait_queue_head_t i_cap_wq;      /* threads waiting on a capability */
	unsigned long i_hold_caps_min; /* jiffies */
	unsigned long i_hold_caps_max; /* jiffies */
	struct list_head i_cap_delay_list;  /* for delayed cap release to mds */
	int i_cap_exporting_mds;         /* to handle cap migration between */
	unsigned i_cap_exporting_mseq;   /*  mds's. */
	unsigned i_cap_exporting_issued;
	struct ceph_cap_reservation i_cap_migration_resv;
	struct list_head i_cap_snaps;   /* snapped state pending flush to mds */
	struct ceph_snap_context *i_head_snapc;  /* set if wr_buffer_head > 0 or
						    dirty|flushing caps */
	unsigned i_snap_caps;           /* cap bits for snapped files */

	int i_nr_by_mode[CEPH_FILE_MODE_NUM];  /* open file counts */

	u32 i_truncate_seq;        /* last truncate to smaller size */
	u64 i_truncate_size;       /*  and the size we last truncated down to */
	int i_truncate_pending;    /*  still need to call vmtruncate */

	u64 i_max_size;            /* max file size authorized by mds */
	u64 i_reported_size; /* (max_)size reported to or requested of mds */
	u64 i_wanted_max_size;     /* offset we'd like to write too */
	u64 i_requested_max_size;  /* max_size we've requested */

	/* held references to caps */
	int i_pin_ref;
	int i_rd_ref, i_rdcache_ref, i_wr_ref, i_wb_ref;
	int i_wrbuffer_ref, i_wrbuffer_ref_head;
	u32 i_shared_gen;       /* increment each time we get FILE_SHARED */
	u32 i_rdcache_gen;      /* incremented each time we get FILE_CACHE. */
	u32 i_rdcache_revoking; /* RDCACHE gen to async invalidate, if any */

	struct list_head i_unsafe_writes; /* uncommitted sync writes */
	struct list_head i_unsafe_dirops; /* uncommitted mds dir ops */
	spinlock_t i_unsafe_lock;

	struct ceph_snap_realm *i_snap_realm; /* snap realm (if caps) */
	int i_snap_realm_counter; /* snap realm (if caps) */
	struct list_head i_snap_realm_item;
	struct list_head i_snap_flush_item;

	struct work_struct i_wb_work;  /* writeback work */
	struct work_struct i_pg_inv_work;  /* page invalidation work */

	struct work_struct i_vmtruncate_work;

	struct inode vfs_inode; /* at end */
};

static inline struct ceph_inode_info *ceph_inode(struct inode *inode)
{
	return container_of(inode, struct ceph_inode_info, vfs_inode);
}

static inline struct ceph_fs_client *ceph_inode_to_client(struct inode *inode)
{
	return (struct ceph_fs_client *)inode->i_sb->s_fs_info;
}

static inline struct ceph_fs_client *ceph_sb_to_client(struct super_block *sb)
{
	return (struct ceph_fs_client *)sb->s_fs_info;
}

static inline struct ceph_vino ceph_vino(struct inode *inode)
{
	return ceph_inode(inode)->i_vino;
}

/*
 * ino_t is <64 bits on many architectures, blech.
 *
 *               i_ino (kernel inode)   st_ino (userspace)
 * i386          32                     32
 * x86_64+ino32  64                     32
 * x86_64        64                     64
 */
static inline u32 ceph_ino_to_ino32(__u64 vino)
{
	u32 ino = vino & 0xffffffff;
	ino ^= vino >> 32;
	if (!ino)
		ino = 2;
	return ino;
}

/*
 * kernel i_ino value
 */
static inline ino_t ceph_vino_to_ino(struct ceph_vino vino)
{
#if BITS_PER_LONG == 32
	return ceph_ino_to_ino32(vino.ino);
#else
	return (ino_t)vino.ino;
#endif
}

/*
 * user-visible ino (stat, filldir)
 */
#if BITS_PER_LONG == 32
static inline ino_t ceph_translate_ino(struct super_block *sb, ino_t ino)
{
	return ino;
}
#else
static inline ino_t ceph_translate_ino(struct super_block *sb, ino_t ino)
{
	if (ceph_test_mount_opt(ceph_sb_to_client(sb), INO32))
		ino = ceph_ino_to_ino32(ino);
	return ino;
}
#endif


/* for printf-style formatting */
#define ceph_vinop(i) ceph_inode(i)->i_vino.ino, ceph_inode(i)->i_vino.snap

static inline u64 ceph_ino(struct inode *inode)
{
	return ceph_inode(inode)->i_vino.ino;
}
static inline u64 ceph_snap(struct inode *inode)
{
	return ceph_inode(inode)->i_vino.snap;
}

static inline int ceph_ino_compare(struct inode *inode, void *data)
{
	struct ceph_vino *pvino = (struct ceph_vino *)data;
	struct ceph_inode_info *ci = ceph_inode(inode);
	return ci->i_vino.ino == pvino->ino &&
		ci->i_vino.snap == pvino->snap;
}

static inline struct inode *ceph_find_inode(struct super_block *sb,
					    struct ceph_vino vino)
{
	ino_t t = ceph_vino_to_ino(vino);
	return ilookup5(sb, t, ceph_ino_compare, &vino);
}


/*
 * Ceph inode.
 */
#define CEPH_I_NODELAY   4  /* do not delay cap release */
#define CEPH_I_FLUSH     8  /* do not delay flush of dirty metadata */
#define CEPH_I_NOFLUSH  16  /* do not flush dirty caps */

static inline void ceph_i_clear(struct inode *inode, unsigned mask)
{
	struct ceph_inode_info *ci = ceph_inode(inode);

	spin_lock(&ci->i_ceph_lock);
	ci->i_ceph_flags &= ~mask;
	spin_unlock(&ci->i_ceph_lock);
}

static inline void ceph_i_set(struct inode *inode, unsigned mask)
{
	struct ceph_inode_info *ci = ceph_inode(inode);

	spin_lock(&ci->i_ceph_lock);
	ci->i_ceph_flags |= mask;
	spin_unlock(&ci->i_ceph_lock);
}

static inline bool ceph_i_test(struct inode *inode, unsigned mask)
{
	struct ceph_inode_info *ci = ceph_inode(inode);
	bool r;

	spin_lock(&ci->i_ceph_lock);
	r = (ci->i_ceph_flags & mask) == mask;
	spin_unlock(&ci->i_ceph_lock);
	return r;
}


/* find a specific frag @f */
extern struct ceph_inode_frag *__ceph_find_frag(struct ceph_inode_info *ci,
						u32 f);

/*
 * choose fragment for value @v.  copy frag content to pfrag, if leaf
 * exists
 */
extern u32 ceph_choose_frag(struct ceph_inode_info *ci, u32 v,
			    struct ceph_inode_frag *pfrag,
			    int *found);

static inline struct ceph_dentry_info *ceph_dentry(struct dentry *dentry)
{
	return (struct ceph_dentry_info *)dentry->d_fsdata;
}

static inline loff_t ceph_make_fpos(unsigned frag, unsigned off)
{
	return ((loff_t)frag << 32) | (loff_t)off;
}

/*
 * set/clear directory D_COMPLETE flag
 */
void ceph_dir_set_complete(struct inode *inode);
void ceph_dir_clear_complete(struct inode *inode);
bool ceph_dir_test_complete(struct inode *inode);

/*
 * caps helpers
 */
static inline bool __ceph_is_any_real_caps(struct ceph_inode_info *ci)
{
	return !RB_EMPTY_ROOT(&ci->i_caps);
}

extern int __ceph_caps_issued(struct ceph_inode_info *ci, int *implemented);
extern int __ceph_caps_issued_mask(struct ceph_inode_info *ci, int mask, int t);
extern int __ceph_caps_issued_other(struct ceph_inode_info *ci,
				    struct ceph_cap *cap);

static inline int ceph_caps_issued(struct ceph_inode_info *ci)
{
	int issued;
	spin_lock(&ci->i_ceph_lock);
	issued = __ceph_caps_issued(ci, NULL);
	spin_unlock(&ci->i_ceph_lock);
	return issued;
}

static inline int ceph_caps_issued_mask(struct ceph_inode_info *ci, int mask,
					int touch)
{
	int r;
	spin_lock(&ci->i_ceph_lock);
	r = __ceph_caps_issued_mask(ci, mask, touch);
	spin_unlock(&ci->i_ceph_lock);
	return r;
}

static inline int __ceph_caps_dirty(struct ceph_inode_info *ci)
{
	return ci->i_dirty_caps | ci->i_flushing_caps;
}
extern int __ceph_mark_dirty_caps(struct ceph_inode_info *ci, int mask);

extern int ceph_caps_revoking(struct ceph_inode_info *ci, int mask);
extern int __ceph_caps_used(struct ceph_inode_info *ci);

extern int __ceph_caps_file_wanted(struct ceph_inode_info *ci);

/*
 * wanted, by virtue of open file modes AND cap refs (buffered/cached data)
 */
static inline int __ceph_caps_wanted(struct ceph_inode_info *ci)
{
	int w = __ceph_caps_file_wanted(ci) | __ceph_caps_used(ci);
	if (w & CEPH_CAP_FILE_BUFFER)
		w |= CEPH_CAP_FILE_EXCL;  /* we want EXCL if dirty data */
	return w;
}

/* what the mds thinks we want */
extern int __ceph_caps_mds_wanted(struct ceph_inode_info *ci);

extern void ceph_caps_init(struct ceph_mds_client *mdsc);
extern void ceph_caps_finalize(struct ceph_mds_client *mdsc);
extern void ceph_adjust_min_caps(struct ceph_mds_client *mdsc, int delta);
extern int ceph_reserve_caps(struct ceph_mds_client *mdsc,
			     struct ceph_cap_reservation *ctx, int need);
extern int ceph_unreserve_caps(struct ceph_mds_client *mdsc,
			       struct ceph_cap_reservation *ctx);
extern void ceph_reservation_status(struct ceph_fs_client *client,
				    int *total, int *avail, int *used,
				    int *reserved, int *min);



/*
 * we keep buffered readdir results attached to file->private_data
 */
#define CEPH_F_SYNC     1
#define CEPH_F_ATEND    2

struct ceph_file_info {
	short fmode;     /* initialized on open */
	short flags;     /* CEPH_F_* */

	/* readdir: position within the dir */
	u32 frag;
	struct ceph_mds_request *last_readdir;

	/* readdir: position within a frag */
	unsigned offset;       /* offset of last chunk, adjusted for . and .. */
	u64 next_offset;       /* offset of next chunk (last_name's + 1) */
	char *last_name;       /* last entry in previous chunk */
	struct dentry *dentry; /* next dentry (for dcache readdir) */
	unsigned long dir_release_count;

	/* used for -o dirstat read() on directory thing */
	char *dir_info;
	int dir_info_len;
};



/*
 * A "snap realm" describes a subset of the file hierarchy sharing
 * the same set of snapshots that apply to it.  The realms themselves
 * are organized into a hierarchy, such that children inherit (some of)
 * the snapshots of their parents.
 *
 * All inodes within the realm that have capabilities are linked into a
 * per-realm list.
 */
struct ceph_snap_realm {
	u64 ino;
	atomic_t nref;
	struct rb_node node;

	u64 created, seq;
	u64 parent_ino;
	u64 parent_since;   /* snapid when our current parent became so */

	u64 *prior_parent_snaps;      /* snaps inherited from any parents we */
	u32 num_prior_parent_snaps;   /*  had prior to parent_since */
	u64 *snaps;                   /* snaps specific to this realm */
	u32 num_snaps;

	struct ceph_snap_realm *parent;
	struct list_head children;       /* list of child realms */
	struct list_head child_item;

	struct list_head empty_item;     /* if i have ref==0 */

	struct list_head dirty_item;     /* if realm needs new context */

	/* the current set of snaps for this realm */
	struct ceph_snap_context *cached_context;

	struct list_head inodes_with_caps;
	spinlock_t inodes_with_caps_lock;
};

static inline int default_congestion_kb(void)
{
	int congestion_kb;

	/*
	 * Copied from NFS
	 *
	 * congestion size, scale with available memory.
	 *
	 *  64MB:    8192k
	 * 128MB:   11585k
	 * 256MB:   16384k
	 * 512MB:   23170k
	 *   1GB:   32768k
	 *   2GB:   46340k
	 *   4GB:   65536k
	 *   8GB:   92681k
	 *  16GB:  131072k
	 *
	 * This allows larger machines to have larger/more transfers.
	 * Limit the default to 256M
	 */
	congestion_kb = (16*int_sqrt(totalram_pages)) << (PAGE_SHIFT-10);
	if (congestion_kb > 256*1024)
		congestion_kb = 256*1024;

	return congestion_kb;
}



/* snap.c */
struct ceph_snap_realm *ceph_lookup_snap_realm(struct ceph_mds_client *mdsc,
					       u64 ino);
extern void ceph_get_snap_realm(struct ceph_mds_client *mdsc,
				struct ceph_snap_realm *realm);
extern void ceph_put_snap_realm(struct ceph_mds_client *mdsc,
				struct ceph_snap_realm *realm);
extern int ceph_update_snap_trace(struct ceph_mds_client *m,
				  void *p, void *e, bool deletion);
extern void ceph_handle_snap(struct ceph_mds_client *mdsc,
			     struct ceph_mds_session *session,
			     struct ceph_msg *msg);
extern void ceph_queue_cap_snap(struct ceph_inode_info *ci);
extern int __ceph_finish_cap_snap(struct ceph_inode_info *ci,
				  struct ceph_cap_snap *capsnap);
extern void ceph_cleanup_empty_realms(struct ceph_mds_client *mdsc);

/*
 * a cap_snap is "pending" if it is still awaiting an in-progress
 * sync write (that may/may not still update size, mtime, etc.).
 */
static inline bool __ceph_have_pending_cap_snap(struct ceph_inode_info *ci)
{
	return !list_empty(&ci->i_cap_snaps) &&
		list_entry(ci->i_cap_snaps.prev, struct ceph_cap_snap,
			   ci_item)->writing;
}

/* inode.c */
extern const struct inode_operations ceph_file_iops;

extern struct inode *ceph_alloc_inode(struct super_block *sb);
extern void ceph_destroy_inode(struct inode *inode);

extern struct inode *ceph_get_inode(struct super_block *sb,
				    struct ceph_vino vino);
extern struct inode *ceph_get_snapdir(struct inode *parent);
extern int ceph_fill_file_size(struct inode *inode, int issued,
			       u32 truncate_seq, u64 truncate_size, u64 size);
extern void ceph_fill_file_time(struct inode *inode, int issued,
				u64 time_warp_seq, struct timespec *ctime,
				struct timespec *mtime, struct timespec *atime);
extern int ceph_fill_trace(struct super_block *sb,
			   struct ceph_mds_request *req,
			   struct ceph_mds_session *session);
extern int ceph_readdir_prepopulate(struct ceph_mds_request *req,
				    struct ceph_mds_session *session);

extern int ceph_inode_holds_cap(struct inode *inode, int mask);

extern int ceph_inode_set_size(struct inode *inode, loff_t size);
extern void __ceph_do_pending_vmtruncate(struct inode *inode);
extern void ceph_queue_vmtruncate(struct inode *inode);

extern void ceph_queue_invalidate(struct inode *inode);
extern void ceph_queue_writeback(struct inode *inode);

extern int ceph_do_getattr(struct inode *inode, int mask);
extern int ceph_permission(struct inode *inode, int mask);
extern int ceph_setattr(struct dentry *dentry, struct iattr *attr);
extern int ceph_getattr(struct vfsmount *mnt, struct dentry *dentry,
			struct kstat *stat);

/* xattr.c */
extern int ceph_setxattr(struct dentry *, const char *, const void *,
			 size_t, int);
extern ssize_t ceph_getxattr(struct dentry *, const char *, void *, size_t);
extern ssize_t ceph_listxattr(struct dentry *, char *, size_t);
extern int ceph_removexattr(struct dentry *, const char *);
extern void __ceph_build_xattrs_blob(struct ceph_inode_info *ci);
extern void __ceph_destroy_xattrs(struct ceph_inode_info *ci);
extern void __init ceph_xattr_init(void);
extern void ceph_xattr_exit(void);

/* caps.c */
extern const char *ceph_cap_string(int c);
extern void ceph_handle_caps(struct ceph_mds_session *session,
			     struct ceph_msg *msg);
extern int ceph_add_cap(struct inode *inode,
			struct ceph_mds_session *session, u64 cap_id,
			int fmode, unsigned issued, unsigned wanted,
			unsigned cap, unsigned seq, u64 realmino, int flags,
			struct ceph_cap_reservation *caps_reservation);
extern void __ceph_remove_cap(struct ceph_cap *cap);
static inline void ceph_remove_cap(struct ceph_cap *cap)
{
	spin_lock(&cap->ci->i_ceph_lock);
	__ceph_remove_cap(cap);
	spin_unlock(&cap->ci->i_ceph_lock);
}
extern void ceph_put_cap(struct ceph_mds_client *mdsc,
			 struct ceph_cap *cap);

extern void ceph_queue_caps_release(struct inode *inode);
extern int ceph_write_inode(struct inode *inode, struct writeback_control *wbc);
extern int ceph_fsync(struct file *file, loff_t start, loff_t end,
		      int datasync);
extern void ceph_kick_flushing_caps(struct ceph_mds_client *mdsc,
				    struct ceph_mds_session *session);
extern struct ceph_cap *ceph_get_cap_for_mds(struct ceph_inode_info *ci,
					     int mds);
extern int ceph_get_cap_mds(struct inode *inode);
extern void ceph_get_cap_refs(struct ceph_inode_info *ci, int caps);
extern void ceph_put_cap_refs(struct ceph_inode_info *ci, int had);
extern void ceph_put_wrbuffer_cap_refs(struct ceph_inode_info *ci, int nr,
				       struct ceph_snap_context *snapc);
extern void __ceph_flush_snaps(struct ceph_inode_info *ci,
			       struct ceph_mds_session **psession,
			       int again);
extern void ceph_check_caps(struct ceph_inode_info *ci, int flags,
			    struct ceph_mds_session *session);
extern void ceph_check_delayed_caps(struct ceph_mds_client *mdsc);
extern void ceph_flush_dirty_caps(struct ceph_mds_client *mdsc);

extern int ceph_encode_inode_release(void **p, struct inode *inode,
				     int mds, int drop, int unless, int force);
extern int ceph_encode_dentry_release(void **p, struct dentry *dn,
				      int mds, int drop, int unless);

extern int ceph_get_caps(struct ceph_inode_info *ci, int need, int want,
			 int *got, loff_t endoff);

/* for counting open files by mode */
static inline void __ceph_get_fmode(struct ceph_inode_info *ci, int mode)
{
	ci->i_nr_by_mode[mode]++;
}
extern void ceph_put_fmode(struct ceph_inode_info *ci, int mode);

/* addr.c */
extern const struct address_space_operations ceph_aops;
extern int ceph_mmap(struct file *file, struct vm_area_struct *vma);

/* file.c */
extern const struct file_operations ceph_file_fops;
extern const struct address_space_operations ceph_aops;
extern int ceph_copy_to_page_vector(struct page **pages,
				    const char *data,
				    loff_t off, size_t len);
extern int ceph_copy_from_page_vector(struct page **pages,
				    char *data,
				    loff_t off, size_t len);
extern struct page **ceph_alloc_page_vector(int num_pages, gfp_t flags);
extern int ceph_open(struct inode *inode, struct file *file);
<<<<<<< HEAD
extern int ceph_lookup_open(struct inode *dir, struct dentry *dentry,
			     struct file *od, unsigned flags,
			     umode_t mode, int *opened);
=======
extern int ceph_atomic_open(struct inode *dir, struct dentry *dentry,
			    struct file *file, unsigned flags, umode_t mode,
			    int *opened);
>>>>>>> 29fbbf80
extern int ceph_release(struct inode *inode, struct file *filp);

/* dir.c */
extern const struct file_operations ceph_dir_fops;
extern const struct inode_operations ceph_dir_iops;
extern const struct dentry_operations ceph_dentry_ops, ceph_snap_dentry_ops,
	ceph_snapdir_dentry_ops;

extern int ceph_handle_notrace_create(struct inode *dir, struct dentry *dentry);
extern int ceph_handle_snapdir(struct ceph_mds_request *req,
			       struct dentry *dentry, int err);
extern struct dentry *ceph_finish_lookup(struct ceph_mds_request *req,
					 struct dentry *dentry, int err);

extern void ceph_dentry_lru_add(struct dentry *dn);
extern void ceph_dentry_lru_touch(struct dentry *dn);
extern void ceph_dentry_lru_del(struct dentry *dn);
extern void ceph_invalidate_dentry_lease(struct dentry *dentry);
extern unsigned ceph_dentry_hash(struct inode *dir, struct dentry *dn);
extern struct inode *ceph_get_dentry_parent_inode(struct dentry *dentry);

/*
 * our d_ops vary depending on whether the inode is live,
 * snapshotted (read-only), or a virtual ".snap" directory.
 */
int ceph_init_dentry(struct dentry *dentry);


/* ioctl.c */
extern long ceph_ioctl(struct file *file, unsigned int cmd, unsigned long arg);

/* export.c */
extern const struct export_operations ceph_export_ops;

/* locks.c */
extern int ceph_lock(struct file *file, int cmd, struct file_lock *fl);
extern int ceph_flock(struct file *file, int cmd, struct file_lock *fl);
extern void ceph_count_locks(struct inode *inode, int *p_num, int *f_num);
extern int ceph_encode_locks(struct inode *i, struct ceph_pagelist *p,
			     int p_locks, int f_locks);
extern int lock_to_ceph_filelock(struct file_lock *fl, struct ceph_filelock *c);

/* debugfs.c */
extern int ceph_fs_debugfs_init(struct ceph_fs_client *client);
extern void ceph_fs_debugfs_cleanup(struct ceph_fs_client *client);

#endif /* _FS_CEPH_SUPER_H */<|MERGE_RESOLUTION|>--- conflicted
+++ resolved
@@ -806,15 +806,9 @@
 				    loff_t off, size_t len);
 extern struct page **ceph_alloc_page_vector(int num_pages, gfp_t flags);
 extern int ceph_open(struct inode *inode, struct file *file);
-<<<<<<< HEAD
-extern int ceph_lookup_open(struct inode *dir, struct dentry *dentry,
-			     struct file *od, unsigned flags,
-			     umode_t mode, int *opened);
-=======
 extern int ceph_atomic_open(struct inode *dir, struct dentry *dentry,
 			    struct file *file, unsigned flags, umode_t mode,
 			    int *opened);
->>>>>>> 29fbbf80
 extern int ceph_release(struct inode *inode, struct file *filp);
 
 /* dir.c */
