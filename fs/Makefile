--- conflicted
+++ resolved
@@ -125,8 +125,5 @@
 obj-y				+= exofs/ # Multiple modules
 obj-$(CONFIG_CEPH_FS)		+= ceph/
 obj-$(CONFIG_PSTORE)		+= pstore/
-<<<<<<< HEAD
-obj-$(CONFIG_AUFS_FS)           += aufs/
-=======
 obj-$(CONFIG_EFIVAR_FS)		+= efivarfs/
->>>>>>> d7ab7302
+obj-$(CONFIG_AUFS_FS)           += aufs/