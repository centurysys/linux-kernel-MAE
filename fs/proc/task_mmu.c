--- conflicted
+++ resolved
@@ -1392,7 +1392,7 @@
 	struct proc_maps_private *proc_priv = &numa_priv->proc_maps;
 	struct vm_area_struct *vma = v;
 	struct numa_maps *md = &numa_priv->md;
-	struct file *file = vma->vm_file;
+	struct file *file = vma_pr_or_file(vma);
 	struct task_struct *task = proc_priv->task;
 	struct mm_struct *mm = vma->vm_mm;
 	struct mm_walk walk = {};
@@ -1420,12 +1420,7 @@
 	seq_printf(m, "%08lx %s", vma->vm_start, buffer);
 
 	if (file) {
-<<<<<<< HEAD
-		file = vma_pr_or_file(vma);
-		seq_printf(m, " file=");
-=======
 		seq_puts(m, " file=");
->>>>>>> 3445b74e
 		seq_path(m, &file->f_path, "\n\t= ");
 	} else if (vma->vm_start <= mm->brk && vma->vm_end >= mm->start_brk) {
 		seq_puts(m, " heap");
