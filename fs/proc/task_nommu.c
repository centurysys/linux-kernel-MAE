--- conflicted
+++ resolved
@@ -162,11 +162,7 @@
 	if (file) {
 		struct inode *inode;
 
-<<<<<<< HEAD
-		file = vma_pr_or_file(file);
-=======
 		file = vma_pr_or_file(vma);
->>>>>>> d42bd14c
 		inode = file_inode(file);
 		dev = inode->i_sb->s_dev;
 		ino = inode->i_ino;
