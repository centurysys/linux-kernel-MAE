--- conflicted
+++ resolved
@@ -791,94 +791,6 @@
 	return entry;
 }
 
-<<<<<<< HEAD
-static inline
-unsigned long pgoff_address(pgoff_t pgoff, struct vm_area_struct *vma)
-{
-	unsigned long address;
-
-	address = vma->vm_start + ((pgoff - vma->vm_pgoff) << PAGE_SHIFT);
-	VM_BUG_ON_VMA(address < vma->vm_start || address >= vma->vm_end, vma);
-	return address;
-}
-
-/* Walk all mappings of a given index of a file and writeprotect them */
-static void dax_entry_mkclean(struct address_space *mapping, pgoff_t index,
-		unsigned long pfn)
-{
-	struct vm_area_struct *vma;
-	pte_t pte, *ptep = NULL;
-	pmd_t *pmdp = NULL;
-	spinlock_t *ptl;
-
-	i_mmap_lock_read(mapping);
-	vma_interval_tree_foreach(vma, &mapping->i_mmap, index, index) {
-		struct mmu_notifier_range range;
-		unsigned long address;
-
-		cond_resched();
-
-		if (!(vma->vm_flags & VM_SHARED))
-			continue;
-
-		address = pgoff_address(index, vma);
-
-		/*
-		 * follow_invalidate_pte() will use the range to call
-		 * mmu_notifier_invalidate_range_start() on our behalf before
-		 * taking any lock.
-		 */
-		if (follow_invalidate_pte(vma->vm_mm, address, &range, &ptep,
-					  &pmdp, &ptl))
-			continue;
-
-		/*
-		 * No need to call mmu_notifier_invalidate_range() as we are
-		 * downgrading page table protection not changing it to point
-		 * to a new page.
-		 *
-		 * See Documentation/vm/mmu_notifier.rst
-		 */
-		if (pmdp) {
-#ifdef CONFIG_FS_DAX_PMD
-			pmd_t pmd;
-
-			if (pfn != pmd_pfn(*pmdp))
-				goto unlock_pmd;
-			if (!pmd_dirty(*pmdp) && !pmd_write(*pmdp))
-				goto unlock_pmd;
-
-			flush_cache_range(vma, address,
-					  address + HPAGE_PMD_SIZE);
-			pmd = pmdp_invalidate(vma, address, pmdp);
-			pmd = pmd_wrprotect(pmd);
-			pmd = pmd_mkclean(pmd);
-			set_pmd_at(vma->vm_mm, address, pmdp, pmd);
-unlock_pmd:
-#endif
-			spin_unlock(ptl);
-		} else {
-			if (pfn != pte_pfn(*ptep))
-				goto unlock_pte;
-			if (!pte_dirty(*ptep) && !pte_write(*ptep))
-				goto unlock_pte;
-
-			flush_cache_page(vma, address, pfn);
-			pte = ptep_clear_flush(vma, address, ptep);
-			pte = pte_wrprotect(pte);
-			pte = pte_mkclean(pte);
-			set_pte_at(vma->vm_mm, address, ptep, pte);
-unlock_pte:
-			pte_unmap_unlock(ptep, ptl);
-		}
-
-		mmu_notifier_invalidate_range_end(&range);
-	}
-	i_mmap_unlock_read(mapping);
-}
-
-=======
->>>>>>> bf44eed7
 static int dax_writeback_one(struct xa_state *xas, struct dax_device *dax_dev,
 		struct address_space *mapping, void *entry)
 {
