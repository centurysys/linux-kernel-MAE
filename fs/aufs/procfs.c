/*
<<<<<<< HEAD
 * Copyright (C) 2010-2014 Junjiro R. Okajima
=======
 * Copyright (C) 2010-2015 Junjiro R. Okajima
 *
 * This program, aufs is free software; you can redistribute it and/or modify
 * it under the terms of the GNU General Public License as published by
 * the Free Software Foundation; either version 2 of the License, or
 * (at your option) any later version.
 *
 * This program is distributed in the hope that it will be useful,
 * but WITHOUT ANY WARRANTY; without even the implied warranty of
 * MERCHANTABILITY or FITNESS FOR A PARTICULAR PURPOSE.  See the
 * GNU General Public License for more details.
 *
 * You should have received a copy of the GNU General Public License
 * along with this program.  If not, see <http://www.gnu.org/licenses/>.
>>>>>>> 85d3bf6f
 */

/*
 * procfs interfaces
 */

#include <linux/proc_fs.h>
#include "aufs.h"

static int au_procfs_plm_release(struct inode *inode, struct file *file)
{
	struct au_sbinfo *sbinfo;

	sbinfo = file->private_data;
	if (sbinfo) {
		au_plink_maint_leave(sbinfo);
		kobject_put(&sbinfo->si_kobj);
	}

	return 0;
}

static void au_procfs_plm_write_clean(struct file *file)
{
	struct au_sbinfo *sbinfo;

	sbinfo = file->private_data;
	if (sbinfo)
		au_plink_clean(sbinfo->si_sb, /*verbose*/0);
}

static int au_procfs_plm_write_si(struct file *file, unsigned long id)
{
	int err;
	struct super_block *sb;
	struct au_sbinfo *sbinfo;

	err = -EBUSY;
	if (unlikely(file->private_data))
		goto out;

	sb = NULL;
	/* don't use au_sbilist_lock() here */
	spin_lock(&au_sbilist.spin);
	list_for_each_entry(sbinfo, &au_sbilist.head, si_list)
		if (id == sysaufs_si_id(sbinfo)) {
			kobject_get(&sbinfo->si_kobj);
			sb = sbinfo->si_sb;
			break;
		}
	spin_unlock(&au_sbilist.spin);

	err = -EINVAL;
	if (unlikely(!sb))
		goto out;

	err = au_plink_maint_enter(sb);
	if (!err)
		/* keep kobject_get() */
		file->private_data = sbinfo;
	else
		kobject_put(&sbinfo->si_kobj);
out:
	return err;
}

/*
 * Accept a valid "si=xxxx" only.
 * Once it is accepted successfully, accept "clean" too.
 */
static ssize_t au_procfs_plm_write(struct file *file, const char __user *ubuf,
				   size_t count, loff_t *ppos)
{
	ssize_t err;
	unsigned long id;
	/* last newline is allowed */
	char buf[3 + sizeof(unsigned long) * 2 + 1];

	err = -EACCES;
	if (unlikely(!capable(CAP_SYS_ADMIN)))
		goto out;

	err = -EINVAL;
	if (unlikely(count > sizeof(buf)))
		goto out;

	err = copy_from_user(buf, ubuf, count);
	if (unlikely(err)) {
		err = -EFAULT;
		goto out;
	}
	buf[count] = 0;

	err = -EINVAL;
	if (!strcmp("clean", buf)) {
		au_procfs_plm_write_clean(file);
		goto out_success;
	} else if (unlikely(strncmp("si=", buf, 3)))
		goto out;

	err = kstrtoul(buf + 3, 16, &id);
	if (unlikely(err))
		goto out;

	err = au_procfs_plm_write_si(file, id);
	if (unlikely(err))
		goto out;

out_success:
	err = count; /* success */
out:
	return err;
}

static const struct file_operations au_procfs_plm_fop = {
	.write		= au_procfs_plm_write,
	.release	= au_procfs_plm_release,
	.owner		= THIS_MODULE
};

/* ---------------------------------------------------------------------- */

static struct proc_dir_entry *au_procfs_dir;

void au_procfs_fin(void)
{
	remove_proc_entry(AUFS_PLINK_MAINT_NAME, au_procfs_dir);
	remove_proc_entry(AUFS_PLINK_MAINT_DIR, NULL);
}

int __init au_procfs_init(void)
{
	int err;
	struct proc_dir_entry *entry;

	err = -ENOMEM;
	au_procfs_dir = proc_mkdir(AUFS_PLINK_MAINT_DIR, NULL);
	if (unlikely(!au_procfs_dir))
		goto out;

	entry = proc_create(AUFS_PLINK_MAINT_NAME, S_IFREG | S_IWUSR,
			    au_procfs_dir, &au_procfs_plm_fop);
	if (unlikely(!entry))
		goto out_dir;

	err = 0;
	goto out; /* success */


out_dir:
	remove_proc_entry(AUFS_PLINK_MAINT_DIR, NULL);
out:
	return err;
}<|MERGE_RESOLUTION|>--- conflicted
+++ resolved
@@ -1,22 +1,5 @@
 /*
-<<<<<<< HEAD
- * Copyright (C) 2010-2014 Junjiro R. Okajima
-=======
  * Copyright (C) 2010-2015 Junjiro R. Okajima
- *
- * This program, aufs is free software; you can redistribute it and/or modify
- * it under the terms of the GNU General Public License as published by
- * the Free Software Foundation; either version 2 of the License, or
- * (at your option) any later version.
- *
- * This program is distributed in the hope that it will be useful,
- * but WITHOUT ANY WARRANTY; without even the implied warranty of
- * MERCHANTABILITY or FITNESS FOR A PARTICULAR PURPOSE.  See the
- * GNU General Public License for more details.
- *
- * You should have received a copy of the GNU General Public License
- * along with this program.  If not, see <http://www.gnu.org/licenses/>.
->>>>>>> 85d3bf6f
  */
 
 /*
