/*
 * Copyright (C) 2014-2015 Junjiro R. Okajima
 */

/*
 * handling xattr functions
 */

#include <linux/xattr.h>
#include "aufs.h"

static int au_xattr_ignore(int err, char *name, unsigned int ignore_flags)
{
	if (!ignore_flags)
		goto out;
	switch (err) {
	case -ENOMEM:
	case -EDQUOT:
		goto out;
	}

	if ((ignore_flags & AuBrAttr_ICEX) == AuBrAttr_ICEX) {
		err = 0;
		goto out;
	}

#define cmp(brattr, prefix) do {					\
		if (!strncmp(name, XATTR_##prefix##_PREFIX,		\
			     XATTR_##prefix##_PREFIX_LEN)) {		\
			if (ignore_flags & AuBrAttr_ICEX_##brattr)	\
				err = 0;				\
			goto out;					\
		}							\
	} while (0)

	cmp(SEC, SECURITY);
	cmp(SYS, SYSTEM);
	cmp(TR, TRUSTED);
	cmp(USR, USER);
#undef cmp

	if (ignore_flags & AuBrAttr_ICEX_OTH)
		err = 0;

out:
	return err;
}

static const int au_xattr_out_of_list = AuBrAttr_ICEX_OTH << 1;

static int au_do_cpup_xattr(struct dentry *h_dst, struct dentry *h_src,
			    char *name, char **buf, unsigned int ignore_flags,
			    unsigned int verbose)
{
	int err;
	ssize_t ssz;
	struct inode *h_idst;

	ssz = vfs_getxattr_alloc(h_src, name, buf, 0, GFP_NOFS);
	err = ssz;
	if (unlikely(err <= 0)) {
		if (err == -ENODATA
		    || (err == -EOPNOTSUPP
			&& ((ignore_flags & au_xattr_out_of_list)
<<<<<<< HEAD
			    || ((!strcmp(name, XATTR_NAME_POSIX_ACL_ACCESS)
				 || !strcmp(name, XATTR_NAME_POSIX_ACL_DEFAULT))
				&& au_test_nfs_noacl(d_inode(h_src))))
=======
			    || (au_test_nfs_noacl(h_src->d_inode)
				&& (!strcmp(name, XATTR_NAME_POSIX_ACL_ACCESS)
				    || !strcmp(name,
					       XATTR_NAME_POSIX_ACL_DEFAULT))))
>>>>>>> 6d478aa7
			    ))
			err = 0;
		if (err && (verbose || au_debug_test()))
			pr_err("%s, err %d\n", name, err);
		goto out;
	}

	/* unlock it temporary */
	h_idst = d_inode(h_dst);
	mutex_unlock(&h_idst->i_mutex);
	err = vfsub_setxattr(h_dst, name, *buf, ssz, /*flags*/0);
	mutex_lock_nested(&h_idst->i_mutex, AuLsc_I_CHILD2);
	if (unlikely(err)) {
		if (verbose || au_debug_test())
			pr_err("%s, err %d\n", name, err);
		err = au_xattr_ignore(err, name, ignore_flags);
	}

out:
	return err;
}

int au_cpup_xattr(struct dentry *h_dst, struct dentry *h_src, int ignore_flags,
		  unsigned int verbose)
{
	int err, unlocked, acl_access, acl_default;
	ssize_t ssz;
	struct inode *h_isrc, *h_idst;
	char *value, *p, *o, *e;

	/* try stopping to update the source inode while we are referencing */
	/* there should not be the parent-child relationship between them */
	h_isrc = d_inode(h_src);
	h_idst = d_inode(h_dst);
	mutex_unlock(&h_idst->i_mutex);
	mutex_lock_nested(&h_isrc->i_mutex, AuLsc_I_CHILD);
	mutex_lock_nested(&h_idst->i_mutex, AuLsc_I_CHILD2);
	unlocked = 0;

	/* some filesystems don't list POSIX ACL, for example tmpfs */
	ssz = vfs_listxattr(h_src, NULL, 0);
	err = ssz;
	if (unlikely(err < 0)) {
		AuTraceErr(err);
		if (err == -ENODATA
		    || err == -EOPNOTSUPP)
			err = 0;	/* ignore */
		goto out;
	}

	err = 0;
	p = NULL;
	o = NULL;
	if (ssz) {
		err = -ENOMEM;
		p = kmalloc(ssz, GFP_NOFS);
		o = p;
		if (unlikely(!p))
			goto out;
		err = vfs_listxattr(h_src, p, ssz);
	}
	mutex_unlock(&h_isrc->i_mutex);
	unlocked = 1;
	AuDbg("err %d, ssz %zd\n", err, ssz);
	if (unlikely(err < 0))
		goto out_free;

	err = 0;
	e = p + ssz;
	value = NULL;
	acl_access = 0;
	acl_default = 0;
	while (!err && p < e) {
		acl_access |= !strncmp(p, XATTR_NAME_POSIX_ACL_ACCESS,
				       sizeof(XATTR_NAME_POSIX_ACL_ACCESS) - 1);
		acl_default |= !strncmp(p, XATTR_NAME_POSIX_ACL_DEFAULT,
					sizeof(XATTR_NAME_POSIX_ACL_DEFAULT)
					- 1);
		err = au_do_cpup_xattr(h_dst, h_src, p, &value, ignore_flags,
				       verbose);
		p += strlen(p) + 1;
	}
	AuTraceErr(err);
	ignore_flags |= au_xattr_out_of_list;
	if (!err && !acl_access) {
		err = au_do_cpup_xattr(h_dst, h_src,
				       XATTR_NAME_POSIX_ACL_ACCESS, &value,
				       ignore_flags, verbose);
		AuTraceErr(err);
	}
	if (!err && !acl_default) {
		err = au_do_cpup_xattr(h_dst, h_src,
				       XATTR_NAME_POSIX_ACL_DEFAULT, &value,
				       ignore_flags, verbose);
		AuTraceErr(err);
	}

	kfree(value);

out_free:
	kfree(o);
out:
	if (!unlocked)
		mutex_unlock(&h_isrc->i_mutex);
	AuTraceErr(err);
	return err;
}

/* ---------------------------------------------------------------------- */

enum {
	AU_XATTR_LIST,
	AU_XATTR_GET
};

struct au_lgxattr {
	int type;
	union {
		struct {
			char	*list;
			size_t	size;
		} list;
		struct {
			const char	*name;
			void		*value;
			size_t		size;
		} get;
	} u;
};

static ssize_t au_lgxattr(struct dentry *dentry, struct au_lgxattr *arg)
{
	ssize_t err;
	struct path h_path;
	struct super_block *sb;

	sb = dentry->d_sb;
	err = si_read_lock(sb, AuLock_FLUSH | AuLock_NOPLM);
	if (unlikely(err))
		goto out;
	err = au_h_path_getattr(dentry, /*force*/1, &h_path);
	if (unlikely(err))
		goto out_si;
	if (unlikely(!h_path.dentry))
		/* illegally overlapped or something */
		goto out_di; /* pretending success */

	/* always topmost entry only */
	switch (arg->type) {
	case AU_XATTR_LIST:
		err = vfs_listxattr(h_path.dentry,
				    arg->u.list.list, arg->u.list.size);
		break;
	case AU_XATTR_GET:
		err = vfs_getxattr(h_path.dentry,
				   arg->u.get.name, arg->u.get.value,
				   arg->u.get.size);
		break;
	}

out_di:
	di_read_unlock(dentry, AuLock_IR);
out_si:
	si_read_unlock(sb);
out:
	AuTraceErr(err);
	return err;
}

ssize_t aufs_listxattr(struct dentry *dentry, char *list, size_t size)
{
	struct au_lgxattr arg = {
		.type = AU_XATTR_LIST,
		.u.list = {
			.list	= list,
			.size	= size
		},
	};

	return au_lgxattr(dentry, &arg);
}

ssize_t aufs_getxattr(struct dentry *dentry, const char *name, void *value,
		      size_t size)
{
	struct au_lgxattr arg = {
		.type = AU_XATTR_GET,
		.u.get = {
			.name	= name,
			.value	= value,
			.size	= size
		},
	};

	return au_lgxattr(dentry, &arg);
}

int aufs_setxattr(struct dentry *dentry, const char *name, const void *value,
		  size_t size, int flags)
{
	struct au_srxattr arg = {
		.type = AU_XATTR_SET,
		.u.set = {
			.name	= name,
			.value	= value,
			.size	= size,
			.flags	= flags
		},
	};

	return au_srxattr(dentry, &arg);
}

int aufs_removexattr(struct dentry *dentry, const char *name)
{
	struct au_srxattr arg = {
		.type = AU_XATTR_REMOVE,
		.u.remove = {
			.name	= name
		},
	};

	return au_srxattr(dentry, &arg);
}

/* ---------------------------------------------------------------------- */

#if 0
static size_t au_xattr_list(struct dentry *dentry, char *list, size_t list_size,
			    const char *name, size_t name_len, int type)
{
	return aufs_listxattr(dentry, list, list_size);
}

static int au_xattr_get(struct dentry *dentry, const char *name, void *buffer,
			size_t size, int type)
{
	return aufs_getxattr(dentry, name, buffer, size);
}

static int au_xattr_set(struct dentry *dentry, const char *name,
			const void *value, size_t size, int flags, int type)
{
	return aufs_setxattr(dentry, name, value, size, flags);
}

static const struct xattr_handler au_xattr_handler = {
	/* no prefix, no flags */
	.list	= au_xattr_list,
	.get	= au_xattr_get,
	.set	= au_xattr_set
	/* why no remove? */
};

static const struct xattr_handler *au_xattr_handlers[] = {
	&au_xattr_handler
};

void au_xattr_init(struct super_block *sb)
{
	/* sb->s_xattr = au_xattr_handlers; */
}
#endif<|MERGE_RESOLUTION|>--- conflicted
+++ resolved
@@ -62,16 +62,10 @@
 		if (err == -ENODATA
 		    || (err == -EOPNOTSUPP
 			&& ((ignore_flags & au_xattr_out_of_list)
-<<<<<<< HEAD
-			    || ((!strcmp(name, XATTR_NAME_POSIX_ACL_ACCESS)
-				 || !strcmp(name, XATTR_NAME_POSIX_ACL_DEFAULT))
-				&& au_test_nfs_noacl(d_inode(h_src))))
-=======
-			    || (au_test_nfs_noacl(h_src->d_inode)
+			    || (au_test_nfs_noacl(d_inode(h_src))
 				&& (!strcmp(name, XATTR_NAME_POSIX_ACL_ACCESS)
 				    || !strcmp(name,
 					       XATTR_NAME_POSIX_ACL_DEFAULT))))
->>>>>>> 6d478aa7
 			    ))
 			err = 0;
 		if (err && (verbose || au_debug_test()))
