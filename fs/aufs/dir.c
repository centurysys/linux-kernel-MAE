/*
 * Copyright (C) 2005-2014 Junjiro R. Okajima
 */

/*
 * directory operations
 */

#include <linux/fs_stack.h>
#include "aufs.h"

void au_add_nlink(struct inode *dir, struct inode *h_dir)
{
	unsigned int nlink;

	AuDebugOn(!S_ISDIR(dir->i_mode) || !S_ISDIR(h_dir->i_mode));

	nlink = dir->i_nlink;
	nlink += h_dir->i_nlink - 2;
	if (h_dir->i_nlink < 2)
		nlink += 2;
	smp_mb(); /* for i_nlink */
	/* 0 can happen in revaliding */
	set_nlink(dir, nlink);
}

void au_sub_nlink(struct inode *dir, struct inode *h_dir)
{
	unsigned int nlink;

	AuDebugOn(!S_ISDIR(dir->i_mode) || !S_ISDIR(h_dir->i_mode));

	nlink = dir->i_nlink;
	nlink -= h_dir->i_nlink - 2;
	if (h_dir->i_nlink < 2)
		nlink -= 2;
	smp_mb(); /* for i_nlink */
	/* nlink == 0 means the branch-fs is broken */
	set_nlink(dir, nlink);
}

loff_t au_dir_size(struct file *file, struct dentry *dentry)
{
	loff_t sz;
	aufs_bindex_t bindex, bend;
	struct file *h_file;
	struct dentry *h_dentry;

	sz = 0;
	if (file) {
		AuDebugOn(!file_inode(file));
		AuDebugOn(!S_ISDIR(file_inode(file)->i_mode));

		bend = au_fbend_dir(file);
		for (bindex = au_fbstart(file);
		     bindex <= bend && sz < KMALLOC_MAX_SIZE;
		     bindex++) {
			h_file = au_hf_dir(file, bindex);
			if (h_file && file_inode(h_file))
				sz += vfsub_f_size_read(h_file);
		}
	} else {
		AuDebugOn(!dentry);
		AuDebugOn(!dentry->d_inode);
		AuDebugOn(!S_ISDIR(dentry->d_inode->i_mode));

		bend = au_dbtaildir(dentry);
		for (bindex = au_dbstart(dentry);
		     bindex <= bend && sz < KMALLOC_MAX_SIZE;
		     bindex++) {
			h_dentry = au_h_dptr(dentry, bindex);
			if (h_dentry && h_dentry->d_inode)
				sz += i_size_read(h_dentry->d_inode);
		}
	}
	if (sz < KMALLOC_MAX_SIZE)
		sz = roundup_pow_of_two(sz);
	if (sz > KMALLOC_MAX_SIZE)
		sz = KMALLOC_MAX_SIZE;
	else if (sz < NAME_MAX) {
		BUILD_BUG_ON(AUFS_RDBLK_DEF < NAME_MAX);
		sz = AUFS_RDBLK_DEF;
	}
	return sz;
}

/* ---------------------------------------------------------------------- */

static int reopen_dir(struct file *file)
{
	int err;
	unsigned int flags;
	aufs_bindex_t bindex, btail, bstart;
	struct dentry *dentry, *h_dentry;
	struct file *h_file;

	/* open all lower dirs */
	dentry = file->f_dentry;
	bstart = au_dbstart(dentry);
	for (bindex = au_fbstart(file); bindex < bstart; bindex++)
		au_set_h_fptr(file, bindex, NULL);
	au_set_fbstart(file, bstart);

	btail = au_dbtaildir(dentry);
	for (bindex = au_fbend_dir(file); btail < bindex; bindex--)
		au_set_h_fptr(file, bindex, NULL);
	au_set_fbend_dir(file, btail);

	flags = vfsub_file_flags(file);
	for (bindex = bstart; bindex <= btail; bindex++) {
		h_dentry = au_h_dptr(dentry, bindex);
		if (!h_dentry)
			continue;
		h_file = au_hf_dir(file, bindex);
		if (h_file)
			continue;

		h_file = au_h_open(dentry, bindex, flags, file, /*force_wr*/0);
		err = PTR_ERR(h_file);
		if (IS_ERR(h_file))
			goto out; /* close all? */
		au_set_h_fptr(file, bindex, h_file);
	}
	au_update_figen(file);
	/* todo: necessary? */
	/* file->f_ra = h_file->f_ra; */
	err = 0;

out:
	return err;
}

static int do_open_dir(struct file *file, int flags)
{
	int err;
	aufs_bindex_t bindex, btail;
	struct dentry *dentry, *h_dentry;
	struct file *h_file;

	FiMustWriteLock(file);

	err = 0;
	dentry = file->f_dentry;
	file->f_version = dentry->d_inode->i_version;
	bindex = au_dbstart(dentry);
	au_set_fbstart(file, bindex);
	btail = au_dbtaildir(dentry);
	au_set_fbend_dir(file, btail);
	for (; !err && bindex <= btail; bindex++) {
		h_dentry = au_h_dptr(dentry, bindex);
		if (!h_dentry)
			continue;

		h_file = au_h_open(dentry, bindex, flags, file, /*force_wr*/0);
		if (IS_ERR(h_file)) {
			err = PTR_ERR(h_file);
			break;
		}
		au_set_h_fptr(file, bindex, h_file);
	}
	au_update_figen(file);
	/* todo: necessary? */
	/* file->f_ra = h_file->f_ra; */
	if (!err)
		return 0; /* success */

	/* close all */
	for (bindex = au_fbstart(file); bindex <= btail; bindex++)
		au_set_h_fptr(file, bindex, NULL);
	au_set_fbstart(file, -1);
	au_set_fbend_dir(file, -1);

	return err;
}

static int aufs_open_dir(struct inode *inode __maybe_unused,
			 struct file *file)
{
	int err;
	struct super_block *sb;
	struct au_fidir *fidir;

	err = -ENOMEM;
	sb = file->f_dentry->d_sb;
	si_read_lock(sb, AuLock_FLUSH);
	fidir = au_fidir_alloc(sb);
	if (fidir) {
		err = au_do_open(file, do_open_dir, fidir);
		if (unlikely(err))
			kfree(fidir);
	}
	si_read_unlock(sb);
	return err;
}

static int aufs_release_dir(struct inode *inode __maybe_unused,
			    struct file *file)
{
	struct au_vdir *vdir_cache;
	struct au_finfo *finfo;
	struct au_fidir *fidir;
	aufs_bindex_t bindex, bend;

	finfo = au_fi(file);
	fidir = finfo->fi_hdir;
	if (fidir) {
		vdir_cache = fidir->fd_vdir_cache; /* lock-free */
		if (vdir_cache)
			au_vdir_free(vdir_cache);

		bindex = finfo->fi_btop;
		if (bindex >= 0) {
			/*
			 * calls fput() instead of filp_close(),
			 * since no dnotify or lock for the lower file.
			 */
			bend = fidir->fd_bbot;
			for (; bindex <= bend; bindex++)
				au_set_h_fptr(file, bindex, NULL);
		}
		kfree(fidir);
		finfo->fi_hdir = NULL;
	}
	au_finfo_fin(file);
	return 0;
}

/* ---------------------------------------------------------------------- */

static int au_do_flush_dir(struct file *file, fl_owner_t id)
{
	int err;
	aufs_bindex_t bindex, bend;
	struct file *h_file;

	err = 0;
	bend = au_fbend_dir(file);
	for (bindex = au_fbstart(file); !err && bindex <= bend; bindex++) {
		h_file = au_hf_dir(file, bindex);
		if (h_file)
			err = vfsub_flush(h_file, id);
	}
	return err;
}

static int aufs_flush_dir(struct file *file, fl_owner_t id)
{
	return au_do_flush(file, id, au_do_flush_dir);
}

/* ---------------------------------------------------------------------- */

static int au_do_fsync_dir_no_file(struct dentry *dentry, int datasync)
{
	int err;
	aufs_bindex_t bend, bindex;
	struct inode *inode;
	struct super_block *sb;

	err = 0;
	sb = dentry->d_sb;
	inode = dentry->d_inode;
	IMustLock(inode);
	bend = au_dbend(dentry);
	for (bindex = au_dbstart(dentry); !err && bindex <= bend; bindex++) {
		struct path h_path;

		if (au_test_ro(sb, bindex, inode))
			continue;
		h_path.dentry = au_h_dptr(dentry, bindex);
		if (!h_path.dentry)
			continue;

		h_path.mnt = au_sbr_mnt(sb, bindex);
		err = vfsub_fsync(NULL, &h_path, datasync);
	}

	return err;
}

static int au_do_fsync_dir(struct file *file, int datasync)
{
	int err;
	aufs_bindex_t bend, bindex;
	struct file *h_file;
	struct super_block *sb;
	struct inode *inode;

	err = au_reval_and_lock_fdi(file, reopen_dir, /*wlock*/1);
	if (unlikely(err))
		goto out;

	sb = file->f_dentry->d_sb;
	inode = file_inode(file);
	bend = au_fbend_dir(file);
	for (bindex = au_fbstart(file); !err && bindex <= bend; bindex++) {
		h_file = au_hf_dir(file, bindex);
		if (!h_file || au_test_ro(sb, bindex, inode))
			continue;

		err = vfsub_fsync(h_file, &h_file->f_path, datasync);
	}

out:
	return err;
}

/*
 * @file may be NULL
 */
static int aufs_fsync_dir(struct file *file, loff_t start, loff_t end,
			  int datasync)
{
	int err;
	struct dentry *dentry;
	struct super_block *sb;
	struct mutex *mtx;

	err = 0;
	dentry = file->f_dentry;
	mtx = &dentry->d_inode->i_mutex;
	mutex_lock(mtx);
	sb = dentry->d_sb;
	si_noflush_read_lock(sb);
	if (file)
		err = au_do_fsync_dir(file, datasync);
	else {
		di_write_lock_child(dentry);
		err = au_do_fsync_dir_no_file(dentry, datasync);
	}
	au_cpup_attr_timesizes(dentry->d_inode);
	di_write_unlock(dentry);
	if (file)
		fi_write_unlock(file);

	si_read_unlock(sb);
	mutex_unlock(mtx);
	return err;
}

/* ---------------------------------------------------------------------- */

static int aufs_iterate(struct file *file, struct dir_context *ctx)
{
	int err;
	struct dentry *dentry;
	struct inode *inode, *h_inode;
	struct super_block *sb;

	AuDbg("%.*s, ctx{%pf, %llu}\n",
	      AuDLNPair(file->f_dentry), ctx->actor, ctx->pos);

	dentry = file->f_dentry;
	inode = dentry->d_inode;
	IMustLock(inode);

	sb = dentry->d_sb;
	si_read_lock(sb, AuLock_FLUSH);
	err = au_reval_and_lock_fdi(file, reopen_dir, /*wlock*/1);
	if (unlikely(err))
		goto out;
	err = au_alive_dir(dentry);
	if (!err)
		err = au_vdir_init(file);
	di_downgrade_lock(dentry, AuLock_IR);
	if (unlikely(err))
		goto out_unlock;

	h_inode = au_h_iptr(inode, au_ibstart(inode));
	if (!au_test_nfsd()) {
		err = au_vdir_fill_de(file, ctx);
		fsstack_copy_attr_atime(inode, h_inode);
	} else {
		/*
		 * nfsd filldir may call lookup_one_len(), vfs_getattr(),
		 * encode_fh() and others.
		 */
		atomic_inc(&h_inode->i_count);
		di_read_unlock(dentry, AuLock_IR);
		si_read_unlock(sb);
		err = au_vdir_fill_de(file, ctx);
		fsstack_copy_attr_atime(inode, h_inode);
		fi_write_unlock(file);
		iput(h_inode);

		AuTraceErr(err);
		return err;
	}

out_unlock:
	di_read_unlock(dentry, AuLock_IR);
	fi_write_unlock(file);
out:
	si_read_unlock(sb);
	return err;
}

/* ---------------------------------------------------------------------- */

#define AuTestEmpty_WHONLY	1
#define AuTestEmpty_CALLED	(1 << 1)
#define AuTestEmpty_SHWH	(1 << 2)
#define au_ftest_testempty(flags, name)	((flags) & AuTestEmpty_##name)
#define au_fset_testempty(flags, name) \
	do { (flags) |= AuTestEmpty_##name; } while (0)
#define au_fclr_testempty(flags, name) \
	do { (flags) &= ~AuTestEmpty_##name; } while (0)

#ifndef CONFIG_AUFS_SHWH
#undef AuTestEmpty_SHWH
#define AuTestEmpty_SHWH	0
#endif

struct test_empty_arg {
	struct dir_context ctx;
	struct au_nhash *whlist;
	unsigned int flags;
	int err;
	aufs_bindex_t bindex;
};

static int test_empty_cb(struct dir_context *ctx, const char *__name,
			 int namelen, loff_t offset __maybe_unused, u64 ino,
			 unsigned int d_type)
{
	struct test_empty_arg *arg = container_of(ctx, struct test_empty_arg,
						  ctx);
	char *name = (void *)__name;

	arg->err = 0;
	au_fset_testempty(arg->flags, CALLED);
	/* smp_mb(); */
	if (name[0] == '.'
	    && (namelen == 1 || (name[1] == '.' && namelen == 2)))
		goto out; /* success */

	if (namelen <= AUFS_WH_PFX_LEN
	    || memcmp(name, AUFS_WH_PFX, AUFS_WH_PFX_LEN)) {
		if (au_ftest_testempty(arg->flags, WHONLY)
		    && !au_nhash_test_known_wh(arg->whlist, name, namelen))
			arg->err = -ENOTEMPTY;
		goto out;
	}

	name += AUFS_WH_PFX_LEN;
	namelen -= AUFS_WH_PFX_LEN;
	if (!au_nhash_test_known_wh(arg->whlist, name, namelen))
		arg->err = au_nhash_append_wh
			(arg->whlist, name, namelen, ino, d_type, arg->bindex,
			 au_ftest_testempty(arg->flags, SHWH));

out:
	/* smp_mb(); */
	AuTraceErr(arg->err);
	return arg->err;
}

static int do_test_empty(struct dentry *dentry, struct test_empty_arg *arg)
{
	int err;
	struct file *h_file;

	h_file = au_h_open(dentry, arg->bindex,
			   O_RDONLY | O_NONBLOCK | O_DIRECTORY | O_LARGEFILE,
			   /*file*/NULL, /*force_wr*/0);
	err = PTR_ERR(h_file);
	if (IS_ERR(h_file))
		goto out;

	err = 0;
	if (!au_opt_test(au_mntflags(dentry->d_sb), UDBA_NONE)
	    && !file_inode(h_file)->i_nlink)
		goto out_put;

	do {
		arg->err = 0;
		au_fclr_testempty(arg->flags, CALLED);
		/* smp_mb(); */
		err = vfsub_iterate_dir(h_file, &arg->ctx);
		if (err >= 0)
			err = arg->err;
	} while (!err && au_ftest_testempty(arg->flags, CALLED));

out_put:
	fput(h_file);
	au_sbr_put(dentry->d_sb, arg->bindex);
out:
	return err;
}

struct do_test_empty_args {
	int *errp;
	struct dentry *dentry;
	struct test_empty_arg *arg;
};

static void call_do_test_empty(void *args)
{
	struct do_test_empty_args *a = args;
	*a->errp = do_test_empty(a->dentry, a->arg);
}

static int sio_test_empty(struct dentry *dentry, struct test_empty_arg *arg)
{
	int err, wkq_err;
	struct dentry *h_dentry;
	struct inode *h_inode;

	h_dentry = au_h_dptr(dentry, arg->bindex);
	h_inode = h_dentry->d_inode;
	/* todo: i_mode changes anytime? */
	mutex_lock_nested(&h_inode->i_mutex, AuLsc_I_CHILD);
	err = au_test_h_perm_sio(h_inode, MAY_EXEC | MAY_READ);
	mutex_unlock(&h_inode->i_mutex);
	if (!err)
		err = do_test_empty(dentry, arg);
	else {
		struct do_test_empty_args args = {
			.errp	= &err,
			.dentry	= dentry,
			.arg	= arg
		};
		unsigned int flags = arg->flags;

		wkq_err = au_wkq_wait(call_do_test_empty, &args);
		if (unlikely(wkq_err))
			err = wkq_err;
		arg->flags = flags;
	}

	return err;
}

int au_test_empty_lower(struct dentry *dentry)
{
	int err;
	unsigned int rdhash;
	aufs_bindex_t bindex, bstart, btail;
	struct au_nhash whlist;
<<<<<<< HEAD
	struct test_empty_arg arg = {
		.ctx = {
			.actor = au_diractor(test_empty_cb)
		}
	};
=======
	struct test_empty_arg arg;
	int (*test_empty)(struct dentry *dentry, struct test_empty_arg *arg);
>>>>>>> fb66e683

	SiMustAnyLock(dentry->d_sb);

	rdhash = au_sbi(dentry->d_sb)->si_rdhash;
	if (!rdhash)
		rdhash = au_rdhash_est(au_dir_size(/*file*/NULL, dentry));
	err = au_nhash_alloc(&whlist, rdhash, GFP_NOFS);
	if (unlikely(err))
		goto out;

	arg.flags = 0;
	arg.whlist = &whlist;
	bstart = au_dbstart(dentry);
	if (au_opt_test(au_mntflags(dentry->d_sb), SHWH))
		au_fset_testempty(arg.flags, SHWH);
	test_empty = do_test_empty;
	if (au_opt_test(au_mntflags(dentry->d_sb), DIRPERM1))
		test_empty = sio_test_empty;
	arg.bindex = bstart;
	err = test_empty(dentry, &arg);
	if (unlikely(err))
		goto out_whlist;

	au_fset_testempty(arg.flags, WHONLY);
	btail = au_dbtaildir(dentry);
	for (bindex = bstart + 1; !err && bindex <= btail; bindex++) {
		struct dentry *h_dentry;

		h_dentry = au_h_dptr(dentry, bindex);
		if (h_dentry && h_dentry->d_inode) {
			arg.bindex = bindex;
			err = test_empty(dentry, &arg);
		}
	}

out_whlist:
	au_nhash_wh_free(&whlist);
out:
	return err;
}

int au_test_empty(struct dentry *dentry, struct au_nhash *whlist)
{
	int err;
	struct test_empty_arg arg = {
		.ctx = {
			.actor = au_diractor(test_empty_cb)
		}
	};
	aufs_bindex_t bindex, btail;

	err = 0;
	arg.whlist = whlist;
	arg.flags = AuTestEmpty_WHONLY;
	if (au_opt_test(au_mntflags(dentry->d_sb), SHWH))
		au_fset_testempty(arg.flags, SHWH);
	btail = au_dbtaildir(dentry);
	for (bindex = au_dbstart(dentry); !err && bindex <= btail; bindex++) {
		struct dentry *h_dentry;

		h_dentry = au_h_dptr(dentry, bindex);
		if (h_dentry && h_dentry->d_inode) {
			arg.bindex = bindex;
			err = sio_test_empty(dentry, &arg);
		}
	}

	return err;
}

/* ---------------------------------------------------------------------- */

const struct file_operations aufs_dir_fop = {
	.owner		= THIS_MODULE,
	.llseek		= default_llseek,
	.read		= generic_read_dir,
	.iterate	= aufs_iterate,
	.unlocked_ioctl	= aufs_ioctl_dir,
#ifdef CONFIG_COMPAT
	.compat_ioctl	= aufs_compat_ioctl_dir,
#endif
	.open		= aufs_open_dir,
	.release	= aufs_release_dir,
	.flush		= aufs_flush_dir,
	.fsync		= aufs_fsync_dir
};<|MERGE_RESOLUTION|>--- conflicted
+++ resolved
@@ -537,16 +537,12 @@
 	unsigned int rdhash;
 	aufs_bindex_t bindex, bstart, btail;
 	struct au_nhash whlist;
-<<<<<<< HEAD
 	struct test_empty_arg arg = {
 		.ctx = {
 			.actor = au_diractor(test_empty_cb)
 		}
 	};
-=======
-	struct test_empty_arg arg;
 	int (*test_empty)(struct dentry *dentry, struct test_empty_arg *arg);
->>>>>>> fb66e683
 
 	SiMustAnyLock(dentry->d_sb);
 
