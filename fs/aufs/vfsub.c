/*
 * Copyright (C) 2005-2014 Junjiro R. Okajima
 */

/*
 * sub-routines for VFS
 */

#include <linux/ima.h>
#include <linux/namei.h>
#include <linux/security.h>
#include <linux/splice.h>
#include "aufs.h"

int vfsub_update_h_iattr(struct path *h_path, int *did)
{
	int err;
	struct kstat st;
	struct super_block *h_sb;

	/* for remote fs, leave work for its getattr or d_revalidate */
	/* for bad i_attr fs, handle them in aufs_getattr() */
	/* still some fs may acquire i_mutex. we need to skip them */
	err = 0;
	if (!did)
		did = &err;
	h_sb = h_path->dentry->d_sb;
	*did = (!au_test_fs_remote(h_sb) && au_test_fs_refresh_iattr(h_sb));
	if (*did)
		err = vfs_getattr(h_path, &st);

	return err;
}

/* ---------------------------------------------------------------------- */

struct file *vfsub_dentry_open(struct path *path, int flags)
{
	struct file *file;

	file = dentry_open(path, flags /* | __FMODE_NONOTIFY */,
			   current_cred());
	if (!IS_ERR_OR_NULL(file)
	    && (file->f_mode & (FMODE_READ | FMODE_WRITE)) == FMODE_READ)
		i_readcount_inc(path->dentry->d_inode);

	return file;
}

struct file *vfsub_filp_open(const char *path, int oflags, int mode)
{
	struct file *file;

	lockdep_off();
	file = filp_open(path,
			 oflags /* | __FMODE_NONOTIFY */,
			 mode);
	lockdep_on();
	if (IS_ERR(file))
		goto out;
	vfsub_update_h_iattr(&file->f_path, /*did*/NULL); /*ignore*/

out:
	return file;
}

int vfsub_kern_path(const char *name, unsigned int flags, struct path *path)
{
	int err;

	err = kern_path(name, flags, path);
	if (!err && path->dentry->d_inode)
		vfsub_update_h_iattr(path, /*did*/NULL); /*ignore*/
	return err;
}

struct dentry *vfsub_lookup_one_len(const char *name, struct dentry *parent,
				    int len)
{
	struct path path = {
		.mnt = NULL
	};

	/* VFS checks it too, but by WARN_ON_ONCE() */
	IMustLock(parent->d_inode);

	path.dentry = lookup_one_len(name, parent, len);
	if (IS_ERR(path.dentry))
		goto out;
	if (path.dentry->d_inode)
		vfsub_update_h_iattr(&path, /*did*/NULL); /*ignore*/

out:
	AuTraceErrPtr(path.dentry);
	return path.dentry;
}

void vfsub_call_lkup_one(void *args)
{
	struct vfsub_lkup_one_args *a = args;
	*a->errp = vfsub_lkup_one(a->name, a->parent);
}

/* ---------------------------------------------------------------------- */

struct dentry *vfsub_lock_rename(struct dentry *d1, struct au_hinode *hdir1,
				 struct dentry *d2, struct au_hinode *hdir2)
{
	struct dentry *d;

	lockdep_off();
	d = lock_rename(d1, d2);
	lockdep_on();
	au_hn_suspend(hdir1);
	if (hdir1 != hdir2)
		au_hn_suspend(hdir2);

	return d;
}

void vfsub_unlock_rename(struct dentry *d1, struct au_hinode *hdir1,
			 struct dentry *d2, struct au_hinode *hdir2)
{
	au_hn_resume(hdir1);
	if (hdir1 != hdir2)
		au_hn_resume(hdir2);
	lockdep_off();
	unlock_rename(d1, d2);
	lockdep_on();
}

/* ---------------------------------------------------------------------- */

int vfsub_create(struct inode *dir, struct path *path, int mode, bool want_excl)
{
	int err;
	struct dentry *d;

	IMustLock(dir);

	d = path->dentry;
	path->dentry = d->d_parent;
	err = security_path_mknod(path, d, mode, 0);
	path->dentry = d;
	if (unlikely(err))
		goto out;

	lockdep_off();
	err = vfs_create(dir, path->dentry, mode, want_excl);
	lockdep_on();
	if (!err) {
		struct path tmp = *path;
		int did;

		vfsub_update_h_iattr(&tmp, &did);
		if (did) {
			tmp.dentry = path->dentry->d_parent;
			vfsub_update_h_iattr(&tmp, /*did*/NULL);
		}
		/*ignore*/
	}

out:
	return err;
}

int vfsub_symlink(struct inode *dir, struct path *path, const char *symname)
{
	int err;
	struct dentry *d;

	IMustLock(dir);

	d = path->dentry;
	path->dentry = d->d_parent;
	err = security_path_symlink(path, d, symname);
	path->dentry = d;
	if (unlikely(err))
		goto out;

	lockdep_off();
	err = vfs_symlink(dir, path->dentry, symname);
	lockdep_on();
	if (!err) {
		struct path tmp = *path;
		int did;

		vfsub_update_h_iattr(&tmp, &did);
		if (did) {
			tmp.dentry = path->dentry->d_parent;
			vfsub_update_h_iattr(&tmp, /*did*/NULL);
		}
		/*ignore*/
	}

out:
	return err;
}

int vfsub_mknod(struct inode *dir, struct path *path, int mode, dev_t dev)
{
	int err;
	struct dentry *d;

	IMustLock(dir);

	d = path->dentry;
	path->dentry = d->d_parent;
	err = security_path_mknod(path, d, mode, new_encode_dev(dev));
	path->dentry = d;
	if (unlikely(err))
		goto out;

	lockdep_off();
	err = vfs_mknod(dir, path->dentry, mode, dev);
	lockdep_on();
	if (!err) {
		struct path tmp = *path;
		int did;

		vfsub_update_h_iattr(&tmp, &did);
		if (did) {
			tmp.dentry = path->dentry->d_parent;
			vfsub_update_h_iattr(&tmp, /*did*/NULL);
		}
		/*ignore*/
	}

out:
	return err;
}

static int au_test_nlink(struct inode *inode)
{
	const unsigned int link_max = UINT_MAX >> 1; /* rough margin */

	if (!au_test_fs_no_limit_nlink(inode->i_sb)
	    || inode->i_nlink < link_max)
		return 0;
	return -EMLINK;
}

int vfsub_link(struct dentry *src_dentry, struct inode *dir, struct path *path,
	       struct inode **delegated_inode)
{
	int err;
	struct dentry *d;

	IMustLock(dir);

	err = au_test_nlink(src_dentry->d_inode);
	if (unlikely(err))
		return err;

	/* we don't call may_linkat() */
	d = path->dentry;
	path->dentry = d->d_parent;
	err = security_path_link(src_dentry, path, d);
	path->dentry = d;
	if (unlikely(err))
		goto out;

	lockdep_off();
	err = vfs_link(src_dentry, dir, path->dentry, delegated_inode);
	lockdep_on();
	if (!err) {
		struct path tmp = *path;
		int did;

		/* fuse has different memory inode for the same inumber */
		vfsub_update_h_iattr(&tmp, &did);
		if (did) {
			tmp.dentry = path->dentry->d_parent;
			vfsub_update_h_iattr(&tmp, /*did*/NULL);
			tmp.dentry = src_dentry;
			vfsub_update_h_iattr(&tmp, /*did*/NULL);
		}
		/*ignore*/
	}

out:
	return err;
}

int vfsub_rename(struct inode *src_dir, struct dentry *src_dentry,
		 struct inode *dir, struct path *path,
		 struct inode **delegated_inode)
{
	int err;
	struct path tmp = {
		.mnt	= path->mnt
	};
	struct dentry *d;

	IMustLock(dir);
	IMustLock(src_dir);

	d = path->dentry;
	path->dentry = d->d_parent;
	tmp.dentry = src_dentry->d_parent;
	err = security_path_rename(&tmp, src_dentry, path, d);
	path->dentry = d;
	if (unlikely(err))
		goto out;

	lockdep_off();
	err = vfs_rename(src_dir, src_dentry, dir, path->dentry,
			 delegated_inode);
	lockdep_on();
	if (!err) {
		int did;

		tmp.dentry = d->d_parent;
		vfsub_update_h_iattr(&tmp, &did);
		if (did) {
			tmp.dentry = src_dentry;
			vfsub_update_h_iattr(&tmp, /*did*/NULL);
			tmp.dentry = src_dentry->d_parent;
			vfsub_update_h_iattr(&tmp, /*did*/NULL);
		}
		/*ignore*/
	}

out:
	return err;
}

int vfsub_mkdir(struct inode *dir, struct path *path, int mode)
{
	int err;
	struct dentry *d;

	IMustLock(dir);

	d = path->dentry;
	path->dentry = d->d_parent;
	err = security_path_mkdir(path, d, mode);
	path->dentry = d;
	if (unlikely(err))
		goto out;

	lockdep_off();
	err = vfs_mkdir(dir, path->dentry, mode);
	lockdep_on();
	if (!err) {
		struct path tmp = *path;
		int did;

		vfsub_update_h_iattr(&tmp, &did);
		if (did) {
			tmp.dentry = path->dentry->d_parent;
			vfsub_update_h_iattr(&tmp, /*did*/NULL);
		}
		/*ignore*/
	}

out:
	return err;
}

int vfsub_rmdir(struct inode *dir, struct path *path)
{
	int err;
	struct dentry *d;

	IMustLock(dir);

	d = path->dentry;
	path->dentry = d->d_parent;
	err = security_path_rmdir(path, d);
	path->dentry = d;
	if (unlikely(err))
		goto out;

	lockdep_off();
	err = vfs_rmdir(dir, path->dentry);
	lockdep_on();
	if (!err) {
		struct path tmp = {
			.dentry	= path->dentry->d_parent,
			.mnt	= path->mnt
		};

		vfsub_update_h_iattr(&tmp, /*did*/NULL); /*ignore*/
	}

out:
	return err;
}

/* ---------------------------------------------------------------------- */

/* todo: support mmap_sem? */
ssize_t vfsub_read_u(struct file *file, char __user *ubuf, size_t count,
		     loff_t *ppos)
{
	ssize_t err;

	lockdep_off();
	err = vfs_read(file, ubuf, count, ppos);
	lockdep_on();
	if (err >= 0)
		vfsub_update_h_iattr(&file->f_path, /*did*/NULL); /*ignore*/
	return err;
}

/* todo: kernel_read()? */
ssize_t vfsub_read_k(struct file *file, void *kbuf, size_t count,
		     loff_t *ppos)
{
	ssize_t err;
	mm_segment_t oldfs;
	union {
		void *k;
		char __user *u;
	} buf;

	buf.k = kbuf;
	oldfs = get_fs();
	set_fs(KERNEL_DS);
	err = vfsub_read_u(file, buf.u, count, ppos);
	set_fs(oldfs);
	return err;
}

ssize_t vfsub_write_u(struct file *file, const char __user *ubuf, size_t count,
		      loff_t *ppos)
{
	ssize_t err;

	lockdep_off();
	err = vfs_write(file, ubuf, count, ppos);
	lockdep_on();
	if (err >= 0)
		vfsub_update_h_iattr(&file->f_path, /*did*/NULL); /*ignore*/
	return err;
}

ssize_t vfsub_write_k(struct file *file, void *kbuf, size_t count, loff_t *ppos)
{
	ssize_t err;
	mm_segment_t oldfs;
	union {
		void *k;
		const char __user *u;
	} buf;

	buf.k = kbuf;
	oldfs = get_fs();
	set_fs(KERNEL_DS);
	err = vfsub_write_u(file, buf.u, count, ppos);
	set_fs(oldfs);
	return err;
}

int vfsub_flush(struct file *file, fl_owner_t id)
{
	int err;

	err = 0;
	if (file->f_op->flush) {
		if (!au_test_nfs(file->f_dentry->d_sb))
			err = file->f_op->flush(file, id);
		else {
			lockdep_off();
			err = file->f_op->flush(file, id);
			lockdep_on();
		}
		if (!err)
			vfsub_update_h_iattr(&file->f_path, /*did*/NULL);
		/*ignore*/
	}
	return err;
}

int vfsub_iterate_dir(struct file *file, struct dir_context *ctx)
{
	int err;

	AuDbg("%pD, ctx{%pf, %llu}\n", file, ctx->actor, ctx->pos);

	lockdep_off();
	err = iterate_dir(file, ctx);
	lockdep_on();
	if (err >= 0)
		vfsub_update_h_iattr(&file->f_path, /*did*/NULL); /*ignore*/
	return err;
}

long vfsub_splice_to(struct file *in, loff_t *ppos,
		     struct pipe_inode_info *pipe, size_t len,
		     unsigned int flags)
{
	long err;

	lockdep_off();
	err = do_splice_to(in, ppos, pipe, len, flags);
	lockdep_on();
	file_accessed(in);
	if (err >= 0)
		vfsub_update_h_iattr(&in->f_path, /*did*/NULL); /*ignore*/
	return err;
}

long vfsub_splice_from(struct pipe_inode_info *pipe, struct file *out,
		       loff_t *ppos, size_t len, unsigned int flags)
{
	long err;

	lockdep_off();
	err = do_splice_from(pipe, out, ppos, len, flags);
	lockdep_on();
	if (err >= 0)
		vfsub_update_h_iattr(&out->f_path, /*did*/NULL); /*ignore*/
	return err;
}

int vfsub_fsync(struct file *file, struct path *path, int datasync)
{
	int err;

	/* file can be NULL */
	lockdep_off();
	err = vfs_fsync(file, datasync);
	lockdep_on();
	if (!err) {
		if (!path) {
			AuDebugOn(!file);
			path = &file->f_path;
		}
		vfsub_update_h_iattr(path, /*did*/NULL); /*ignore*/
	}
	return err;
}

/* cf. open.c:do_sys_truncate() and do_sys_ftruncate() */
int vfsub_trunc(struct path *h_path, loff_t length, unsigned int attr,
		struct file *h_file)
{
	int err;
	struct inode *h_inode;
	struct super_block *h_sb;

	if (!h_file) {
		err = vfsub_truncate(h_path, length);
		goto out;
	}

	h_inode = h_path->dentry->d_inode;
	h_sb = h_inode->i_sb;
	lockdep_off();
	sb_start_write(h_sb);
	lockdep_on();
	err = locks_verify_truncate(h_inode, h_file, length);
	if (!err)
		err = security_path_truncate(h_path);
	if (!err) {
		lockdep_off();
		err = do_truncate(h_path->dentry, length, attr, h_file);
		lockdep_on();
	}
	lockdep_off();
	sb_end_write(h_sb);
	lockdep_on();

out:
	return err;
}

/* ---------------------------------------------------------------------- */

struct au_vfsub_mkdir_args {
	int *errp;
	struct inode *dir;
	struct path *path;
	int mode;
};

static void au_call_vfsub_mkdir(void *args)
{
	struct au_vfsub_mkdir_args *a = args;
	*a->errp = vfsub_mkdir(a->dir, a->path, a->mode);
}

int vfsub_sio_mkdir(struct inode *dir, struct path *path, int mode)
{
	int err, do_sio, wkq_err;

	do_sio = au_test_h_perm_sio(dir, MAY_EXEC | MAY_WRITE);
	if (!do_sio) {
		lockdep_off();
		err = vfsub_mkdir(dir, path, mode);
		lockdep_on();
	} else {
		struct au_vfsub_mkdir_args args = {
			.errp	= &err,
			.dir	= dir,
			.path	= path,
			.mode	= mode
		};
		wkq_err = au_wkq_wait(au_call_vfsub_mkdir, &args);
		if (unlikely(wkq_err))
			err = wkq_err;
	}

	return err;
}

struct au_vfsub_rmdir_args {
	int *errp;
	struct inode *dir;
	struct path *path;
};

static void au_call_vfsub_rmdir(void *args)
{
	struct au_vfsub_rmdir_args *a = args;
	*a->errp = vfsub_rmdir(a->dir, a->path);
}

int vfsub_sio_rmdir(struct inode *dir, struct path *path)
{
	int err, do_sio, wkq_err;

	do_sio = au_test_h_perm_sio(dir, MAY_EXEC | MAY_WRITE);
	if (!do_sio) {
		lockdep_off();
		err = vfsub_rmdir(dir, path);
		lockdep_on();
	} else {
		struct au_vfsub_rmdir_args args = {
			.errp	= &err,
			.dir	= dir,
			.path	= path
		};
		wkq_err = au_wkq_wait(au_call_vfsub_rmdir, &args);
		if (unlikely(wkq_err))
			err = wkq_err;
	}

	return err;
}

/* ---------------------------------------------------------------------- */

struct notify_change_args {
	int *errp;
	struct path *path;
	struct iattr *ia;
	struct inode **delegated_inode;
};

static void call_notify_change(void *args)
{
	struct notify_change_args *a = args;
	struct inode *h_inode;

	h_inode = a->path->dentry->d_inode;
	IMustLock(h_inode);

	*a->errp = -EPERM;
	if (!IS_IMMUTABLE(h_inode) && !IS_APPEND(h_inode)) {
<<<<<<< HEAD
		*a->errp = notify_change(a->path->dentry, a->ia,
					 a->delegated_inode);
=======
		lockdep_off();
		*a->errp = notify_change(a->path->dentry, a->ia);
		lockdep_on();
>>>>>>> a71860a6
		if (!*a->errp)
			vfsub_update_h_iattr(a->path, /*did*/NULL); /*ignore*/
	}
	AuTraceErr(*a->errp);
}

int vfsub_notify_change(struct path *path, struct iattr *ia,
			struct inode **delegated_inode)
{
	int err;
	struct notify_change_args args = {
		.errp			= &err,
		.path			= path,
		.ia			= ia,
		.delegated_inode	= delegated_inode
	};

	call_notify_change(&args);

	return err;
}

int vfsub_sio_notify_change(struct path *path, struct iattr *ia,
			    struct inode **delegated_inode)
{
	int err, wkq_err;
	struct notify_change_args args = {
		.errp			= &err,
		.path			= path,
		.ia			= ia,
		.delegated_inode	= delegated_inode
	};

	wkq_err = au_wkq_wait(call_notify_change, &args);
	if (unlikely(wkq_err))
		err = wkq_err;

	return err;
}

/* ---------------------------------------------------------------------- */

struct unlink_args {
	int *errp;
	struct inode *dir;
	struct path *path;
	struct inode **delegated_inode;
};

static void call_unlink(void *args)
{
	struct unlink_args *a = args;
	struct dentry *d = a->path->dentry;
	struct inode *h_inode;
	const int stop_sillyrename = (au_test_nfs(d->d_sb)
				      && d_count(d) == 1);

	IMustLock(a->dir);

	a->path->dentry = d->d_parent;
	*a->errp = security_path_unlink(a->path, d);
	a->path->dentry = d;
	if (unlikely(*a->errp))
		return;

	if (!stop_sillyrename)
		dget(d);
	h_inode = d->d_inode;
	if (h_inode)
		ihold(h_inode);

	lockdep_off();
	*a->errp = vfs_unlink(a->dir, d, a->delegated_inode);
	lockdep_on();
	if (!*a->errp) {
		struct path tmp = {
			.dentry = d->d_parent,
			.mnt	= a->path->mnt
		};
		vfsub_update_h_iattr(&tmp, /*did*/NULL); /*ignore*/
	}

	if (!stop_sillyrename)
		dput(d);
	if (h_inode)
		iput(h_inode);

	AuTraceErr(*a->errp);
}

/*
 * @dir: must be locked.
 * @dentry: target dentry.
 */
int vfsub_unlink(struct inode *dir, struct path *path,
		 struct inode **delegated_inode, int force)
{
	int err;
	struct unlink_args args = {
		.errp			= &err,
		.dir			= dir,
		.path			= path,
		.delegated_inode	= delegated_inode
	};

	if (!force)
		call_unlink(&args);
	else {
		int wkq_err;

		wkq_err = au_wkq_wait(call_unlink, &args);
		if (unlikely(wkq_err))
			err = wkq_err;
	}

	return err;
}<|MERGE_RESOLUTION|>--- conflicted
+++ resolved
@@ -660,14 +660,10 @@
 
 	*a->errp = -EPERM;
 	if (!IS_IMMUTABLE(h_inode) && !IS_APPEND(h_inode)) {
-<<<<<<< HEAD
+		lockdep_off();
 		*a->errp = notify_change(a->path->dentry, a->ia,
 					 a->delegated_inode);
-=======
-		lockdep_off();
-		*a->errp = notify_change(a->path->dentry, a->ia);
 		lockdep_on();
->>>>>>> a71860a6
 		if (!*a->errp)
 			vfsub_update_h_iattr(a->path, /*did*/NULL); /*ignore*/
 	}
