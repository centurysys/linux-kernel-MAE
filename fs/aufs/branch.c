/*
 * Copyright (C) 2005-2014 Junjiro R. Okajima
 *
 * This program, aufs is free software; you can redistribute it and/or modify
 * it under the terms of the GNU General Public License as published by
 * the Free Software Foundation; either version 2 of the License, or
 * (at your option) any later version.
 *
 * This program is distributed in the hope that it will be useful,
 * but WITHOUT ANY WARRANTY; without even the implied warranty of
 * MERCHANTABILITY or FITNESS FOR A PARTICULAR PURPOSE.  See the
 * GNU General Public License for more details.
 *
 * You should have received a copy of the GNU General Public License
 * along with this program.  If not, see <http://www.gnu.org/licenses/>.
 */

/*
 * branch management
 */

#include <linux/compat.h>
#include <linux/statfs.h>
#include "aufs.h"

/*
 * free a single branch
 */

/* prohibit rmdir to the root of the branch */
/* todo: another new flag? */
static void au_br_dflags_force(struct au_branch *br)
{
	struct dentry *h_dentry;

	h_dentry = au_br_dentry(br);
	spin_lock(&h_dentry->d_lock);
	br->br_dflags = h_dentry->d_flags & DCACHE_MOUNTED;
	h_dentry->d_flags |= DCACHE_MOUNTED;
	spin_unlock(&h_dentry->d_lock);
}

/* restore its d_flags */
static void au_br_dflags_restore(struct au_branch *br)
{
	struct dentry *h_dentry;

	if (br->br_dflags)
		return;

	h_dentry = au_br_dentry(br);
	spin_lock(&h_dentry->d_lock);
	h_dentry->d_flags &= ~DCACHE_MOUNTED;
	spin_unlock(&h_dentry->d_lock);
}

static void au_br_do_free(struct au_branch *br)
{
	int i;
	struct au_wbr *wbr;
	struct au_dykey **key;

	au_hnotify_fin_br(br);

	if (br->br_xino.xi_file)
		fput(br->br_xino.xi_file);
	mutex_destroy(&br->br_xino.xi_nondir_mtx);

	AuDebugOn(atomic_read(&br->br_count));

	wbr = br->br_wbr;
	if (wbr) {
		for (i = 0; i < AuBrWh_Last; i++)
			dput(wbr->wbr_wh[i]);
		AuDebugOn(atomic_read(&wbr->wbr_wh_running));
		AuRwDestroy(&wbr->wbr_wh_rwsem);
		au_wbr_fin_fhsm(wbr);
	}

	key = br->br_dykey;
	for (i = 0; i < AuBrDynOp; i++, key++)
		if (*key)
			au_dy_put(*key);
		else
			break;

	au_br_dflags_restore(br);

	/* recursive lock, s_umount of branch's */
	lockdep_off();
	path_put(&br->br_path);
	lockdep_on();
	kfree(wbr);
	kfree(br);
}

/*
 * frees all branches
 */
void au_br_free(struct au_sbinfo *sbinfo)
{
	aufs_bindex_t bmax;
	struct au_branch **br;

	AuRwMustWriteLock(&sbinfo->si_rwsem);

	bmax = sbinfo->si_bend + 1;
	br = sbinfo->si_branch;
	while (bmax--)
		au_br_do_free(*br++);
}

/*
 * find the index of a branch which is specified by @br_id.
 */
int au_br_index(struct super_block *sb, aufs_bindex_t br_id)
{
	aufs_bindex_t bindex, bend;

	bend = au_sbend(sb);
	for (bindex = 0; bindex <= bend; bindex++)
		if (au_sbr_id(sb, bindex) == br_id)
			return bindex;
	return -1;
}

/* ---------------------------------------------------------------------- */

/*
 * add a branch
 */

static int test_overlap(struct super_block *sb, struct dentry *h_adding,
			struct dentry *h_root)
{
	if (unlikely(h_adding == h_root
		     || au_test_loopback_overlap(sb, h_adding)))
		return 1;
	if (h_adding->d_sb != h_root->d_sb)
		return 0;
	return au_test_subdir(h_adding, h_root)
		|| au_test_subdir(h_root, h_adding);
}

/*
 * returns a newly allocated branch. @new_nbranch is a number of branches
 * after adding a branch.
 */
static struct au_branch *au_br_alloc(struct super_block *sb, int new_nbranch,
				     int perm)
{
	struct au_branch *add_branch;
	struct dentry *root;
	int err;

	err = -ENOMEM;
	root = sb->s_root;
	add_branch = kmalloc(sizeof(*add_branch), GFP_NOFS);
	if (unlikely(!add_branch))
		goto out;

	err = au_hnotify_init_br(add_branch, perm);
	if (unlikely(err))
		goto out_br;

	add_branch->br_wbr = NULL;
	if (au_br_writable(perm)) {
		/* may be freed separately at changing the branch permission */
		add_branch->br_wbr = kmalloc(sizeof(*add_branch->br_wbr),
					     GFP_NOFS);
		if (unlikely(!add_branch->br_wbr))
			goto out_hnotify;
	}

	err = au_sbr_realloc(au_sbi(sb), new_nbranch);
	if (!err)
		err = au_di_realloc(au_di(root), new_nbranch);
	if (!err)
		err = au_ii_realloc(au_ii(root->d_inode), new_nbranch);
	if (!err)
		return add_branch; /* success */

	kfree(add_branch->br_wbr);

out_hnotify:
	au_hnotify_fin_br(add_branch);
out_br:
	kfree(add_branch);
out:
	return ERR_PTR(err);
}

/*
 * test if the branch permission is legal or not.
 */
static int test_br(struct inode *inode, int brperm, char *path)
{
	int err;

	err = (au_br_writable(brperm) && IS_RDONLY(inode));
	if (!err)
		goto out;

	err = -EINVAL;
	pr_err("write permission for readonly mount or inode, %s\n", path);

out:
	return err;
}

/*
 * returns:
 * 0: success, the caller will add it
 * plus: success, it is already unified, the caller should ignore it
 * minus: error
 */
static int test_add(struct super_block *sb, struct au_opt_add *add, int remount)
{
	int err;
	aufs_bindex_t bend, bindex;
	struct dentry *root;
	struct inode *inode, *h_inode;

	root = sb->s_root;
	bend = au_sbend(sb);
	if (unlikely(bend >= 0
		     && au_find_dbindex(root, add->path.dentry) >= 0)) {
		err = 1;
		if (!remount) {
			err = -EINVAL;
			pr_err("%s duplicated\n", add->pathname);
		}
		goto out;
	}

	err = -ENOSPC; /* -E2BIG; */
	if (unlikely(AUFS_BRANCH_MAX <= add->bindex
		     || AUFS_BRANCH_MAX - 1 <= bend)) {
		pr_err("number of branches exceeded %s\n", add->pathname);
		goto out;
	}

	err = -EDOM;
	if (unlikely(add->bindex < 0 || bend + 1 < add->bindex)) {
		pr_err("bad index %d\n", add->bindex);
		goto out;
	}

	inode = add->path.dentry->d_inode;
	err = -ENOENT;
	if (unlikely(!inode->i_nlink)) {
		pr_err("no existence %s\n", add->pathname);
		goto out;
	}

	err = -EINVAL;
	if (unlikely(inode->i_sb == sb)) {
		pr_err("%s must be outside\n", add->pathname);
		goto out;
	}

	if (unlikely(au_test_fs_unsuppoted(inode->i_sb))) {
		pr_err("unsupported filesystem, %s (%s)\n",
		       add->pathname, au_sbtype(inode->i_sb));
		goto out;
	}

	err = test_br(add->path.dentry->d_inode, add->perm, add->pathname);
	if (unlikely(err))
		goto out;

	if (bend < 0)
		return 0; /* success */

	err = -EINVAL;
	for (bindex = 0; bindex <= bend; bindex++)
		if (unlikely(test_overlap(sb, add->path.dentry,
					  au_h_dptr(root, bindex)))) {
			pr_err("%s is overlapped\n", add->pathname);
			goto out;
		}

	err = 0;
	if (au_opt_test(au_mntflags(sb), WARN_PERM)) {
		h_inode = au_h_dptr(root, 0)->d_inode;
		if ((h_inode->i_mode & S_IALLUGO) != (inode->i_mode & S_IALLUGO)
		    || !uid_eq(h_inode->i_uid, inode->i_uid)
		    || !gid_eq(h_inode->i_gid, inode->i_gid))
			pr_warn("uid/gid/perm %s %u/%u/0%o, %u/%u/0%o\n",
				add->pathname,
				i_uid_read(inode), i_gid_read(inode),
				(inode->i_mode & S_IALLUGO),
				i_uid_read(h_inode), i_gid_read(h_inode),
				(h_inode->i_mode & S_IALLUGO));
	}

out:
	return err;
}

/*
 * initialize or clean the whiteouts for an adding branch
 */
static int au_br_init_wh(struct super_block *sb, struct au_branch *br,
			 int new_perm)
{
	int err, old_perm;
	aufs_bindex_t bindex;
	struct mutex *h_mtx;
	struct au_wbr *wbr;
	struct au_hinode *hdir;

	err = vfsub_mnt_want_write(au_br_mnt(br));
	if (unlikely(err))
		goto out;

	wbr = br->br_wbr;
	old_perm = br->br_perm;
	br->br_perm = new_perm;
	hdir = NULL;
	h_mtx = NULL;
	bindex = au_br_index(sb, br->br_id);
	if (0 <= bindex) {
		hdir = au_hi(sb->s_root->d_inode, bindex);
		au_hn_imtx_lock_nested(hdir, AuLsc_I_PARENT);
	} else {
		h_mtx = &au_br_dentry(br)->d_inode->i_mutex;
		mutex_lock_nested(h_mtx, AuLsc_I_PARENT);
	}
	if (!wbr)
		err = au_wh_init(br, sb);
	else {
		wbr_wh_write_lock(wbr);
		err = au_wh_init(br, sb);
		wbr_wh_write_unlock(wbr);
	}
	if (hdir)
		au_hn_imtx_unlock(hdir);
	else
		mutex_unlock(h_mtx);
	vfsub_mnt_drop_write(au_br_mnt(br));
	br->br_perm = old_perm;

	if (!err && wbr && !au_br_writable(new_perm)) {
		kfree(wbr);
		br->br_wbr = NULL;
	}

out:
	return err;
}

static int au_wbr_init(struct au_branch *br, struct super_block *sb,
		       int perm)
{
	int err;
	struct kstatfs kst;
	struct au_wbr *wbr;

	wbr = br->br_wbr;
	au_rw_init(&wbr->wbr_wh_rwsem);
	memset(wbr->wbr_wh, 0, sizeof(wbr->wbr_wh));
	atomic_set(&wbr->wbr_wh_running, 0);
	wbr->wbr_bytes = 0;
	au_wbr_init_fhsm(wbr);

	/*
	 * a limit for rmdir/rename a dir
	 * cf. AUFS_MAX_NAMELEN in include/uapi/linux/aufs_type.h
	 */
	err = vfs_statfs(&br->br_path, &kst);
	if (unlikely(err))
		goto out;
	err = -EINVAL;
	if (kst.f_namelen >= NAME_MAX)
		err = au_br_init_wh(sb, br, perm);
	else
		pr_err("%pd(%s), unsupported namelen %ld\n",
		       au_br_dentry(br),
		       au_sbtype(au_br_dentry(br)->d_sb), kst.f_namelen);

out:
	return err;
}

/* intialize a new branch */
static int au_br_init(struct au_branch *br, struct super_block *sb,
		      struct au_opt_add *add)
{
	int err;

	err = 0;
	memset(&br->br_xino, 0, sizeof(br->br_xino));
	mutex_init(&br->br_xino.xi_nondir_mtx);
	br->br_perm = add->perm;
	BUILD_BUG_ON(sizeof(br->br_dflags)
		     != sizeof(br->br_path.dentry->d_flags));
	br->br_dflags = DCACHE_MOUNTED;
	br->br_path = add->path; /* set first, path_get() later */
	spin_lock_init(&br->br_dykey_lock);
	memset(br->br_dykey, 0, sizeof(br->br_dykey));
	atomic_set(&br->br_count, 0);
	atomic_set(&br->br_xino_running, 0);
	br->br_id = au_new_br_id(sb);
	AuDebugOn(br->br_id < 0);

	if (au_br_writable(add->perm)) {
		err = au_wbr_init(br, sb, add->perm);
		if (unlikely(err))
			goto out_err;
	}

	if (au_opt_test(au_mntflags(sb), XINO)) {
		err = au_xino_br(sb, br, add->path.dentry->d_inode->i_ino,
				 au_sbr(sb, 0)->br_xino.xi_file, /*do_test*/1);
		if (unlikely(err)) {
			AuDebugOn(br->br_xino.xi_file);
			goto out_err;
		}
	}

	sysaufs_br_init(br);
	path_get(&br->br_path);
	goto out; /* success */

out_err:
	memset(&br->br_path, 0, sizeof(br->br_path));
out:
	return err;
}

static void au_br_do_add_brp(struct au_sbinfo *sbinfo, aufs_bindex_t bindex,
			     struct au_branch *br, aufs_bindex_t bend,
			     aufs_bindex_t amount)
{
	struct au_branch **brp;

	AuRwMustWriteLock(&sbinfo->si_rwsem);

	brp = sbinfo->si_branch + bindex;
	memmove(brp + 1, brp, sizeof(*brp) * amount);
	*brp = br;
	sbinfo->si_bend++;
	if (unlikely(bend < 0))
		sbinfo->si_bend = 0;
}

static void au_br_do_add_hdp(struct au_dinfo *dinfo, aufs_bindex_t bindex,
			     aufs_bindex_t bend, aufs_bindex_t amount)
{
	struct au_hdentry *hdp;

	AuRwMustWriteLock(&dinfo->di_rwsem);

	hdp = dinfo->di_hdentry + bindex;
	memmove(hdp + 1, hdp, sizeof(*hdp) * amount);
	au_h_dentry_init(hdp);
	dinfo->di_bend++;
	if (unlikely(bend < 0))
		dinfo->di_bstart = 0;
}

static void au_br_do_add_hip(struct au_iinfo *iinfo, aufs_bindex_t bindex,
			     aufs_bindex_t bend, aufs_bindex_t amount)
{
	struct au_hinode *hip;

	AuRwMustWriteLock(&iinfo->ii_rwsem);

	hip = iinfo->ii_hinode + bindex;
	memmove(hip + 1, hip, sizeof(*hip) * amount);
	hip->hi_inode = NULL;
	au_hn_init(hip);
	iinfo->ii_bend++;
	if (unlikely(bend < 0))
		iinfo->ii_bstart = 0;
}

static void au_br_do_add(struct super_block *sb, struct au_branch *br,
			 aufs_bindex_t bindex)
{
	struct dentry *root, *h_dentry;
	struct inode *root_inode;
	aufs_bindex_t bend, amount;

	au_br_dflags_force(br);

	root = sb->s_root;
	root_inode = root->d_inode;
	bend = au_sbend(sb);
	amount = bend + 1 - bindex;
	h_dentry = au_br_dentry(br);
	au_sbilist_lock();
	au_br_do_add_brp(au_sbi(sb), bindex, br, bend, amount);
	au_br_do_add_hdp(au_di(root), bindex, bend, amount);
	au_br_do_add_hip(au_ii(root_inode), bindex, bend, amount);
	au_set_h_dptr(root, bindex, dget(h_dentry));
	au_set_h_iptr(root_inode, bindex, au_igrab(h_dentry->d_inode),
		      /*flags*/0);
	au_sbilist_unlock();
}

int au_br_add(struct super_block *sb, struct au_opt_add *add, int remount)
{
	int err;
	aufs_bindex_t bend, add_bindex;
	struct dentry *root, *h_dentry;
	struct inode *root_inode;
	struct au_branch *add_branch;

	root = sb->s_root;
	root_inode = root->d_inode;
	IMustLock(root_inode);
	err = test_add(sb, add, remount);
	if (unlikely(err < 0))
		goto out;
	if (err) {
		err = 0;
		goto out; /* success */
	}

	bend = au_sbend(sb);
	add_branch = au_br_alloc(sb, bend + 2, add->perm);
	err = PTR_ERR(add_branch);
	if (IS_ERR(add_branch))
		goto out;

	err = au_br_init(add_branch, sb, add);
	if (unlikely(err)) {
		au_br_do_free(add_branch);
		goto out;
	}

	add_bindex = add->bindex;
	if (!remount)
		au_br_do_add(sb, add_branch, add_bindex);
	else {
		sysaufs_brs_del(sb, add_bindex);
		au_br_do_add(sb, add_branch, add_bindex);
		sysaufs_brs_add(sb, add_bindex);
	}

	h_dentry = add->path.dentry;
	if (!add_bindex) {
		au_cpup_attr_all(root_inode, /*force*/1);
		sb->s_maxbytes = h_dentry->d_sb->s_maxbytes;
	} else
		au_add_nlink(root_inode, h_dentry->d_inode);

	/*
	 * this test/set prevents aufs from handling unnecesary notify events
	 * of xino files, in case of re-adding a writable branch which was
	 * once detached from aufs.
	 */
	if (au_xino_brid(sb) < 0
	    && au_br_writable(add_branch->br_perm)
	    && !au_test_fs_bad_xino(h_dentry->d_sb)
	    && add_branch->br_xino.xi_file
	    && add_branch->br_xino.xi_file->f_dentry->d_parent == h_dentry)
		au_xino_brid_set(sb, add_branch->br_id);

out:
	return err;
}

/* ---------------------------------------------------------------------- */

static unsigned long long au_farray_cb(void *a,
				       unsigned long long max __maybe_unused,
				       void *arg)
{
	unsigned long long n;
	struct file **p, *f;
	struct au_sphlhead *files;
	struct au_finfo *finfo;
	struct super_block *sb = arg;

	n = 0;
	p = a;
	files = &au_sbi(sb)->si_files;
	spin_lock(&files->spin);
	hlist_for_each_entry(finfo, &files->head, fi_hlist) {
		f = finfo->fi_file;
		if (file_count(f)
		    && !special_file(file_inode(f)->i_mode)) {
			get_file(f);
			*p++ = f;
			n++;
			AuDebugOn(n > max);
		}
	}
	spin_unlock(&files->spin);

	return n;
}

static struct file **au_farray_alloc(struct super_block *sb,
				     unsigned long long *max)
{
	*max = atomic_long_read(&au_sbi(sb)->si_nfiles);
	return au_array_alloc(max, au_farray_cb, sb);
}

static void au_farray_free(struct file **a, unsigned long long max)
{
	unsigned long long ull;

	for (ull = 0; ull < max; ull++)
		if (a[ull])
			fput(a[ull]);
	au_array_free(a);
}

/* ---------------------------------------------------------------------- */

/*
 * delete a branch
 */

/* to show the line number, do not make it inlined function */
#define AuVerbose(do_info, fmt, ...) do { \
	if (do_info) \
		pr_info(fmt, ##__VA_ARGS__); \
} while (0)

static int au_test_ibusy(struct inode *inode, aufs_bindex_t bstart,
			 aufs_bindex_t bend)
{
	return (inode && !S_ISDIR(inode->i_mode)) || bstart == bend;
}

static int au_test_dbusy(struct dentry *dentry, aufs_bindex_t bstart,
			 aufs_bindex_t bend)
{
	return au_test_ibusy(dentry->d_inode, bstart, bend);
}

/*
 * test if the branch is deletable or not.
 */
static int test_dentry_busy(struct dentry *root, aufs_bindex_t bindex,
			    unsigned int sigen, const unsigned int verbose)
{
	int err, i, j, ndentry;
	aufs_bindex_t bstart, bend;
	struct au_dcsub_pages dpages;
	struct au_dpage *dpage;
	struct dentry *d;

	err = au_dpages_init(&dpages, GFP_NOFS);
	if (unlikely(err))
		goto out;
	err = au_dcsub_pages(&dpages, root, NULL, NULL);
	if (unlikely(err))
		goto out_dpages;

	for (i = 0; !err && i < dpages.ndpage; i++) {
		dpage = dpages.dpages + i;
		ndentry = dpage->ndentry;
		for (j = 0; !err && j < ndentry; j++) {
			d = dpage->dentries[j];
			AuDebugOn(!d_count(d));
			if (!au_digen_test(d, sigen)) {
				di_read_lock_child(d, AuLock_IR);
				if (unlikely(au_dbrange_test(d))) {
					di_read_unlock(d, AuLock_IR);
					continue;
				}
			} else {
				di_write_lock_child(d);
				if (unlikely(au_dbrange_test(d))) {
					di_write_unlock(d);
					continue;
				}
				err = au_reval_dpath(d, sigen);
				if (!err)
					di_downgrade_lock(d, AuLock_IR);
				else {
					di_write_unlock(d);
					break;
				}
			}

			/* AuDbgDentry(d); */
			bstart = au_dbstart(d);
			bend = au_dbend(d);
			if (bstart <= bindex
			    && bindex <= bend
			    && au_h_dptr(d, bindex)
			    && au_test_dbusy(d, bstart, bend)) {
				err = -EBUSY;
				AuVerbose(verbose, "busy %pd\n", d);
				AuDbgDentry(d);
			}
			di_read_unlock(d, AuLock_IR);
		}
	}

out_dpages:
	au_dpages_free(&dpages);
out:
	return err;
}

static int test_inode_busy(struct super_block *sb, aufs_bindex_t bindex,
			   unsigned int sigen, const unsigned int verbose)
{
	int err;
	unsigned long long max, ull;
	struct inode *i, **array;
	aufs_bindex_t bstart, bend;

	array = au_iarray_alloc(sb, &max);
	err = PTR_ERR(array);
	if (IS_ERR(array))
		goto out;

	err = 0;
	AuDbg("b%d\n", bindex);
	for (ull = 0; !err && ull < max; ull++) {
		i = array[ull];
		if (unlikely(!i))
			break;
		if (i->i_ino == AUFS_ROOT_INO)
			continue;

		/* AuDbgInode(i); */
		if (au_iigen(i, NULL) == sigen)
			ii_read_lock_child(i);
		else {
			ii_write_lock_child(i);
			err = au_refresh_hinode_self(i);
			au_iigen_dec(i);
			if (!err)
				ii_downgrade_lock(i);
			else {
				ii_write_unlock(i);
				break;
			}
		}

		bstart = au_ibstart(i);
		bend = au_ibend(i);
		if (bstart <= bindex
		    && bindex <= bend
		    && au_h_iptr(i, bindex)
		    && au_test_ibusy(i, bstart, bend)) {
			err = -EBUSY;
			AuVerbose(verbose, "busy i%lu\n", i->i_ino);
			AuDbgInode(i);
		}
		ii_read_unlock(i);
	}
	au_iarray_free(array, max);

out:
	return err;
}

static int test_children_busy(struct dentry *root, aufs_bindex_t bindex,
			      const unsigned int verbose)
{
	int err;
	unsigned int sigen;

	sigen = au_sigen(root->d_sb);
	DiMustNoWaiters(root);
	IiMustNoWaiters(root->d_inode);
	di_write_unlock(root);
	err = test_dentry_busy(root, bindex, sigen, verbose);
	if (!err)
		err = test_inode_busy(root->d_sb, bindex, sigen, verbose);
	di_write_lock_child(root); /* aufs_write_lock() calls ..._child() */

	return err;
}

static int test_dir_busy(struct file *file, aufs_bindex_t bindex, void *to_free,
			 int *idx)
{
	int err, found, i;
	aufs_bindex_t bstart, bend;
	struct file **p;

	err = 0;
	bstart = au_fbstart(file);
	bend = au_fbend_dir(file);
	if (bindex < bstart
	    || bend < bindex
	    || !au_hf_dir(file, bindex))
		goto out;

	found = 0;
	for (i = bstart; !found && i <= bend; i++)
		if (i != bindex)
			found = !!au_hf_dir(file, i);
	if (found) {
		p = to_free;
		get_file(file);
		p[*idx] = file;
		(*idx)++;
	} else
		err = -EBUSY;

out:
	return err;
}

static int test_file_busy(struct super_block *sb, aufs_bindex_t bindex,
			  void *to_free, int opened)
{
	int err, idx;
	unsigned long long ull, max;
	aufs_bindex_t bstart;
	struct file *file, **array;
	struct inode *inode;
	struct dentry *root;

	array = au_farray_alloc(sb, &max);
	err = PTR_ERR(array);
	if (IS_ERR(array))
		goto out;

	err = 0;
	idx = 0;
	root = sb->s_root;
	di_write_unlock(root);
	for (ull = 0; ull < max; ull++) {
		file = array[ull];
		if (unlikely(!file))
			break;

		/* AuDbg("%.*s\n", AuDLNPair(file->f_dentry)); */
		fi_read_lock(file);
		bstart = au_fbstart(file);
		inode = file_inode(file);
		if (!S_ISDIR(inode->i_mode)) {
			bstart = au_fbstart(file);
			if (bstart == bindex)
				err = -EBUSY;
		} else
			err = test_dir_busy(file, bindex, to_free, &idx);
		fi_read_unlock(file);
		if (unlikely(err))
			break;
	}
	di_write_lock_child(root);
	au_farray_free(array, max);
	AuDebugOn(idx > opened);

out:
	return err;
}

static void au_br_do_del_brp(struct au_sbinfo *sbinfo,
			     const aufs_bindex_t bindex,
			     const aufs_bindex_t bend)
{
	struct au_branch **brp, **p;

	AuRwMustWriteLock(&sbinfo->si_rwsem);

	brp = sbinfo->si_branch + bindex;
	if (bindex < bend)
		memmove(brp, brp + 1, sizeof(*brp) * (bend - bindex));
	sbinfo->si_branch[0 + bend] = NULL;
	sbinfo->si_bend--;

	p = krealloc(sbinfo->si_branch, sizeof(*p) * bend, AuGFP_SBILIST);
	if (p)
		sbinfo->si_branch = p;
	/* harmless error */
}

static void au_br_do_del_hdp(struct au_dinfo *dinfo, const aufs_bindex_t bindex,
			     const aufs_bindex_t bend)
{
	struct au_hdentry *hdp, *p;

	AuRwMustWriteLock(&dinfo->di_rwsem);

	hdp = dinfo->di_hdentry;
	if (bindex < bend)
		memmove(hdp + bindex, hdp + bindex + 1,
			sizeof(*hdp) * (bend - bindex));
	hdp[0 + bend].hd_dentry = NULL;
	dinfo->di_bend--;

	p = krealloc(hdp, sizeof(*p) * bend, AuGFP_SBILIST);
	if (p)
		dinfo->di_hdentry = p;
	/* harmless error */
}

static void au_br_do_del_hip(struct au_iinfo *iinfo, const aufs_bindex_t bindex,
			     const aufs_bindex_t bend)
{
	struct au_hinode *hip, *p;

	AuRwMustWriteLock(&iinfo->ii_rwsem);

	hip = iinfo->ii_hinode + bindex;
	if (bindex < bend)
		memmove(hip, hip + 1, sizeof(*hip) * (bend - bindex));
	iinfo->ii_hinode[0 + bend].hi_inode = NULL;
	au_hn_init(iinfo->ii_hinode + bend);
	iinfo->ii_bend--;

	p = krealloc(iinfo->ii_hinode, sizeof(*p) * bend, AuGFP_SBILIST);
	if (p)
		iinfo->ii_hinode = p;
	/* harmless error */
}

static void au_br_do_del(struct super_block *sb, aufs_bindex_t bindex,
			 struct au_branch *br)
{
	aufs_bindex_t bend;
	struct au_sbinfo *sbinfo;
	struct dentry *root, *h_root;
	struct inode *inode, *h_inode;
	struct au_hinode *hinode;

	SiMustWriteLock(sb);

	root = sb->s_root;
	inode = root->d_inode;
	sbinfo = au_sbi(sb);
	bend = sbinfo->si_bend;

	h_root = au_h_dptr(root, bindex);
	hinode = au_hi(inode, bindex);
	h_inode = au_igrab(hinode->hi_inode);
	au_hiput(hinode);

	au_sbilist_lock();
	au_br_do_del_brp(sbinfo, bindex, bend);
	au_br_do_del_hdp(au_di(root), bindex, bend);
	au_br_do_del_hip(au_ii(inode), bindex, bend);
	au_sbilist_unlock();

	dput(h_root);
	iput(h_inode);
	au_br_do_free(br);
}

static unsigned long long empty_cb(void *array, unsigned long long max,
				   void *arg)
{
	return max;
}

int au_br_del(struct super_block *sb, struct au_opt_del *del, int remount)
{
	int err, rerr, i;
	unsigned long long opened;
	unsigned int mnt_flags;
	aufs_bindex_t bindex, bend, br_id, bstart;
	unsigned char do_wh, verbose;
	struct au_branch *br;
	struct au_wbr *wbr;
	struct dentry *root;
	struct file *file, **to_free;

	err = 0;
	opened = 0;
	to_free = NULL;
	root = sb->s_root;
	bindex = au_find_dbindex(root, del->h_path.dentry);
	if (bindex < 0) {
		if (remount)
			goto out; /* success */
		err = -ENOENT;
		pr_err("%s no such branch\n", del->pathname);
		goto out;
	}
	AuDbg("bindex b%d\n", bindex);

	err = -EBUSY;
	mnt_flags = au_mntflags(sb);
	verbose = !!au_opt_test(mnt_flags, VERBOSE);
	bend = au_sbend(sb);
	if (unlikely(!bend)) {
		AuVerbose(verbose, "no more branches left\n");
		goto out;
	}
	br = au_sbr(sb, bindex);
	AuDebugOn(!path_equal(&br->br_path, &del->h_path));

	opened = atomic_read(&br->br_count);
	if (unlikely(opened)) {
		to_free = au_array_alloc(&opened, empty_cb, NULL);
		err = PTR_ERR(to_free);
		if (IS_ERR(to_free))
			goto out;

		err = test_file_busy(sb, bindex, to_free, opened);
		if (unlikely(err)) {
			AuVerbose(verbose, "%llu file(s) opened\n", opened);
			goto out;
		}
	}

	wbr = br->br_wbr;
	do_wh = wbr && (wbr->wbr_whbase || wbr->wbr_plink || wbr->wbr_orph);
	if (do_wh) {
		/* instead of WbrWhMustWriteLock(wbr) */
		SiMustWriteLock(sb);
		for (i = 0; i < AuBrWh_Last; i++) {
			dput(wbr->wbr_wh[i]);
			wbr->wbr_wh[i] = NULL;
		}
	}

	err = test_children_busy(root, bindex, verbose);
	if (unlikely(err)) {
		if (do_wh)
			goto out_wh;
		goto out;
	}

	err = 0;
	if (to_free) {
		/*
		 * now we confirmed the branch is deletable.
		 * let's free the remaining opened dirs on the branch.
		 */
		di_write_unlock(root);
		for (i = 0; i < opened; i++) {
			file = to_free[i];
			if (unlikely(!file))
				break;

			/* AuDbg("%.*s\n", AuDLNPair(file->f_dentry)); */
			fi_write_lock(file);
			au_set_h_fptr(file, bindex, NULL);
			bstart = au_fbstart(file);
			if (bindex == bstart) {
				bend = au_fbend_dir(file);
				for (bstart++; bstart <= bend; bstart++)
					if (au_hf_dir(file, bstart)) {
						au_set_fbstart(file, bstart);
						break;
					}
			}
			fi_write_unlock(file);
		}
		di_write_lock_child(root);
	}

	br_id = br->br_id;
	if (!remount)
		au_br_do_del(sb, bindex, br);
	else {
		sysaufs_brs_del(sb, bindex);
		au_br_do_del(sb, bindex, br);
		sysaufs_brs_add(sb, bindex);
	}

	if (!bindex) {
		au_cpup_attr_all(root->d_inode, /*force*/1);
		sb->s_maxbytes = au_sbr_sb(sb, 0)->s_maxbytes;
	} else
		au_sub_nlink(root->d_inode, del->h_path.dentry->d_inode);
	if (au_opt_test(mnt_flags, PLINK))
		au_plink_half_refresh(sb, br_id);

	if (au_xino_brid(sb) == br_id)
		au_xino_brid_set(sb, -1);
	goto out; /* success */

out_wh:
	/* revert */
	rerr = au_br_init_wh(sb, br, br->br_perm);
	if (rerr)
		pr_warn("failed re-creating base whiteout, %s. (%d)\n",
			del->pathname, rerr);
out:
	if (to_free)
		au_farray_free(to_free, opened);
	return err;
}

/* ---------------------------------------------------------------------- */

static int au_ibusy(struct super_block *sb, struct aufs_ibusy __user *arg)
{
	int err;
	aufs_bindex_t bstart, bend;
	struct aufs_ibusy ibusy;
	struct inode *inode, *h_inode;

	err = -EPERM;
	if (unlikely(!capable(CAP_SYS_ADMIN)))
		goto out;

	err = copy_from_user(&ibusy, arg, sizeof(ibusy));
	if (!err)
		err = !access_ok(VERIFY_WRITE, &arg->h_ino, sizeof(arg->h_ino));
	if (unlikely(err)) {
		err = -EFAULT;
		AuTraceErr(err);
		goto out;
	}

	err = -EINVAL;
	si_read_lock(sb, AuLock_FLUSH);
	if (unlikely(ibusy.bindex < 0 || ibusy.bindex > au_sbend(sb)))
		goto out_unlock;

	err = 0;
	ibusy.h_ino = 0; /* invalid */
	inode = ilookup(sb, ibusy.ino);
	if (!inode
	    || inode->i_ino == AUFS_ROOT_INO
	    || is_bad_inode(inode))
		goto out_unlock;

	ii_read_lock_child(inode);
	bstart = au_ibstart(inode);
	bend = au_ibend(inode);
	if (bstart <= ibusy.bindex && ibusy.bindex <= bend) {
		h_inode = au_h_iptr(inode, ibusy.bindex);
		if (h_inode && au_test_ibusy(inode, bstart, bend))
			ibusy.h_ino = h_inode->i_ino;
	}
	ii_read_unlock(inode);
	iput(inode);

out_unlock:
	si_read_unlock(sb);
	if (!err) {
		err = __put_user(ibusy.h_ino, &arg->h_ino);
		if (unlikely(err)) {
			err = -EFAULT;
			AuTraceErr(err);
		}
	}
out:
	return err;
}

long au_ibusy_ioctl(struct file *file, unsigned long arg)
{
	return au_ibusy(file->f_dentry->d_sb, (void __user *)arg);
}

#ifdef CONFIG_COMPAT
long au_ibusy_compat_ioctl(struct file *file, unsigned long arg)
{
	return au_ibusy(file->f_dentry->d_sb, compat_ptr(arg));
}
#endif

/* ---------------------------------------------------------------------- */

/*
 * change a branch permission
 */

static void au_warn_ima(void)
{
#ifdef CONFIG_IMA
	/* since it doesn't support mark_files_ro() */
	AuWarn1("RW -> RO makes IMA to produce wrong message\n");
#endif
}

static int do_need_sigen_inc(int a, int b)
{
	return au_br_whable(a) && !au_br_whable(b);
}

static int need_sigen_inc(int old, int new)
{
	return do_need_sigen_inc(old, new)
		|| do_need_sigen_inc(new, old);
}

<<<<<<< HEAD
static unsigned long long au_farray_cb(void *a,
				       unsigned long long max __maybe_unused,
				       void *arg)
{
	unsigned long long n;
	struct file **p, *f;
	struct au_sphlhead *files;
	struct au_finfo *finfo;
	struct super_block *sb = arg;

	n = 0;
	p = a;
	files = &au_sbi(sb)->si_files;
	spin_lock(&files->spin);
	hlist_for_each_entry(finfo, &files->head, fi_hlist) {
		f = finfo->fi_file;
		if (file_count(f)
		    && !special_file(file_inode(f)->i_mode)) {
			get_file(f);
			*p++ = f;
			n++;
			AuDebugOn(n > max);
		}
	}
	spin_unlock(&files->spin);

	return n;
}

static struct file **au_farray_alloc(struct super_block *sb,
				     unsigned long long *max)
{
	*max = atomic_long_read(&au_sbi(sb)->si_nfiles);
	return au_array_alloc(max, au_farray_cb, sb);
}

static void au_farray_free(struct file **a, unsigned long long max)
{
	unsigned long long ull;

	for (ull = 0; ull < max; ull++)
		if (a[ull])
			fput(a[ull]);
	au_array_free(a);
}

=======
>>>>>>> cd4740b5
static int au_br_mod_files_ro(struct super_block *sb, aufs_bindex_t bindex)
{
	int err, do_warn;
	unsigned int mnt_flags;
	unsigned long long ull, max;
	aufs_bindex_t br_id;
	unsigned char verbose;
	struct file *file, *hf, **array;
	struct inode *inode;
	struct au_hfile *hfile;

	mnt_flags = au_mntflags(sb);
	verbose = !!au_opt_test(mnt_flags, VERBOSE);

	array = au_farray_alloc(sb, &max);
	err = PTR_ERR(array);
	if (IS_ERR(array))
		goto out;

	do_warn = 0;
	br_id = au_sbr_id(sb, bindex);
	for (ull = 0; ull < max; ull++) {
		file = array[ull];
		if (unlikely(!file))
			break;

		/* AuDbg("%pD\n", file); */
		fi_read_lock(file);
		if (unlikely(au_test_mmapped(file))) {
			err = -EBUSY;
			AuVerbose(verbose, "mmapped %pD\n", file);
			AuDbgFile(file);
			FiMustNoWaiters(file);
			fi_read_unlock(file);
			goto out_array;
		}

		inode = file_inode(file);
		hfile = &au_fi(file)->fi_htop;
		hf = hfile->hf_file;
		if (!S_ISREG(inode->i_mode)
		    || !(file->f_mode & FMODE_WRITE)
		    || hfile->hf_br->br_id != br_id
		    || !(hf->f_mode & FMODE_WRITE))
			array[ull] = NULL;
		else {
			do_warn = 1;
			get_file(file);
		}

		FiMustNoWaiters(file);
		fi_read_unlock(file);
		fput(file);
	}

	err = 0;
	if (do_warn)
		au_warn_ima();

	for (ull = 0; ull < max; ull++) {
		file = array[ull];
		if (!file)
			continue;

		/* todo: already flushed? */
		/*
		 * fs/super.c:mark_files_ro() is gone, but aufs keeps its
		 * approach which resets f_mode and calls mnt_drop_write() and
		 * file_release_write() for each file, because the branch
		 * attribute in aufs world is totally different from the native
		 * fs rw/ro mode.
		*/
		/* fi_read_lock(file); */
		hfile = &au_fi(file)->fi_htop;
		hf = hfile->hf_file;
		/* fi_read_unlock(file); */
		spin_lock(&hf->f_lock);
		hf->f_mode &= ~FMODE_WRITE;
		spin_unlock(&hf->f_lock);
		if (!file_check_writeable(hf)) {
			__mnt_drop_write(hf->f_path.mnt);
			file_release_write(hf);
		}
	}

out_array:
	au_farray_free(array, max);
out:
	AuTraceErr(err);
	return err;
}

int au_br_mod(struct super_block *sb, struct au_opt_mod *mod, int remount,
	      int *do_refresh)
{
	int err, rerr;
	aufs_bindex_t bindex;
	struct dentry *root;
	struct au_branch *br;

	root = sb->s_root;
	bindex = au_find_dbindex(root, mod->h_root);
	if (bindex < 0) {
		if (remount)
			return 0; /* success */
		err = -ENOENT;
		pr_err("%s no such branch\n", mod->path);
		goto out;
	}
	AuDbg("bindex b%d\n", bindex);

	err = test_br(mod->h_root->d_inode, mod->perm, mod->path);
	if (unlikely(err))
		goto out;

	br = au_sbr(sb, bindex);
	AuDebugOn(mod->h_root != au_br_dentry(br));
	if (br->br_perm == mod->perm)
		return 0; /* success */

	if (au_br_writable(br->br_perm)) {
		/* remove whiteout base */
		err = au_br_init_wh(sb, br, mod->perm);
		if (unlikely(err))
			goto out;

		if (!au_br_writable(mod->perm)) {
			/* rw --> ro, file might be mmapped */
			DiMustNoWaiters(root);
			IiMustNoWaiters(root->d_inode);
			di_write_unlock(root);
			err = au_br_mod_files_ro(sb, bindex);
			/* aufs_write_lock() calls ..._child() */
			di_write_lock_child(root);

			if (unlikely(err)) {
				rerr = -ENOMEM;
				br->br_wbr = kmalloc(sizeof(*br->br_wbr),
						     GFP_NOFS);
				if (br->br_wbr)
					rerr = au_wbr_init(br, sb, br->br_perm);
				if (unlikely(rerr)) {
					AuIOErr("nested error %d (%d)\n",
						rerr, err);
					br->br_perm = mod->perm;
				}
			}
		}
	} else if (au_br_writable(mod->perm)) {
		/* ro --> rw */
		err = -ENOMEM;
		br->br_wbr = kmalloc(sizeof(*br->br_wbr), GFP_NOFS);
		if (br->br_wbr) {
			err = au_wbr_init(br, sb, mod->perm);
			if (unlikely(err)) {
				kfree(br->br_wbr);
				br->br_wbr = NULL;
			}
		}
	}

	if (!err) {
		if ((br->br_perm & AuBrAttr_UNPIN)
		    && !(mod->perm & AuBrAttr_UNPIN))
			au_br_dflags_force(br);
		else if (!(br->br_perm & AuBrAttr_UNPIN)
			 && (mod->perm & AuBrAttr_UNPIN))
			au_br_dflags_restore(br);
		*do_refresh |= need_sigen_inc(br->br_perm, mod->perm);
		br->br_perm = mod->perm;
	}

out:
	AuTraceErr(err);
	return err;
}

/* ---------------------------------------------------------------------- */

int au_br_stfs(struct au_branch *br, struct aufs_stfs *stfs)
{
	int err;
	struct kstatfs kstfs;

	err = vfs_statfs(&br->br_path, &kstfs);
	if (!err) {
		stfs->f_blocks = kstfs.f_blocks;
		stfs->f_bavail = kstfs.f_bavail;
		stfs->f_files = kstfs.f_files;
		stfs->f_ffree = kstfs.f_ffree;
	}

	return err;
}<|MERGE_RESOLUTION|>--- conflicted
+++ resolved
@@ -830,7 +830,7 @@
 		if (unlikely(!file))
 			break;
 
-		/* AuDbg("%.*s\n", AuDLNPair(file->f_dentry)); */
+		/* AuDbg("%pD\n", file); */
 		fi_read_lock(file);
 		bstart = au_fbstart(file);
 		inode = file_inode(file);
@@ -1031,7 +1031,7 @@
 			if (unlikely(!file))
 				break;
 
-			/* AuDbg("%.*s\n", AuDLNPair(file->f_dentry)); */
+			/* AuDbg("%pD\n", file); */
 			fi_write_lock(file);
 			au_set_h_fptr(file, bindex, NULL);
 			bstart = au_fbstart(file);
@@ -1177,55 +1177,6 @@
 		|| do_need_sigen_inc(new, old);
 }
 
-<<<<<<< HEAD
-static unsigned long long au_farray_cb(void *a,
-				       unsigned long long max __maybe_unused,
-				       void *arg)
-{
-	unsigned long long n;
-	struct file **p, *f;
-	struct au_sphlhead *files;
-	struct au_finfo *finfo;
-	struct super_block *sb = arg;
-
-	n = 0;
-	p = a;
-	files = &au_sbi(sb)->si_files;
-	spin_lock(&files->spin);
-	hlist_for_each_entry(finfo, &files->head, fi_hlist) {
-		f = finfo->fi_file;
-		if (file_count(f)
-		    && !special_file(file_inode(f)->i_mode)) {
-			get_file(f);
-			*p++ = f;
-			n++;
-			AuDebugOn(n > max);
-		}
-	}
-	spin_unlock(&files->spin);
-
-	return n;
-}
-
-static struct file **au_farray_alloc(struct super_block *sb,
-				     unsigned long long *max)
-{
-	*max = atomic_long_read(&au_sbi(sb)->si_nfiles);
-	return au_array_alloc(max, au_farray_cb, sb);
-}
-
-static void au_farray_free(struct file **a, unsigned long long max)
-{
-	unsigned long long ull;
-
-	for (ull = 0; ull < max; ull++)
-		if (a[ull])
-			fput(a[ull]);
-	au_array_free(a);
-}
-
-=======
->>>>>>> cd4740b5
 static int au_br_mod_files_ro(struct super_block *sb, aufs_bindex_t bindex)
 {
 	int err, do_warn;
