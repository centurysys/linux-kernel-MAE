--- conflicted
+++ resolved
@@ -244,11 +244,7 @@
 	err = vfsub_read_u(h_file, buf, count, ppos);
 	/* todo: necessary? */
 	/* file->f_ra = h_file->f_ra; */
-<<<<<<< HEAD
-	au_read_post(d_inode(dentry), h_file);
-=======
 	au_read_post(inode, h_file);
->>>>>>> 8679a381
 
 out:
 	si_read_unlock(sb);
@@ -286,13 +282,7 @@
 	struct file *h_file;
 	char __user *buf = (char __user *)ubuf;
 
-<<<<<<< HEAD
-	dentry = file->f_path.dentry;
-	sb = dentry->d_sb;
-	inode = d_inode(dentry);
-=======
-	inode = file_inode(file);
->>>>>>> 8679a381
+	inode = file_inode(file);
 	au_mtx_and_read_lock(inode);
 
 	h_file = au_write_pre(file, /*do_ready*/1, &wpre);
@@ -362,11 +352,7 @@
 	err = au_do_iter(h_file, MAY_READ, kio, iov_iter);
 	/* todo: necessary? */
 	/* file->f_ra = h_file->f_ra; */
-<<<<<<< HEAD
-	au_read_post(d_inode(dentry), h_file);
-=======
 	au_read_post(inode, h_file);
->>>>>>> 8679a381
 
 out:
 	si_read_unlock(sb);
@@ -381,13 +367,7 @@
 	struct file *file, *h_file;
 
 	file = kio->ki_filp;
-<<<<<<< HEAD
-	dentry = file->f_path.dentry;
-	sb = dentry->d_sb;
-	inode = d_inode(dentry);
-=======
-	inode = file_inode(file);
->>>>>>> 8679a381
+	inode = file_inode(file);
 	au_mtx_and_read_lock(inode);
 
 	h_file = au_write_pre(file, /*do_ready*/1, &wpre);
@@ -434,11 +414,7 @@
 	err = vfsub_splice_to(h_file, ppos, pipe, len, flags);
 	/* todo: necessasry? */
 	/* file->f_ra = h_file->f_ra; */
-<<<<<<< HEAD
-	au_read_post(d_inode(dentry), h_file);
-=======
 	au_read_post(inode, h_file);
->>>>>>> 8679a381
 
 out:
 	si_read_unlock(sb);
@@ -454,13 +430,7 @@
 	struct inode *inode;
 	struct file *h_file;
 
-<<<<<<< HEAD
-	dentry = file->f_path.dentry;
-	sb = dentry->d_sb;
-	inode = d_inode(dentry);
-=======
-	inode = file_inode(file);
->>>>>>> 8679a381
+	inode = file_inode(file);
 	au_mtx_and_read_lock(inode);
 
 	h_file = au_write_pre(file, /*do_ready*/1, &wpre);
@@ -485,13 +455,7 @@
 	struct inode *inode;
 	struct file *h_file;
 
-<<<<<<< HEAD
-	dentry = file->f_path.dentry;
-	sb = dentry->d_sb;
-	inode = d_inode(dentry);
-=======
-	inode = file_inode(file);
->>>>>>> 8679a381
+	inode = file_inode(file);
 	au_mtx_and_read_lock(inode);
 
 	h_file = au_write_pre(file, /*do_ready*/1, &wpre);
@@ -636,13 +600,7 @@
 	if (unlikely(!(file->f_mode & FMODE_WRITE)))
 		goto out;
 
-<<<<<<< HEAD
-	dentry = file->f_path.dentry;
-	sb = dentry->d_sb;
-	inode = d_inode(dentry);
-=======
-	inode = file_inode(file);
->>>>>>> 8679a381
+	inode = file_inode(file);
 	au_mtx_and_read_lock(inode);
 
 	h_file = au_write_pre(file, /*do_ready*/1, &wpre);
@@ -674,12 +632,7 @@
 		goto out;
 
 	file = kio->ki_filp;
-<<<<<<< HEAD
-	dentry = file->f_path.dentry;
-	inode = d_inode(dentry);
-=======
-	inode = file_inode(file);
->>>>>>> 8679a381
+	inode = file_inode(file);
 	au_mtx_and_read_lock(inode);
 
 	h_file = au_write_pre(file, /*do_ready*/1, &wpre);
