/*
 * Copyright (C) 2005-2014 Junjiro R. Okajima
 *
 * This program, aufs is free software; you can redistribute it and/or modify
 * it under the terms of the GNU General Public License as published by
 * the Free Software Foundation; either version 2 of the License, or
 * (at your option) any later version.
 *
 * This program is distributed in the hope that it will be useful,
 * but WITHOUT ANY WARRANTY; without even the implied warranty of
 * MERCHANTABILITY or FITNESS FOR A PARTICULAR PURPOSE.  See the
 * GNU General Public License for more details.
 *
 * You should have received a copy of the GNU General Public License
 * along with this program.  If not, see <http://www.gnu.org/licenses/>.
 */

/*
 * inode operations (add entry)
 */

#include "aufs.h"

/*
 * final procedure of adding a new entry, except link(2).
 * remove whiteout, instantiate, copyup the parent dir's times and size
 * and update version.
 * if it failed, re-create the removed whiteout.
 */
static int epilog(struct inode *dir, aufs_bindex_t bindex,
		  struct dentry *wh_dentry, struct dentry *dentry)
{
	int err, rerr;
	aufs_bindex_t bwh;
	struct path h_path;
	struct inode *inode, *h_dir;
	struct dentry *wh;

	bwh = -1;
	if (wh_dentry) {
		h_dir = wh_dentry->d_parent->d_inode; /* dir inode is locked */
		IMustLock(h_dir);
		AuDebugOn(au_h_iptr(dir, bindex) != h_dir);
		bwh = au_dbwh(dentry);
		h_path.dentry = wh_dentry;
		h_path.mnt = au_sbr_mnt(dir->i_sb, bindex);
		err = au_wh_unlink_dentry(au_h_iptr(dir, bindex), &h_path,
					  dentry);
		if (unlikely(err))
			goto out;
	}

	inode = au_new_inode(dentry, /*must_new*/1);
	if (!IS_ERR(inode)) {
		d_instantiate(dentry, inode);
		dir = dentry->d_parent->d_inode; /* dir inode is locked */
		IMustLock(dir);
		if (au_ibstart(dir) == au_dbstart(dentry))
			au_cpup_attr_timesizes(dir);
		dir->i_version++;
		return 0; /* success */
	}

	err = PTR_ERR(inode);
	if (!wh_dentry)
		goto out;

	/* revert */
	/* dir inode is locked */
	wh = au_wh_create(dentry, bwh, wh_dentry->d_parent);
	rerr = PTR_ERR(wh);
	if (IS_ERR(wh)) {
		AuIOErr("%pd reverting whiteout failed(%d, %d)\n",
			dentry, err, rerr);
		err = -EIO;
	} else
		dput(wh);

out:
	return err;
}

static int au_d_may_add(struct dentry *dentry)
{
	int err;

	err = 0;
	if (unlikely(d_unhashed(dentry)))
		err = -ENOENT;
	if (unlikely(dentry->d_inode))
		err = -EEXIST;
	return err;
}

/*
 * simple tests for the adding inode operations.
 * following the checks in vfs, plus the parent-child relationship.
 */
int au_may_add(struct dentry *dentry, aufs_bindex_t bindex,
	       struct dentry *h_parent, int isdir)
{
	int err;
	umode_t h_mode;
	struct dentry *h_dentry;
	struct inode *h_inode;

	err = -ENAMETOOLONG;
	if (unlikely(dentry->d_name.len > AUFS_MAX_NAMELEN))
		goto out;

	h_dentry = au_h_dptr(dentry, bindex);
	h_inode = h_dentry->d_inode;
	if (!dentry->d_inode) {
		err = -EEXIST;
		if (unlikely(h_inode))
			goto out;
	} else {
		/* rename(2) case */
		err = -EIO;
		if (unlikely(!h_inode || !h_inode->i_nlink))
			goto out;

		h_mode = h_inode->i_mode;
		if (!isdir) {
			err = -EISDIR;
			if (unlikely(S_ISDIR(h_mode)))
				goto out;
		} else if (unlikely(!S_ISDIR(h_mode))) {
			err = -ENOTDIR;
			goto out;
		}
	}

	err = 0;
	/* expected parent dir is locked */
	if (unlikely(h_parent != h_dentry->d_parent))
		err = -EIO;

out:
	AuTraceErr(err);
	return err;
}

/*
 * initial procedure of adding a new entry.
 * prepare writable branch and the parent dir, lock it,
 * and lookup whiteout for the new entry.
 */
static struct dentry*
lock_hdir_lkup_wh(struct dentry *dentry, struct au_dtime *dt,
		  struct dentry *src_dentry, struct au_pin *pin,
		  struct au_wr_dir_args *wr_dir_args)
{
	struct dentry *wh_dentry, *h_parent;
	struct super_block *sb;
	struct au_branch *br;
	int err;
	unsigned int udba;
	aufs_bindex_t bcpup;

	AuDbg("%pd\n", dentry);

	err = au_wr_dir(dentry, src_dentry, wr_dir_args);
	bcpup = err;
	wh_dentry = ERR_PTR(err);
	if (unlikely(err < 0))
		goto out;

	sb = dentry->d_sb;
	udba = au_opt_udba(sb);
	err = au_pin(pin, dentry, bcpup, udba,
		     AuPin_DI_LOCKED | AuPin_MNT_WRITE);
	wh_dentry = ERR_PTR(err);
	if (unlikely(err))
		goto out;

	h_parent = au_pinned_h_parent(pin);
	if (udba != AuOpt_UDBA_NONE
	    && au_dbstart(dentry) == bcpup)
		err = au_may_add(dentry, bcpup, h_parent,
				 au_ftest_wrdir(wr_dir_args->flags, ISDIR));
	else if (unlikely(dentry->d_name.len > AUFS_MAX_NAMELEN))
		err = -ENAMETOOLONG;
	wh_dentry = ERR_PTR(err);
	if (unlikely(err))
		goto out_unpin;

	br = au_sbr(sb, bcpup);
	if (dt) {
		struct path tmp = {
			.dentry	= h_parent,
			.mnt	= au_br_mnt(br)
		};
		au_dtime_store(dt, au_pinned_parent(pin), &tmp);
	}

	wh_dentry = NULL;
	if (bcpup != au_dbwh(dentry))
		goto out; /* success */

	wh_dentry = au_wh_lkup(h_parent, &dentry->d_name, br);

out_unpin:
	if (IS_ERR(wh_dentry))
		au_unpin(pin);
out:
	return wh_dentry;
}

/* ---------------------------------------------------------------------- */

enum { Mknod, Symlink, Creat };
struct simple_arg {
	int type;
	union {
		struct {
			umode_t mode;
			bool want_excl;
		} c;
		struct {
			const char *symname;
		} s;
		struct {
			umode_t mode;
			dev_t dev;
		} m;
	} u;
};

static int add_simple(struct inode *dir, struct dentry *dentry,
		      struct simple_arg *arg)
{
	int err, rerr;
	aufs_bindex_t bstart;
	unsigned char created;
	struct dentry *wh_dentry, *parent;
	struct inode *h_dir;
	/* to reuduce stack size */
	struct {
		struct au_dtime dt;
		struct au_pin pin;
		struct path h_path;
		struct au_wr_dir_args wr_dir_args;
	} *a;

	AuDbg("%pd\n", dentry);
	IMustLock(dir);

	err = -ENOMEM;
	a = kmalloc(sizeof(*a), GFP_NOFS);
	if (unlikely(!a))
		goto out;
	a->wr_dir_args.force_btgt = -1;
	a->wr_dir_args.flags = AuWrDir_ADD_ENTRY;

	parent = dentry->d_parent; /* dir inode is locked */
	err = aufs_read_lock(dentry, AuLock_DW | AuLock_GEN);
	if (unlikely(err))
		goto out_free;
	err = au_d_may_add(dentry);
	if (unlikely(err))
		goto out_unlock;
	di_write_lock_parent(parent);
	wh_dentry = lock_hdir_lkup_wh(dentry, &a->dt, /*src_dentry*/NULL,
				      &a->pin, &a->wr_dir_args);
	err = PTR_ERR(wh_dentry);
	if (IS_ERR(wh_dentry))
		goto out_parent;

	bstart = au_dbstart(dentry);
	a->h_path.dentry = au_h_dptr(dentry, bstart);
	a->h_path.mnt = au_sbr_mnt(dentry->d_sb, bstart);
	h_dir = au_pinned_h_dir(&a->pin);
	switch (arg->type) {
	case Creat:
		err = vfsub_create(h_dir, &a->h_path, arg->u.c.mode,
				   arg->u.c.want_excl);
		break;
	case Symlink:
		err = vfsub_symlink(h_dir, &a->h_path, arg->u.s.symname);
		break;
	case Mknod:
		err = vfsub_mknod(h_dir, &a->h_path, arg->u.m.mode,
				  arg->u.m.dev);
		break;
	default:
		BUG();
	}
	created = !err;
	if (!err)
		err = epilog(dir, bstart, wh_dentry, dentry);

	/* revert */
	if (unlikely(created && err && a->h_path.dentry->d_inode)) {
<<<<<<< HEAD
		int rerr;
		/* no delegation since it is just created */
		rerr = vfsub_unlink(h_dir, &a->h_path, /*delegated*/NULL,
				    /*force*/0);
=======
		rerr = vfsub_unlink(h_dir, &a->h_path, /*force*/0);
>>>>>>> 875b9937
		if (rerr) {
			AuIOErr("%pd revert failure(%d, %d)\n",
				dentry, err, rerr);
			err = -EIO;
		}
		au_dtime_revert(&a->dt);
	}

	au_unpin(&a->pin);
	dput(wh_dentry);

out_parent:
	di_write_unlock(parent);
out_unlock:
	if (unlikely(err)) {
		au_update_dbstart(dentry);
		d_drop(dentry);
	}
	aufs_read_unlock(dentry, AuLock_DW);
out_free:
	kfree(a);
out:
	return err;
}

int aufs_mknod(struct inode *dir, struct dentry *dentry, umode_t mode,
	       dev_t dev)
{
	struct simple_arg arg = {
		.type = Mknod,
		.u.m = {
			.mode	= mode,
			.dev	= dev
		}
	};
	return add_simple(dir, dentry, &arg);
}

int aufs_symlink(struct inode *dir, struct dentry *dentry, const char *symname)
{
	struct simple_arg arg = {
		.type = Symlink,
		.u.s.symname = symname
	};
	return add_simple(dir, dentry, &arg);
}

int aufs_create(struct inode *dir, struct dentry *dentry, umode_t mode,
		bool want_excl)
{
	struct simple_arg arg = {
		.type = Creat,
		.u.c = {
			.mode		= mode,
			.want_excl	= want_excl
		}
	};
	return add_simple(dir, dentry, &arg);
}

int aufs_tmpfile(struct inode *dir, struct dentry *dentry, umode_t mode)
{
	int err;
	aufs_bindex_t bindex;
	struct super_block *sb;
	struct dentry *parent, *h_parent, *h_dentry;
	struct inode *h_dir, *inode;
	struct vfsmount *h_mnt;
	struct au_wr_dir_args wr_dir_args = {
		.force_btgt	= -1,
		.flags		= AuWrDir_TMPFILE
	};

	/* copy-up may happen */
	mutex_lock(&dir->i_mutex);

	sb = dir->i_sb;
	err = si_read_lock(sb, AuLock_FLUSH | AuLock_NOPLM);
	if (unlikely(err))
		goto out;

	err = au_di_init(dentry);
	if (unlikely(err))
		goto out_si;

	err = -EBUSY;
	parent = d_find_any_alias(dir);
	AuDebugOn(!parent);
	di_write_lock_parent(parent);
	if (unlikely(parent->d_inode != dir))
		goto out_parent;

	err = au_digen_test(parent, au_sigen(sb));
	if (unlikely(err))
		goto out_parent;

	bindex = au_dbstart(parent);
	au_set_dbstart(dentry, bindex);
	au_set_dbend(dentry, bindex);
	err = au_wr_dir(dentry, /*src_dentry*/NULL, &wr_dir_args);
	bindex = err;
	if (unlikely(err < 0))
		goto out_parent;

	err = -EOPNOTSUPP;
	h_dir = au_h_iptr(dir, bindex);
	if (unlikely(!h_dir->i_op->tmpfile))
		goto out_parent;

	h_mnt = au_sbr_mnt(sb, bindex);
	err = vfsub_mnt_want_write(h_mnt);
	if (unlikely(err))
		goto out_parent;

	h_parent = au_h_dptr(parent, bindex);
	err = inode_permission(h_parent->d_inode, MAY_WRITE | MAY_EXEC);
	if (unlikely(err))
		goto out_mnt;

	err = -ENOMEM;
	h_dentry = d_alloc(h_parent, &dentry->d_name);
	if (unlikely(!h_dentry))
		goto out_mnt;

	err = h_dir->i_op->tmpfile(h_dir, h_dentry, mode);
	if (unlikely(err))
		goto out_dentry;

	au_set_dbstart(dentry, bindex);
	au_set_dbend(dentry, bindex);
	au_set_h_dptr(dentry, bindex, dget(h_dentry));
	inode = au_new_inode(dentry, /*must_new*/1);
	if (IS_ERR(inode)) {
		err = PTR_ERR(inode);
		au_set_h_dptr(dentry, bindex, NULL);
		au_set_dbstart(dentry, -1);
		au_set_dbend(dentry, -1);
	} else {
		if (!inode->i_nlink)
			set_nlink(inode, 1);
		d_tmpfile(dentry, inode);
		au_di(dentry)->di_tmpfile = 1;

		/* update without i_mutex */
		if (au_ibstart(dir) == au_dbstart(dentry))
			au_cpup_attr_timesizes(dir);
	}

out_dentry:
	dput(h_dentry);
out_mnt:
	vfsub_mnt_drop_write(h_mnt);
out_parent:
	di_write_unlock(parent);
	dput(parent);
	di_write_unlock(dentry);
	if (!err)
#if 0
		/* verbose coding for lock class name */
		au_rw_class(&au_di(dentry)->di_rwsem,
			    au_lc_key + AuLcNonDir_DIINFO);
#else
		;
#endif
	else {
		au_di_fin(dentry);
		dentry->d_fsdata = NULL;
	}
out_si:
	si_read_unlock(sb);
out:
	mutex_unlock(&dir->i_mutex);
	return err;
}

/* ---------------------------------------------------------------------- */

struct au_link_args {
	aufs_bindex_t bdst, bsrc;
	struct au_pin pin;
	struct path h_path;
	struct dentry *src_parent, *parent;
};

static int au_cpup_before_link(struct dentry *src_dentry,
			       struct au_link_args *a)
{
	int err;
	struct dentry *h_src_dentry;
	struct au_cp_generic cpg = {
		.dentry	= src_dentry,
		.bdst	= a->bdst,
		.bsrc	= a->bsrc,
		.len	= -1,
		.pin	= &a->pin,
		.flags	= AuCpup_DTIME | AuCpup_HOPEN /* | AuCpup_KEEPLINO */
	};

	di_read_lock_parent(a->src_parent, AuLock_IR);
	err = au_test_and_cpup_dirs(src_dentry, a->bdst);
	if (unlikely(err))
		goto out;

	h_src_dentry = au_h_dptr(src_dentry, a->bsrc);
	err = au_pin(&a->pin, src_dentry, a->bdst,
		     au_opt_udba(src_dentry->d_sb),
		     AuPin_DI_LOCKED | AuPin_MNT_WRITE);
	if (unlikely(err))
		goto out;

	err = au_sio_cpup_simple(&cpg);
	au_unpin(&a->pin);

out:
	di_read_unlock(a->src_parent, AuLock_IR);
	return err;
}

static int au_cpup_or_link(struct dentry *src_dentry, struct dentry *dentry,
			   struct au_link_args *a)
{
	int err;
	unsigned char plink;
	aufs_bindex_t bend;
	struct dentry *h_src_dentry;
	struct inode *h_inode, *inode, *delegated;
	struct super_block *sb;
	struct file *h_file;

	plink = 0;
	h_inode = NULL;
	sb = src_dentry->d_sb;
	inode = src_dentry->d_inode;
	if (au_ibstart(inode) <= a->bdst)
		h_inode = au_h_iptr(inode, a->bdst);
	if (!h_inode || !h_inode->i_nlink) {
		/* copyup src_dentry as the name of dentry. */
		bend = au_dbend(dentry);
		if (bend < a->bsrc)
			au_set_dbend(dentry, a->bsrc);
		au_set_h_dptr(dentry, a->bsrc,
			      dget(au_h_dptr(src_dentry, a->bsrc)));
		dget(a->h_path.dentry);
		au_set_h_dptr(dentry, a->bdst, NULL);
		dentry->d_inode = src_dentry->d_inode; /* tmp */
		h_file = au_h_open_pre(dentry, a->bsrc, /*force_wr*/0);
		if (IS_ERR(h_file))
			err = PTR_ERR(h_file);
		else {
			struct au_cp_generic cpg = {
				.dentry	= dentry,
				.bdst	= a->bdst,
				.bsrc	= -1,
				.len	= -1,
				.pin	= &a->pin,
				.flags	= AuCpup_KEEPLINO
			};
			err = au_sio_cpup_simple(&cpg);
			au_h_open_post(dentry, a->bsrc, h_file);
			if (!err) {
				dput(a->h_path.dentry);
				a->h_path.dentry = au_h_dptr(dentry, a->bdst);
			} else
				au_set_h_dptr(dentry, a->bdst,
					      a->h_path.dentry);
		}
		dentry->d_inode = NULL; /* restore */
		au_set_h_dptr(dentry, a->bsrc, NULL);
		au_set_dbend(dentry, bend);
	} else {
		/* the inode of src_dentry already exists on a.bdst branch */
		h_src_dentry = d_find_alias(h_inode);
		if (!h_src_dentry && au_plink_test(inode)) {
			plink = 1;
			h_src_dentry = au_plink_lkup(inode, a->bdst);
			err = PTR_ERR(h_src_dentry);
			if (IS_ERR(h_src_dentry))
				goto out;

			if (unlikely(!h_src_dentry->d_inode)) {
				dput(h_src_dentry);
				h_src_dentry = NULL;
			}

		}
		if (h_src_dentry) {
			delegated = NULL;
			err = vfsub_link(h_src_dentry, au_pinned_h_dir(&a->pin),
					 &a->h_path, &delegated);
			if (unlikely(err == -EWOULDBLOCK)) {
				pr_warn("cannot retry for NFSv4 delegation"
					" for an internal link\n");
				iput(delegated);
			}
			dput(h_src_dentry);
		} else {
			AuIOErr("no dentry found for hi%lu on b%d\n",
				h_inode->i_ino, a->bdst);
			err = -EIO;
		}
	}

	if (!err && !plink)
		au_plink_append(inode, a->bdst, a->h_path.dentry);

out:
	AuTraceErr(err);
	return err;
}

int aufs_link(struct dentry *src_dentry, struct inode *dir,
	      struct dentry *dentry)
{
	int err, rerr;
	struct au_dtime dt;
	struct au_link_args *a;
	struct dentry *wh_dentry, *h_src_dentry;
	struct inode *inode, *delegated;
	struct super_block *sb;
	struct au_wr_dir_args wr_dir_args = {
		/* .force_btgt	= -1, */
		.flags		= AuWrDir_ADD_ENTRY
	};

	IMustLock(dir);
	inode = src_dentry->d_inode;
	IMustLock(inode);

	err = -ENOMEM;
	a = kzalloc(sizeof(*a), GFP_NOFS);
	if (unlikely(!a))
		goto out;

	a->parent = dentry->d_parent; /* dir inode is locked */
	err = aufs_read_and_write_lock2(dentry, src_dentry,
					AuLock_NOPLM | AuLock_GEN);
	if (unlikely(err))
		goto out_kfree;
	err = au_d_linkable(src_dentry);
	if (unlikely(err))
		goto out_unlock;
	err = au_d_may_add(dentry);
	if (unlikely(err))
		goto out_unlock;

	a->src_parent = dget_parent(src_dentry);
	wr_dir_args.force_btgt = au_ibstart(inode);

	di_write_lock_parent(a->parent);
	wr_dir_args.force_btgt = au_wbr(dentry, wr_dir_args.force_btgt);
	wh_dentry = lock_hdir_lkup_wh(dentry, &dt, src_dentry, &a->pin,
				      &wr_dir_args);
	err = PTR_ERR(wh_dentry);
	if (IS_ERR(wh_dentry))
		goto out_parent;

	err = 0;
	sb = dentry->d_sb;
	a->bdst = au_dbstart(dentry);
	a->h_path.dentry = au_h_dptr(dentry, a->bdst);
	a->h_path.mnt = au_sbr_mnt(sb, a->bdst);
	a->bsrc = au_ibstart(inode);
	h_src_dentry = au_h_d_alias(src_dentry, a->bsrc);
	if (!h_src_dentry && au_di(src_dentry)->di_tmpfile)
		h_src_dentry = dget(au_hi_wh(inode, a->bsrc));
	if (!h_src_dentry) {
		a->bsrc = au_dbstart(src_dentry);
		h_src_dentry = au_h_d_alias(src_dentry, a->bsrc);
		AuDebugOn(!h_src_dentry);
	} else if (IS_ERR(h_src_dentry)) {
		err = PTR_ERR(h_src_dentry);
		goto out_parent;
	}

	if (au_opt_test(au_mntflags(sb), PLINK)) {
		if (a->bdst < a->bsrc
		    /* && h_src_dentry->d_sb != a->h_path.dentry->d_sb */)
			err = au_cpup_or_link(src_dentry, dentry, a);
		else {
			delegated = NULL;
			err = vfsub_link(h_src_dentry, au_pinned_h_dir(&a->pin),
					 &a->h_path, &delegated);
			if (unlikely(err == -EWOULDBLOCK)) {
				pr_warn("cannot retry for NFSv4 delegation"
					" for an internal link\n");
				iput(delegated);
			}
		}
		dput(h_src_dentry);
	} else {
		/*
		 * copyup src_dentry to the branch we process,
		 * and then link(2) to it.
		 */
		dput(h_src_dentry);
		if (a->bdst < a->bsrc
		    /* && h_src_dentry->d_sb != a->h_path.dentry->d_sb */) {
			au_unpin(&a->pin);
			di_write_unlock(a->parent);
			err = au_cpup_before_link(src_dentry, a);
			di_write_lock_parent(a->parent);
			if (!err)
				err = au_pin(&a->pin, dentry, a->bdst,
					     au_opt_udba(sb),
					     AuPin_DI_LOCKED | AuPin_MNT_WRITE);
			if (unlikely(err))
				goto out_wh;
		}
		if (!err) {
			h_src_dentry = au_h_dptr(src_dentry, a->bdst);
			err = -ENOENT;
			if (h_src_dentry && h_src_dentry->d_inode) {
				delegated = NULL;
				err = vfsub_link(h_src_dentry,
						 au_pinned_h_dir(&a->pin),
						 &a->h_path, &delegated);
				if (unlikely(err == -EWOULDBLOCK)) {
					pr_warn("cannot retry"
						" for NFSv4 delegation"
						" for an internal link\n");
					iput(delegated);
				}
			}
		}
	}
	if (unlikely(err))
		goto out_unpin;

	if (wh_dentry) {
		a->h_path.dentry = wh_dentry;
		err = au_wh_unlink_dentry(au_pinned_h_dir(&a->pin), &a->h_path,
					  dentry);
		if (unlikely(err))
			goto out_revert;
	}

	dir->i_version++;
	if (au_ibstart(dir) == au_dbstart(dentry))
		au_cpup_attr_timesizes(dir);
	inc_nlink(inode);
	inode->i_ctime = dir->i_ctime;
	d_instantiate(dentry, au_igrab(inode));
	if (d_unhashed(a->h_path.dentry))
		/* some filesystem calls d_drop() */
		d_drop(dentry);
	goto out_unpin; /* success */

out_revert:
	/* no delegation since it is just created */
	rerr = vfsub_unlink(au_pinned_h_dir(&a->pin), &a->h_path,
			    /*delegated*/NULL, /*force*/0);
	if (unlikely(rerr)) {
		AuIOErr("%pd reverting failed(%d, %d)\n", dentry, err, rerr);
		err = -EIO;
	}
	au_dtime_revert(&dt);
out_unpin:
	au_unpin(&a->pin);
out_wh:
	dput(wh_dentry);
out_parent:
	di_write_unlock(a->parent);
	dput(a->src_parent);
out_unlock:
	if (unlikely(err)) {
		au_update_dbstart(dentry);
		d_drop(dentry);
	}
	aufs_read_and_write_unlock2(dentry, src_dentry);
out_kfree:
	kfree(a);
out:
	AuTraceErr(err);
	return err;
}

int aufs_mkdir(struct inode *dir, struct dentry *dentry, umode_t mode)
{
	int err, rerr;
	aufs_bindex_t bindex;
	unsigned char diropq;
	struct path h_path;
	struct dentry *wh_dentry, *parent, *opq_dentry;
	struct mutex *h_mtx;
	struct super_block *sb;
	struct {
		struct au_pin pin;
		struct au_dtime dt;
	} *a; /* reduce the stack usage */
	struct au_wr_dir_args wr_dir_args = {
		.force_btgt	= -1,
		.flags		= AuWrDir_ADD_ENTRY | AuWrDir_ISDIR
	};

	IMustLock(dir);

	err = -ENOMEM;
	a = kmalloc(sizeof(*a), GFP_NOFS);
	if (unlikely(!a))
		goto out;

	err = aufs_read_lock(dentry, AuLock_DW | AuLock_GEN);
	if (unlikely(err))
		goto out_free;
	err = au_d_may_add(dentry);
	if (unlikely(err))
		goto out_unlock;

	parent = dentry->d_parent; /* dir inode is locked */
	di_write_lock_parent(parent);
	wh_dentry = lock_hdir_lkup_wh(dentry, &a->dt, /*src_dentry*/NULL,
				      &a->pin, &wr_dir_args);
	err = PTR_ERR(wh_dentry);
	if (IS_ERR(wh_dentry))
		goto out_parent;

	sb = dentry->d_sb;
	bindex = au_dbstart(dentry);
	h_path.dentry = au_h_dptr(dentry, bindex);
	h_path.mnt = au_sbr_mnt(sb, bindex);
	err = vfsub_mkdir(au_pinned_h_dir(&a->pin), &h_path, mode);
	if (unlikely(err))
		goto out_unpin;

	/* make the dir opaque */
	diropq = 0;
	h_mtx = &h_path.dentry->d_inode->i_mutex;
	if (wh_dentry
	    || au_opt_test(au_mntflags(sb), ALWAYS_DIROPQ)) {
		mutex_lock_nested(h_mtx, AuLsc_I_CHILD);
		opq_dentry = au_diropq_create(dentry, bindex);
		mutex_unlock(h_mtx);
		err = PTR_ERR(opq_dentry);
		if (IS_ERR(opq_dentry))
			goto out_dir;
		dput(opq_dentry);
		diropq = 1;
	}

	err = epilog(dir, bindex, wh_dentry, dentry);
	if (!err) {
		inc_nlink(dir);
		goto out_unpin; /* success */
	}

	/* revert */
	if (diropq) {
		AuLabel(revert opq);
		mutex_lock_nested(h_mtx, AuLsc_I_CHILD);
		rerr = au_diropq_remove(dentry, bindex);
		mutex_unlock(h_mtx);
		if (rerr) {
			AuIOErr("%pd reverting diropq failed(%d, %d)\n",
				dentry, err, rerr);
			err = -EIO;
		}
	}

out_dir:
	AuLabel(revert dir);
	rerr = vfsub_rmdir(au_pinned_h_dir(&a->pin), &h_path);
	if (rerr) {
		AuIOErr("%pd reverting dir failed(%d, %d)\n",
			dentry, err, rerr);
		err = -EIO;
	}
	au_dtime_revert(&a->dt);
out_unpin:
	au_unpin(&a->pin);
	dput(wh_dentry);
out_parent:
	di_write_unlock(parent);
out_unlock:
	if (unlikely(err)) {
		au_update_dbstart(dentry);
		d_drop(dentry);
	}
	aufs_read_unlock(dentry, AuLock_DW);
out_free:
	kfree(a);
out:
	return err;
}<|MERGE_RESOLUTION|>--- conflicted
+++ resolved
@@ -292,14 +292,9 @@
 
 	/* revert */
 	if (unlikely(created && err && a->h_path.dentry->d_inode)) {
-<<<<<<< HEAD
-		int rerr;
 		/* no delegation since it is just created */
 		rerr = vfsub_unlink(h_dir, &a->h_path, /*delegated*/NULL,
 				    /*force*/0);
-=======
-		rerr = vfsub_unlink(h_dir, &a->h_path, /*force*/0);
->>>>>>> 875b9937
 		if (rerr) {
 			AuIOErr("%pd revert failure(%d, %d)\n",
 				dentry, err, rerr);
