/*
 * Copyright (C) 2005-2013 Junjiro R. Okajima
 *
 * This program, aufs is free software; you can redistribute it and/or modify
 * it under the terms of the GNU General Public License as published by
 * the Free Software Foundation; either version 2 of the License, or
 * (at your option) any later version.
 *
 * This program is distributed in the hope that it will be useful,
 * but WITHOUT ANY WARRANTY; without even the implied warranty of
 * MERCHANTABILITY or FITNESS FOR A PARTICULAR PURPOSE.  See the
 * GNU General Public License for more details.
 *
 * You should have received a copy of the GNU General Public License
 * along with this program; if not, write to the Free Software
 * Foundation, Inc., 51 Franklin St, Fifth Floor, Boston, MA  02110-1301  USA
 */

/*
 * branch filesystems and xino for them
 */

#ifndef __AUFS_BRANCH_H__
#define __AUFS_BRANCH_H__

#ifdef __KERNEL__

#include <linux/mount.h>
#include "dynop.h"
#include "rwsem.h"
#include "super.h"

/* ---------------------------------------------------------------------- */

/* a xino file */
struct au_xino_file {
	struct file		*xi_file;
	struct mutex		xi_nondir_mtx;

	/* todo: make xino files an array to support huge inode number */

#ifdef CONFIG_DEBUG_FS
	struct dentry		 *xi_dbgaufs;
#endif
};

/* members for writable branch only */
enum {AuBrWh_BASE, AuBrWh_PLINK, AuBrWh_ORPH, AuBrWh_Last};
struct au_wbr {
	struct au_rwsem		wbr_wh_rwsem;
	struct dentry		*wbr_wh[AuBrWh_Last];
	atomic_t		wbr_wh_running;
#define wbr_whbase		wbr_wh[AuBrWh_BASE]	/* whiteout base */
#define wbr_plink		wbr_wh[AuBrWh_PLINK]	/* pseudo-link dir */
#define wbr_orph		wbr_wh[AuBrWh_ORPH]	/* dir for orphans */

	/* mfs mode */
	unsigned long long	wbr_bytes;
};

/* ext2 has 3 types of operations at least, ext3 has 4 */
#define AuBrDynOp (AuDyLast * 4)

<<<<<<< HEAD
#ifdef CONFIG_AUFS_HFSNOTIFY
/* support for asynchronous destruction */
struct au_br_hfsnotify {
	struct fsnotify_group	*hfsn_group;
};
#endif
=======
/* sysfs entries */
struct au_brsysfs {
	char			name[16];
	struct attribute	attr;
};

enum {
	AuBrSysfs_BR,
	AuBrSysfs_BRID,
	AuBrSysfs_Last
};
>>>>>>> 84e41b77

/* protected by superblock rwsem */
struct au_branch {
	struct au_xino_file	br_xino;

	aufs_bindex_t		br_id;

	int			br_perm;
	unsigned int		br_dflags;
	struct path		br_path;
	spinlock_t		br_dykey_lock;
	struct au_dykey		*br_dykey[AuBrDynOp];
	atomic_t		br_count;

	struct au_wbr		*br_wbr;

	/* xino truncation */
	blkcnt_t		br_xino_upper;	/* watermark in blocks */
	atomic_t		br_xino_running;

#ifdef CONFIG_AUFS_HFSNOTIFY
	struct au_br_hfsnotify	*br_hfsn;
#endif

#ifdef CONFIG_SYSFS
	/* entries under sysfs per mount-point */
	struct au_brsysfs	br_sysfs[AuBrSysfs_Last];
#endif
};

/* ---------------------------------------------------------------------- */

static inline struct vfsmount *au_br_mnt(struct au_branch *br)
{
	return br->br_path.mnt;
}

static inline struct dentry *au_br_dentry(struct au_branch *br)
{
	return br->br_path.dentry;
}

static inline struct super_block *au_br_sb(struct au_branch *br)
{
	return au_br_mnt(br)->mnt_sb;
}

/* branch permissions and attributes */
#define AuBrPerm_RW		1		/* writable, hardlinkable wh */
#define AuBrPerm_RO		(1 << 1)	/* readonly */
#define AuBrPerm_RR		(1 << 2)	/* natively readonly */
#define AuBrPerm_Mask		(AuBrPerm_RW | AuBrPerm_RO | AuBrPerm_RR)

#define AuBrRAttr_WH		(1 << 3)	/* whiteout-able */

#define AuBrWAttr_NoLinkWH	(1 << 4)	/* un-hardlinkable whiteouts */

#define AuBrAttr_UNPIN		(1 << 5)	/* rename-able top dir of
						   branch */

static inline int au_br_writable(int brperm)
{
	return brperm & AuBrPerm_RW;
}

static inline int au_br_whable(int brperm)
{
	return brperm & (AuBrPerm_RW | AuBrRAttr_WH);
}

static inline int au_br_wh_linkable(int brperm)
{
	return !(brperm & AuBrWAttr_NoLinkWH);
}

static inline int au_br_rdonly(struct au_branch *br)
{
	return ((au_br_sb(br)->s_flags & MS_RDONLY)
		|| !au_br_writable(br->br_perm))
		? -EROFS : 0;
}

static inline int au_br_hnotifyable(int brperm __maybe_unused)
{
#ifdef CONFIG_AUFS_HNOTIFY
	return !(brperm & AuBrPerm_RR);
#else
	return 0;
#endif
}

/* ---------------------------------------------------------------------- */

/* branch.c */
struct au_sbinfo;
void au_br_free(struct au_sbinfo *sinfo);
int au_br_index(struct super_block *sb, aufs_bindex_t br_id);
struct au_opt_add;
int au_br_add(struct super_block *sb, struct au_opt_add *add, int remount);
struct au_opt_del;
int au_br_del(struct super_block *sb, struct au_opt_del *del, int remount);
long au_ibusy_ioctl(struct file *file, unsigned long arg);
#ifdef CONFIG_COMPAT
long au_ibusy_compat_ioctl(struct file *file, unsigned long arg);
#endif
struct au_opt_mod;
int au_br_mod(struct super_block *sb, struct au_opt_mod *mod, int remount,
	      int *do_refresh);

/* xino.c */
static const loff_t au_loff_max = LLONG_MAX;

int au_xib_trunc(struct super_block *sb);
ssize_t xino_fread(au_readf_t func, struct file *file, void *buf, size_t size,
		   loff_t *pos);
ssize_t xino_fwrite(au_writef_t func, struct file *file, void *buf, size_t size,
		    loff_t *pos);
struct file *au_xino_create2(struct file *base_file, struct file *copy_src);
struct file *au_xino_create(struct super_block *sb, char *fname, int silent);
ino_t au_xino_new_ino(struct super_block *sb);
void au_xino_delete_inode(struct inode *inode, const int unlinked);
int au_xino_write(struct super_block *sb, aufs_bindex_t bindex, ino_t h_ino,
		  ino_t ino);
int au_xino_read(struct super_block *sb, aufs_bindex_t bindex, ino_t h_ino,
		 ino_t *ino);
int au_xino_br(struct super_block *sb, struct au_branch *br, ino_t hino,
	       struct file *base_file, int do_test);
int au_xino_trunc(struct super_block *sb, aufs_bindex_t bindex);

struct au_opt_xino;
int au_xino_set(struct super_block *sb, struct au_opt_xino *xino, int remount);
void au_xino_clr(struct super_block *sb);
struct file *au_xino_def(struct super_block *sb);
int au_xino_path(struct seq_file *seq, struct file *file);

/* ---------------------------------------------------------------------- */

/* Superblock to branch */
static inline
aufs_bindex_t au_sbr_id(struct super_block *sb, aufs_bindex_t bindex)
{
	return au_sbr(sb, bindex)->br_id;
}

static inline
struct vfsmount *au_sbr_mnt(struct super_block *sb, aufs_bindex_t bindex)
{
	return au_br_mnt(au_sbr(sb, bindex));
}

static inline
struct super_block *au_sbr_sb(struct super_block *sb, aufs_bindex_t bindex)
{
	return au_br_sb(au_sbr(sb, bindex));
}

static inline void au_sbr_put(struct super_block *sb, aufs_bindex_t bindex)
{
	atomic_dec(&au_sbr(sb, bindex)->br_count);
}

static inline int au_sbr_perm(struct super_block *sb, aufs_bindex_t bindex)
{
	return au_sbr(sb, bindex)->br_perm;
}

static inline int au_sbr_whable(struct super_block *sb, aufs_bindex_t bindex)
{
	return au_br_whable(au_sbr_perm(sb, bindex));
}

/* ---------------------------------------------------------------------- */

/*
 * wbr_wh_read_lock, wbr_wh_write_lock
 * wbr_wh_read_unlock, wbr_wh_write_unlock, wbr_wh_downgrade_lock
 */
AuSimpleRwsemFuncs(wbr_wh, struct au_wbr *wbr, &wbr->wbr_wh_rwsem);

#define WbrWhMustNoWaiters(wbr)	AuRwMustNoWaiters(&wbr->wbr_wh_rwsem)
#define WbrWhMustAnyLock(wbr)	AuRwMustAnyLock(&wbr->wbr_wh_rwsem)
#define WbrWhMustWriteLock(wbr)	AuRwMustWriteLock(&wbr->wbr_wh_rwsem)

#endif /* __KERNEL__ */
#endif /* __AUFS_BRANCH_H__ */<|MERGE_RESOLUTION|>--- conflicted
+++ resolved
@@ -61,14 +61,13 @@
 /* ext2 has 3 types of operations at least, ext3 has 4 */
 #define AuBrDynOp (AuDyLast * 4)
 
-<<<<<<< HEAD
 #ifdef CONFIG_AUFS_HFSNOTIFY
 /* support for asynchronous destruction */
 struct au_br_hfsnotify {
 	struct fsnotify_group	*hfsn_group;
 };
 #endif
-=======
+
 /* sysfs entries */
 struct au_brsysfs {
 	char			name[16];
@@ -80,7 +79,6 @@
 	AuBrSysfs_BRID,
 	AuBrSysfs_Last
 };
->>>>>>> 84e41b77
 
 /* protected by superblock rwsem */
 struct au_branch {
