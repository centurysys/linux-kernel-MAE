/*
 * Copyright (C) 2005-2015 Junjiro R. Okajima
 */

/*
 * sub-routines for dentry cache
 */

#ifndef __AUFS_DCSUB_H__
#define __AUFS_DCSUB_H__

#ifdef __KERNEL__

#include <linux/dcache.h>
#include <linux/fs.h>

struct dentry;

struct au_dpage {
	int ndentry;
	struct dentry **dentries;
};

struct au_dcsub_pages {
	int ndpage;
	struct au_dpage *dpages;
};

/* ---------------------------------------------------------------------- */

/* dcsub.c */
int au_dpages_init(struct au_dcsub_pages *dpages, gfp_t gfp);
void au_dpages_free(struct au_dcsub_pages *dpages);
typedef int (*au_dpages_test)(struct dentry *dentry, void *arg);
int au_dcsub_pages(struct au_dcsub_pages *dpages, struct dentry *root,
		   au_dpages_test test, void *arg);
int au_dcsub_pages_rev(struct au_dcsub_pages *dpages, struct dentry *dentry,
		       int do_include, au_dpages_test test, void *arg);
int au_dcsub_pages_rev_aufs(struct au_dcsub_pages *dpages,
			    struct dentry *dentry, int do_include);
int au_test_subdir(struct dentry *d1, struct dentry *d2);

/* ---------------------------------------------------------------------- */

/*
 * todo: in linux-3.13, several similar (but faster) helpers are added to
 * include/linux/dcache.h. Try them (in the future).
 */

static inline int au_d_hashed_positive(struct dentry *d)
{
	int err;
	struct inode *inode = d->d_inode;

	err = 0;
	if (unlikely(d_unhashed(d) || !inode || !inode->i_nlink))
		err = -ENOENT;
	return err;
}

static inline int au_d_linkable(struct dentry *d)
{
	int err;
	struct inode *inode = d->d_inode;

	err = au_d_hashed_positive(d);
	if (err
	    && inode
	    && (inode->i_state & I_LINKABLE))
		err = 0;
	return err;
}

static inline int au_d_alive(struct dentry *d)
{
	int err;
	struct inode *inode;

	err = 0;
	if (!IS_ROOT(d))
		err = au_d_hashed_positive(d);
	else {
		inode = d->d_inode;
		if (unlikely(d_unlinked(d) || !inode || !inode->i_nlink))
			err = -ENOENT;
	}
	return err;
}

static inline int au_alive_dir(struct dentry *d)
{
	int err;

	err = au_d_alive(d);
	if (unlikely(err || IS_DEADDIR(d->d_inode)))
		err = -ENOENT;
	return err;
}

static inline int au_qstreq(struct qstr *a, struct qstr *b)
{
	return a->len == b->len
		&& !memcmp(a->name, b->name, a->len);
}

/*
 * by the commit
<<<<<<< HEAD
 * 360f547 2015-01-25 dcache: let the dentry count go down to zero without taking d_lock
=======
 * 360f547 2015-01-25 dcache: let the dentry count go down to zero without
 *			taking d_lock
>>>>>>> 7b0ac3fa
 * the type of d_lockref.count became int, but the inlined function d_count()
 * still returns unsigned int.
 * I don't know why. Maybe it is for every d_count() users?
 * Anyway au_dcount() lives on.
 */
static inline int au_dcount(struct dentry *d)
{
	return (int)d_count(d);
}

#endif /* __KERNEL__ */
#endif /* __AUFS_DCSUB_H__ */<|MERGE_RESOLUTION|>--- conflicted
+++ resolved
@@ -105,12 +105,8 @@
 
 /*
  * by the commit
-<<<<<<< HEAD
- * 360f547 2015-01-25 dcache: let the dentry count go down to zero without taking d_lock
-=======
  * 360f547 2015-01-25 dcache: let the dentry count go down to zero without
  *			taking d_lock
->>>>>>> 7b0ac3fa
  * the type of d_lockref.count became int, but the inlined function d_count()
  * still returns unsigned int.
  * I don't know why. Maybe it is for every d_count() users?
