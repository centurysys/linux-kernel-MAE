/*
 * Copyright (C) 2005-2014 Junjiro R. Okajima
 */

/*
 * lookup and dentry operations
 */

#include <linux/namei.h>
#include "aufs.h"

#define AuLkup_ALLOW_NEG	1
#define au_ftest_lkup(flags, name)	((flags) & AuLkup_##name)
#define au_fset_lkup(flags, name) \
	do { (flags) |= AuLkup_##name; } while (0)
#define au_fclr_lkup(flags, name) \
	do { (flags) &= ~AuLkup_##name; } while (0)

struct au_do_lookup_args {
	unsigned int		flags;
	mode_t			type;
};

/*
 * returns positive/negative dentry, NULL or an error.
 * NULL means whiteout-ed or not-found.
 */
static struct dentry*
au_do_lookup(struct dentry *h_parent, struct dentry *dentry,
	     aufs_bindex_t bindex, struct qstr *wh_name,
	     struct au_do_lookup_args *args)
{
	struct dentry *h_dentry;
	struct inode *h_inode, *inode;
	struct au_branch *br;
	int wh_found, opq;
	unsigned char wh_able;
	const unsigned char allow_neg = !!au_ftest_lkup(args->flags, ALLOW_NEG);

	wh_found = 0;
	br = au_sbr(dentry->d_sb, bindex);
	wh_able = !!au_br_whable(br->br_perm);
	if (wh_able)
		wh_found = au_wh_test(h_parent, wh_name, br, /*try_sio*/0);
	h_dentry = ERR_PTR(wh_found);
	if (!wh_found)
		goto real_lookup;
	if (unlikely(wh_found < 0))
		goto out;

	/* We found a whiteout */
	/* au_set_dbend(dentry, bindex); */
	au_set_dbwh(dentry, bindex);
	if (!allow_neg)
		return NULL; /* success */

real_lookup:
	h_dentry = vfsub_lkup_one(&dentry->d_name, h_parent);
	if (IS_ERR(h_dentry))
		goto out;

	h_inode = h_dentry->d_inode;
	if (!h_inode) {
		if (!allow_neg)
			goto out_neg;
	} else if (wh_found
		   || (args->type && args->type != (h_inode->i_mode & S_IFMT)))
		goto out_neg;

	if (au_dbend(dentry) <= bindex)
		au_set_dbend(dentry, bindex);
	if (au_dbstart(dentry) < 0 || bindex < au_dbstart(dentry))
		au_set_dbstart(dentry, bindex);
	au_set_h_dptr(dentry, bindex, h_dentry);

	inode = dentry->d_inode;
	if (!h_inode || !S_ISDIR(h_inode->i_mode) || !wh_able
	    || (inode && !S_ISDIR(inode->i_mode)))
		goto out; /* success */

	mutex_lock_nested(&h_inode->i_mutex, AuLsc_I_CHILD);
	opq = au_diropq_test(h_dentry, br);
	mutex_unlock(&h_inode->i_mutex);
	if (opq > 0)
		au_set_dbdiropq(dentry, bindex);
	else if (unlikely(opq < 0)) {
		au_set_h_dptr(dentry, bindex, NULL);
		h_dentry = ERR_PTR(opq);
	}
	goto out;

out_neg:
	dput(h_dentry);
	h_dentry = NULL;
out:
	return h_dentry;
}

static int au_test_shwh(struct super_block *sb, const struct qstr *name)
{
	if (unlikely(!au_opt_test(au_mntflags(sb), SHWH)
		     && !strncmp(name->name, AUFS_WH_PFX, AUFS_WH_PFX_LEN)))
		return -EPERM;
	return 0;
}

/*
 * returns the number of lower positive dentries,
 * otherwise an error.
 * can be called at unlinking with @type is zero.
 */
int au_lkup_dentry(struct dentry *dentry, aufs_bindex_t bstart, mode_t type)
{
	int npositive, err;
	aufs_bindex_t bindex, btail, bdiropq;
	unsigned char isdir;
	struct qstr whname;
	struct au_do_lookup_args args = {
		.flags		= 0,
		.type		= type
	};
	const struct qstr *name = &dentry->d_name;
	struct dentry *parent;
	struct inode *inode;

	err = au_test_shwh(dentry->d_sb, name);
	if (unlikely(err))
		goto out;

	err = au_wh_name_alloc(&whname, name);
	if (unlikely(err))
		goto out;

	inode = dentry->d_inode;
	isdir = !!(inode && S_ISDIR(inode->i_mode));
	if (!type)
		au_fset_lkup(args.flags, ALLOW_NEG);

	npositive = 0;
	parent = dget_parent(dentry);
	btail = au_dbtaildir(parent);
	for (bindex = bstart; bindex <= btail; bindex++) {
		struct dentry *h_parent, *h_dentry;
		struct inode *h_inode, *h_dir;

		h_dentry = au_h_dptr(dentry, bindex);
		if (h_dentry) {
			if (h_dentry->d_inode)
				npositive++;
			if (type != S_IFDIR)
				break;
			continue;
		}
		h_parent = au_h_dptr(parent, bindex);
		if (!h_parent)
			continue;
		h_dir = h_parent->d_inode;
		if (!h_dir || !S_ISDIR(h_dir->i_mode))
			continue;

		mutex_lock_nested(&h_dir->i_mutex, AuLsc_I_PARENT);
		h_dentry = au_do_lookup(h_parent, dentry, bindex, &whname,
					&args);
		mutex_unlock(&h_dir->i_mutex);
		err = PTR_ERR(h_dentry);
		if (IS_ERR(h_dentry))
			goto out_parent;
		au_fclr_lkup(args.flags, ALLOW_NEG);

		if (au_dbwh(dentry) >= 0)
			break;
		if (!h_dentry)
			continue;
		h_inode = h_dentry->d_inode;
		if (!h_inode)
			continue;
		npositive++;
		if (!args.type)
			args.type = h_inode->i_mode & S_IFMT;
		if (args.type != S_IFDIR)
			break;
		else if (isdir) {
			/* the type of lower may be different */
			bdiropq = au_dbdiropq(dentry);
			if (bdiropq >= 0 && bdiropq <= bindex)
				break;
		}
	}

	if (npositive) {
		AuLabel(positive);
		au_update_dbstart(dentry);
	}
	err = npositive;
	if (unlikely(!au_opt_test(au_mntflags(dentry->d_sb), UDBA_NONE)
		     && au_dbstart(dentry) < 0)) {
		err = -EIO;
		AuIOErr("both of real entry and whiteout found, %pd, err %d\n",
			dentry, err);
	}

out_parent:
	dput(parent);
	kfree(whname.name);
out:
	return err;
}

struct dentry *au_sio_lkup_one(struct qstr *name, struct dentry *parent,
			       struct au_branch *br)
{
	struct dentry *dentry;
	int wkq_err;

	if (!au_test_h_perm_sio(parent->d_inode, MAY_EXEC))
		dentry = vfsub_lkup_one(name, parent);
	else {
		struct vfsub_lkup_one_args args = {
			.errp	= &dentry,
			.name	= name,
			.parent	= parent
		};

		wkq_err = au_wkq_wait(vfsub_call_lkup_one, &args);
		if (unlikely(wkq_err))
			dentry = ERR_PTR(wkq_err);
	}

	return dentry;
}

/*
 * lookup @dentry on @bindex which should be negative.
 */
int au_lkup_neg(struct dentry *dentry, aufs_bindex_t bindex, int wh)
{
	int err;
	struct dentry *parent, *h_parent, *h_dentry;
	struct au_branch *br;

	parent = dget_parent(dentry);
	h_parent = au_h_dptr(parent, bindex);
	br = au_sbr(dentry->d_sb, bindex);
	if (wh)
		h_dentry = au_whtmp_lkup(h_parent, br, &dentry->d_name);
	else
		h_dentry = au_sio_lkup_one(&dentry->d_name, h_parent, br);
	err = PTR_ERR(h_dentry);
	if (IS_ERR(h_dentry))
		goto out;
	if (unlikely(h_dentry->d_inode)) {
		err = -EIO;
		AuIOErr("%pd should be negative on b%d.\n", h_dentry, bindex);
		dput(h_dentry);
		goto out;
	}

	err = 0;
	if (bindex < au_dbstart(dentry))
		au_set_dbstart(dentry, bindex);
	if (au_dbend(dentry) < bindex)
		au_set_dbend(dentry, bindex);
	au_set_h_dptr(dentry, bindex, h_dentry);

out:
	dput(parent);
	return err;
}

/* ---------------------------------------------------------------------- */

/* subset of struct inode */
struct au_iattr {
	unsigned long		i_ino;
	/* unsigned int		i_nlink; */
	kuid_t			i_uid;
	kgid_t			i_gid;
	u64			i_version;
/*
	loff_t			i_size;
	blkcnt_t		i_blocks;
*/
	umode_t			i_mode;
};

static void au_iattr_save(struct au_iattr *ia, struct inode *h_inode)
{
	ia->i_ino = h_inode->i_ino;
	/* ia->i_nlink = h_inode->i_nlink; */
	ia->i_uid = h_inode->i_uid;
	ia->i_gid = h_inode->i_gid;
	ia->i_version = h_inode->i_version;
/*
	ia->i_size = h_inode->i_size;
	ia->i_blocks = h_inode->i_blocks;
*/
	ia->i_mode = (h_inode->i_mode & S_IFMT);
}

static int au_iattr_test(struct au_iattr *ia, struct inode *h_inode)
{
	return ia->i_ino != h_inode->i_ino
		/* || ia->i_nlink != h_inode->i_nlink */
		|| !uid_eq(ia->i_uid, h_inode->i_uid)
		|| !gid_eq(ia->i_gid, h_inode->i_gid)
		|| ia->i_version != h_inode->i_version
/*
		|| ia->i_size != h_inode->i_size
		|| ia->i_blocks != h_inode->i_blocks
*/
		|| ia->i_mode != (h_inode->i_mode & S_IFMT);
}

static int au_h_verify_dentry(struct dentry *h_dentry, struct dentry *h_parent,
			      struct au_branch *br)
{
	int err;
	struct au_iattr ia;
	struct inode *h_inode;
	struct dentry *h_d;
	struct super_block *h_sb;

	err = 0;
	memset(&ia, -1, sizeof(ia));
	h_sb = h_dentry->d_sb;
	h_inode = h_dentry->d_inode;
	if (h_inode)
		au_iattr_save(&ia, h_inode);
	else if (au_test_nfs(h_sb) || au_test_fuse(h_sb))
		/* nfs d_revalidate may return 0 for negative dentry */
		/* fuse d_revalidate always return 0 for negative dentry */
		goto out;

	/* main purpose is namei.c:cached_lookup() and d_revalidate */
	h_d = vfsub_lkup_one(&h_dentry->d_name, h_parent);
	err = PTR_ERR(h_d);
	if (IS_ERR(h_d))
		goto out;

	err = 0;
	if (unlikely(h_d != h_dentry
		     || h_d->d_inode != h_inode
		     || (h_inode && au_iattr_test(&ia, h_inode))))
		err = au_busy_or_stale();
	dput(h_d);

out:
	AuTraceErr(err);
	return err;
}

int au_h_verify(struct dentry *h_dentry, unsigned int udba, struct inode *h_dir,
		struct dentry *h_parent, struct au_branch *br)
{
	int err;

	err = 0;
	if (udba == AuOpt_UDBA_REVAL
	    && !au_test_fs_remote(h_dentry->d_sb)) {
		IMustLock(h_dir);
		err = (h_dentry->d_parent->d_inode != h_dir);
	} else if (udba != AuOpt_UDBA_NONE)
		err = au_h_verify_dentry(h_dentry, h_parent, br);

	return err;
}

/* ---------------------------------------------------------------------- */

static int au_do_refresh_hdentry(struct dentry *dentry, struct dentry *parent)
{
	int err;
	aufs_bindex_t new_bindex, bindex, bend, bwh, bdiropq;
	struct au_hdentry tmp, *p, *q;
	struct au_dinfo *dinfo;
	struct super_block *sb;

	DiMustWriteLock(dentry);

	sb = dentry->d_sb;
	dinfo = au_di(dentry);
	bend = dinfo->di_bend;
	bwh = dinfo->di_bwh;
	bdiropq = dinfo->di_bdiropq;
	p = dinfo->di_hdentry + dinfo->di_bstart;
	for (bindex = dinfo->di_bstart; bindex <= bend; bindex++, p++) {
		if (!p->hd_dentry)
			continue;

		new_bindex = au_br_index(sb, p->hd_id);
		if (new_bindex == bindex)
			continue;

		if (dinfo->di_bwh == bindex)
			bwh = new_bindex;
		if (dinfo->di_bdiropq == bindex)
			bdiropq = new_bindex;
		if (new_bindex < 0) {
			au_hdput(p);
			p->hd_dentry = NULL;
			continue;
		}

		/* swap two lower dentries, and loop again */
		q = dinfo->di_hdentry + new_bindex;
		tmp = *q;
		*q = *p;
		*p = tmp;
		if (tmp.hd_dentry) {
			bindex--;
			p--;
		}
	}

	dinfo->di_bwh = -1;
	if (bwh >= 0 && bwh <= au_sbend(sb) && au_sbr_whable(sb, bwh))
		dinfo->di_bwh = bwh;

	dinfo->di_bdiropq = -1;
	if (bdiropq >= 0
	    && bdiropq <= au_sbend(sb)
	    && au_sbr_whable(sb, bdiropq))
		dinfo->di_bdiropq = bdiropq;

	err = -EIO;
	dinfo->di_bstart = -1;
	dinfo->di_bend = -1;
	bend = au_dbend(parent);
	p = dinfo->di_hdentry;
	for (bindex = 0; bindex <= bend; bindex++, p++)
		if (p->hd_dentry) {
			dinfo->di_bstart = bindex;
			break;
		}

	if (dinfo->di_bstart >= 0) {
		p = dinfo->di_hdentry + bend;
		for (bindex = bend; bindex >= 0; bindex--, p--)
			if (p->hd_dentry) {
				dinfo->di_bend = bindex;
				err = 0;
				break;
			}
	}

	return err;
}

static void au_do_hide(struct dentry *dentry)
{
	struct inode *inode;

	inode = dentry->d_inode;
	if (inode) {
		if (!S_ISDIR(inode->i_mode)) {
			if (inode->i_nlink && !d_unhashed(dentry))
				drop_nlink(inode);
		} else {
			clear_nlink(inode);
			/* stop next lookup */
			inode->i_flags |= S_DEAD;
		}
		smp_mb(); /* necessary? */
	}
	d_drop(dentry);
}

static int au_hide_children(struct dentry *parent)
{
	int err, i, j, ndentry;
	struct au_dcsub_pages dpages;
	struct au_dpage *dpage;
	struct dentry *dentry;

	err = au_dpages_init(&dpages, GFP_NOFS);
	if (unlikely(err))
		goto out;
	err = au_dcsub_pages(&dpages, parent, NULL, NULL);
	if (unlikely(err))
		goto out_dpages;

	/* in reverse order */
	for (i = dpages.ndpage - 1; i >= 0; i--) {
		dpage = dpages.dpages + i;
		ndentry = dpage->ndentry;
		for (j = ndentry - 1; j >= 0; j--) {
			dentry = dpage->dentries[j];
			if (dentry != parent)
				au_do_hide(dentry);
		}
	}

out_dpages:
	au_dpages_free(&dpages);
out:
	return err;
}

static void au_hide(struct dentry *dentry)
{
	int err;
	struct inode *inode;

	AuDbgDentry(dentry);
	inode = dentry->d_inode;
	if (inode && S_ISDIR(inode->i_mode)) {
		/* shrink_dcache_parent(dentry); */
		err = au_hide_children(dentry);
		if (unlikely(err))
			AuIOErr("%pd, failed hiding children, ignored %d\n",
				dentry, err);
	}
	au_do_hide(dentry);
}

/*
 * By adding a dirty branch, a cached dentry may be affected in various ways.
 *
 * a dirty branch is added
 * - on the top of layers
 * - in the middle of layers
 * - to the bottom of layers
 *
 * on the added branch there exists
 * - a whiteout
 * - a diropq
 * - a same named entry
 *   + exist
 *     * negative --> positive
 *     * positive --> positive
 *	 - type is unchanged
 *	 - type is changed
 *   + doesn't exist
 *     * negative --> negative
 *     * positive --> negative (rejected by au_br_del() for non-dir case)
 * - none
 */
static int au_refresh_by_dinfo(struct dentry *dentry, struct au_dinfo *dinfo,
			       struct au_dinfo *tmp)
{
	int err;
	aufs_bindex_t bindex, bend;
	struct {
		struct dentry *dentry;
		struct inode *inode;
		mode_t mode;
	} orig_h, tmp_h;
	struct au_hdentry *hd;
	struct inode *inode, *h_inode;
	struct dentry *h_dentry;

	err = 0;
	AuDebugOn(dinfo->di_bstart < 0);
	orig_h.dentry = dinfo->di_hdentry[dinfo->di_bstart].hd_dentry;
	orig_h.inode = orig_h.dentry->d_inode;
	orig_h.mode = 0;
	if (orig_h.inode)
		orig_h.mode = orig_h.inode->i_mode & S_IFMT;
	memset(&tmp_h, 0, sizeof(tmp_h));
	if (tmp->di_bstart >= 0) {
		tmp_h.dentry = tmp->di_hdentry[tmp->di_bstart].hd_dentry;
		tmp_h.inode = tmp_h.dentry->d_inode;
		if (tmp_h.inode)
			tmp_h.mode = tmp_h.inode->i_mode & S_IFMT;
	}

	inode = dentry->d_inode;
	if (!orig_h.inode) {
		AuDbg("nagative originally\n");
		if (inode) {
			au_hide(dentry);
			goto out;
		}
		AuDebugOn(inode);
		AuDebugOn(dinfo->di_bstart != dinfo->di_bend);
		AuDebugOn(dinfo->di_bdiropq != -1);

		if (!tmp_h.inode) {
			AuDbg("negative --> negative\n");
			/* should have only one negative lower */
			if (tmp->di_bstart >= 0
			    && tmp->di_bstart < dinfo->di_bstart) {
				AuDebugOn(tmp->di_bstart != tmp->di_bend);
				AuDebugOn(dinfo->di_bstart != dinfo->di_bend);
				au_set_h_dptr(dentry, dinfo->di_bstart, NULL);
				au_di_cp(dinfo, tmp);
				hd = tmp->di_hdentry + tmp->di_bstart;
				au_set_h_dptr(dentry, tmp->di_bstart,
					      dget(hd->hd_dentry));
			}
			au_dbg_verify_dinode(dentry);
		} else {
			AuDbg("negative --> positive\n");
			/*
			 * similar to the behaviour of creating with bypassing
			 * aufs.
			 * unhash it in order to force an error in the
			 * succeeding create operation.
			 * we should not set S_DEAD here.
			 */
			d_drop(dentry);
			/* au_di_swap(tmp, dinfo); */
			au_dbg_verify_dinode(dentry);
		}
	} else {
		AuDbg("positive originally\n");
		/* inode may be NULL */
		AuDebugOn(inode && (inode->i_mode & S_IFMT) != orig_h.mode);
		if (!tmp_h.inode) {
			AuDbg("positive --> negative\n");
			/* or bypassing aufs */
			au_hide(dentry);
			if (tmp->di_bwh >= 0 && tmp->di_bwh <= dinfo->di_bstart)
				dinfo->di_bwh = tmp->di_bwh;
			if (inode)
				err = au_refresh_hinode_self(inode);
			au_dbg_verify_dinode(dentry);
		} else if (orig_h.mode == tmp_h.mode) {
			AuDbg("positive --> positive, same type\n");
			if (!S_ISDIR(orig_h.mode)
			    && dinfo->di_bstart > tmp->di_bstart) {
				/*
				 * similar to the behaviour of removing and
				 * creating.
				 */
				au_hide(dentry);
				if (inode)
					err = au_refresh_hinode_self(inode);
				au_dbg_verify_dinode(dentry);
			} else {
				/* fill empty slots */
				if (dinfo->di_bstart > tmp->di_bstart)
					dinfo->di_bstart = tmp->di_bstart;
				if (dinfo->di_bend < tmp->di_bend)
					dinfo->di_bend = tmp->di_bend;
				dinfo->di_bwh = tmp->di_bwh;
				dinfo->di_bdiropq = tmp->di_bdiropq;
				hd = tmp->di_hdentry;
				bend = dinfo->di_bend;
				for (bindex = tmp->di_bstart; bindex <= bend;
				     bindex++) {
					if (au_h_dptr(dentry, bindex))
						continue;
					h_dentry = hd[bindex].hd_dentry;
					if (!h_dentry)
						continue;
					h_inode = h_dentry->d_inode;
					AuDebugOn(!h_inode);
					AuDebugOn(orig_h.mode
						  != (h_inode->i_mode
						      & S_IFMT));
					au_set_h_dptr(dentry, bindex,
						      dget(h_dentry));
				}
				err = au_refresh_hinode(inode, dentry);
				au_dbg_verify_dinode(dentry);
			}
		} else {
			AuDbg("positive --> positive, different type\n");
			/* similar to the behaviour of removing and creating */
			au_hide(dentry);
			if (inode)
				err = au_refresh_hinode_self(inode);
			au_dbg_verify_dinode(dentry);
		}
	}

out:
	return err;
}

int au_refresh_dentry(struct dentry *dentry, struct dentry *parent)
{
	int err, ebrange;
	unsigned int sigen;
	struct au_dinfo *dinfo, *tmp;
	struct super_block *sb;
	struct inode *inode;

	DiMustWriteLock(dentry);
	AuDebugOn(IS_ROOT(dentry));
	AuDebugOn(!parent->d_inode);

	sb = dentry->d_sb;
	inode = dentry->d_inode;
	sigen = au_sigen(sb);
	err = au_digen_test(parent, sigen);
	if (unlikely(err))
		goto out;

	dinfo = au_di(dentry);
	err = au_di_realloc(dinfo, au_sbend(sb) + 1);
	if (unlikely(err))
		goto out;
	ebrange = au_dbrange_test(dentry);
	if (!ebrange)
		ebrange = au_do_refresh_hdentry(dentry, parent);

	if (d_unhashed(dentry) || ebrange /* || dinfo->di_tmpfile */) {
		AuDebugOn(au_dbstart(dentry) < 0 && au_dbend(dentry) >= 0);
		if (inode)
			err = au_refresh_hinode_self(inode);
		au_dbg_verify_dinode(dentry);
		if (!err)
			goto out_dgen; /* success */
		goto out;
	}

	/* temporary dinfo */
	AuDbgDentry(dentry);
	err = -ENOMEM;
	tmp = au_di_alloc(sb, AuLsc_DI_TMP);
	if (unlikely(!tmp))
		goto out;
	au_di_swap(tmp, dinfo);
	/* returns the number of positive dentries */
	/*
	 * if current working dir is removed, it returns an error.
	 * but the dentry is legal.
	 */
	err = au_lkup_dentry(dentry, /*bstart*/0, /*type*/0);
	AuDbgDentry(dentry);
	au_di_swap(tmp, dinfo);
	if (err == -ENOENT)
		err = 0;
	if (err >= 0) {
		/* compare/refresh by dinfo */
		AuDbgDentry(dentry);
		err = au_refresh_by_dinfo(dentry, dinfo, tmp);
		au_dbg_verify_dinode(dentry);
		AuTraceErr(err);
	}
	au_rw_write_unlock(&tmp->di_rwsem);
	au_di_free(tmp);
	if (unlikely(err))
		goto out;

out_dgen:
	au_update_digen(dentry);
out:
	if (unlikely(err && !(dentry->d_flags & DCACHE_NFSFS_RENAMED))) {
		AuIOErr("failed refreshing %pd, %d\n", dentry, err);
		AuDbgDentry(dentry);
	}
	AuTraceErr(err);
	return err;
}

static int au_do_h_d_reval(struct dentry *h_dentry, unsigned int flags,
			   struct dentry *dentry, aufs_bindex_t bindex)
{
	int err, valid;

	err = 0;
	if (!(h_dentry->d_flags & DCACHE_OP_REVALIDATE))
		goto out;

	AuDbg("b%d\n", bindex);
	/*
	 * gave up supporting LOOKUP_CREATE/OPEN for lower fs,
	 * due to whiteout and branch permission.
	 */
	flags &= ~(/*LOOKUP_PARENT |*/ LOOKUP_OPEN | LOOKUP_CREATE
		   | LOOKUP_FOLLOW | LOOKUP_EXCL);
	/* it may return tri-state */
	valid = h_dentry->d_op->d_revalidate(h_dentry, flags);

	if (unlikely(valid < 0))
		err = valid;
	else if (!valid)
		err = -EINVAL;

out:
	AuTraceErr(err);
	return err;
}

/* todo: remove this */
static int h_d_revalidate(struct dentry *dentry, struct inode *inode,
			  unsigned int flags, int do_udba)
{
	int err;
	umode_t mode, h_mode;
	aufs_bindex_t bindex, btail, bstart, ibs, ibe;
	unsigned char plus, unhashed, is_root, h_plus, h_nfs, tmpfile;
	struct inode *h_inode, *h_cached_inode;
	struct dentry *h_dentry;
	struct qstr *name, *h_name;

	err = 0;
	plus = 0;
	mode = 0;
	ibs = -1;
	ibe = -1;
	unhashed = !!d_unhashed(dentry);
	is_root = !!IS_ROOT(dentry);
	name = &dentry->d_name;
	tmpfile = au_di(dentry)->di_tmpfile;

	/*
	 * Theoretically, REVAL test should be unnecessary in case of
	 * {FS,I}NOTIFY.
	 * But {fs,i}notify doesn't fire some necessary events,
	 *	IN_ATTRIB for atime/nlink/pageio
	 *	IN_DELETE for NFS dentry
	 * Let's do REVAL test too.
	 */
	if (do_udba && inode) {
		mode = (inode->i_mode & S_IFMT);
		plus = (inode->i_nlink > 0);
		ibs = au_ibstart(inode);
		ibe = au_ibend(inode);
	}

	bstart = au_dbstart(dentry);
	btail = bstart;
	if (inode && S_ISDIR(inode->i_mode))
		btail = au_dbtaildir(dentry);
	for (bindex = bstart; bindex <= btail; bindex++) {
		h_dentry = au_h_dptr(dentry, bindex);
		if (!h_dentry)
			continue;

		AuDbg("b%d, %pd\n", bindex, h_dentry);
		h_nfs = !!au_test_nfs(h_dentry->d_sb);
		spin_lock(&h_dentry->d_lock);
		h_name = &h_dentry->d_name;
		if (unlikely(do_udba
			     && !is_root
			     && ((!h_nfs
				  && (unhashed != !!d_unhashed(h_dentry)
				      || (!tmpfile
					  && !au_qstreq(name, h_name))
					  ))
				 || (h_nfs
				     && !(flags & LOOKUP_OPEN)
				     && (h_dentry->d_flags
					 & DCACHE_NFSFS_RENAMED)))
			    )) {
<<<<<<< HEAD
			AuDbg("unhash 0x%x 0x%x, %pd %pd\n",
			      unhashed, d_unhashed(h_dentry),
			      dentry, h_dentry);
=======
			int h_unhashed;

			h_unhashed = d_unhashed(h_dentry);
>>>>>>> b46680d3
			spin_unlock(&h_dentry->d_lock);
			AuDbg("unhash 0x%x 0x%x, %.*s %.*s\n",
			      unhashed, h_unhashed,
			      AuDLNPair(dentry), AuDLNPair(h_dentry));
			goto err;
		}
		spin_unlock(&h_dentry->d_lock);

		err = au_do_h_d_reval(h_dentry, flags, dentry, bindex);
		if (unlikely(err))
			/* do not goto err, to keep the errno */
			break;

		/* todo: plink too? */
		if (!do_udba)
			continue;

		/* UDBA tests */
		h_inode = h_dentry->d_inode;
		if (unlikely(!!inode != !!h_inode))
			goto err;

		h_plus = plus;
		h_mode = mode;
		h_cached_inode = h_inode;
		if (h_inode) {
			h_mode = (h_inode->i_mode & S_IFMT);
			h_plus = (h_inode->i_nlink > 0);
		}
		if (inode && ibs <= bindex && bindex <= ibe)
			h_cached_inode = au_h_iptr(inode, bindex);

		if (!h_nfs) {
			if (unlikely(plus != h_plus && !tmpfile))
				goto err;
		} else {
			if (unlikely(!(h_dentry->d_flags & DCACHE_NFSFS_RENAMED)
				     && !is_root
				     && !IS_ROOT(h_dentry)
				     && unhashed != d_unhashed(h_dentry)))
				goto err;
		}
		if (unlikely(mode != h_mode
			     || h_cached_inode != h_inode))
			goto err;
		continue;

err:
		err = -EINVAL;
		break;
	}

	AuTraceErr(err);
	return err;
}

/* todo: consolidate with do_refresh() and au_reval_for_attr() */
static int simple_reval_dpath(struct dentry *dentry, unsigned int sigen)
{
	int err;
	struct dentry *parent;

	if (!au_digen_test(dentry, sigen))
		return 0;

	parent = dget_parent(dentry);
	di_read_lock_parent(parent, AuLock_IR);
	AuDebugOn(au_digen_test(parent, sigen));
	au_dbg_verify_gen(parent, sigen);
	err = au_refresh_dentry(dentry, parent);
	di_read_unlock(parent, AuLock_IR);
	dput(parent);
	AuTraceErr(err);
	return err;
}

int au_reval_dpath(struct dentry *dentry, unsigned int sigen)
{
	int err;
	struct dentry *d, *parent;
	struct inode *inode;

	if (!au_ftest_si(au_sbi(dentry->d_sb), FAILED_REFRESH_DIR))
		return simple_reval_dpath(dentry, sigen);

	/* slow loop, keep it simple and stupid */
	/* cf: au_cpup_dirs() */
	err = 0;
	parent = NULL;
	while (au_digen_test(dentry, sigen)) {
		d = dentry;
		while (1) {
			dput(parent);
			parent = dget_parent(d);
			if (!au_digen_test(parent, sigen))
				break;
			d = parent;
		}

		inode = d->d_inode;
		if (d != dentry)
			di_write_lock_child2(d);

		/* someone might update our dentry while we were sleeping */
		if (au_digen_test(d, sigen)) {
			/*
			 * todo: consolidate with simple_reval_dpath(),
			 * do_refresh() and au_reval_for_attr().
			 */
			di_read_lock_parent(parent, AuLock_IR);
			err = au_refresh_dentry(d, parent);
			di_read_unlock(parent, AuLock_IR);
		}

		if (d != dentry)
			di_write_unlock(d);
		dput(parent);
		if (unlikely(err))
			break;
	}

	return err;
}

/*
 * if valid returns 1, otherwise 0.
 */
static int aufs_d_revalidate(struct dentry *dentry, unsigned int flags)
{
	int valid, err;
	unsigned int sigen;
	unsigned char do_udba;
	struct super_block *sb;
	struct inode *inode;

	/* todo: support rcu-walk? */
	if (flags & LOOKUP_RCU)
		return -ECHILD;

	valid = 0;
	if (unlikely(!au_di(dentry)))
		goto out;

	inode = dentry->d_inode;
	if (inode && is_bad_inode(inode))
		goto out;

	valid = 1;
	sb = dentry->d_sb;
	/*
	 * todo: very ugly
	 * i_mutex of parent dir may be held,
	 * but we should not return 'invalid' due to busy.
	 */
	err = aufs_read_lock(dentry, AuLock_FLUSH | AuLock_DW | AuLock_NOPLM);
	if (unlikely(err)) {
		valid = err;
		AuTraceErr(err);
		goto out;
	}
	if (unlikely(au_dbrange_test(dentry))) {
		err = -EINVAL;
		AuTraceErr(err);
		goto out_dgrade;
	}

	sigen = au_sigen(sb);
	if (au_digen_test(dentry, sigen)) {
		AuDebugOn(IS_ROOT(dentry));
		err = au_reval_dpath(dentry, sigen);
		if (unlikely(err)) {
			AuTraceErr(err);
			goto out_dgrade;
		}
	}
	di_downgrade_lock(dentry, AuLock_IR);

	err = -EINVAL;
	if (!(flags & LOOKUP_OPEN)
	    && inode
	    && !(inode->i_state && I_LINKABLE)
	    && (IS_DEADDIR(inode) || !inode->i_nlink))
		goto out_inval;

	do_udba = !au_opt_test(au_mntflags(sb), UDBA_NONE);
	if (do_udba && inode) {
		aufs_bindex_t bstart = au_ibstart(inode);
		struct inode *h_inode;

		if (bstart >= 0) {
			h_inode = au_h_iptr(inode, bstart);
			if (h_inode && au_test_higen(inode, h_inode))
				goto out_inval;
		}
	}

	err = h_d_revalidate(dentry, inode, flags, do_udba);
	if (unlikely(!err && do_udba && au_dbstart(dentry) < 0)) {
		err = -EIO;
		AuDbg("both of real entry and whiteout found, %p, err %d\n",
		      dentry, err);
	}
	goto out_inval;

out_dgrade:
	di_downgrade_lock(dentry, AuLock_IR);
out_inval:
	aufs_read_unlock(dentry, AuLock_IR);
	AuTraceErr(err);
	valid = !err;
out:
	if (!valid) {
		AuDbg("%pd invalid, %d\n", dentry, valid);
		d_drop(dentry);
	}
	return valid;
}

static void aufs_d_release(struct dentry *dentry)
{
	if (au_di(dentry)) {
		au_di_fin(dentry);
		au_hn_di_reinit(dentry);
	}
}

const struct dentry_operations aufs_dop = {
	.d_revalidate		= aufs_d_revalidate,
	.d_weak_revalidate	= aufs_d_revalidate,
	.d_release		= aufs_d_release
};<|MERGE_RESOLUTION|>--- conflicted
+++ resolved
@@ -837,19 +837,12 @@
 				     && (h_dentry->d_flags
 					 & DCACHE_NFSFS_RENAMED)))
 			    )) {
-<<<<<<< HEAD
+			int h_unhashed;
+
+			h_unhashed = d_unhashed(h_dentry);
+			spin_unlock(&h_dentry->d_lock);
 			AuDbg("unhash 0x%x 0x%x, %pd %pd\n",
-			      unhashed, d_unhashed(h_dentry),
-			      dentry, h_dentry);
-=======
-			int h_unhashed;
-
-			h_unhashed = d_unhashed(h_dentry);
->>>>>>> b46680d3
-			spin_unlock(&h_dentry->d_lock);
-			AuDbg("unhash 0x%x 0x%x, %.*s %.*s\n",
-			      unhashed, h_unhashed,
-			      AuDLNPair(dentry), AuDLNPair(h_dentry));
+			      unhashed, h_unhashed, dentry, h_dentry);
 			goto err;
 		}
 		spin_unlock(&h_dentry->d_lock);
