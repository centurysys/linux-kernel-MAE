--- conflicted
+++ resolved
@@ -1111,13 +1111,8 @@
 /*
  * Attempt to initiate a splice from pipe to file.
  */
-<<<<<<< HEAD
-long do_splice_from(struct pipe_inode_info *pipe, struct file *out,
-		    loff_t *ppos, size_t len, unsigned int flags)
-=======
 long vfs_splice_from(struct pipe_inode_info *pipe, struct file *out,
 		     loff_t *ppos, size_t len, unsigned int flags)
->>>>>>> c633c050
 {
 	ssize_t (*splice_write)(struct pipe_inode_info *, struct file *,
 				loff_t *, size_t, unsigned int);
@@ -1134,15 +1129,9 @@
 /*
  * Attempt to initiate a splice from a file to a pipe.
  */
-<<<<<<< HEAD
-long do_splice_to(struct file *in, loff_t *ppos,
-		  struct pipe_inode_info *pipe, size_t len,
-		  unsigned int flags)
-=======
 long vfs_splice_to(struct file *in, loff_t *ppos,
 		   struct pipe_inode_info *pipe, size_t len,
 		   unsigned int flags)
->>>>>>> c633c050
 {
 	ssize_t (*splice_read)(struct file *, loff_t *,
 			       struct pipe_inode_info *, size_t, unsigned int);
