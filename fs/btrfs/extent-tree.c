// SPDX-License-Identifier: GPL-2.0
/*
 * Copyright (C) 2007 Oracle.  All rights reserved.
 */

#include <linux/sched.h>
#include <linux/sched/signal.h>
#include <linux/pagemap.h>
#include <linux/writeback.h>
#include <linux/blkdev.h>
#include <linux/sort.h>
#include <linux/rcupdate.h>
#include <linux/kthread.h>
#include <linux/slab.h>
#include <linux/ratelimit.h>
#include <linux/percpu_counter.h>
#include <linux/lockdep.h>
#include <linux/crc32c.h>
#include "misc.h"
#include "tree-log.h"
#include "disk-io.h"
#include "print-tree.h"
#include "volumes.h"
#include "raid56.h"
#include "locking.h"
#include "free-space-cache.h"
#include "free-space-tree.h"
#include "sysfs.h"
#include "qgroup.h"
#include "ref-verify.h"
#include "space-info.h"
#include "block-rsv.h"
#include "delalloc-space.h"
#include "block-group.h"
#include "discard.h"
#include "rcu-string.h"
#include "zoned.h"
#include "dev-replace.h"

#undef SCRAMBLE_DELAYED_REFS


static int __btrfs_free_extent(struct btrfs_trans_handle *trans,
			       struct btrfs_delayed_ref_node *node, u64 parent,
			       u64 root_objectid, u64 owner_objectid,
			       u64 owner_offset, int refs_to_drop,
			       struct btrfs_delayed_extent_op *extra_op);
static void __run_delayed_extent_op(struct btrfs_delayed_extent_op *extent_op,
				    struct extent_buffer *leaf,
				    struct btrfs_extent_item *ei);
static int alloc_reserved_file_extent(struct btrfs_trans_handle *trans,
				      u64 parent, u64 root_objectid,
				      u64 flags, u64 owner, u64 offset,
				      struct btrfs_key *ins, int ref_mod);
static int alloc_reserved_tree_block(struct btrfs_trans_handle *trans,
				     struct btrfs_delayed_ref_node *node,
				     struct btrfs_delayed_extent_op *extent_op);
static int find_next_key(struct btrfs_path *path, int level,
			 struct btrfs_key *key);

static int block_group_bits(struct btrfs_block_group *cache, u64 bits)
{
	return (cache->flags & bits) == bits;
}

int btrfs_add_excluded_extent(struct btrfs_fs_info *fs_info,
			      u64 start, u64 num_bytes)
{
	u64 end = start + num_bytes - 1;
	set_extent_bits(&fs_info->excluded_extents, start, end,
			EXTENT_UPTODATE);
	return 0;
}

void btrfs_free_excluded_extents(struct btrfs_block_group *cache)
{
	struct btrfs_fs_info *fs_info = cache->fs_info;
	u64 start, end;

	start = cache->start;
	end = start + cache->length - 1;

	clear_extent_bits(&fs_info->excluded_extents, start, end,
			  EXTENT_UPTODATE);
}

/* simple helper to search for an existing data extent at a given offset */
int btrfs_lookup_data_extent(struct btrfs_fs_info *fs_info, u64 start, u64 len)
{
	int ret;
	struct btrfs_key key;
	struct btrfs_path *path;

	path = btrfs_alloc_path();
	if (!path)
		return -ENOMEM;

	key.objectid = start;
	key.offset = len;
	key.type = BTRFS_EXTENT_ITEM_KEY;
	ret = btrfs_search_slot(NULL, fs_info->extent_root, &key, path, 0, 0);
	btrfs_free_path(path);
	return ret;
}

/*
 * helper function to lookup reference count and flags of a tree block.
 *
 * the head node for delayed ref is used to store the sum of all the
 * reference count modifications queued up in the rbtree. the head
 * node may also store the extent flags to set. This way you can check
 * to see what the reference count and extent flags would be if all of
 * the delayed refs are not processed.
 */
int btrfs_lookup_extent_info(struct btrfs_trans_handle *trans,
			     struct btrfs_fs_info *fs_info, u64 bytenr,
			     u64 offset, int metadata, u64 *refs, u64 *flags)
{
	struct btrfs_delayed_ref_head *head;
	struct btrfs_delayed_ref_root *delayed_refs;
	struct btrfs_path *path;
	struct btrfs_extent_item *ei;
	struct extent_buffer *leaf;
	struct btrfs_key key;
	u32 item_size;
	u64 num_refs;
	u64 extent_flags;
	int ret;

	/*
	 * If we don't have skinny metadata, don't bother doing anything
	 * different
	 */
	if (metadata && !btrfs_fs_incompat(fs_info, SKINNY_METADATA)) {
		offset = fs_info->nodesize;
		metadata = 0;
	}

	path = btrfs_alloc_path();
	if (!path)
		return -ENOMEM;

	if (!trans) {
		path->skip_locking = 1;
		path->search_commit_root = 1;
	}

search_again:
	key.objectid = bytenr;
	key.offset = offset;
	if (metadata)
		key.type = BTRFS_METADATA_ITEM_KEY;
	else
		key.type = BTRFS_EXTENT_ITEM_KEY;

	ret = btrfs_search_slot(NULL, fs_info->extent_root, &key, path, 0, 0);
	if (ret < 0)
		goto out_free;

	if (ret > 0 && metadata && key.type == BTRFS_METADATA_ITEM_KEY) {
		if (path->slots[0]) {
			path->slots[0]--;
			btrfs_item_key_to_cpu(path->nodes[0], &key,
					      path->slots[0]);
			if (key.objectid == bytenr &&
			    key.type == BTRFS_EXTENT_ITEM_KEY &&
			    key.offset == fs_info->nodesize)
				ret = 0;
		}
	}

	if (ret == 0) {
		leaf = path->nodes[0];
		item_size = btrfs_item_size_nr(leaf, path->slots[0]);
		if (item_size >= sizeof(*ei)) {
			ei = btrfs_item_ptr(leaf, path->slots[0],
					    struct btrfs_extent_item);
			num_refs = btrfs_extent_refs(leaf, ei);
			extent_flags = btrfs_extent_flags(leaf, ei);
		} else {
			ret = -EINVAL;
			btrfs_print_v0_err(fs_info);
			if (trans)
				btrfs_abort_transaction(trans, ret);
			else
				btrfs_handle_fs_error(fs_info, ret, NULL);

			goto out_free;
		}

		BUG_ON(num_refs == 0);
	} else {
		num_refs = 0;
		extent_flags = 0;
		ret = 0;
	}

	if (!trans)
		goto out;

	delayed_refs = &trans->transaction->delayed_refs;
	spin_lock(&delayed_refs->lock);
	head = btrfs_find_delayed_ref_head(delayed_refs, bytenr);
	if (head) {
		if (!mutex_trylock(&head->mutex)) {
			refcount_inc(&head->refs);
			spin_unlock(&delayed_refs->lock);

			btrfs_release_path(path);

			/*
			 * Mutex was contended, block until it's released and try
			 * again
			 */
			mutex_lock(&head->mutex);
			mutex_unlock(&head->mutex);
			btrfs_put_delayed_ref_head(head);
			goto search_again;
		}
		spin_lock(&head->lock);
		if (head->extent_op && head->extent_op->update_flags)
			extent_flags |= head->extent_op->flags_to_set;
		else
			BUG_ON(num_refs == 0);

		num_refs += head->ref_mod;
		spin_unlock(&head->lock);
		mutex_unlock(&head->mutex);
	}
	spin_unlock(&delayed_refs->lock);
out:
	WARN_ON(num_refs == 0);
	if (refs)
		*refs = num_refs;
	if (flags)
		*flags = extent_flags;
out_free:
	btrfs_free_path(path);
	return ret;
}

/*
 * Back reference rules.  Back refs have three main goals:
 *
 * 1) differentiate between all holders of references to an extent so that
 *    when a reference is dropped we can make sure it was a valid reference
 *    before freeing the extent.
 *
 * 2) Provide enough information to quickly find the holders of an extent
 *    if we notice a given block is corrupted or bad.
 *
 * 3) Make it easy to migrate blocks for FS shrinking or storage pool
 *    maintenance.  This is actually the same as #2, but with a slightly
 *    different use case.
 *
 * There are two kinds of back refs. The implicit back refs is optimized
 * for pointers in non-shared tree blocks. For a given pointer in a block,
 * back refs of this kind provide information about the block's owner tree
 * and the pointer's key. These information allow us to find the block by
 * b-tree searching. The full back refs is for pointers in tree blocks not
 * referenced by their owner trees. The location of tree block is recorded
 * in the back refs. Actually the full back refs is generic, and can be
 * used in all cases the implicit back refs is used. The major shortcoming
 * of the full back refs is its overhead. Every time a tree block gets
 * COWed, we have to update back refs entry for all pointers in it.
 *
 * For a newly allocated tree block, we use implicit back refs for
 * pointers in it. This means most tree related operations only involve
 * implicit back refs. For a tree block created in old transaction, the
 * only way to drop a reference to it is COW it. So we can detect the
 * event that tree block loses its owner tree's reference and do the
 * back refs conversion.
 *
 * When a tree block is COWed through a tree, there are four cases:
 *
 * The reference count of the block is one and the tree is the block's
 * owner tree. Nothing to do in this case.
 *
 * The reference count of the block is one and the tree is not the
 * block's owner tree. In this case, full back refs is used for pointers
 * in the block. Remove these full back refs, add implicit back refs for
 * every pointers in the new block.
 *
 * The reference count of the block is greater than one and the tree is
 * the block's owner tree. In this case, implicit back refs is used for
 * pointers in the block. Add full back refs for every pointers in the
 * block, increase lower level extents' reference counts. The original
 * implicit back refs are entailed to the new block.
 *
 * The reference count of the block is greater than one and the tree is
 * not the block's owner tree. Add implicit back refs for every pointer in
 * the new block, increase lower level extents' reference count.
 *
 * Back Reference Key composing:
 *
 * The key objectid corresponds to the first byte in the extent,
 * The key type is used to differentiate between types of back refs.
 * There are different meanings of the key offset for different types
 * of back refs.
 *
 * File extents can be referenced by:
 *
 * - multiple snapshots, subvolumes, or different generations in one subvol
 * - different files inside a single subvolume
 * - different offsets inside a file (bookend extents in file.c)
 *
 * The extent ref structure for the implicit back refs has fields for:
 *
 * - Objectid of the subvolume root
 * - objectid of the file holding the reference
 * - original offset in the file
 * - how many bookend extents
 *
 * The key offset for the implicit back refs is hash of the first
 * three fields.
 *
 * The extent ref structure for the full back refs has field for:
 *
 * - number of pointers in the tree leaf
 *
 * The key offset for the implicit back refs is the first byte of
 * the tree leaf
 *
 * When a file extent is allocated, The implicit back refs is used.
 * the fields are filled in:
 *
 *     (root_key.objectid, inode objectid, offset in file, 1)
 *
 * When a file extent is removed file truncation, we find the
 * corresponding implicit back refs and check the following fields:
 *
 *     (btrfs_header_owner(leaf), inode objectid, offset in file)
 *
 * Btree extents can be referenced by:
 *
 * - Different subvolumes
 *
 * Both the implicit back refs and the full back refs for tree blocks
 * only consist of key. The key offset for the implicit back refs is
 * objectid of block's owner tree. The key offset for the full back refs
 * is the first byte of parent block.
 *
 * When implicit back refs is used, information about the lowest key and
 * level of the tree block are required. These information are stored in
 * tree block info structure.
 */

/*
 * is_data == BTRFS_REF_TYPE_BLOCK, tree block type is required,
 * is_data == BTRFS_REF_TYPE_DATA, data type is requiried,
 * is_data == BTRFS_REF_TYPE_ANY, either type is OK.
 */
int btrfs_get_extent_inline_ref_type(const struct extent_buffer *eb,
				     struct btrfs_extent_inline_ref *iref,
				     enum btrfs_inline_ref_type is_data)
{
	int type = btrfs_extent_inline_ref_type(eb, iref);
	u64 offset = btrfs_extent_inline_ref_offset(eb, iref);

	if (type == BTRFS_TREE_BLOCK_REF_KEY ||
	    type == BTRFS_SHARED_BLOCK_REF_KEY ||
	    type == BTRFS_SHARED_DATA_REF_KEY ||
	    type == BTRFS_EXTENT_DATA_REF_KEY) {
		if (is_data == BTRFS_REF_TYPE_BLOCK) {
			if (type == BTRFS_TREE_BLOCK_REF_KEY)
				return type;
			if (type == BTRFS_SHARED_BLOCK_REF_KEY) {
				ASSERT(eb->fs_info);
				/*
				 * Every shared one has parent tree block,
				 * which must be aligned to sector size.
				 */
				if (offset &&
				    IS_ALIGNED(offset, eb->fs_info->sectorsize))
					return type;
			}
		} else if (is_data == BTRFS_REF_TYPE_DATA) {
			if (type == BTRFS_EXTENT_DATA_REF_KEY)
				return type;
			if (type == BTRFS_SHARED_DATA_REF_KEY) {
				ASSERT(eb->fs_info);
				/*
				 * Every shared one has parent tree block,
				 * which must be aligned to sector size.
				 */
				if (offset &&
				    IS_ALIGNED(offset, eb->fs_info->sectorsize))
					return type;
			}
		} else {
			ASSERT(is_data == BTRFS_REF_TYPE_ANY);
			return type;
		}
	}

	btrfs_print_leaf((struct extent_buffer *)eb);
	btrfs_err(eb->fs_info,
		  "eb %llu iref 0x%lx invalid extent inline ref type %d",
		  eb->start, (unsigned long)iref, type);
	WARN_ON(1);

	return BTRFS_REF_TYPE_INVALID;
}

u64 hash_extent_data_ref(u64 root_objectid, u64 owner, u64 offset)
{
	u32 high_crc = ~(u32)0;
	u32 low_crc = ~(u32)0;
	__le64 lenum;

	lenum = cpu_to_le64(root_objectid);
	high_crc = btrfs_crc32c(high_crc, &lenum, sizeof(lenum));
	lenum = cpu_to_le64(owner);
	low_crc = btrfs_crc32c(low_crc, &lenum, sizeof(lenum));
	lenum = cpu_to_le64(offset);
	low_crc = btrfs_crc32c(low_crc, &lenum, sizeof(lenum));

	return ((u64)high_crc << 31) ^ (u64)low_crc;
}

static u64 hash_extent_data_ref_item(struct extent_buffer *leaf,
				     struct btrfs_extent_data_ref *ref)
{
	return hash_extent_data_ref(btrfs_extent_data_ref_root(leaf, ref),
				    btrfs_extent_data_ref_objectid(leaf, ref),
				    btrfs_extent_data_ref_offset(leaf, ref));
}

static int match_extent_data_ref(struct extent_buffer *leaf,
				 struct btrfs_extent_data_ref *ref,
				 u64 root_objectid, u64 owner, u64 offset)
{
	if (btrfs_extent_data_ref_root(leaf, ref) != root_objectid ||
	    btrfs_extent_data_ref_objectid(leaf, ref) != owner ||
	    btrfs_extent_data_ref_offset(leaf, ref) != offset)
		return 0;
	return 1;
}

static noinline int lookup_extent_data_ref(struct btrfs_trans_handle *trans,
					   struct btrfs_path *path,
					   u64 bytenr, u64 parent,
					   u64 root_objectid,
					   u64 owner, u64 offset)
{
	struct btrfs_root *root = trans->fs_info->extent_root;
	struct btrfs_key key;
	struct btrfs_extent_data_ref *ref;
	struct extent_buffer *leaf;
	u32 nritems;
	int ret;
	int recow;
	int err = -ENOENT;

	key.objectid = bytenr;
	if (parent) {
		key.type = BTRFS_SHARED_DATA_REF_KEY;
		key.offset = parent;
	} else {
		key.type = BTRFS_EXTENT_DATA_REF_KEY;
		key.offset = hash_extent_data_ref(root_objectid,
						  owner, offset);
	}
again:
	recow = 0;
	ret = btrfs_search_slot(trans, root, &key, path, -1, 1);
	if (ret < 0) {
		err = ret;
		goto fail;
	}

	if (parent) {
		if (!ret)
			return 0;
		goto fail;
	}

	leaf = path->nodes[0];
	nritems = btrfs_header_nritems(leaf);
	while (1) {
		if (path->slots[0] >= nritems) {
			ret = btrfs_next_leaf(root, path);
			if (ret < 0)
				err = ret;
			if (ret)
				goto fail;

			leaf = path->nodes[0];
			nritems = btrfs_header_nritems(leaf);
			recow = 1;
		}

		btrfs_item_key_to_cpu(leaf, &key, path->slots[0]);
		if (key.objectid != bytenr ||
		    key.type != BTRFS_EXTENT_DATA_REF_KEY)
			goto fail;

		ref = btrfs_item_ptr(leaf, path->slots[0],
				     struct btrfs_extent_data_ref);

		if (match_extent_data_ref(leaf, ref, root_objectid,
					  owner, offset)) {
			if (recow) {
				btrfs_release_path(path);
				goto again;
			}
			err = 0;
			break;
		}
		path->slots[0]++;
	}
fail:
	return err;
}

static noinline int insert_extent_data_ref(struct btrfs_trans_handle *trans,
					   struct btrfs_path *path,
					   u64 bytenr, u64 parent,
					   u64 root_objectid, u64 owner,
					   u64 offset, int refs_to_add)
{
	struct btrfs_root *root = trans->fs_info->extent_root;
	struct btrfs_key key;
	struct extent_buffer *leaf;
	u32 size;
	u32 num_refs;
	int ret;

	key.objectid = bytenr;
	if (parent) {
		key.type = BTRFS_SHARED_DATA_REF_KEY;
		key.offset = parent;
		size = sizeof(struct btrfs_shared_data_ref);
	} else {
		key.type = BTRFS_EXTENT_DATA_REF_KEY;
		key.offset = hash_extent_data_ref(root_objectid,
						  owner, offset);
		size = sizeof(struct btrfs_extent_data_ref);
	}

	ret = btrfs_insert_empty_item(trans, root, path, &key, size);
	if (ret && ret != -EEXIST)
		goto fail;

	leaf = path->nodes[0];
	if (parent) {
		struct btrfs_shared_data_ref *ref;
		ref = btrfs_item_ptr(leaf, path->slots[0],
				     struct btrfs_shared_data_ref);
		if (ret == 0) {
			btrfs_set_shared_data_ref_count(leaf, ref, refs_to_add);
		} else {
			num_refs = btrfs_shared_data_ref_count(leaf, ref);
			num_refs += refs_to_add;
			btrfs_set_shared_data_ref_count(leaf, ref, num_refs);
		}
	} else {
		struct btrfs_extent_data_ref *ref;
		while (ret == -EEXIST) {
			ref = btrfs_item_ptr(leaf, path->slots[0],
					     struct btrfs_extent_data_ref);
			if (match_extent_data_ref(leaf, ref, root_objectid,
						  owner, offset))
				break;
			btrfs_release_path(path);
			key.offset++;
			ret = btrfs_insert_empty_item(trans, root, path, &key,
						      size);
			if (ret && ret != -EEXIST)
				goto fail;

			leaf = path->nodes[0];
		}
		ref = btrfs_item_ptr(leaf, path->slots[0],
				     struct btrfs_extent_data_ref);
		if (ret == 0) {
			btrfs_set_extent_data_ref_root(leaf, ref,
						       root_objectid);
			btrfs_set_extent_data_ref_objectid(leaf, ref, owner);
			btrfs_set_extent_data_ref_offset(leaf, ref, offset);
			btrfs_set_extent_data_ref_count(leaf, ref, refs_to_add);
		} else {
			num_refs = btrfs_extent_data_ref_count(leaf, ref);
			num_refs += refs_to_add;
			btrfs_set_extent_data_ref_count(leaf, ref, num_refs);
		}
	}
	btrfs_mark_buffer_dirty(leaf);
	ret = 0;
fail:
	btrfs_release_path(path);
	return ret;
}

static noinline int remove_extent_data_ref(struct btrfs_trans_handle *trans,
					   struct btrfs_path *path,
					   int refs_to_drop, int *last_ref)
{
	struct btrfs_key key;
	struct btrfs_extent_data_ref *ref1 = NULL;
	struct btrfs_shared_data_ref *ref2 = NULL;
	struct extent_buffer *leaf;
	u32 num_refs = 0;
	int ret = 0;

	leaf = path->nodes[0];
	btrfs_item_key_to_cpu(leaf, &key, path->slots[0]);

	if (key.type == BTRFS_EXTENT_DATA_REF_KEY) {
		ref1 = btrfs_item_ptr(leaf, path->slots[0],
				      struct btrfs_extent_data_ref);
		num_refs = btrfs_extent_data_ref_count(leaf, ref1);
	} else if (key.type == BTRFS_SHARED_DATA_REF_KEY) {
		ref2 = btrfs_item_ptr(leaf, path->slots[0],
				      struct btrfs_shared_data_ref);
		num_refs = btrfs_shared_data_ref_count(leaf, ref2);
	} else if (unlikely(key.type == BTRFS_EXTENT_REF_V0_KEY)) {
		btrfs_print_v0_err(trans->fs_info);
		btrfs_abort_transaction(trans, -EINVAL);
		return -EINVAL;
	} else {
		BUG();
	}

	BUG_ON(num_refs < refs_to_drop);
	num_refs -= refs_to_drop;

	if (num_refs == 0) {
		ret = btrfs_del_item(trans, trans->fs_info->extent_root, path);
		*last_ref = 1;
	} else {
		if (key.type == BTRFS_EXTENT_DATA_REF_KEY)
			btrfs_set_extent_data_ref_count(leaf, ref1, num_refs);
		else if (key.type == BTRFS_SHARED_DATA_REF_KEY)
			btrfs_set_shared_data_ref_count(leaf, ref2, num_refs);
		btrfs_mark_buffer_dirty(leaf);
	}
	return ret;
}

static noinline u32 extent_data_ref_count(struct btrfs_path *path,
					  struct btrfs_extent_inline_ref *iref)
{
	struct btrfs_key key;
	struct extent_buffer *leaf;
	struct btrfs_extent_data_ref *ref1;
	struct btrfs_shared_data_ref *ref2;
	u32 num_refs = 0;
	int type;

	leaf = path->nodes[0];
	btrfs_item_key_to_cpu(leaf, &key, path->slots[0]);

	BUG_ON(key.type == BTRFS_EXTENT_REF_V0_KEY);
	if (iref) {
		/*
		 * If type is invalid, we should have bailed out earlier than
		 * this call.
		 */
		type = btrfs_get_extent_inline_ref_type(leaf, iref, BTRFS_REF_TYPE_DATA);
		ASSERT(type != BTRFS_REF_TYPE_INVALID);
		if (type == BTRFS_EXTENT_DATA_REF_KEY) {
			ref1 = (struct btrfs_extent_data_ref *)(&iref->offset);
			num_refs = btrfs_extent_data_ref_count(leaf, ref1);
		} else {
			ref2 = (struct btrfs_shared_data_ref *)(iref + 1);
			num_refs = btrfs_shared_data_ref_count(leaf, ref2);
		}
	} else if (key.type == BTRFS_EXTENT_DATA_REF_KEY) {
		ref1 = btrfs_item_ptr(leaf, path->slots[0],
				      struct btrfs_extent_data_ref);
		num_refs = btrfs_extent_data_ref_count(leaf, ref1);
	} else if (key.type == BTRFS_SHARED_DATA_REF_KEY) {
		ref2 = btrfs_item_ptr(leaf, path->slots[0],
				      struct btrfs_shared_data_ref);
		num_refs = btrfs_shared_data_ref_count(leaf, ref2);
	} else {
		WARN_ON(1);
	}
	return num_refs;
}

static noinline int lookup_tree_block_ref(struct btrfs_trans_handle *trans,
					  struct btrfs_path *path,
					  u64 bytenr, u64 parent,
					  u64 root_objectid)
{
	struct btrfs_root *root = trans->fs_info->extent_root;
	struct btrfs_key key;
	int ret;

	key.objectid = bytenr;
	if (parent) {
		key.type = BTRFS_SHARED_BLOCK_REF_KEY;
		key.offset = parent;
	} else {
		key.type = BTRFS_TREE_BLOCK_REF_KEY;
		key.offset = root_objectid;
	}

	ret = btrfs_search_slot(trans, root, &key, path, -1, 1);
	if (ret > 0)
		ret = -ENOENT;
	return ret;
}

static noinline int insert_tree_block_ref(struct btrfs_trans_handle *trans,
					  struct btrfs_path *path,
					  u64 bytenr, u64 parent,
					  u64 root_objectid)
{
	struct btrfs_key key;
	int ret;

	key.objectid = bytenr;
	if (parent) {
		key.type = BTRFS_SHARED_BLOCK_REF_KEY;
		key.offset = parent;
	} else {
		key.type = BTRFS_TREE_BLOCK_REF_KEY;
		key.offset = root_objectid;
	}

	ret = btrfs_insert_empty_item(trans, trans->fs_info->extent_root,
				      path, &key, 0);
	btrfs_release_path(path);
	return ret;
}

static inline int extent_ref_type(u64 parent, u64 owner)
{
	int type;
	if (owner < BTRFS_FIRST_FREE_OBJECTID) {
		if (parent > 0)
			type = BTRFS_SHARED_BLOCK_REF_KEY;
		else
			type = BTRFS_TREE_BLOCK_REF_KEY;
	} else {
		if (parent > 0)
			type = BTRFS_SHARED_DATA_REF_KEY;
		else
			type = BTRFS_EXTENT_DATA_REF_KEY;
	}
	return type;
}

static int find_next_key(struct btrfs_path *path, int level,
			 struct btrfs_key *key)

{
	for (; level < BTRFS_MAX_LEVEL; level++) {
		if (!path->nodes[level])
			break;
		if (path->slots[level] + 1 >=
		    btrfs_header_nritems(path->nodes[level]))
			continue;
		if (level == 0)
			btrfs_item_key_to_cpu(path->nodes[level], key,
					      path->slots[level] + 1);
		else
			btrfs_node_key_to_cpu(path->nodes[level], key,
					      path->slots[level] + 1);
		return 0;
	}
	return 1;
}

/*
 * look for inline back ref. if back ref is found, *ref_ret is set
 * to the address of inline back ref, and 0 is returned.
 *
 * if back ref isn't found, *ref_ret is set to the address where it
 * should be inserted, and -ENOENT is returned.
 *
 * if insert is true and there are too many inline back refs, the path
 * points to the extent item, and -EAGAIN is returned.
 *
 * NOTE: inline back refs are ordered in the same way that back ref
 *	 items in the tree are ordered.
 */
static noinline_for_stack
int lookup_inline_extent_backref(struct btrfs_trans_handle *trans,
				 struct btrfs_path *path,
				 struct btrfs_extent_inline_ref **ref_ret,
				 u64 bytenr, u64 num_bytes,
				 u64 parent, u64 root_objectid,
				 u64 owner, u64 offset, int insert)
{
	struct btrfs_fs_info *fs_info = trans->fs_info;
	struct btrfs_root *root = fs_info->extent_root;
	struct btrfs_key key;
	struct extent_buffer *leaf;
	struct btrfs_extent_item *ei;
	struct btrfs_extent_inline_ref *iref;
	u64 flags;
	u64 item_size;
	unsigned long ptr;
	unsigned long end;
	int extra_size;
	int type;
	int want;
	int ret;
	int err = 0;
	bool skinny_metadata = btrfs_fs_incompat(fs_info, SKINNY_METADATA);
	int needed;

	key.objectid = bytenr;
	key.type = BTRFS_EXTENT_ITEM_KEY;
	key.offset = num_bytes;

	want = extent_ref_type(parent, owner);
	if (insert) {
		extra_size = btrfs_extent_inline_ref_size(want);
		path->search_for_extension = 1;
		path->keep_locks = 1;
	} else
		extra_size = -1;

	/*
	 * Owner is our level, so we can just add one to get the level for the
	 * block we are interested in.
	 */
	if (skinny_metadata && owner < BTRFS_FIRST_FREE_OBJECTID) {
		key.type = BTRFS_METADATA_ITEM_KEY;
		key.offset = owner;
	}

again:
	ret = btrfs_search_slot(trans, root, &key, path, extra_size, 1);
	if (ret < 0) {
		err = ret;
		goto out;
	}

	/*
	 * We may be a newly converted file system which still has the old fat
	 * extent entries for metadata, so try and see if we have one of those.
	 */
	if (ret > 0 && skinny_metadata) {
		skinny_metadata = false;
		if (path->slots[0]) {
			path->slots[0]--;
			btrfs_item_key_to_cpu(path->nodes[0], &key,
					      path->slots[0]);
			if (key.objectid == bytenr &&
			    key.type == BTRFS_EXTENT_ITEM_KEY &&
			    key.offset == num_bytes)
				ret = 0;
		}
		if (ret) {
			key.objectid = bytenr;
			key.type = BTRFS_EXTENT_ITEM_KEY;
			key.offset = num_bytes;
			btrfs_release_path(path);
			goto again;
		}
	}

	if (ret && !insert) {
		err = -ENOENT;
		goto out;
	} else if (WARN_ON(ret)) {
		err = -EIO;
		goto out;
	}

	leaf = path->nodes[0];
	item_size = btrfs_item_size_nr(leaf, path->slots[0]);
	if (unlikely(item_size < sizeof(*ei))) {
		err = -EINVAL;
		btrfs_print_v0_err(fs_info);
		btrfs_abort_transaction(trans, err);
		goto out;
	}

	ei = btrfs_item_ptr(leaf, path->slots[0], struct btrfs_extent_item);
	flags = btrfs_extent_flags(leaf, ei);

	ptr = (unsigned long)(ei + 1);
	end = (unsigned long)ei + item_size;

	if (flags & BTRFS_EXTENT_FLAG_TREE_BLOCK && !skinny_metadata) {
		ptr += sizeof(struct btrfs_tree_block_info);
		BUG_ON(ptr > end);
	}

	if (owner >= BTRFS_FIRST_FREE_OBJECTID)
		needed = BTRFS_REF_TYPE_DATA;
	else
		needed = BTRFS_REF_TYPE_BLOCK;

	err = -ENOENT;
	while (1) {
		if (ptr >= end) {
			WARN_ON(ptr > end);
			break;
		}
		iref = (struct btrfs_extent_inline_ref *)ptr;
		type = btrfs_get_extent_inline_ref_type(leaf, iref, needed);
		if (type == BTRFS_REF_TYPE_INVALID) {
			err = -EUCLEAN;
			goto out;
		}

		if (want < type)
			break;
		if (want > type) {
			ptr += btrfs_extent_inline_ref_size(type);
			continue;
		}

		if (type == BTRFS_EXTENT_DATA_REF_KEY) {
			struct btrfs_extent_data_ref *dref;
			dref = (struct btrfs_extent_data_ref *)(&iref->offset);
			if (match_extent_data_ref(leaf, dref, root_objectid,
						  owner, offset)) {
				err = 0;
				break;
			}
			if (hash_extent_data_ref_item(leaf, dref) <
			    hash_extent_data_ref(root_objectid, owner, offset))
				break;
		} else {
			u64 ref_offset;
			ref_offset = btrfs_extent_inline_ref_offset(leaf, iref);
			if (parent > 0) {
				if (parent == ref_offset) {
					err = 0;
					break;
				}
				if (ref_offset < parent)
					break;
			} else {
				if (root_objectid == ref_offset) {
					err = 0;
					break;
				}
				if (ref_offset < root_objectid)
					break;
			}
		}
		ptr += btrfs_extent_inline_ref_size(type);
	}
	if (err == -ENOENT && insert) {
		if (item_size + extra_size >=
		    BTRFS_MAX_EXTENT_ITEM_SIZE(root)) {
			err = -EAGAIN;
			goto out;
		}
		/*
		 * To add new inline back ref, we have to make sure
		 * there is no corresponding back ref item.
		 * For simplicity, we just do not add new inline back
		 * ref if there is any kind of item for this block
		 */
		if (find_next_key(path, 0, &key) == 0 &&
		    key.objectid == bytenr &&
		    key.type < BTRFS_BLOCK_GROUP_ITEM_KEY) {
			err = -EAGAIN;
			goto out;
		}
	}
	*ref_ret = (struct btrfs_extent_inline_ref *)ptr;
out:
	if (insert) {
		path->keep_locks = 0;
		path->search_for_extension = 0;
		btrfs_unlock_up_safe(path, 1);
	}
	return err;
}

/*
 * helper to add new inline back ref
 */
static noinline_for_stack
void setup_inline_extent_backref(struct btrfs_fs_info *fs_info,
				 struct btrfs_path *path,
				 struct btrfs_extent_inline_ref *iref,
				 u64 parent, u64 root_objectid,
				 u64 owner, u64 offset, int refs_to_add,
				 struct btrfs_delayed_extent_op *extent_op)
{
	struct extent_buffer *leaf;
	struct btrfs_extent_item *ei;
	unsigned long ptr;
	unsigned long end;
	unsigned long item_offset;
	u64 refs;
	int size;
	int type;

	leaf = path->nodes[0];
	ei = btrfs_item_ptr(leaf, path->slots[0], struct btrfs_extent_item);
	item_offset = (unsigned long)iref - (unsigned long)ei;

	type = extent_ref_type(parent, owner);
	size = btrfs_extent_inline_ref_size(type);

	btrfs_extend_item(path, size);

	ei = btrfs_item_ptr(leaf, path->slots[0], struct btrfs_extent_item);
	refs = btrfs_extent_refs(leaf, ei);
	refs += refs_to_add;
	btrfs_set_extent_refs(leaf, ei, refs);
	if (extent_op)
		__run_delayed_extent_op(extent_op, leaf, ei);

	ptr = (unsigned long)ei + item_offset;
	end = (unsigned long)ei + btrfs_item_size_nr(leaf, path->slots[0]);
	if (ptr < end - size)
		memmove_extent_buffer(leaf, ptr + size, ptr,
				      end - size - ptr);

	iref = (struct btrfs_extent_inline_ref *)ptr;
	btrfs_set_extent_inline_ref_type(leaf, iref, type);
	if (type == BTRFS_EXTENT_DATA_REF_KEY) {
		struct btrfs_extent_data_ref *dref;
		dref = (struct btrfs_extent_data_ref *)(&iref->offset);
		btrfs_set_extent_data_ref_root(leaf, dref, root_objectid);
		btrfs_set_extent_data_ref_objectid(leaf, dref, owner);
		btrfs_set_extent_data_ref_offset(leaf, dref, offset);
		btrfs_set_extent_data_ref_count(leaf, dref, refs_to_add);
	} else if (type == BTRFS_SHARED_DATA_REF_KEY) {
		struct btrfs_shared_data_ref *sref;
		sref = (struct btrfs_shared_data_ref *)(iref + 1);
		btrfs_set_shared_data_ref_count(leaf, sref, refs_to_add);
		btrfs_set_extent_inline_ref_offset(leaf, iref, parent);
	} else if (type == BTRFS_SHARED_BLOCK_REF_KEY) {
		btrfs_set_extent_inline_ref_offset(leaf, iref, parent);
	} else {
		btrfs_set_extent_inline_ref_offset(leaf, iref, root_objectid);
	}
	btrfs_mark_buffer_dirty(leaf);
}

static int lookup_extent_backref(struct btrfs_trans_handle *trans,
				 struct btrfs_path *path,
				 struct btrfs_extent_inline_ref **ref_ret,
				 u64 bytenr, u64 num_bytes, u64 parent,
				 u64 root_objectid, u64 owner, u64 offset)
{
	int ret;

	ret = lookup_inline_extent_backref(trans, path, ref_ret, bytenr,
					   num_bytes, parent, root_objectid,
					   owner, offset, 0);
	if (ret != -ENOENT)
		return ret;

	btrfs_release_path(path);
	*ref_ret = NULL;

	if (owner < BTRFS_FIRST_FREE_OBJECTID) {
		ret = lookup_tree_block_ref(trans, path, bytenr, parent,
					    root_objectid);
	} else {
		ret = lookup_extent_data_ref(trans, path, bytenr, parent,
					     root_objectid, owner, offset);
	}
	return ret;
}

/*
 * helper to update/remove inline back ref
 */
static noinline_for_stack
void update_inline_extent_backref(struct btrfs_path *path,
				  struct btrfs_extent_inline_ref *iref,
				  int refs_to_mod,
				  struct btrfs_delayed_extent_op *extent_op,
				  int *last_ref)
{
	struct extent_buffer *leaf = path->nodes[0];
	struct btrfs_extent_item *ei;
	struct btrfs_extent_data_ref *dref = NULL;
	struct btrfs_shared_data_ref *sref = NULL;
	unsigned long ptr;
	unsigned long end;
	u32 item_size;
	int size;
	int type;
	u64 refs;

	ei = btrfs_item_ptr(leaf, path->slots[0], struct btrfs_extent_item);
	refs = btrfs_extent_refs(leaf, ei);
	WARN_ON(refs_to_mod < 0 && refs + refs_to_mod <= 0);
	refs += refs_to_mod;
	btrfs_set_extent_refs(leaf, ei, refs);
	if (extent_op)
		__run_delayed_extent_op(extent_op, leaf, ei);

	/*
	 * If type is invalid, we should have bailed out after
	 * lookup_inline_extent_backref().
	 */
	type = btrfs_get_extent_inline_ref_type(leaf, iref, BTRFS_REF_TYPE_ANY);
	ASSERT(type != BTRFS_REF_TYPE_INVALID);

	if (type == BTRFS_EXTENT_DATA_REF_KEY) {
		dref = (struct btrfs_extent_data_ref *)(&iref->offset);
		refs = btrfs_extent_data_ref_count(leaf, dref);
	} else if (type == BTRFS_SHARED_DATA_REF_KEY) {
		sref = (struct btrfs_shared_data_ref *)(iref + 1);
		refs = btrfs_shared_data_ref_count(leaf, sref);
	} else {
		refs = 1;
		BUG_ON(refs_to_mod != -1);
	}

	BUG_ON(refs_to_mod < 0 && refs < -refs_to_mod);
	refs += refs_to_mod;

	if (refs > 0) {
		if (type == BTRFS_EXTENT_DATA_REF_KEY)
			btrfs_set_extent_data_ref_count(leaf, dref, refs);
		else
			btrfs_set_shared_data_ref_count(leaf, sref, refs);
	} else {
		*last_ref = 1;
		size =  btrfs_extent_inline_ref_size(type);
		item_size = btrfs_item_size_nr(leaf, path->slots[0]);
		ptr = (unsigned long)iref;
		end = (unsigned long)ei + item_size;
		if (ptr + size < end)
			memmove_extent_buffer(leaf, ptr, ptr + size,
					      end - ptr - size);
		item_size -= size;
		btrfs_truncate_item(path, item_size, 1);
	}
	btrfs_mark_buffer_dirty(leaf);
}

static noinline_for_stack
int insert_inline_extent_backref(struct btrfs_trans_handle *trans,
				 struct btrfs_path *path,
				 u64 bytenr, u64 num_bytes, u64 parent,
				 u64 root_objectid, u64 owner,
				 u64 offset, int refs_to_add,
				 struct btrfs_delayed_extent_op *extent_op)
{
	struct btrfs_extent_inline_ref *iref;
	int ret;

	ret = lookup_inline_extent_backref(trans, path, &iref, bytenr,
					   num_bytes, parent, root_objectid,
					   owner, offset, 1);
	if (ret == 0) {
		/*
		 * We're adding refs to a tree block we already own, this
		 * should not happen at all.
		 */
		if (owner < BTRFS_FIRST_FREE_OBJECTID) {
			btrfs_crit(trans->fs_info,
"adding refs to an existing tree ref, bytenr %llu num_bytes %llu root_objectid %llu",
				   bytenr, num_bytes, root_objectid);
			if (IS_ENABLED(CONFIG_BTRFS_DEBUG)) {
				WARN_ON(1);
				btrfs_crit(trans->fs_info,
			"path->slots[0]=%d path->nodes[0]:", path->slots[0]);
				btrfs_print_leaf(path->nodes[0]);
			}
			return -EUCLEAN;
		}
		update_inline_extent_backref(path, iref, refs_to_add,
					     extent_op, NULL);
	} else if (ret == -ENOENT) {
		setup_inline_extent_backref(trans->fs_info, path, iref, parent,
					    root_objectid, owner, offset,
					    refs_to_add, extent_op);
		ret = 0;
	}
	return ret;
}

static int remove_extent_backref(struct btrfs_trans_handle *trans,
				 struct btrfs_path *path,
				 struct btrfs_extent_inline_ref *iref,
				 int refs_to_drop, int is_data, int *last_ref)
{
	int ret = 0;

	BUG_ON(!is_data && refs_to_drop != 1);
	if (iref) {
		update_inline_extent_backref(path, iref, -refs_to_drop, NULL,
					     last_ref);
	} else if (is_data) {
		ret = remove_extent_data_ref(trans, path, refs_to_drop,
					     last_ref);
	} else {
		*last_ref = 1;
		ret = btrfs_del_item(trans, trans->fs_info->extent_root, path);
	}
	return ret;
}

static int btrfs_issue_discard(struct block_device *bdev, u64 start, u64 len,
			       u64 *discarded_bytes)
{
	int j, ret = 0;
	u64 bytes_left, end;
	u64 aligned_start = ALIGN(start, 1 << 9);

	if (WARN_ON(start != aligned_start)) {
		len -= aligned_start - start;
		len = round_down(len, 1 << 9);
		start = aligned_start;
	}

	*discarded_bytes = 0;

	if (!len)
		return 0;

	end = start + len;
	bytes_left = len;

	/* Skip any superblocks on this device. */
	for (j = 0; j < BTRFS_SUPER_MIRROR_MAX; j++) {
		u64 sb_start = btrfs_sb_offset(j);
		u64 sb_end = sb_start + BTRFS_SUPER_INFO_SIZE;
		u64 size = sb_start - start;

		if (!in_range(sb_start, start, bytes_left) &&
		    !in_range(sb_end, start, bytes_left) &&
		    !in_range(start, sb_start, BTRFS_SUPER_INFO_SIZE))
			continue;

		/*
		 * Superblock spans beginning of range.  Adjust start and
		 * try again.
		 */
		if (sb_start <= start) {
			start += sb_end - start;
			if (start > end) {
				bytes_left = 0;
				break;
			}
			bytes_left = end - start;
			continue;
		}

		if (size) {
			ret = blkdev_issue_discard(bdev, start >> 9, size >> 9,
						   GFP_NOFS, 0);
			if (!ret)
				*discarded_bytes += size;
			else if (ret != -EOPNOTSUPP)
				return ret;
		}

		start = sb_end;
		if (start > end) {
			bytes_left = 0;
			break;
		}
		bytes_left = end - start;
	}

	if (bytes_left) {
		ret = blkdev_issue_discard(bdev, start >> 9, bytes_left >> 9,
					   GFP_NOFS, 0);
		if (!ret)
			*discarded_bytes += bytes_left;
	}
	return ret;
}

static int do_discard_extent(struct btrfs_io_stripe *stripe, u64 *bytes)
{
	struct btrfs_device *dev = stripe->dev;
	struct btrfs_fs_info *fs_info = dev->fs_info;
	struct btrfs_dev_replace *dev_replace = &fs_info->dev_replace;
	u64 phys = stripe->physical;
	u64 len = stripe->length;
	u64 discarded = 0;
	int ret = 0;

	/* Zone reset on a zoned filesystem */
	if (btrfs_can_zone_reset(dev, phys, len)) {
		u64 src_disc;

		ret = btrfs_reset_device_zone(dev, phys, len, &discarded);
		if (ret)
			goto out;

		if (!btrfs_dev_replace_is_ongoing(dev_replace) ||
		    dev != dev_replace->srcdev)
			goto out;

		src_disc = discarded;

		/* Send to replace target as well */
		ret = btrfs_reset_device_zone(dev_replace->tgtdev, phys, len,
					      &discarded);
		discarded += src_disc;
	} else if (blk_queue_discard(bdev_get_queue(stripe->dev->bdev))) {
		ret = btrfs_issue_discard(dev->bdev, phys, len, &discarded);
	} else {
		ret = 0;
		*bytes = 0;
	}

out:
	*bytes = discarded;
	return ret;
}

int btrfs_discard_extent(struct btrfs_fs_info *fs_info, u64 bytenr,
			 u64 num_bytes, u64 *actual_bytes)
{
	int ret = 0;
	u64 discarded_bytes = 0;
	u64 end = bytenr + num_bytes;
	u64 cur = bytenr;
	struct btrfs_io_context *bioc = NULL;

	/*
	 * Avoid races with device replace and make sure our bioc has devices
	 * associated to its stripes that don't go away while we are discarding.
	 */
	btrfs_bio_counter_inc_blocked(fs_info);
	while (cur < end) {
		struct btrfs_io_stripe *stripe;
		int i;

		num_bytes = end - cur;
		/* Tell the block device(s) that the sectors can be discarded */
		ret = btrfs_map_block(fs_info, BTRFS_MAP_DISCARD, cur,
				      &num_bytes, &bioc, 0);
		/*
		 * Error can be -ENOMEM, -ENOENT (no such chunk mapping) or
		 * -EOPNOTSUPP. For any such error, @num_bytes is not updated,
		 * thus we can't continue anyway.
		 */
		if (ret < 0)
			goto out;

		stripe = bioc->stripes;
		for (i = 0; i < bioc->num_stripes; i++, stripe++) {
			u64 bytes;
			struct btrfs_device *device = stripe->dev;

			if (!device->bdev) {
				ASSERT(btrfs_test_opt(fs_info, DEGRADED));
				continue;
			}

			if (!test_bit(BTRFS_DEV_STATE_WRITEABLE, &device->dev_state))
				continue;

			ret = do_discard_extent(stripe, &bytes);
			if (!ret) {
				discarded_bytes += bytes;
			} else if (ret != -EOPNOTSUPP) {
				/*
				 * Logic errors or -ENOMEM, or -EIO, but
				 * unlikely to happen.
				 *
				 * And since there are two loops, explicitly
				 * go to out to avoid confusion.
				 */
				btrfs_put_bioc(bioc);
				goto out;
			}

			/*
			 * Just in case we get back EOPNOTSUPP for some reason,
			 * just ignore the return value so we don't screw up
			 * people calling discard_extent.
			 */
			ret = 0;
		}
		btrfs_put_bioc(bioc);
		cur += num_bytes;
	}
out:
	btrfs_bio_counter_dec(fs_info);

	if (actual_bytes)
		*actual_bytes = discarded_bytes;


	if (ret == -EOPNOTSUPP)
		ret = 0;
	return ret;
}

/* Can return -ENOMEM */
int btrfs_inc_extent_ref(struct btrfs_trans_handle *trans,
			 struct btrfs_ref *generic_ref)
{
	struct btrfs_fs_info *fs_info = trans->fs_info;
	int ret;

	ASSERT(generic_ref->type != BTRFS_REF_NOT_SET &&
	       generic_ref->action);
	BUG_ON(generic_ref->type == BTRFS_REF_METADATA &&
	       generic_ref->tree_ref.owning_root == BTRFS_TREE_LOG_OBJECTID);

	if (generic_ref->type == BTRFS_REF_METADATA)
		ret = btrfs_add_delayed_tree_ref(trans, generic_ref, NULL);
	else
		ret = btrfs_add_delayed_data_ref(trans, generic_ref, 0);

	btrfs_ref_tree_mod(fs_info, generic_ref);

	return ret;
}

/*
 * __btrfs_inc_extent_ref - insert backreference for a given extent
 *
 * The counterpart is in __btrfs_free_extent(), with examples and more details
 * how it works.
 *
 * @trans:	    Handle of transaction
 *
 * @node:	    The delayed ref node used to get the bytenr/length for
 *		    extent whose references are incremented.
 *
 * @parent:	    If this is a shared extent (BTRFS_SHARED_DATA_REF_KEY/
 *		    BTRFS_SHARED_BLOCK_REF_KEY) then it holds the logical
 *		    bytenr of the parent block. Since new extents are always
 *		    created with indirect references, this will only be the case
 *		    when relocating a shared extent. In that case, root_objectid
 *		    will be BTRFS_TREE_RELOC_OBJECTID. Otherwise, parent must
 *		    be 0
 *
 * @root_objectid:  The id of the root where this modification has originated,
 *		    this can be either one of the well-known metadata trees or
 *		    the subvolume id which references this extent.
 *
 * @owner:	    For data extents it is the inode number of the owning file.
 *		    For metadata extents this parameter holds the level in the
 *		    tree of the extent.
 *
 * @offset:	    For metadata extents the offset is ignored and is currently
 *		    always passed as 0. For data extents it is the fileoffset
 *		    this extent belongs to.
 *
 * @refs_to_add     Number of references to add
 *
 * @extent_op       Pointer to a structure, holding information necessary when
 *                  updating a tree block's flags
 *
 */
static int __btrfs_inc_extent_ref(struct btrfs_trans_handle *trans,
				  struct btrfs_delayed_ref_node *node,
				  u64 parent, u64 root_objectid,
				  u64 owner, u64 offset, int refs_to_add,
				  struct btrfs_delayed_extent_op *extent_op)
{
	struct btrfs_path *path;
	struct extent_buffer *leaf;
	struct btrfs_extent_item *item;
	struct btrfs_key key;
	u64 bytenr = node->bytenr;
	u64 num_bytes = node->num_bytes;
	u64 refs;
	int ret;

	path = btrfs_alloc_path();
	if (!path)
		return -ENOMEM;

	/* this will setup the path even if it fails to insert the back ref */
	ret = insert_inline_extent_backref(trans, path, bytenr, num_bytes,
					   parent, root_objectid, owner,
					   offset, refs_to_add, extent_op);
	if ((ret < 0 && ret != -EAGAIN) || !ret)
		goto out;

	/*
	 * Ok we had -EAGAIN which means we didn't have space to insert and
	 * inline extent ref, so just update the reference count and add a
	 * normal backref.
	 */
	leaf = path->nodes[0];
	btrfs_item_key_to_cpu(leaf, &key, path->slots[0]);
	item = btrfs_item_ptr(leaf, path->slots[0], struct btrfs_extent_item);
	refs = btrfs_extent_refs(leaf, item);
	btrfs_set_extent_refs(leaf, item, refs + refs_to_add);
	if (extent_op)
		__run_delayed_extent_op(extent_op, leaf, item);

	btrfs_mark_buffer_dirty(leaf);
	btrfs_release_path(path);

	/* now insert the actual backref */
	if (owner < BTRFS_FIRST_FREE_OBJECTID) {
		BUG_ON(refs_to_add != 1);
		ret = insert_tree_block_ref(trans, path, bytenr, parent,
					    root_objectid);
	} else {
		ret = insert_extent_data_ref(trans, path, bytenr, parent,
					     root_objectid, owner, offset,
					     refs_to_add);
	}
	if (ret)
		btrfs_abort_transaction(trans, ret);
out:
	btrfs_free_path(path);
	return ret;
}

static int run_delayed_data_ref(struct btrfs_trans_handle *trans,
				struct btrfs_delayed_ref_node *node,
				struct btrfs_delayed_extent_op *extent_op,
				int insert_reserved)
{
	int ret = 0;
	struct btrfs_delayed_data_ref *ref;
	struct btrfs_key ins;
	u64 parent = 0;
	u64 ref_root = 0;
	u64 flags = 0;

	ins.objectid = node->bytenr;
	ins.offset = node->num_bytes;
	ins.type = BTRFS_EXTENT_ITEM_KEY;

	ref = btrfs_delayed_node_to_data_ref(node);
	trace_run_delayed_data_ref(trans->fs_info, node, ref, node->action);

	if (node->type == BTRFS_SHARED_DATA_REF_KEY)
		parent = ref->parent;
	ref_root = ref->root;

	if (node->action == BTRFS_ADD_DELAYED_REF && insert_reserved) {
		if (extent_op)
			flags |= extent_op->flags_to_set;
		ret = alloc_reserved_file_extent(trans, parent, ref_root,
						 flags, ref->objectid,
						 ref->offset, &ins,
						 node->ref_mod);
	} else if (node->action == BTRFS_ADD_DELAYED_REF) {
		ret = __btrfs_inc_extent_ref(trans, node, parent, ref_root,
					     ref->objectid, ref->offset,
					     node->ref_mod, extent_op);
	} else if (node->action == BTRFS_DROP_DELAYED_REF) {
		ret = __btrfs_free_extent(trans, node, parent,
					  ref_root, ref->objectid,
					  ref->offset, node->ref_mod,
					  extent_op);
	} else {
		BUG();
	}
	return ret;
}

static void __run_delayed_extent_op(struct btrfs_delayed_extent_op *extent_op,
				    struct extent_buffer *leaf,
				    struct btrfs_extent_item *ei)
{
	u64 flags = btrfs_extent_flags(leaf, ei);
	if (extent_op->update_flags) {
		flags |= extent_op->flags_to_set;
		btrfs_set_extent_flags(leaf, ei, flags);
	}

	if (extent_op->update_key) {
		struct btrfs_tree_block_info *bi;
		BUG_ON(!(flags & BTRFS_EXTENT_FLAG_TREE_BLOCK));
		bi = (struct btrfs_tree_block_info *)(ei + 1);
		btrfs_set_tree_block_key(leaf, bi, &extent_op->key);
	}
}

static int run_delayed_extent_op(struct btrfs_trans_handle *trans,
				 struct btrfs_delayed_ref_head *head,
				 struct btrfs_delayed_extent_op *extent_op)
{
	struct btrfs_fs_info *fs_info = trans->fs_info;
	struct btrfs_key key;
	struct btrfs_path *path;
	struct btrfs_extent_item *ei;
	struct extent_buffer *leaf;
	u32 item_size;
	int ret;
	int err = 0;
	int metadata = !extent_op->is_data;

	if (TRANS_ABORTED(trans))
		return 0;

	if (metadata && !btrfs_fs_incompat(fs_info, SKINNY_METADATA))
		metadata = 0;

	path = btrfs_alloc_path();
	if (!path)
		return -ENOMEM;

	key.objectid = head->bytenr;

	if (metadata) {
		key.type = BTRFS_METADATA_ITEM_KEY;
		key.offset = extent_op->level;
	} else {
		key.type = BTRFS_EXTENT_ITEM_KEY;
		key.offset = head->num_bytes;
	}

again:
	ret = btrfs_search_slot(trans, fs_info->extent_root, &key, path, 0, 1);
	if (ret < 0) {
		err = ret;
		goto out;
	}
	if (ret > 0) {
		if (metadata) {
			if (path->slots[0] > 0) {
				path->slots[0]--;
				btrfs_item_key_to_cpu(path->nodes[0], &key,
						      path->slots[0]);
				if (key.objectid == head->bytenr &&
				    key.type == BTRFS_EXTENT_ITEM_KEY &&
				    key.offset == head->num_bytes)
					ret = 0;
			}
			if (ret > 0) {
				btrfs_release_path(path);
				metadata = 0;

				key.objectid = head->bytenr;
				key.offset = head->num_bytes;
				key.type = BTRFS_EXTENT_ITEM_KEY;
				goto again;
			}
		} else {
			err = -EIO;
			goto out;
		}
	}

	leaf = path->nodes[0];
	item_size = btrfs_item_size_nr(leaf, path->slots[0]);

	if (unlikely(item_size < sizeof(*ei))) {
		err = -EINVAL;
		btrfs_print_v0_err(fs_info);
		btrfs_abort_transaction(trans, err);
		goto out;
	}

	ei = btrfs_item_ptr(leaf, path->slots[0], struct btrfs_extent_item);
	__run_delayed_extent_op(extent_op, leaf, ei);

	btrfs_mark_buffer_dirty(leaf);
out:
	btrfs_free_path(path);
	return err;
}

static int run_delayed_tree_ref(struct btrfs_trans_handle *trans,
				struct btrfs_delayed_ref_node *node,
				struct btrfs_delayed_extent_op *extent_op,
				int insert_reserved)
{
	int ret = 0;
	struct btrfs_delayed_tree_ref *ref;
	u64 parent = 0;
	u64 ref_root = 0;

	ref = btrfs_delayed_node_to_tree_ref(node);
	trace_run_delayed_tree_ref(trans->fs_info, node, ref, node->action);

	if (node->type == BTRFS_SHARED_BLOCK_REF_KEY)
		parent = ref->parent;
	ref_root = ref->root;

	if (node->ref_mod != 1) {
		btrfs_err(trans->fs_info,
	"btree block(%llu) has %d references rather than 1: action %d ref_root %llu parent %llu",
			  node->bytenr, node->ref_mod, node->action, ref_root,
			  parent);
		return -EIO;
	}
	if (node->action == BTRFS_ADD_DELAYED_REF && insert_reserved) {
		BUG_ON(!extent_op || !extent_op->update_flags);
		ret = alloc_reserved_tree_block(trans, node, extent_op);
	} else if (node->action == BTRFS_ADD_DELAYED_REF) {
		ret = __btrfs_inc_extent_ref(trans, node, parent, ref_root,
					     ref->level, 0, 1, extent_op);
	} else if (node->action == BTRFS_DROP_DELAYED_REF) {
		ret = __btrfs_free_extent(trans, node, parent, ref_root,
					  ref->level, 0, 1, extent_op);
	} else {
		BUG();
	}
	return ret;
}

/* helper function to actually process a single delayed ref entry */
static int run_one_delayed_ref(struct btrfs_trans_handle *trans,
			       struct btrfs_delayed_ref_node *node,
			       struct btrfs_delayed_extent_op *extent_op,
			       int insert_reserved)
{
	int ret = 0;

	if (TRANS_ABORTED(trans)) {
		if (insert_reserved)
			btrfs_pin_extent(trans, node->bytenr, node->num_bytes, 1);
		return 0;
	}

	if (node->type == BTRFS_TREE_BLOCK_REF_KEY ||
	    node->type == BTRFS_SHARED_BLOCK_REF_KEY)
		ret = run_delayed_tree_ref(trans, node, extent_op,
					   insert_reserved);
	else if (node->type == BTRFS_EXTENT_DATA_REF_KEY ||
		 node->type == BTRFS_SHARED_DATA_REF_KEY)
		ret = run_delayed_data_ref(trans, node, extent_op,
					   insert_reserved);
	else
		BUG();
	if (ret && insert_reserved)
		btrfs_pin_extent(trans, node->bytenr, node->num_bytes, 1);
	return ret;
}

static inline struct btrfs_delayed_ref_node *
select_delayed_ref(struct btrfs_delayed_ref_head *head)
{
	struct btrfs_delayed_ref_node *ref;

	if (RB_EMPTY_ROOT(&head->ref_tree.rb_root))
		return NULL;

	/*
	 * Select a delayed ref of type BTRFS_ADD_DELAYED_REF first.
	 * This is to prevent a ref count from going down to zero, which deletes
	 * the extent item from the extent tree, when there still are references
	 * to add, which would fail because they would not find the extent item.
	 */
	if (!list_empty(&head->ref_add_list))
		return list_first_entry(&head->ref_add_list,
				struct btrfs_delayed_ref_node, add_list);

	ref = rb_entry(rb_first_cached(&head->ref_tree),
		       struct btrfs_delayed_ref_node, ref_node);
	ASSERT(list_empty(&ref->add_list));
	return ref;
}

static void unselect_delayed_ref_head(struct btrfs_delayed_ref_root *delayed_refs,
				      struct btrfs_delayed_ref_head *head)
{
	spin_lock(&delayed_refs->lock);
	head->processing = 0;
	delayed_refs->num_heads_ready++;
	spin_unlock(&delayed_refs->lock);
	btrfs_delayed_ref_unlock(head);
}

static struct btrfs_delayed_extent_op *cleanup_extent_op(
				struct btrfs_delayed_ref_head *head)
{
	struct btrfs_delayed_extent_op *extent_op = head->extent_op;

	if (!extent_op)
		return NULL;

	if (head->must_insert_reserved) {
		head->extent_op = NULL;
		btrfs_free_delayed_extent_op(extent_op);
		return NULL;
	}
	return extent_op;
}

static int run_and_cleanup_extent_op(struct btrfs_trans_handle *trans,
				     struct btrfs_delayed_ref_head *head)
{
	struct btrfs_delayed_extent_op *extent_op;
	int ret;

	extent_op = cleanup_extent_op(head);
	if (!extent_op)
		return 0;
	head->extent_op = NULL;
	spin_unlock(&head->lock);
	ret = run_delayed_extent_op(trans, head, extent_op);
	btrfs_free_delayed_extent_op(extent_op);
	return ret ? ret : 1;
}

void btrfs_cleanup_ref_head_accounting(struct btrfs_fs_info *fs_info,
				  struct btrfs_delayed_ref_root *delayed_refs,
				  struct btrfs_delayed_ref_head *head)
{
	int nr_items = 1;	/* Dropping this ref head update. */

	/*
	 * We had csum deletions accounted for in our delayed refs rsv, we need
	 * to drop the csum leaves for this update from our delayed_refs_rsv.
	 */
	if (head->total_ref_mod < 0 && head->is_data) {
		spin_lock(&delayed_refs->lock);
		delayed_refs->pending_csums -= head->num_bytes;
		spin_unlock(&delayed_refs->lock);
		nr_items += btrfs_csum_bytes_to_leaves(fs_info, head->num_bytes);
	}

	btrfs_delayed_refs_rsv_release(fs_info, nr_items);
}

static int cleanup_ref_head(struct btrfs_trans_handle *trans,
			    struct btrfs_delayed_ref_head *head)
{

	struct btrfs_fs_info *fs_info = trans->fs_info;
	struct btrfs_delayed_ref_root *delayed_refs;
	int ret;

	delayed_refs = &trans->transaction->delayed_refs;

	ret = run_and_cleanup_extent_op(trans, head);
	if (ret < 0) {
		unselect_delayed_ref_head(delayed_refs, head);
		btrfs_debug(fs_info, "run_delayed_extent_op returned %d", ret);
		return ret;
	} else if (ret) {
		return ret;
	}

	/*
	 * Need to drop our head ref lock and re-acquire the delayed ref lock
	 * and then re-check to make sure nobody got added.
	 */
	spin_unlock(&head->lock);
	spin_lock(&delayed_refs->lock);
	spin_lock(&head->lock);
	if (!RB_EMPTY_ROOT(&head->ref_tree.rb_root) || head->extent_op) {
		spin_unlock(&head->lock);
		spin_unlock(&delayed_refs->lock);
		return 1;
	}
	btrfs_delete_ref_head(delayed_refs, head);
	spin_unlock(&head->lock);
	spin_unlock(&delayed_refs->lock);

	if (head->must_insert_reserved) {
		btrfs_pin_extent(trans, head->bytenr, head->num_bytes, 1);
		if (head->is_data) {
			ret = btrfs_del_csums(trans, fs_info->csum_root,
					      head->bytenr, head->num_bytes);
		}
	}

	btrfs_cleanup_ref_head_accounting(fs_info, delayed_refs, head);

	trace_run_delayed_ref_head(fs_info, head, 0);
	btrfs_delayed_ref_unlock(head);
	btrfs_put_delayed_ref_head(head);
	return ret;
}

static struct btrfs_delayed_ref_head *btrfs_obtain_ref_head(
					struct btrfs_trans_handle *trans)
{
	struct btrfs_delayed_ref_root *delayed_refs =
		&trans->transaction->delayed_refs;
	struct btrfs_delayed_ref_head *head = NULL;
	int ret;

	spin_lock(&delayed_refs->lock);
	head = btrfs_select_ref_head(delayed_refs);
	if (!head) {
		spin_unlock(&delayed_refs->lock);
		return head;
	}

	/*
	 * Grab the lock that says we are going to process all the refs for
	 * this head
	 */
	ret = btrfs_delayed_ref_lock(delayed_refs, head);
	spin_unlock(&delayed_refs->lock);

	/*
	 * We may have dropped the spin lock to get the head mutex lock, and
	 * that might have given someone else time to free the head.  If that's
	 * true, it has been removed from our list and we can move on.
	 */
	if (ret == -EAGAIN)
		head = ERR_PTR(-EAGAIN);

	return head;
}

static int btrfs_run_delayed_refs_for_head(struct btrfs_trans_handle *trans,
				    struct btrfs_delayed_ref_head *locked_ref,
				    unsigned long *run_refs)
{
	struct btrfs_fs_info *fs_info = trans->fs_info;
	struct btrfs_delayed_ref_root *delayed_refs;
	struct btrfs_delayed_extent_op *extent_op;
	struct btrfs_delayed_ref_node *ref;
	int must_insert_reserved = 0;
	int ret;

	delayed_refs = &trans->transaction->delayed_refs;

	lockdep_assert_held(&locked_ref->mutex);
	lockdep_assert_held(&locked_ref->lock);

	while ((ref = select_delayed_ref(locked_ref))) {
		if (ref->seq &&
		    btrfs_check_delayed_seq(fs_info, ref->seq)) {
			spin_unlock(&locked_ref->lock);
			unselect_delayed_ref_head(delayed_refs, locked_ref);
			return -EAGAIN;
		}

		(*run_refs)++;
		ref->in_tree = 0;
		rb_erase_cached(&ref->ref_node, &locked_ref->ref_tree);
		RB_CLEAR_NODE(&ref->ref_node);
		if (!list_empty(&ref->add_list))
			list_del(&ref->add_list);
		/*
		 * When we play the delayed ref, also correct the ref_mod on
		 * head
		 */
		switch (ref->action) {
		case BTRFS_ADD_DELAYED_REF:
		case BTRFS_ADD_DELAYED_EXTENT:
			locked_ref->ref_mod -= ref->ref_mod;
			break;
		case BTRFS_DROP_DELAYED_REF:
			locked_ref->ref_mod += ref->ref_mod;
			break;
		default:
			WARN_ON(1);
		}
		atomic_dec(&delayed_refs->num_entries);

		/*
		 * Record the must_insert_reserved flag before we drop the
		 * spin lock.
		 */
		must_insert_reserved = locked_ref->must_insert_reserved;
		locked_ref->must_insert_reserved = 0;

		extent_op = locked_ref->extent_op;
		locked_ref->extent_op = NULL;
		spin_unlock(&locked_ref->lock);

		ret = run_one_delayed_ref(trans, ref, extent_op,
					  must_insert_reserved);

		btrfs_free_delayed_extent_op(extent_op);
		if (ret) {
			unselect_delayed_ref_head(delayed_refs, locked_ref);
			btrfs_put_delayed_ref(ref);
			btrfs_debug(fs_info, "run_one_delayed_ref returned %d",
				    ret);
			return ret;
		}

		btrfs_put_delayed_ref(ref);
		cond_resched();

		spin_lock(&locked_ref->lock);
		btrfs_merge_delayed_refs(trans, delayed_refs, locked_ref);
	}

	return 0;
}

/*
 * Returns 0 on success or if called with an already aborted transaction.
 * Returns -ENOMEM or -EIO on failure and will abort the transaction.
 */
static noinline int __btrfs_run_delayed_refs(struct btrfs_trans_handle *trans,
					     unsigned long nr)
{
	struct btrfs_fs_info *fs_info = trans->fs_info;
	struct btrfs_delayed_ref_root *delayed_refs;
	struct btrfs_delayed_ref_head *locked_ref = NULL;
	ktime_t start = ktime_get();
	int ret;
	unsigned long count = 0;
	unsigned long actual_count = 0;

	delayed_refs = &trans->transaction->delayed_refs;
	do {
		if (!locked_ref) {
			locked_ref = btrfs_obtain_ref_head(trans);
			if (IS_ERR_OR_NULL(locked_ref)) {
				if (PTR_ERR(locked_ref) == -EAGAIN) {
					continue;
				} else {
					break;
				}
			}
			count++;
		}
		/*
		 * We need to try and merge add/drops of the same ref since we
		 * can run into issues with relocate dropping the implicit ref
		 * and then it being added back again before the drop can
		 * finish.  If we merged anything we need to re-loop so we can
		 * get a good ref.
		 * Or we can get node references of the same type that weren't
		 * merged when created due to bumps in the tree mod seq, and
		 * we need to merge them to prevent adding an inline extent
		 * backref before dropping it (triggering a BUG_ON at
		 * insert_inline_extent_backref()).
		 */
		spin_lock(&locked_ref->lock);
		btrfs_merge_delayed_refs(trans, delayed_refs, locked_ref);

		ret = btrfs_run_delayed_refs_for_head(trans, locked_ref,
						      &actual_count);
		if (ret < 0 && ret != -EAGAIN) {
			/*
			 * Error, btrfs_run_delayed_refs_for_head already
			 * unlocked everything so just bail out
			 */
			return ret;
		} else if (!ret) {
			/*
			 * Success, perform the usual cleanup of a processed
			 * head
			 */
			ret = cleanup_ref_head(trans, locked_ref);
			if (ret > 0 ) {
				/* We dropped our lock, we need to loop. */
				ret = 0;
				continue;
			} else if (ret) {
				return ret;
			}
		}

		/*
		 * Either success case or btrfs_run_delayed_refs_for_head
		 * returned -EAGAIN, meaning we need to select another head
		 */

		locked_ref = NULL;
		cond_resched();
	} while ((nr != -1 && count < nr) || locked_ref);

	/*
	 * We don't want to include ref heads since we can have empty ref heads
	 * and those will drastically skew our runtime down since we just do
	 * accounting, no actual extent tree updates.
	 */
	if (actual_count > 0) {
		u64 runtime = ktime_to_ns(ktime_sub(ktime_get(), start));
		u64 avg;

		/*
		 * We weigh the current average higher than our current runtime
		 * to avoid large swings in the average.
		 */
		spin_lock(&delayed_refs->lock);
		avg = fs_info->avg_delayed_ref_runtime * 3 + runtime;
		fs_info->avg_delayed_ref_runtime = avg >> 2;	/* div by 4 */
		spin_unlock(&delayed_refs->lock);
	}
	return 0;
}

#ifdef SCRAMBLE_DELAYED_REFS
/*
 * Normally delayed refs get processed in ascending bytenr order. This
 * correlates in most cases to the order added. To expose dependencies on this
 * order, we start to process the tree in the middle instead of the beginning
 */
static u64 find_middle(struct rb_root *root)
{
	struct rb_node *n = root->rb_node;
	struct btrfs_delayed_ref_node *entry;
	int alt = 1;
	u64 middle;
	u64 first = 0, last = 0;

	n = rb_first(root);
	if (n) {
		entry = rb_entry(n, struct btrfs_delayed_ref_node, rb_node);
		first = entry->bytenr;
	}
	n = rb_last(root);
	if (n) {
		entry = rb_entry(n, struct btrfs_delayed_ref_node, rb_node);
		last = entry->bytenr;
	}
	n = root->rb_node;

	while (n) {
		entry = rb_entry(n, struct btrfs_delayed_ref_node, rb_node);
		WARN_ON(!entry->in_tree);

		middle = entry->bytenr;

		if (alt)
			n = n->rb_left;
		else
			n = n->rb_right;

		alt = 1 - alt;
	}
	return middle;
}
#endif

/*
 * this starts processing the delayed reference count updates and
 * extent insertions we have queued up so far.  count can be
 * 0, which means to process everything in the tree at the start
 * of the run (but not newly added entries), or it can be some target
 * number you'd like to process.
 *
 * Returns 0 on success or if called with an aborted transaction
 * Returns <0 on error and aborts the transaction
 */
int btrfs_run_delayed_refs(struct btrfs_trans_handle *trans,
			   unsigned long count)
{
	struct btrfs_fs_info *fs_info = trans->fs_info;
	struct rb_node *node;
	struct btrfs_delayed_ref_root *delayed_refs;
	struct btrfs_delayed_ref_head *head;
	int ret;
	int run_all = count == (unsigned long)-1;

	/* We'll clean this up in btrfs_cleanup_transaction */
	if (TRANS_ABORTED(trans))
		return 0;

	if (test_bit(BTRFS_FS_CREATING_FREE_SPACE_TREE, &fs_info->flags))
		return 0;

	delayed_refs = &trans->transaction->delayed_refs;
	if (count == 0)
		count = delayed_refs->num_heads_ready;

again:
#ifdef SCRAMBLE_DELAYED_REFS
	delayed_refs->run_delayed_start = find_middle(&delayed_refs->root);
#endif
	ret = __btrfs_run_delayed_refs(trans, count);
	if (ret < 0) {
		btrfs_abort_transaction(trans, ret);
		return ret;
	}

	if (run_all) {
		btrfs_create_pending_block_groups(trans);

		spin_lock(&delayed_refs->lock);
		node = rb_first_cached(&delayed_refs->href_root);
		if (!node) {
			spin_unlock(&delayed_refs->lock);
			goto out;
		}
		head = rb_entry(node, struct btrfs_delayed_ref_head,
				href_node);
		refcount_inc(&head->refs);
		spin_unlock(&delayed_refs->lock);

		/* Mutex was contended, block until it's released and retry. */
		mutex_lock(&head->mutex);
		mutex_unlock(&head->mutex);

		btrfs_put_delayed_ref_head(head);
		cond_resched();
		goto again;
	}
out:
	return 0;
}

int btrfs_set_disk_extent_flags(struct btrfs_trans_handle *trans,
				struct extent_buffer *eb, u64 flags,
				int level, int is_data)
{
	struct btrfs_delayed_extent_op *extent_op;
	int ret;

	extent_op = btrfs_alloc_delayed_extent_op();
	if (!extent_op)
		return -ENOMEM;

	extent_op->flags_to_set = flags;
	extent_op->update_flags = true;
	extent_op->update_key = false;
	extent_op->is_data = is_data ? true : false;
	extent_op->level = level;

	ret = btrfs_add_delayed_extent_op(trans, eb->start, eb->len, extent_op);
	if (ret)
		btrfs_free_delayed_extent_op(extent_op);
	return ret;
}

static noinline int check_delayed_ref(struct btrfs_root *root,
				      struct btrfs_path *path,
				      u64 objectid, u64 offset, u64 bytenr)
{
	struct btrfs_delayed_ref_head *head;
	struct btrfs_delayed_ref_node *ref;
	struct btrfs_delayed_data_ref *data_ref;
	struct btrfs_delayed_ref_root *delayed_refs;
	struct btrfs_transaction *cur_trans;
	struct rb_node *node;
	int ret = 0;

	spin_lock(&root->fs_info->trans_lock);
	cur_trans = root->fs_info->running_transaction;
	if (cur_trans)
		refcount_inc(&cur_trans->use_count);
	spin_unlock(&root->fs_info->trans_lock);
	if (!cur_trans)
		return 0;

	delayed_refs = &cur_trans->delayed_refs;
	spin_lock(&delayed_refs->lock);
	head = btrfs_find_delayed_ref_head(delayed_refs, bytenr);
	if (!head) {
		spin_unlock(&delayed_refs->lock);
		btrfs_put_transaction(cur_trans);
		return 0;
	}

	if (!mutex_trylock(&head->mutex)) {
		refcount_inc(&head->refs);
		spin_unlock(&delayed_refs->lock);

		btrfs_release_path(path);

		/*
		 * Mutex was contended, block until it's released and let
		 * caller try again
		 */
		mutex_lock(&head->mutex);
		mutex_unlock(&head->mutex);
		btrfs_put_delayed_ref_head(head);
		btrfs_put_transaction(cur_trans);
		return -EAGAIN;
	}
	spin_unlock(&delayed_refs->lock);

	spin_lock(&head->lock);
	/*
	 * XXX: We should replace this with a proper search function in the
	 * future.
	 */
	for (node = rb_first_cached(&head->ref_tree); node;
	     node = rb_next(node)) {
		ref = rb_entry(node, struct btrfs_delayed_ref_node, ref_node);
		/* If it's a shared ref we know a cross reference exists */
		if (ref->type != BTRFS_EXTENT_DATA_REF_KEY) {
			ret = 1;
			break;
		}

		data_ref = btrfs_delayed_node_to_data_ref(ref);

		/*
		 * If our ref doesn't match the one we're currently looking at
		 * then we have a cross reference.
		 */
		if (data_ref->root != root->root_key.objectid ||
		    data_ref->objectid != objectid ||
		    data_ref->offset != offset) {
			ret = 1;
			break;
		}
	}
	spin_unlock(&head->lock);
	mutex_unlock(&head->mutex);
	btrfs_put_transaction(cur_trans);
	return ret;
}

static noinline int check_committed_ref(struct btrfs_root *root,
					struct btrfs_path *path,
					u64 objectid, u64 offset, u64 bytenr,
					bool strict)
{
	struct btrfs_fs_info *fs_info = root->fs_info;
	struct btrfs_root *extent_root = fs_info->extent_root;
	struct extent_buffer *leaf;
	struct btrfs_extent_data_ref *ref;
	struct btrfs_extent_inline_ref *iref;
	struct btrfs_extent_item *ei;
	struct btrfs_key key;
	u32 item_size;
	int type;
	int ret;

	key.objectid = bytenr;
	key.offset = (u64)-1;
	key.type = BTRFS_EXTENT_ITEM_KEY;

	ret = btrfs_search_slot(NULL, extent_root, &key, path, 0, 0);
	if (ret < 0)
		goto out;
	BUG_ON(ret == 0); /* Corruption */

	ret = -ENOENT;
	if (path->slots[0] == 0)
		goto out;

	path->slots[0]--;
	leaf = path->nodes[0];
	btrfs_item_key_to_cpu(leaf, &key, path->slots[0]);

	if (key.objectid != bytenr || key.type != BTRFS_EXTENT_ITEM_KEY)
		goto out;

	ret = 1;
	item_size = btrfs_item_size_nr(leaf, path->slots[0]);
	ei = btrfs_item_ptr(leaf, path->slots[0], struct btrfs_extent_item);

	/* If extent item has more than 1 inline ref then it's shared */
	if (item_size != sizeof(*ei) +
	    btrfs_extent_inline_ref_size(BTRFS_EXTENT_DATA_REF_KEY))
		goto out;

	/*
	 * If extent created before last snapshot => it's shared unless the
	 * snapshot has been deleted. Use the heuristic if strict is false.
	 */
	if (!strict &&
	    (btrfs_extent_generation(leaf, ei) <=
	     btrfs_root_last_snapshot(&root->root_item)))
		goto out;

	iref = (struct btrfs_extent_inline_ref *)(ei + 1);

	/* If this extent has SHARED_DATA_REF then it's shared */
	type = btrfs_get_extent_inline_ref_type(leaf, iref, BTRFS_REF_TYPE_DATA);
	if (type != BTRFS_EXTENT_DATA_REF_KEY)
		goto out;

	ref = (struct btrfs_extent_data_ref *)(&iref->offset);
	if (btrfs_extent_refs(leaf, ei) !=
	    btrfs_extent_data_ref_count(leaf, ref) ||
	    btrfs_extent_data_ref_root(leaf, ref) !=
	    root->root_key.objectid ||
	    btrfs_extent_data_ref_objectid(leaf, ref) != objectid ||
	    btrfs_extent_data_ref_offset(leaf, ref) != offset)
		goto out;

	ret = 0;
out:
	return ret;
}

int btrfs_cross_ref_exist(struct btrfs_root *root, u64 objectid, u64 offset,
			  u64 bytenr, bool strict)
{
	struct btrfs_path *path;
	int ret;

	path = btrfs_alloc_path();
	if (!path)
		return -ENOMEM;

	do {
		ret = check_committed_ref(root, path, objectid,
					  offset, bytenr, strict);
		if (ret && ret != -ENOENT)
			goto out;

		ret = check_delayed_ref(root, path, objectid, offset, bytenr);
	} while (ret == -EAGAIN);

out:
	btrfs_free_path(path);
	if (btrfs_is_data_reloc_root(root))
		WARN_ON(ret > 0);
	return ret;
}

static int __btrfs_mod_ref(struct btrfs_trans_handle *trans,
			   struct btrfs_root *root,
			   struct extent_buffer *buf,
			   int full_backref, int inc)
{
	struct btrfs_fs_info *fs_info = root->fs_info;
	u64 bytenr;
	u64 num_bytes;
	u64 parent;
	u64 ref_root;
	u32 nritems;
	struct btrfs_key key;
	struct btrfs_file_extent_item *fi;
	struct btrfs_ref generic_ref = { 0 };
	bool for_reloc = btrfs_header_flag(buf, BTRFS_HEADER_FLAG_RELOC);
	int i;
	int action;
	int level;
	int ret = 0;

	if (btrfs_is_testing(fs_info))
		return 0;

	ref_root = btrfs_header_owner(buf);
	nritems = btrfs_header_nritems(buf);
	level = btrfs_header_level(buf);

	if (!test_bit(BTRFS_ROOT_SHAREABLE, &root->state) && level == 0)
		return 0;

	if (full_backref)
		parent = buf->start;
	else
		parent = 0;
	if (inc)
		action = BTRFS_ADD_DELAYED_REF;
	else
		action = BTRFS_DROP_DELAYED_REF;

	for (i = 0; i < nritems; i++) {
		if (level == 0) {
			btrfs_item_key_to_cpu(buf, &key, i);
			if (key.type != BTRFS_EXTENT_DATA_KEY)
				continue;
			fi = btrfs_item_ptr(buf, i,
					    struct btrfs_file_extent_item);
			if (btrfs_file_extent_type(buf, fi) ==
			    BTRFS_FILE_EXTENT_INLINE)
				continue;
			bytenr = btrfs_file_extent_disk_bytenr(buf, fi);
			if (bytenr == 0)
				continue;

			num_bytes = btrfs_file_extent_disk_num_bytes(buf, fi);
			key.offset -= btrfs_file_extent_offset(buf, fi);
			btrfs_init_generic_ref(&generic_ref, action, bytenr,
					       num_bytes, parent);
			btrfs_init_data_ref(&generic_ref, ref_root, key.objectid,
					    key.offset, root->root_key.objectid,
					    for_reloc);
			if (inc)
				ret = btrfs_inc_extent_ref(trans, &generic_ref);
			else
				ret = btrfs_free_extent(trans, &generic_ref);
			if (ret)
				goto fail;
		} else {
			bytenr = btrfs_node_blockptr(buf, i);
			num_bytes = fs_info->nodesize;
			btrfs_init_generic_ref(&generic_ref, action, bytenr,
					       num_bytes, parent);
			btrfs_init_tree_ref(&generic_ref, level - 1, ref_root,
					    root->root_key.objectid, for_reloc);
			if (inc)
				ret = btrfs_inc_extent_ref(trans, &generic_ref);
			else
				ret = btrfs_free_extent(trans, &generic_ref);
			if (ret)
				goto fail;
		}
	}
	return 0;
fail:
	return ret;
}

int btrfs_inc_ref(struct btrfs_trans_handle *trans, struct btrfs_root *root,
		  struct extent_buffer *buf, int full_backref)
{
	return __btrfs_mod_ref(trans, root, buf, full_backref, 1);
}

int btrfs_dec_ref(struct btrfs_trans_handle *trans, struct btrfs_root *root,
		  struct extent_buffer *buf, int full_backref)
{
	return __btrfs_mod_ref(trans, root, buf, full_backref, 0);
}

static u64 get_alloc_profile_by_root(struct btrfs_root *root, int data)
{
	struct btrfs_fs_info *fs_info = root->fs_info;
	u64 flags;
	u64 ret;

	if (data)
		flags = BTRFS_BLOCK_GROUP_DATA;
	else if (root == fs_info->chunk_root)
		flags = BTRFS_BLOCK_GROUP_SYSTEM;
	else
		flags = BTRFS_BLOCK_GROUP_METADATA;

	ret = btrfs_get_alloc_profile(fs_info, flags);
	return ret;
}

static u64 first_logical_byte(struct btrfs_fs_info *fs_info, u64 search_start)
{
	struct btrfs_block_group *cache;
	u64 bytenr;

	spin_lock(&fs_info->block_group_cache_lock);
	bytenr = fs_info->first_logical_byte;
	spin_unlock(&fs_info->block_group_cache_lock);

	if (bytenr < (u64)-1)
		return bytenr;

	cache = btrfs_lookup_first_block_group(fs_info, search_start);
	if (!cache)
		return 0;

	bytenr = cache->start;
	btrfs_put_block_group(cache);

	return bytenr;
}

static int pin_down_extent(struct btrfs_trans_handle *trans,
			   struct btrfs_block_group *cache,
			   u64 bytenr, u64 num_bytes, int reserved)
{
	struct btrfs_fs_info *fs_info = cache->fs_info;

	spin_lock(&cache->space_info->lock);
	spin_lock(&cache->lock);
	cache->pinned += num_bytes;
	btrfs_space_info_update_bytes_pinned(fs_info, cache->space_info,
					     num_bytes);
	if (reserved) {
		cache->reserved -= num_bytes;
		cache->space_info->bytes_reserved -= num_bytes;
	}
	spin_unlock(&cache->lock);
	spin_unlock(&cache->space_info->lock);

	set_extent_dirty(&trans->transaction->pinned_extents, bytenr,
			 bytenr + num_bytes - 1, GFP_NOFS | __GFP_NOFAIL);
	return 0;
}

int btrfs_pin_extent(struct btrfs_trans_handle *trans,
		     u64 bytenr, u64 num_bytes, int reserved)
{
	struct btrfs_block_group *cache;

	cache = btrfs_lookup_block_group(trans->fs_info, bytenr);
	BUG_ON(!cache); /* Logic error */

	pin_down_extent(trans, cache, bytenr, num_bytes, reserved);

	btrfs_put_block_group(cache);
	return 0;
}

/*
 * this function must be called within transaction
 */
int btrfs_pin_extent_for_log_replay(struct btrfs_trans_handle *trans,
				    u64 bytenr, u64 num_bytes)
{
	struct btrfs_block_group *cache;
	int ret;

	cache = btrfs_lookup_block_group(trans->fs_info, bytenr);
	if (!cache)
		return -EINVAL;

	/*
	 * pull in the free space cache (if any) so that our pin
	 * removes the free space from the cache.  We have load_only set
	 * to one because the slow code to read in the free extents does check
	 * the pinned extents.
	 */
	btrfs_cache_block_group(cache, 1);
	/*
	 * Make sure we wait until the cache is completely built in case it is
	 * missing or is invalid and therefore needs to be rebuilt.
	 */
	ret = btrfs_wait_block_group_cache_done(cache);
	if (ret)
		goto out;

	pin_down_extent(trans, cache, bytenr, num_bytes, 0);

	/* remove us from the free space cache (if we're there at all) */
	ret = btrfs_remove_free_space(cache, bytenr, num_bytes);
out:
	btrfs_put_block_group(cache);
	return ret;
}

static int __exclude_logged_extent(struct btrfs_fs_info *fs_info,
				   u64 start, u64 num_bytes)
{
	int ret;
	struct btrfs_block_group *block_group;

	block_group = btrfs_lookup_block_group(fs_info, start);
	if (!block_group)
		return -EINVAL;

	btrfs_cache_block_group(block_group, 1);
	/*
	 * Make sure we wait until the cache is completely built in case it is
	 * missing or is invalid and therefore needs to be rebuilt.
	 */
	ret = btrfs_wait_block_group_cache_done(block_group);
	if (ret)
		goto out;

	ret = btrfs_remove_free_space(block_group, start, num_bytes);
out:
	btrfs_put_block_group(block_group);
	return ret;
}

int btrfs_exclude_logged_extents(struct extent_buffer *eb)
{
	struct btrfs_fs_info *fs_info = eb->fs_info;
	struct btrfs_file_extent_item *item;
	struct btrfs_key key;
	int found_type;
	int i;
	int ret = 0;

	if (!btrfs_fs_incompat(fs_info, MIXED_GROUPS))
		return 0;

	for (i = 0; i < btrfs_header_nritems(eb); i++) {
		btrfs_item_key_to_cpu(eb, &key, i);
		if (key.type != BTRFS_EXTENT_DATA_KEY)
			continue;
		item = btrfs_item_ptr(eb, i, struct btrfs_file_extent_item);
		found_type = btrfs_file_extent_type(eb, item);
		if (found_type == BTRFS_FILE_EXTENT_INLINE)
			continue;
		if (btrfs_file_extent_disk_bytenr(eb, item) == 0)
			continue;
		key.objectid = btrfs_file_extent_disk_bytenr(eb, item);
		key.offset = btrfs_file_extent_disk_num_bytes(eb, item);
		ret = __exclude_logged_extent(fs_info, key.objectid, key.offset);
		if (ret)
			break;
	}

	return ret;
}

static void
btrfs_inc_block_group_reservations(struct btrfs_block_group *bg)
{
	atomic_inc(&bg->reservations);
}

/*
 * Returns the free cluster for the given space info and sets empty_cluster to
 * what it should be based on the mount options.
 */
static struct btrfs_free_cluster *
fetch_cluster_info(struct btrfs_fs_info *fs_info,
		   struct btrfs_space_info *space_info, u64 *empty_cluster)
{
	struct btrfs_free_cluster *ret = NULL;

	*empty_cluster = 0;
	if (btrfs_mixed_space_info(space_info))
		return ret;

	if (space_info->flags & BTRFS_BLOCK_GROUP_METADATA) {
		ret = &fs_info->meta_alloc_cluster;
		if (btrfs_test_opt(fs_info, SSD))
			*empty_cluster = SZ_2M;
		else
			*empty_cluster = SZ_64K;
	} else if ((space_info->flags & BTRFS_BLOCK_GROUP_DATA) &&
		   btrfs_test_opt(fs_info, SSD_SPREAD)) {
		*empty_cluster = SZ_2M;
		ret = &fs_info->data_alloc_cluster;
	}

	return ret;
}

static int unpin_extent_range(struct btrfs_fs_info *fs_info,
			      u64 start, u64 end,
			      const bool return_free_space)
{
	struct btrfs_block_group *cache = NULL;
	struct btrfs_space_info *space_info;
	struct btrfs_block_rsv *global_rsv = &fs_info->global_block_rsv;
	struct btrfs_free_cluster *cluster = NULL;
	u64 len;
	u64 total_unpinned = 0;
	u64 empty_cluster = 0;
	bool readonly;

	while (start <= end) {
		readonly = false;
		if (!cache ||
		    start >= cache->start + cache->length) {
			if (cache)
				btrfs_put_block_group(cache);
			total_unpinned = 0;
			cache = btrfs_lookup_block_group(fs_info, start);
			BUG_ON(!cache); /* Logic error */

			cluster = fetch_cluster_info(fs_info,
						     cache->space_info,
						     &empty_cluster);
			empty_cluster <<= 1;
		}

		len = cache->start + cache->length - start;
		len = min(len, end + 1 - start);

		down_read(&fs_info->commit_root_sem);
		if (start < cache->last_byte_to_unpin && return_free_space) {
			u64 add_len = min(len, cache->last_byte_to_unpin - start);

			btrfs_add_free_space(cache, start, add_len);
		}
		up_read(&fs_info->commit_root_sem);

		start += len;
		total_unpinned += len;
		space_info = cache->space_info;

		/*
		 * If this space cluster has been marked as fragmented and we've
		 * unpinned enough in this block group to potentially allow a
		 * cluster to be created inside of it go ahead and clear the
		 * fragmented check.
		 */
		if (cluster && cluster->fragmented &&
		    total_unpinned > empty_cluster) {
			spin_lock(&cluster->lock);
			cluster->fragmented = 0;
			spin_unlock(&cluster->lock);
		}

		spin_lock(&space_info->lock);
		spin_lock(&cache->lock);
		cache->pinned -= len;
		btrfs_space_info_update_bytes_pinned(fs_info, space_info, -len);
		space_info->max_extent_size = 0;
		if (cache->ro) {
			space_info->bytes_readonly += len;
			readonly = true;
		} else if (btrfs_is_zoned(fs_info)) {
			/* Need reset before reusing in a zoned block group */
			space_info->bytes_zone_unusable += len;
			readonly = true;
		}
		spin_unlock(&cache->lock);
		if (!readonly && return_free_space &&
		    global_rsv->space_info == space_info) {
			u64 to_add = len;

			spin_lock(&global_rsv->lock);
			if (!global_rsv->full) {
				to_add = min(len, global_rsv->size -
					     global_rsv->reserved);
				global_rsv->reserved += to_add;
				btrfs_space_info_update_bytes_may_use(fs_info,
						space_info, to_add);
				if (global_rsv->reserved >= global_rsv->size)
					global_rsv->full = 1;
				len -= to_add;
			}
			spin_unlock(&global_rsv->lock);
		}
		/* Add to any tickets we may have */
		if (!readonly && return_free_space && len)
			btrfs_try_granting_tickets(fs_info, space_info);
		spin_unlock(&space_info->lock);
	}

	if (cache)
		btrfs_put_block_group(cache);
	return 0;
}

int btrfs_finish_extent_commit(struct btrfs_trans_handle *trans)
{
	struct btrfs_fs_info *fs_info = trans->fs_info;
	struct btrfs_block_group *block_group, *tmp;
	struct list_head *deleted_bgs;
	struct extent_io_tree *unpin;
	u64 start;
	u64 end;
	int ret;

	unpin = &trans->transaction->pinned_extents;

	while (!TRANS_ABORTED(trans)) {
		struct extent_state *cached_state = NULL;

		mutex_lock(&fs_info->unused_bg_unpin_mutex);
		ret = find_first_extent_bit(unpin, 0, &start, &end,
					    EXTENT_DIRTY, &cached_state);
		if (ret) {
			mutex_unlock(&fs_info->unused_bg_unpin_mutex);
			break;
		}

		if (btrfs_test_opt(fs_info, DISCARD_SYNC))
			ret = btrfs_discard_extent(fs_info, start,
						   end + 1 - start, NULL);

		clear_extent_dirty(unpin, start, end, &cached_state);
		unpin_extent_range(fs_info, start, end, true);
		mutex_unlock(&fs_info->unused_bg_unpin_mutex);
		free_extent_state(cached_state);
		cond_resched();
	}

	if (btrfs_test_opt(fs_info, DISCARD_ASYNC)) {
		btrfs_discard_calc_delay(&fs_info->discard_ctl);
		btrfs_discard_schedule_work(&fs_info->discard_ctl, true);
	}

	/*
	 * Transaction is finished.  We don't need the lock anymore.  We
	 * do need to clean up the block groups in case of a transaction
	 * abort.
	 */
	deleted_bgs = &trans->transaction->deleted_bgs;
	list_for_each_entry_safe(block_group, tmp, deleted_bgs, bg_list) {
		u64 trimmed = 0;

		ret = -EROFS;
		if (!TRANS_ABORTED(trans))
			ret = btrfs_discard_extent(fs_info,
						   block_group->start,
						   block_group->length,
						   &trimmed);

		list_del_init(&block_group->bg_list);
		btrfs_unfreeze_block_group(block_group);
		btrfs_put_block_group(block_group);

		if (ret) {
			const char *errstr = btrfs_decode_error(ret);
			btrfs_warn(fs_info,
			   "discard failed while removing blockgroup: errno=%d %s",
				   ret, errstr);
		}
	}

	return 0;
}

/*
 * Drop one or more refs of @node.
 *
 * 1. Locate the extent refs.
 *    It's either inline in EXTENT/METADATA_ITEM or in keyed SHARED_* item.
 *    Locate it, then reduce the refs number or remove the ref line completely.
 *
 * 2. Update the refs count in EXTENT/METADATA_ITEM
 *
 * Inline backref case:
 *
 * in extent tree we have:
 *
 * 	item 0 key (13631488 EXTENT_ITEM 1048576) itemoff 16201 itemsize 82
 *		refs 2 gen 6 flags DATA
 *		extent data backref root FS_TREE objectid 258 offset 0 count 1
 *		extent data backref root FS_TREE objectid 257 offset 0 count 1
 *
 * This function gets called with:
 *
 *    node->bytenr = 13631488
 *    node->num_bytes = 1048576
 *    root_objectid = FS_TREE
 *    owner_objectid = 257
 *    owner_offset = 0
 *    refs_to_drop = 1
 *
 * Then we should get some like:
 *
 * 	item 0 key (13631488 EXTENT_ITEM 1048576) itemoff 16201 itemsize 82
 *		refs 1 gen 6 flags DATA
 *		extent data backref root FS_TREE objectid 258 offset 0 count 1
 *
 * Keyed backref case:
 *
 * in extent tree we have:
 *
 *	item 0 key (13631488 EXTENT_ITEM 1048576) itemoff 3971 itemsize 24
 *		refs 754 gen 6 flags DATA
 *	[...]
 *	item 2 key (13631488 EXTENT_DATA_REF <HASH>) itemoff 3915 itemsize 28
 *		extent data backref root FS_TREE objectid 866 offset 0 count 1
 *
 * This function get called with:
 *
 *    node->bytenr = 13631488
 *    node->num_bytes = 1048576
 *    root_objectid = FS_TREE
 *    owner_objectid = 866
 *    owner_offset = 0
 *    refs_to_drop = 1
 *
 * Then we should get some like:
 *
 *	item 0 key (13631488 EXTENT_ITEM 1048576) itemoff 3971 itemsize 24
 *		refs 753 gen 6 flags DATA
 *
 * And that (13631488 EXTENT_DATA_REF <HASH>) gets removed.
 */
static int __btrfs_free_extent(struct btrfs_trans_handle *trans,
			       struct btrfs_delayed_ref_node *node, u64 parent,
			       u64 root_objectid, u64 owner_objectid,
			       u64 owner_offset, int refs_to_drop,
			       struct btrfs_delayed_extent_op *extent_op)
{
	struct btrfs_fs_info *info = trans->fs_info;
	struct btrfs_key key;
	struct btrfs_path *path;
	struct btrfs_root *extent_root = info->extent_root;
	struct extent_buffer *leaf;
	struct btrfs_extent_item *ei;
	struct btrfs_extent_inline_ref *iref;
	int ret;
	int is_data;
	int extent_slot = 0;
	int found_extent = 0;
	int num_to_del = 1;
	u32 item_size;
	u64 refs;
	u64 bytenr = node->bytenr;
	u64 num_bytes = node->num_bytes;
	int last_ref = 0;
	bool skinny_metadata = btrfs_fs_incompat(info, SKINNY_METADATA);

	path = btrfs_alloc_path();
	if (!path)
		return -ENOMEM;

	is_data = owner_objectid >= BTRFS_FIRST_FREE_OBJECTID;

	if (!is_data && refs_to_drop != 1) {
		btrfs_crit(info,
"invalid refs_to_drop, dropping more than 1 refs for tree block %llu refs_to_drop %u",
			   node->bytenr, refs_to_drop);
		ret = -EINVAL;
		btrfs_abort_transaction(trans, ret);
		goto out;
	}

	if (is_data)
		skinny_metadata = false;

	ret = lookup_extent_backref(trans, path, &iref, bytenr, num_bytes,
				    parent, root_objectid, owner_objectid,
				    owner_offset);
	if (ret == 0) {
		/*
		 * Either the inline backref or the SHARED_DATA_REF/
		 * SHARED_BLOCK_REF is found
		 *
		 * Here is a quick path to locate EXTENT/METADATA_ITEM.
		 * It's possible the EXTENT/METADATA_ITEM is near current slot.
		 */
		extent_slot = path->slots[0];
		while (extent_slot >= 0) {
			btrfs_item_key_to_cpu(path->nodes[0], &key,
					      extent_slot);
			if (key.objectid != bytenr)
				break;
			if (key.type == BTRFS_EXTENT_ITEM_KEY &&
			    key.offset == num_bytes) {
				found_extent = 1;
				break;
			}
			if (key.type == BTRFS_METADATA_ITEM_KEY &&
			    key.offset == owner_objectid) {
				found_extent = 1;
				break;
			}

			/* Quick path didn't find the EXTEMT/METADATA_ITEM */
			if (path->slots[0] - extent_slot > 5)
				break;
			extent_slot--;
		}

		if (!found_extent) {
			if (iref) {
				btrfs_crit(info,
"invalid iref, no EXTENT/METADATA_ITEM found but has inline extent ref");
				btrfs_abort_transaction(trans, -EUCLEAN);
				goto err_dump;
			}
			/* Must be SHARED_* item, remove the backref first */
			ret = remove_extent_backref(trans, path, NULL,
						    refs_to_drop,
						    is_data, &last_ref);
			if (ret) {
				btrfs_abort_transaction(trans, ret);
				goto out;
			}
			btrfs_release_path(path);

			/* Slow path to locate EXTENT/METADATA_ITEM */
			key.objectid = bytenr;
			key.type = BTRFS_EXTENT_ITEM_KEY;
			key.offset = num_bytes;

			if (!is_data && skinny_metadata) {
				key.type = BTRFS_METADATA_ITEM_KEY;
				key.offset = owner_objectid;
			}

			ret = btrfs_search_slot(trans, extent_root,
						&key, path, -1, 1);
			if (ret > 0 && skinny_metadata && path->slots[0]) {
				/*
				 * Couldn't find our skinny metadata item,
				 * see if we have ye olde extent item.
				 */
				path->slots[0]--;
				btrfs_item_key_to_cpu(path->nodes[0], &key,
						      path->slots[0]);
				if (key.objectid == bytenr &&
				    key.type == BTRFS_EXTENT_ITEM_KEY &&
				    key.offset == num_bytes)
					ret = 0;
			}

			if (ret > 0 && skinny_metadata) {
				skinny_metadata = false;
				key.objectid = bytenr;
				key.type = BTRFS_EXTENT_ITEM_KEY;
				key.offset = num_bytes;
				btrfs_release_path(path);
				ret = btrfs_search_slot(trans, extent_root,
							&key, path, -1, 1);
			}

			if (ret) {
				btrfs_err(info,
					  "umm, got %d back from search, was looking for %llu",
					  ret, bytenr);
				if (ret > 0)
					btrfs_print_leaf(path->nodes[0]);
			}
			if (ret < 0) {
				btrfs_abort_transaction(trans, ret);
				goto out;
			}
			extent_slot = path->slots[0];
		}
	} else if (WARN_ON(ret == -ENOENT)) {
		btrfs_print_leaf(path->nodes[0]);
		btrfs_err(info,
			"unable to find ref byte nr %llu parent %llu root %llu  owner %llu offset %llu",
			bytenr, parent, root_objectid, owner_objectid,
			owner_offset);
		btrfs_abort_transaction(trans, ret);
		goto out;
	} else {
		btrfs_abort_transaction(trans, ret);
		goto out;
	}

	leaf = path->nodes[0];
	item_size = btrfs_item_size_nr(leaf, extent_slot);
	if (unlikely(item_size < sizeof(*ei))) {
		ret = -EINVAL;
		btrfs_print_v0_err(info);
		btrfs_abort_transaction(trans, ret);
		goto out;
	}
	ei = btrfs_item_ptr(leaf, extent_slot,
			    struct btrfs_extent_item);
	if (owner_objectid < BTRFS_FIRST_FREE_OBJECTID &&
	    key.type == BTRFS_EXTENT_ITEM_KEY) {
		struct btrfs_tree_block_info *bi;
		if (item_size < sizeof(*ei) + sizeof(*bi)) {
			btrfs_crit(info,
"invalid extent item size for key (%llu, %u, %llu) owner %llu, has %u expect >= %zu",
				   key.objectid, key.type, key.offset,
				   owner_objectid, item_size,
				   sizeof(*ei) + sizeof(*bi));
			btrfs_abort_transaction(trans, -EUCLEAN);
			goto err_dump;
		}
		bi = (struct btrfs_tree_block_info *)(ei + 1);
		WARN_ON(owner_objectid != btrfs_tree_block_level(leaf, bi));
	}

	refs = btrfs_extent_refs(leaf, ei);
	if (refs < refs_to_drop) {
		btrfs_crit(info,
		"trying to drop %d refs but we only have %llu for bytenr %llu",
			  refs_to_drop, refs, bytenr);
		btrfs_abort_transaction(trans, -EUCLEAN);
		goto err_dump;
	}
	refs -= refs_to_drop;

	if (refs > 0) {
		if (extent_op)
			__run_delayed_extent_op(extent_op, leaf, ei);
		/*
		 * In the case of inline back ref, reference count will
		 * be updated by remove_extent_backref
		 */
		if (iref) {
			if (!found_extent) {
				btrfs_crit(info,
"invalid iref, got inlined extent ref but no EXTENT/METADATA_ITEM found");
				btrfs_abort_transaction(trans, -EUCLEAN);
				goto err_dump;
			}
		} else {
			btrfs_set_extent_refs(leaf, ei, refs);
			btrfs_mark_buffer_dirty(leaf);
		}
		if (found_extent) {
			ret = remove_extent_backref(trans, path, iref,
						    refs_to_drop, is_data,
						    &last_ref);
			if (ret) {
				btrfs_abort_transaction(trans, ret);
				goto out;
			}
		}
	} else {
		/* In this branch refs == 1 */
		if (found_extent) {
			if (is_data && refs_to_drop !=
			    extent_data_ref_count(path, iref)) {
				btrfs_crit(info,
		"invalid refs_to_drop, current refs %u refs_to_drop %u",
					   extent_data_ref_count(path, iref),
					   refs_to_drop);
				btrfs_abort_transaction(trans, -EUCLEAN);
				goto err_dump;
			}
			if (iref) {
				if (path->slots[0] != extent_slot) {
					btrfs_crit(info,
"invalid iref, extent item key (%llu %u %llu) doesn't have wanted iref",
						   key.objectid, key.type,
						   key.offset);
					btrfs_abort_transaction(trans, -EUCLEAN);
					goto err_dump;
				}
			} else {
				/*
				 * No inline ref, we must be at SHARED_* item,
				 * And it's single ref, it must be:
				 * |	extent_slot	  ||extent_slot + 1|
				 * [ EXTENT/METADATA_ITEM ][ SHARED_* ITEM ]
				 */
				if (path->slots[0] != extent_slot + 1) {
					btrfs_crit(info,
	"invalid SHARED_* item, previous item is not EXTENT/METADATA_ITEM");
					btrfs_abort_transaction(trans, -EUCLEAN);
					goto err_dump;
				}
				path->slots[0] = extent_slot;
				num_to_del = 2;
			}
		}

		last_ref = 1;
		ret = btrfs_del_items(trans, extent_root, path, path->slots[0],
				      num_to_del);
		if (ret) {
			btrfs_abort_transaction(trans, ret);
			goto out;
		}
		btrfs_release_path(path);

		if (is_data) {
			ret = btrfs_del_csums(trans, info->csum_root, bytenr,
					      num_bytes);
			if (ret) {
				btrfs_abort_transaction(trans, ret);
				goto out;
			}
		}

		ret = add_to_free_space_tree(trans, bytenr, num_bytes);
		if (ret) {
			btrfs_abort_transaction(trans, ret);
			goto out;
		}

		ret = btrfs_update_block_group(trans, bytenr, num_bytes, false);
		if (ret) {
			btrfs_abort_transaction(trans, ret);
			goto out;
		}
	}
	btrfs_release_path(path);

out:
	btrfs_free_path(path);
	return ret;
err_dump:
	/*
	 * Leaf dump can take up a lot of log buffer, so we only do full leaf
	 * dump for debug build.
	 */
	if (IS_ENABLED(CONFIG_BTRFS_DEBUG)) {
		btrfs_crit(info, "path->slots[0]=%d extent_slot=%d",
			   path->slots[0], extent_slot);
		btrfs_print_leaf(path->nodes[0]);
	}

	btrfs_free_path(path);
	return -EUCLEAN;
}

/*
 * when we free an block, it is possible (and likely) that we free the last
 * delayed ref for that extent as well.  This searches the delayed ref tree for
 * a given extent, and if there are no other delayed refs to be processed, it
 * removes it from the tree.
 */
static noinline int check_ref_cleanup(struct btrfs_trans_handle *trans,
				      u64 bytenr)
{
	struct btrfs_delayed_ref_head *head;
	struct btrfs_delayed_ref_root *delayed_refs;
	int ret = 0;

	delayed_refs = &trans->transaction->delayed_refs;
	spin_lock(&delayed_refs->lock);
	head = btrfs_find_delayed_ref_head(delayed_refs, bytenr);
	if (!head)
		goto out_delayed_unlock;

	spin_lock(&head->lock);
	if (!RB_EMPTY_ROOT(&head->ref_tree.rb_root))
		goto out;

	if (cleanup_extent_op(head) != NULL)
		goto out;

	/*
	 * waiting for the lock here would deadlock.  If someone else has it
	 * locked they are already in the process of dropping it anyway
	 */
	if (!mutex_trylock(&head->mutex))
		goto out;

	btrfs_delete_ref_head(delayed_refs, head);
	head->processing = 0;

	spin_unlock(&head->lock);
	spin_unlock(&delayed_refs->lock);

	BUG_ON(head->extent_op);
	if (head->must_insert_reserved)
		ret = 1;

	btrfs_cleanup_ref_head_accounting(trans->fs_info, delayed_refs, head);
	mutex_unlock(&head->mutex);
	btrfs_put_delayed_ref_head(head);
	return ret;
out:
	spin_unlock(&head->lock);

out_delayed_unlock:
	spin_unlock(&delayed_refs->lock);
	return 0;
}

void btrfs_free_tree_block(struct btrfs_trans_handle *trans,
			   u64 root_id,
			   struct extent_buffer *buf,
			   u64 parent, int last_ref)
{
	struct btrfs_fs_info *fs_info = trans->fs_info;
	struct btrfs_ref generic_ref = { 0 };
	int ret;

	btrfs_init_generic_ref(&generic_ref, BTRFS_DROP_DELAYED_REF,
			       buf->start, buf->len, parent);
	btrfs_init_tree_ref(&generic_ref, btrfs_header_level(buf),
			    root_id, 0, false);

	if (root_id != BTRFS_TREE_LOG_OBJECTID) {
		btrfs_ref_tree_mod(fs_info, &generic_ref);
		ret = btrfs_add_delayed_tree_ref(trans, &generic_ref, NULL);
		BUG_ON(ret); /* -ENOMEM */
	}

	if (last_ref && btrfs_header_generation(buf) == trans->transid) {
		struct btrfs_block_group *cache;
		bool must_pin = false;

		if (root_id != BTRFS_TREE_LOG_OBJECTID) {
			ret = check_ref_cleanup(trans, buf->start);
			if (!ret) {
				btrfs_redirty_list_add(trans->transaction, buf);
				goto out;
			}
		}

		cache = btrfs_lookup_block_group(fs_info, buf->start);

		if (btrfs_header_flag(buf, BTRFS_HEADER_FLAG_WRITTEN)) {
			pin_down_extent(trans, cache, buf->start, buf->len, 1);
			btrfs_put_block_group(cache);
			goto out;
		}

		/*
		 * If this is a leaf and there are tree mod log users, we may
		 * have recorded mod log operations that point to this leaf.
		 * So we must make sure no one reuses this leaf's extent before
		 * mod log operations are applied to a node, otherwise after
		 * rewinding a node using the mod log operations we get an
		 * inconsistent btree, as the leaf's extent may now be used as
		 * a node or leaf for another different btree.
		 * We are safe from races here because at this point no other
		 * node or root points to this extent buffer, so if after this
		 * check a new tree mod log user joins, it will not be able to
		 * find a node pointing to this leaf and record operations that
		 * point to this leaf.
		 */
		if (btrfs_header_level(buf) == 0 &&
		    test_bit(BTRFS_FS_TREE_MOD_LOG_USERS, &fs_info->flags))
			must_pin = true;

		if (must_pin || btrfs_is_zoned(fs_info)) {
			btrfs_redirty_list_add(trans->transaction, buf);
			pin_down_extent(trans, cache, buf->start, buf->len, 1);
			btrfs_put_block_group(cache);
			goto out;
		}

		WARN_ON(test_bit(EXTENT_BUFFER_DIRTY, &buf->bflags));

		btrfs_add_free_space(cache, buf->start, buf->len);
		btrfs_free_reserved_bytes(cache, buf->len, 0);
		btrfs_put_block_group(cache);
		trace_btrfs_reserved_extent_free(fs_info, buf->start, buf->len);
	}
out:
	if (last_ref) {
		/*
		 * Deleting the buffer, clear the corrupt flag since it doesn't
		 * matter anymore.
		 */
		clear_bit(EXTENT_BUFFER_CORRUPT, &buf->bflags);
	}
}

/* Can return -ENOMEM */
int btrfs_free_extent(struct btrfs_trans_handle *trans, struct btrfs_ref *ref)
{
	struct btrfs_fs_info *fs_info = trans->fs_info;
	int ret;

	if (btrfs_is_testing(fs_info))
		return 0;

	/*
	 * tree log blocks never actually go into the extent allocation
	 * tree, just update pinning info and exit early.
	 */
	if ((ref->type == BTRFS_REF_METADATA &&
	     ref->tree_ref.owning_root == BTRFS_TREE_LOG_OBJECTID) ||
	    (ref->type == BTRFS_REF_DATA &&
	     ref->data_ref.owning_root == BTRFS_TREE_LOG_OBJECTID)) {
		/* unlocks the pinned mutex */
		btrfs_pin_extent(trans, ref->bytenr, ref->len, 1);
		ret = 0;
	} else if (ref->type == BTRFS_REF_METADATA) {
		ret = btrfs_add_delayed_tree_ref(trans, ref, NULL);
	} else {
		ret = btrfs_add_delayed_data_ref(trans, ref, 0);
	}

	if (!((ref->type == BTRFS_REF_METADATA &&
	       ref->tree_ref.owning_root == BTRFS_TREE_LOG_OBJECTID) ||
	      (ref->type == BTRFS_REF_DATA &&
	       ref->data_ref.owning_root == BTRFS_TREE_LOG_OBJECTID)))
		btrfs_ref_tree_mod(fs_info, ref);

	return ret;
}

enum btrfs_loop_type {
	LOOP_CACHING_NOWAIT,
	LOOP_CACHING_WAIT,
	LOOP_ALLOC_CHUNK,
	LOOP_NO_EMPTY_SIZE,
};

static inline void
btrfs_lock_block_group(struct btrfs_block_group *cache,
		       int delalloc)
{
	if (delalloc)
		down_read(&cache->data_rwsem);
}

static inline void btrfs_grab_block_group(struct btrfs_block_group *cache,
		       int delalloc)
{
	btrfs_get_block_group(cache);
	if (delalloc)
		down_read(&cache->data_rwsem);
}

static struct btrfs_block_group *btrfs_lock_cluster(
		   struct btrfs_block_group *block_group,
		   struct btrfs_free_cluster *cluster,
		   int delalloc)
	__acquires(&cluster->refill_lock)
{
	struct btrfs_block_group *used_bg = NULL;

	spin_lock(&cluster->refill_lock);
	while (1) {
		used_bg = cluster->block_group;
		if (!used_bg)
			return NULL;

		if (used_bg == block_group)
			return used_bg;

		btrfs_get_block_group(used_bg);

		if (!delalloc)
			return used_bg;

		if (down_read_trylock(&used_bg->data_rwsem))
			return used_bg;

		spin_unlock(&cluster->refill_lock);

		/* We should only have one-level nested. */
		down_read_nested(&used_bg->data_rwsem, SINGLE_DEPTH_NESTING);

		spin_lock(&cluster->refill_lock);
		if (used_bg == cluster->block_group)
			return used_bg;

		up_read(&used_bg->data_rwsem);
		btrfs_put_block_group(used_bg);
	}
}

static inline void
btrfs_release_block_group(struct btrfs_block_group *cache,
			 int delalloc)
{
	if (delalloc)
		up_read(&cache->data_rwsem);
	btrfs_put_block_group(cache);
}

enum btrfs_extent_allocation_policy {
	BTRFS_EXTENT_ALLOC_CLUSTERED,
	BTRFS_EXTENT_ALLOC_ZONED,
};

/*
 * Structure used internally for find_free_extent() function.  Wraps needed
 * parameters.
 */
struct find_free_extent_ctl {
	/* Basic allocation info */
	u64 ram_bytes;
	u64 num_bytes;
	u64 min_alloc_size;
	u64 empty_size;
	u64 flags;
	int delalloc;

	/* Where to start the search inside the bg */
	u64 search_start;

	/* For clustered allocation */
	u64 empty_cluster;
	struct btrfs_free_cluster *last_ptr;
	bool use_cluster;

	bool have_caching_bg;
	bool orig_have_caching_bg;

	/* Allocation is called for tree-log */
	bool for_treelog;

	/* Allocation is called for data relocation */
	bool for_data_reloc;

	/* RAID index, converted from flags */
	int index;

	/*
	 * Current loop number, check find_free_extent_update_loop() for details
	 */
	int loop;

	/*
	 * Whether we're refilling a cluster, if true we need to re-search
	 * current block group but don't try to refill the cluster again.
	 */
	bool retry_clustered;

	/*
	 * Whether we're updating free space cache, if true we need to re-search
	 * current block group but don't try updating free space cache again.
	 */
	bool retry_unclustered;

	/* If current block group is cached */
	int cached;

	/* Max contiguous hole found */
	u64 max_extent_size;

	/* Total free space from free space cache, not always contiguous */
	u64 total_free_space;

	/* Found result */
	u64 found_offset;

	/* Hint where to start looking for an empty space */
	u64 hint_byte;

	/* Allocation policy */
	enum btrfs_extent_allocation_policy policy;
};


/*
 * Helper function for find_free_extent().
 *
 * Return -ENOENT to inform caller that we need fallback to unclustered mode.
 * Return -EAGAIN to inform caller that we need to re-search this block group
 * Return >0 to inform caller that we find nothing
 * Return 0 means we have found a location and set ffe_ctl->found_offset.
 */
static int find_free_extent_clustered(struct btrfs_block_group *bg,
				      struct find_free_extent_ctl *ffe_ctl,
				      struct btrfs_block_group **cluster_bg_ret)
{
	struct btrfs_block_group *cluster_bg;
	struct btrfs_free_cluster *last_ptr = ffe_ctl->last_ptr;
	u64 aligned_cluster;
	u64 offset;
	int ret;

	cluster_bg = btrfs_lock_cluster(bg, last_ptr, ffe_ctl->delalloc);
	if (!cluster_bg)
		goto refill_cluster;
	if (cluster_bg != bg && (cluster_bg->ro ||
	    !block_group_bits(cluster_bg, ffe_ctl->flags)))
		goto release_cluster;

	offset = btrfs_alloc_from_cluster(cluster_bg, last_ptr,
			ffe_ctl->num_bytes, cluster_bg->start,
			&ffe_ctl->max_extent_size);
	if (offset) {
		/* We have a block, we're done */
		spin_unlock(&last_ptr->refill_lock);
		trace_btrfs_reserve_extent_cluster(cluster_bg,
				ffe_ctl->search_start, ffe_ctl->num_bytes);
		*cluster_bg_ret = cluster_bg;
		ffe_ctl->found_offset = offset;
		return 0;
	}
	WARN_ON(last_ptr->block_group != cluster_bg);

release_cluster:
	/*
	 * If we are on LOOP_NO_EMPTY_SIZE, we can't set up a new clusters, so
	 * lets just skip it and let the allocator find whatever block it can
	 * find. If we reach this point, we will have tried the cluster
	 * allocator plenty of times and not have found anything, so we are
	 * likely way too fragmented for the clustering stuff to find anything.
	 *
	 * However, if the cluster is taken from the current block group,
	 * release the cluster first, so that we stand a better chance of
	 * succeeding in the unclustered allocation.
	 */
	if (ffe_ctl->loop >= LOOP_NO_EMPTY_SIZE && cluster_bg != bg) {
		spin_unlock(&last_ptr->refill_lock);
		btrfs_release_block_group(cluster_bg, ffe_ctl->delalloc);
		return -ENOENT;
	}

	/* This cluster didn't work out, free it and start over */
	btrfs_return_cluster_to_free_space(NULL, last_ptr);

	if (cluster_bg != bg)
		btrfs_release_block_group(cluster_bg, ffe_ctl->delalloc);

refill_cluster:
	if (ffe_ctl->loop >= LOOP_NO_EMPTY_SIZE) {
		spin_unlock(&last_ptr->refill_lock);
		return -ENOENT;
	}

	aligned_cluster = max_t(u64,
			ffe_ctl->empty_cluster + ffe_ctl->empty_size,
			bg->full_stripe_len);
	ret = btrfs_find_space_cluster(bg, last_ptr, ffe_ctl->search_start,
			ffe_ctl->num_bytes, aligned_cluster);
	if (ret == 0) {
		/* Now pull our allocation out of this cluster */
		offset = btrfs_alloc_from_cluster(bg, last_ptr,
				ffe_ctl->num_bytes, ffe_ctl->search_start,
				&ffe_ctl->max_extent_size);
		if (offset) {
			/* We found one, proceed */
			spin_unlock(&last_ptr->refill_lock);
			trace_btrfs_reserve_extent_cluster(bg,
					ffe_ctl->search_start,
					ffe_ctl->num_bytes);
			ffe_ctl->found_offset = offset;
			return 0;
		}
	} else if (!ffe_ctl->cached && ffe_ctl->loop > LOOP_CACHING_NOWAIT &&
		   !ffe_ctl->retry_clustered) {
		spin_unlock(&last_ptr->refill_lock);

		ffe_ctl->retry_clustered = true;
		btrfs_wait_block_group_cache_progress(bg, ffe_ctl->num_bytes +
				ffe_ctl->empty_cluster + ffe_ctl->empty_size);
		return -EAGAIN;
	}
	/*
	 * At this point we either didn't find a cluster or we weren't able to
	 * allocate a block from our cluster.  Free the cluster we've been
	 * trying to use, and go to the next block group.
	 */
	btrfs_return_cluster_to_free_space(NULL, last_ptr);
	spin_unlock(&last_ptr->refill_lock);
	return 1;
}

/*
 * Return >0 to inform caller that we find nothing
 * Return 0 when we found an free extent and set ffe_ctrl->found_offset
 * Return -EAGAIN to inform caller that we need to re-search this block group
 */
static int find_free_extent_unclustered(struct btrfs_block_group *bg,
					struct find_free_extent_ctl *ffe_ctl)
{
	struct btrfs_free_cluster *last_ptr = ffe_ctl->last_ptr;
	u64 offset;

	/*
	 * We are doing an unclustered allocation, set the fragmented flag so
	 * we don't bother trying to setup a cluster again until we get more
	 * space.
	 */
	if (unlikely(last_ptr)) {
		spin_lock(&last_ptr->lock);
		last_ptr->fragmented = 1;
		spin_unlock(&last_ptr->lock);
	}
	if (ffe_ctl->cached) {
		struct btrfs_free_space_ctl *free_space_ctl;

		free_space_ctl = bg->free_space_ctl;
		spin_lock(&free_space_ctl->tree_lock);
		if (free_space_ctl->free_space <
		    ffe_ctl->num_bytes + ffe_ctl->empty_cluster +
		    ffe_ctl->empty_size) {
			ffe_ctl->total_free_space = max_t(u64,
					ffe_ctl->total_free_space,
					free_space_ctl->free_space);
			spin_unlock(&free_space_ctl->tree_lock);
			return 1;
		}
		spin_unlock(&free_space_ctl->tree_lock);
	}

	offset = btrfs_find_space_for_alloc(bg, ffe_ctl->search_start,
			ffe_ctl->num_bytes, ffe_ctl->empty_size,
			&ffe_ctl->max_extent_size);

	/*
	 * If we didn't find a chunk, and we haven't failed on this block group
	 * before, and this block group is in the middle of caching and we are
	 * ok with waiting, then go ahead and wait for progress to be made, and
	 * set @retry_unclustered to true.
	 *
	 * If @retry_unclustered is true then we've already waited on this
	 * block group once and should move on to the next block group.
	 */
	if (!offset && !ffe_ctl->retry_unclustered && !ffe_ctl->cached &&
	    ffe_ctl->loop > LOOP_CACHING_NOWAIT) {
		btrfs_wait_block_group_cache_progress(bg, ffe_ctl->num_bytes +
						      ffe_ctl->empty_size);
		ffe_ctl->retry_unclustered = true;
		return -EAGAIN;
	} else if (!offset) {
		return 1;
	}
	ffe_ctl->found_offset = offset;
	return 0;
}

static int do_allocation_clustered(struct btrfs_block_group *block_group,
				   struct find_free_extent_ctl *ffe_ctl,
				   struct btrfs_block_group **bg_ret)
{
	int ret;

	/* We want to try and use the cluster allocator, so lets look there */
	if (ffe_ctl->last_ptr && ffe_ctl->use_cluster) {
		ret = find_free_extent_clustered(block_group, ffe_ctl, bg_ret);
		if (ret >= 0 || ret == -EAGAIN)
			return ret;
		/* ret == -ENOENT case falls through */
	}

	return find_free_extent_unclustered(block_group, ffe_ctl);
}

/*
 * Tree-log block group locking
 * ============================
 *
 * fs_info::treelog_bg_lock protects the fs_info::treelog_bg which
 * indicates the starting address of a block group, which is reserved only
 * for tree-log metadata.
 *
 * Lock nesting
 * ============
 *
 * space_info::lock
 *   block_group::lock
 *     fs_info::treelog_bg_lock
 */

/*
 * Simple allocator for sequential-only block group. It only allows sequential
 * allocation. No need to play with trees. This function also reserves the
 * bytes as in btrfs_add_reserved_bytes.
 */
static int do_allocation_zoned(struct btrfs_block_group *block_group,
			       struct find_free_extent_ctl *ffe_ctl,
			       struct btrfs_block_group **bg_ret)
{
	struct btrfs_fs_info *fs_info = block_group->fs_info;
	struct btrfs_space_info *space_info = block_group->space_info;
	struct btrfs_free_space_ctl *ctl = block_group->free_space_ctl;
	u64 start = block_group->start;
	u64 num_bytes = ffe_ctl->num_bytes;
	u64 avail;
	u64 bytenr = block_group->start;
	u64 log_bytenr;
	u64 data_reloc_bytenr;
	int ret = 0;
	bool skip = false;

	ASSERT(btrfs_is_zoned(block_group->fs_info));

	/*
	 * Do not allow non-tree-log blocks in the dedicated tree-log block
	 * group, and vice versa.
	 */
	spin_lock(&fs_info->treelog_bg_lock);
	log_bytenr = fs_info->treelog_bg;
	if (log_bytenr && ((ffe_ctl->for_treelog && bytenr != log_bytenr) ||
			   (!ffe_ctl->for_treelog && bytenr == log_bytenr)))
		skip = true;
	spin_unlock(&fs_info->treelog_bg_lock);
	if (skip)
		return 1;

	/*
	 * Do not allow non-relocation blocks in the dedicated relocation block
	 * group, and vice versa.
	 */
	spin_lock(&fs_info->relocation_bg_lock);
	data_reloc_bytenr = fs_info->data_reloc_bg;
	if (data_reloc_bytenr &&
	    ((ffe_ctl->for_data_reloc && bytenr != data_reloc_bytenr) ||
	     (!ffe_ctl->for_data_reloc && bytenr == data_reloc_bytenr)))
		skip = true;
	spin_unlock(&fs_info->relocation_bg_lock);
	if (skip)
		return 1;

<<<<<<< HEAD
=======
	/* Check RO and no space case before trying to activate it */
	spin_lock(&block_group->lock);
	if (block_group->ro ||
	    block_group->alloc_offset == block_group->zone_capacity) {
		ret = 1;
		/*
		 * May need to clear fs_info->{treelog,data_reloc}_bg.
		 * Return the error after taking the locks.
		 */
	}
	spin_unlock(&block_group->lock);

	if (!ret && !btrfs_zone_activate(block_group)) {
		ret = 1;
		/*
		 * May need to clear fs_info->{treelog,data_reloc}_bg.
		 * Return the error after taking the locks.
		 */
	}

>>>>>>> 92b4b594
	spin_lock(&space_info->lock);
	spin_lock(&block_group->lock);
	spin_lock(&fs_info->treelog_bg_lock);
	spin_lock(&fs_info->relocation_bg_lock);
<<<<<<< HEAD
=======

	if (ret)
		goto out;
>>>>>>> 92b4b594

	ASSERT(!ffe_ctl->for_treelog ||
	       block_group->start == fs_info->treelog_bg ||
	       fs_info->treelog_bg == 0);
	ASSERT(!ffe_ctl->for_data_reloc ||
	       block_group->start == fs_info->data_reloc_bg ||
	       fs_info->data_reloc_bg == 0);

	if (block_group->ro) {
		ret = 1;
		goto out;
	}

	/*
	 * Do not allow currently using block group to be tree-log dedicated
	 * block group.
	 */
	if (ffe_ctl->for_treelog && !fs_info->treelog_bg &&
	    (block_group->used || block_group->reserved)) {
		ret = 1;
		goto out;
	}

	/*
	 * Do not allow currently used block group to be the data relocation
	 * dedicated block group.
	 */
	if (ffe_ctl->for_data_reloc && !fs_info->data_reloc_bg &&
	    (block_group->used || block_group->reserved)) {
		ret = 1;
		goto out;
	}

<<<<<<< HEAD
	avail = block_group->length - block_group->alloc_offset;
=======
	WARN_ON_ONCE(block_group->alloc_offset > block_group->zone_capacity);
	avail = block_group->zone_capacity - block_group->alloc_offset;
>>>>>>> 92b4b594
	if (avail < num_bytes) {
		if (ffe_ctl->max_extent_size < avail) {
			/*
			 * With sequential allocator, free space is always
			 * contiguous
			 */
			ffe_ctl->max_extent_size = avail;
			ffe_ctl->total_free_space = avail;
		}
		ret = 1;
		goto out;
	}

	if (ffe_ctl->for_treelog && !fs_info->treelog_bg)
		fs_info->treelog_bg = block_group->start;

	if (ffe_ctl->for_data_reloc && !fs_info->data_reloc_bg)
		fs_info->data_reloc_bg = block_group->start;

	ffe_ctl->found_offset = start + block_group->alloc_offset;
	block_group->alloc_offset += num_bytes;
	spin_lock(&ctl->tree_lock);
	ctl->free_space -= num_bytes;
	spin_unlock(&ctl->tree_lock);

	/*
	 * We do not check if found_offset is aligned to stripesize. The
	 * address is anyway rewritten when using zone append writing.
	 */

	ffe_ctl->search_start = ffe_ctl->found_offset;

out:
	if (ret && ffe_ctl->for_treelog)
		fs_info->treelog_bg = 0;
	if (ret && ffe_ctl->for_data_reloc)
		fs_info->data_reloc_bg = 0;
	spin_unlock(&fs_info->relocation_bg_lock);
	spin_unlock(&fs_info->treelog_bg_lock);
	spin_unlock(&block_group->lock);
	spin_unlock(&space_info->lock);
	return ret;
}

static int do_allocation(struct btrfs_block_group *block_group,
			 struct find_free_extent_ctl *ffe_ctl,
			 struct btrfs_block_group **bg_ret)
{
	switch (ffe_ctl->policy) {
	case BTRFS_EXTENT_ALLOC_CLUSTERED:
		return do_allocation_clustered(block_group, ffe_ctl, bg_ret);
	case BTRFS_EXTENT_ALLOC_ZONED:
		return do_allocation_zoned(block_group, ffe_ctl, bg_ret);
	default:
		BUG();
	}
}

static void release_block_group(struct btrfs_block_group *block_group,
				struct find_free_extent_ctl *ffe_ctl,
				int delalloc)
{
	switch (ffe_ctl->policy) {
	case BTRFS_EXTENT_ALLOC_CLUSTERED:
		ffe_ctl->retry_clustered = false;
		ffe_ctl->retry_unclustered = false;
		break;
	case BTRFS_EXTENT_ALLOC_ZONED:
		/* Nothing to do */
		break;
	default:
		BUG();
	}

	BUG_ON(btrfs_bg_flags_to_raid_index(block_group->flags) !=
	       ffe_ctl->index);
	btrfs_release_block_group(block_group, delalloc);
}

static void found_extent_clustered(struct find_free_extent_ctl *ffe_ctl,
				   struct btrfs_key *ins)
{
	struct btrfs_free_cluster *last_ptr = ffe_ctl->last_ptr;

	if (!ffe_ctl->use_cluster && last_ptr) {
		spin_lock(&last_ptr->lock);
		last_ptr->window_start = ins->objectid;
		spin_unlock(&last_ptr->lock);
	}
}

static void found_extent(struct find_free_extent_ctl *ffe_ctl,
			 struct btrfs_key *ins)
{
	switch (ffe_ctl->policy) {
	case BTRFS_EXTENT_ALLOC_CLUSTERED:
		found_extent_clustered(ffe_ctl, ins);
		break;
	case BTRFS_EXTENT_ALLOC_ZONED:
		/* Nothing to do */
		break;
	default:
		BUG();
	}
}

static bool can_allocate_chunk(struct btrfs_fs_info *fs_info,
			       struct find_free_extent_ctl *ffe_ctl)
{
	switch (ffe_ctl->policy) {
	case BTRFS_EXTENT_ALLOC_CLUSTERED:
		return true;
	case BTRFS_EXTENT_ALLOC_ZONED:
		/*
		 * If we have enough free space left in an already
		 * active block group and we can't activate any other
		 * zone now, do not allow allocating a new chunk and
		 * let find_free_extent() retry with a smaller size.
		 */
		if (ffe_ctl->max_extent_size >= ffe_ctl->min_alloc_size &&
		    !btrfs_can_activate_zone(fs_info->fs_devices, ffe_ctl->flags))
			return false;
		return true;
	default:
		BUG();
	}
}

static int chunk_allocation_failed(struct find_free_extent_ctl *ffe_ctl)
{
	switch (ffe_ctl->policy) {
	case BTRFS_EXTENT_ALLOC_CLUSTERED:
		/*
		 * If we can't allocate a new chunk we've already looped through
		 * at least once, move on to the NO_EMPTY_SIZE case.
		 */
		ffe_ctl->loop = LOOP_NO_EMPTY_SIZE;
		return 0;
	case BTRFS_EXTENT_ALLOC_ZONED:
		/* Give up here */
		return -ENOSPC;
	default:
		BUG();
	}
}

/*
 * Return >0 means caller needs to re-search for free extent
 * Return 0 means we have the needed free extent.
 * Return <0 means we failed to locate any free extent.
 */
static int find_free_extent_update_loop(struct btrfs_fs_info *fs_info,
					struct btrfs_key *ins,
					struct find_free_extent_ctl *ffe_ctl,
					bool full_search)
{
	struct btrfs_root *root = fs_info->extent_root;
	int ret;

	if ((ffe_ctl->loop == LOOP_CACHING_NOWAIT) &&
	    ffe_ctl->have_caching_bg && !ffe_ctl->orig_have_caching_bg)
		ffe_ctl->orig_have_caching_bg = true;

	if (ins->objectid) {
		found_extent(ffe_ctl, ins);
		return 0;
	}

	if (ffe_ctl->loop >= LOOP_CACHING_WAIT && ffe_ctl->have_caching_bg)
		return 1;

	ffe_ctl->index++;
	if (ffe_ctl->index < BTRFS_NR_RAID_TYPES)
		return 1;

	/*
	 * LOOP_CACHING_NOWAIT, search partially cached block groups, kicking
	 *			caching kthreads as we move along
	 * LOOP_CACHING_WAIT, search everything, and wait if our bg is caching
	 * LOOP_ALLOC_CHUNK, force a chunk allocation and try again
	 * LOOP_NO_EMPTY_SIZE, set empty_size and empty_cluster to 0 and try
	 *		       again
	 */
	if (ffe_ctl->loop < LOOP_NO_EMPTY_SIZE) {
		ffe_ctl->index = 0;
		if (ffe_ctl->loop == LOOP_CACHING_NOWAIT) {
			/*
			 * We want to skip the LOOP_CACHING_WAIT step if we
			 * don't have any uncached bgs and we've already done a
			 * full search through.
			 */
			if (ffe_ctl->orig_have_caching_bg || !full_search)
				ffe_ctl->loop = LOOP_CACHING_WAIT;
			else
				ffe_ctl->loop = LOOP_ALLOC_CHUNK;
		} else {
			ffe_ctl->loop++;
		}

		if (ffe_ctl->loop == LOOP_ALLOC_CHUNK) {
			struct btrfs_trans_handle *trans;
			int exist = 0;

			/*Check if allocation policy allows to create a new chunk */
			if (!can_allocate_chunk(fs_info, ffe_ctl))
				return -ENOSPC;

			trans = current->journal_info;
			if (trans)
				exist = 1;
			else
				trans = btrfs_join_transaction(root);

			if (IS_ERR(trans)) {
				ret = PTR_ERR(trans);
				return ret;
			}

			ret = btrfs_chunk_alloc(trans, ffe_ctl->flags,
						CHUNK_ALLOC_FORCE);

			/* Do not bail out on ENOSPC since we can do more. */
			if (ret == -ENOSPC)
				ret = chunk_allocation_failed(ffe_ctl);
			else if (ret < 0)
				btrfs_abort_transaction(trans, ret);
			else
				ret = 0;
			if (!exist)
				btrfs_end_transaction(trans);
			if (ret)
				return ret;
		}

		if (ffe_ctl->loop == LOOP_NO_EMPTY_SIZE) {
			if (ffe_ctl->policy != BTRFS_EXTENT_ALLOC_CLUSTERED)
				return -ENOSPC;

			/*
			 * Don't loop again if we already have no empty_size and
			 * no empty_cluster.
			 */
			if (ffe_ctl->empty_size == 0 &&
			    ffe_ctl->empty_cluster == 0)
				return -ENOSPC;
			ffe_ctl->empty_size = 0;
			ffe_ctl->empty_cluster = 0;
		}
		return 1;
	}
	return -ENOSPC;
}

static int prepare_allocation_clustered(struct btrfs_fs_info *fs_info,
					struct find_free_extent_ctl *ffe_ctl,
					struct btrfs_space_info *space_info,
					struct btrfs_key *ins)
{
	/*
	 * If our free space is heavily fragmented we may not be able to make
	 * big contiguous allocations, so instead of doing the expensive search
	 * for free space, simply return ENOSPC with our max_extent_size so we
	 * can go ahead and search for a more manageable chunk.
	 *
	 * If our max_extent_size is large enough for our allocation simply
	 * disable clustering since we will likely not be able to find enough
	 * space to create a cluster and induce latency trying.
	 */
	if (space_info->max_extent_size) {
		spin_lock(&space_info->lock);
		if (space_info->max_extent_size &&
		    ffe_ctl->num_bytes > space_info->max_extent_size) {
			ins->offset = space_info->max_extent_size;
			spin_unlock(&space_info->lock);
			return -ENOSPC;
		} else if (space_info->max_extent_size) {
			ffe_ctl->use_cluster = false;
		}
		spin_unlock(&space_info->lock);
	}

	ffe_ctl->last_ptr = fetch_cluster_info(fs_info, space_info,
					       &ffe_ctl->empty_cluster);
	if (ffe_ctl->last_ptr) {
		struct btrfs_free_cluster *last_ptr = ffe_ctl->last_ptr;

		spin_lock(&last_ptr->lock);
		if (last_ptr->block_group)
			ffe_ctl->hint_byte = last_ptr->window_start;
		if (last_ptr->fragmented) {
			/*
			 * We still set window_start so we can keep track of the
			 * last place we found an allocation to try and save
			 * some time.
			 */
			ffe_ctl->hint_byte = last_ptr->window_start;
			ffe_ctl->use_cluster = false;
		}
		spin_unlock(&last_ptr->lock);
	}

	return 0;
}

static int prepare_allocation(struct btrfs_fs_info *fs_info,
			      struct find_free_extent_ctl *ffe_ctl,
			      struct btrfs_space_info *space_info,
			      struct btrfs_key *ins)
{
	switch (ffe_ctl->policy) {
	case BTRFS_EXTENT_ALLOC_CLUSTERED:
		return prepare_allocation_clustered(fs_info, ffe_ctl,
						    space_info, ins);
	case BTRFS_EXTENT_ALLOC_ZONED:
		if (ffe_ctl->for_treelog) {
			spin_lock(&fs_info->treelog_bg_lock);
			if (fs_info->treelog_bg)
				ffe_ctl->hint_byte = fs_info->treelog_bg;
			spin_unlock(&fs_info->treelog_bg_lock);
		}
		if (ffe_ctl->for_data_reloc) {
			spin_lock(&fs_info->relocation_bg_lock);
			if (fs_info->data_reloc_bg)
				ffe_ctl->hint_byte = fs_info->data_reloc_bg;
			spin_unlock(&fs_info->relocation_bg_lock);
		}
		return 0;
	default:
		BUG();
	}
}

/*
 * walks the btree of allocated extents and find a hole of a given size.
 * The key ins is changed to record the hole:
 * ins->objectid == start position
 * ins->flags = BTRFS_EXTENT_ITEM_KEY
 * ins->offset == the size of the hole.
 * Any available blocks before search_start are skipped.
 *
 * If there is no suitable free space, we will record the max size of
 * the free space extent currently.
 *
 * The overall logic and call chain:
 *
 * find_free_extent()
 * |- Iterate through all block groups
 * |  |- Get a valid block group
 * |  |- Try to do clustered allocation in that block group
 * |  |- Try to do unclustered allocation in that block group
 * |  |- Check if the result is valid
 * |  |  |- If valid, then exit
 * |  |- Jump to next block group
 * |
 * |- Push harder to find free extents
 *    |- If not found, re-iterate all block groups
 */
static noinline int find_free_extent(struct btrfs_root *root,
				     struct btrfs_key *ins,
				     struct find_free_extent_ctl *ffe_ctl)
{
	struct btrfs_fs_info *fs_info = root->fs_info;
	int ret = 0;
	int cache_block_group_error = 0;
	struct btrfs_block_group *block_group = NULL;
	struct btrfs_space_info *space_info;
	bool full_search = false;
<<<<<<< HEAD
	bool for_treelog = (root->root_key.objectid == BTRFS_TREE_LOG_OBJECTID);
	bool for_data_reloc = (btrfs_is_data_reloc_root(root) &&
				       flags & BTRFS_BLOCK_GROUP_DATA);

	WARN_ON(num_bytes < fs_info->sectorsize);

	ffe_ctl.num_bytes = num_bytes;
	ffe_ctl.empty_size = empty_size;
	ffe_ctl.flags = flags;
	ffe_ctl.search_start = 0;
	ffe_ctl.delalloc = delalloc;
	ffe_ctl.index = btrfs_bg_flags_to_raid_index(flags);
	ffe_ctl.have_caching_bg = false;
	ffe_ctl.orig_have_caching_bg = false;
	ffe_ctl.found_offset = 0;
	ffe_ctl.hint_byte = hint_byte_orig;
	ffe_ctl.for_treelog = for_treelog;
	ffe_ctl.for_data_reloc = for_data_reloc;
	ffe_ctl.policy = BTRFS_EXTENT_ALLOC_CLUSTERED;
=======

	WARN_ON(ffe_ctl->num_bytes < fs_info->sectorsize);
>>>>>>> 92b4b594

	ffe_ctl->search_start = 0;
	/* For clustered allocation */
	ffe_ctl->empty_cluster = 0;
	ffe_ctl->last_ptr = NULL;
	ffe_ctl->use_cluster = true;
	ffe_ctl->have_caching_bg = false;
	ffe_ctl->orig_have_caching_bg = false;
	ffe_ctl->index = btrfs_bg_flags_to_raid_index(ffe_ctl->flags);
	ffe_ctl->loop = 0;
	/* For clustered allocation */
	ffe_ctl->retry_clustered = false;
	ffe_ctl->retry_unclustered = false;
	ffe_ctl->cached = 0;
	ffe_ctl->max_extent_size = 0;
	ffe_ctl->total_free_space = 0;
	ffe_ctl->found_offset = 0;
	ffe_ctl->policy = BTRFS_EXTENT_ALLOC_CLUSTERED;

	if (btrfs_is_zoned(fs_info))
		ffe_ctl->policy = BTRFS_EXTENT_ALLOC_ZONED;

	ins->type = BTRFS_EXTENT_ITEM_KEY;
	ins->objectid = 0;
	ins->offset = 0;

	trace_find_free_extent(root, ffe_ctl->num_bytes, ffe_ctl->empty_size,
			       ffe_ctl->flags);

	space_info = btrfs_find_space_info(fs_info, ffe_ctl->flags);
	if (!space_info) {
		btrfs_err(fs_info, "No space info for %llu", ffe_ctl->flags);
		return -ENOSPC;
	}

	ret = prepare_allocation(fs_info, ffe_ctl, space_info, ins);
	if (ret < 0)
		return ret;

	ffe_ctl->search_start = max(ffe_ctl->search_start,
				    first_logical_byte(fs_info, 0));
	ffe_ctl->search_start = max(ffe_ctl->search_start, ffe_ctl->hint_byte);
	if (ffe_ctl->search_start == ffe_ctl->hint_byte) {
		block_group = btrfs_lookup_block_group(fs_info,
						       ffe_ctl->search_start);
		/*
		 * we don't want to use the block group if it doesn't match our
		 * allocation bits, or if its not cached.
		 *
		 * However if we are re-searching with an ideal block group
		 * picked out then we don't care that the block group is cached.
		 */
		if (block_group && block_group_bits(block_group, ffe_ctl->flags) &&
		    block_group->cached != BTRFS_CACHE_NO) {
			down_read(&space_info->groups_sem);
			if (list_empty(&block_group->list) ||
			    block_group->ro) {
				/*
				 * someone is removing this block group,
				 * we can't jump into the have_block_group
				 * target because our list pointers are not
				 * valid
				 */
				btrfs_put_block_group(block_group);
				up_read(&space_info->groups_sem);
			} else {
				ffe_ctl->index = btrfs_bg_flags_to_raid_index(
							block_group->flags);
				btrfs_lock_block_group(block_group,
						       ffe_ctl->delalloc);
				goto have_block_group;
			}
		} else if (block_group) {
			btrfs_put_block_group(block_group);
		}
	}
search:
	ffe_ctl->have_caching_bg = false;
	if (ffe_ctl->index == btrfs_bg_flags_to_raid_index(ffe_ctl->flags) ||
	    ffe_ctl->index == 0)
		full_search = true;
	down_read(&space_info->groups_sem);
	list_for_each_entry(block_group,
			    &space_info->block_groups[ffe_ctl->index], list) {
		struct btrfs_block_group *bg_ret;

		/* If the block group is read-only, we can skip it entirely. */
		if (unlikely(block_group->ro)) {
			if (ffe_ctl->for_treelog)
				btrfs_clear_treelog_bg(block_group);
<<<<<<< HEAD
			if (ffe_ctl.for_data_reloc)
=======
			if (ffe_ctl->for_data_reloc)
>>>>>>> 92b4b594
				btrfs_clear_data_reloc_bg(block_group);
			continue;
		}

		btrfs_grab_block_group(block_group, ffe_ctl->delalloc);
		ffe_ctl->search_start = block_group->start;

		/*
		 * this can happen if we end up cycling through all the
		 * raid types, but we want to make sure we only allocate
		 * for the proper type.
		 */
		if (!block_group_bits(block_group, ffe_ctl->flags)) {
			u64 extra = BTRFS_BLOCK_GROUP_DUP |
				BTRFS_BLOCK_GROUP_RAID1_MASK |
				BTRFS_BLOCK_GROUP_RAID56_MASK |
				BTRFS_BLOCK_GROUP_RAID10;

			/*
			 * if they asked for extra copies and this block group
			 * doesn't provide them, bail.  This does allow us to
			 * fill raid0 from raid1.
			 */
			if ((ffe_ctl->flags & extra) && !(block_group->flags & extra))
				goto loop;

			/*
			 * This block group has different flags than we want.
			 * It's possible that we have MIXED_GROUP flag but no
			 * block group is mixed.  Just skip such block group.
			 */
			btrfs_release_block_group(block_group, ffe_ctl->delalloc);
			continue;
		}

have_block_group:
		ffe_ctl->cached = btrfs_block_group_done(block_group);
		if (unlikely(!ffe_ctl->cached)) {
			ffe_ctl->have_caching_bg = true;
			ret = btrfs_cache_block_group(block_group, 0);

			/*
			 * If we get ENOMEM here or something else we want to
			 * try other block groups, because it may not be fatal.
			 * However if we can't find anything else we need to
			 * save our return here so that we return the actual
			 * error that caused problems, not ENOSPC.
			 */
			if (ret < 0) {
				if (!cache_block_group_error)
					cache_block_group_error = ret;
				ret = 0;
				goto loop;
			}
			ret = 0;
		}

		if (unlikely(block_group->cached == BTRFS_CACHE_ERROR))
			goto loop;

		bg_ret = NULL;
		ret = do_allocation(block_group, ffe_ctl, &bg_ret);
		if (ret == 0) {
			if (bg_ret && bg_ret != block_group) {
				btrfs_release_block_group(block_group,
							  ffe_ctl->delalloc);
				block_group = bg_ret;
			}
		} else if (ret == -EAGAIN) {
			goto have_block_group;
		} else if (ret > 0) {
			goto loop;
		}

		/* Checks */
		ffe_ctl->search_start = round_up(ffe_ctl->found_offset,
						 fs_info->stripesize);

		/* move on to the next group */
		if (ffe_ctl->search_start + ffe_ctl->num_bytes >
		    block_group->start + block_group->length) {
			btrfs_add_free_space_unused(block_group,
					    ffe_ctl->found_offset,
					    ffe_ctl->num_bytes);
			goto loop;
		}

		if (ffe_ctl->found_offset < ffe_ctl->search_start)
			btrfs_add_free_space_unused(block_group,
					ffe_ctl->found_offset,
					ffe_ctl->search_start - ffe_ctl->found_offset);

		ret = btrfs_add_reserved_bytes(block_group, ffe_ctl->ram_bytes,
					       ffe_ctl->num_bytes,
					       ffe_ctl->delalloc);
		if (ret == -EAGAIN) {
			btrfs_add_free_space_unused(block_group,
					ffe_ctl->found_offset,
					ffe_ctl->num_bytes);
			goto loop;
		}
		btrfs_inc_block_group_reservations(block_group);

		/* we are all good, lets return */
		ins->objectid = ffe_ctl->search_start;
		ins->offset = ffe_ctl->num_bytes;

		trace_btrfs_reserve_extent(block_group, ffe_ctl->search_start,
					   ffe_ctl->num_bytes);
		btrfs_release_block_group(block_group, ffe_ctl->delalloc);
		break;
loop:
		release_block_group(block_group, ffe_ctl, ffe_ctl->delalloc);
		cond_resched();
	}
	up_read(&space_info->groups_sem);

	ret = find_free_extent_update_loop(fs_info, ins, ffe_ctl, full_search);
	if (ret > 0)
		goto search;

	if (ret == -ENOSPC && !cache_block_group_error) {
		/*
		 * Use ffe_ctl->total_free_space as fallback if we can't find
		 * any contiguous hole.
		 */
		if (!ffe_ctl->max_extent_size)
			ffe_ctl->max_extent_size = ffe_ctl->total_free_space;
		spin_lock(&space_info->lock);
		space_info->max_extent_size = ffe_ctl->max_extent_size;
		spin_unlock(&space_info->lock);
		ins->offset = ffe_ctl->max_extent_size;
	} else if (ret == -ENOSPC) {
		ret = cache_block_group_error;
	}
	return ret;
}

/*
 * btrfs_reserve_extent - entry point to the extent allocator. Tries to find a
 *			  hole that is at least as big as @num_bytes.
 *
 * @root           -	The root that will contain this extent
 *
 * @ram_bytes      -	The amount of space in ram that @num_bytes take. This
 *			is used for accounting purposes. This value differs
 *			from @num_bytes only in the case of compressed extents.
 *
 * @num_bytes      -	Number of bytes to allocate on-disk.
 *
 * @min_alloc_size -	Indicates the minimum amount of space that the
 *			allocator should try to satisfy. In some cases
 *			@num_bytes may be larger than what is required and if
 *			the filesystem is fragmented then allocation fails.
 *			However, the presence of @min_alloc_size gives a
 *			chance to try and satisfy the smaller allocation.
 *
 * @empty_size     -	A hint that you plan on doing more COW. This is the
 *			size in bytes the allocator should try to find free
 *			next to the block it returns.  This is just a hint and
 *			may be ignored by the allocator.
 *
 * @hint_byte      -	Hint to the allocator to start searching above the byte
 *			address passed. It might be ignored.
 *
 * @ins            -	This key is modified to record the found hole. It will
 *			have the following values:
 *			ins->objectid == start position
 *			ins->flags = BTRFS_EXTENT_ITEM_KEY
 *			ins->offset == the size of the hole.
 *
 * @is_data        -	Boolean flag indicating whether an extent is
 *			allocated for data (true) or metadata (false)
 *
 * @delalloc       -	Boolean flag indicating whether this allocation is for
 *			delalloc or not. If 'true' data_rwsem of block groups
 *			is going to be acquired.
 *
 *
 * Returns 0 when an allocation succeeded or < 0 when an error occurred. In
 * case -ENOSPC is returned then @ins->offset will contain the size of the
 * largest available hole the allocator managed to find.
 */
int btrfs_reserve_extent(struct btrfs_root *root, u64 ram_bytes,
			 u64 num_bytes, u64 min_alloc_size,
			 u64 empty_size, u64 hint_byte,
			 struct btrfs_key *ins, int is_data, int delalloc)
{
	struct btrfs_fs_info *fs_info = root->fs_info;
	struct find_free_extent_ctl ffe_ctl = {};
	bool final_tried = num_bytes == min_alloc_size;
	u64 flags;
	int ret;
	bool for_treelog = (root->root_key.objectid == BTRFS_TREE_LOG_OBJECTID);
	bool for_data_reloc = (btrfs_is_data_reloc_root(root) && is_data);

	flags = get_alloc_profile_by_root(root, is_data);
again:
	WARN_ON(num_bytes < fs_info->sectorsize);

	ffe_ctl.ram_bytes = ram_bytes;
	ffe_ctl.num_bytes = num_bytes;
	ffe_ctl.min_alloc_size = min_alloc_size;
	ffe_ctl.empty_size = empty_size;
	ffe_ctl.flags = flags;
	ffe_ctl.delalloc = delalloc;
	ffe_ctl.hint_byte = hint_byte;
	ffe_ctl.for_treelog = for_treelog;
	ffe_ctl.for_data_reloc = for_data_reloc;

	ret = find_free_extent(root, ins, &ffe_ctl);
	if (!ret && !is_data) {
		btrfs_dec_block_group_reservations(fs_info, ins->objectid);
	} else if (ret == -ENOSPC) {
		if (!final_tried && ins->offset) {
			num_bytes = min(num_bytes >> 1, ins->offset);
			num_bytes = round_down(num_bytes,
					       fs_info->sectorsize);
			num_bytes = max(num_bytes, min_alloc_size);
			ram_bytes = num_bytes;
			if (num_bytes == min_alloc_size)
				final_tried = true;
			goto again;
		} else if (btrfs_test_opt(fs_info, ENOSPC_DEBUG)) {
			struct btrfs_space_info *sinfo;

			sinfo = btrfs_find_space_info(fs_info, flags);
			btrfs_err(fs_info,
	"allocation failed flags %llu, wanted %llu tree-log %d, relocation: %d",
				  flags, num_bytes, for_treelog, for_data_reloc);
			if (sinfo)
				btrfs_dump_space_info(fs_info, sinfo,
						      num_bytes, 1);
		}
	}

	return ret;
}

int btrfs_free_reserved_extent(struct btrfs_fs_info *fs_info,
			       u64 start, u64 len, int delalloc)
{
	struct btrfs_block_group *cache;

	cache = btrfs_lookup_block_group(fs_info, start);
	if (!cache) {
		btrfs_err(fs_info, "Unable to find block group for %llu",
			  start);
		return -ENOSPC;
	}

	btrfs_add_free_space(cache, start, len);
	btrfs_free_reserved_bytes(cache, len, delalloc);
	trace_btrfs_reserved_extent_free(fs_info, start, len);

	btrfs_put_block_group(cache);
	return 0;
}

int btrfs_pin_reserved_extent(struct btrfs_trans_handle *trans, u64 start,
			      u64 len)
{
	struct btrfs_block_group *cache;
	int ret = 0;

	cache = btrfs_lookup_block_group(trans->fs_info, start);
	if (!cache) {
		btrfs_err(trans->fs_info, "unable to find block group for %llu",
			  start);
		return -ENOSPC;
	}

	ret = pin_down_extent(trans, cache, start, len, 1);
	btrfs_put_block_group(cache);
	return ret;
}

static int alloc_reserved_file_extent(struct btrfs_trans_handle *trans,
				      u64 parent, u64 root_objectid,
				      u64 flags, u64 owner, u64 offset,
				      struct btrfs_key *ins, int ref_mod)
{
	struct btrfs_fs_info *fs_info = trans->fs_info;
	int ret;
	struct btrfs_extent_item *extent_item;
	struct btrfs_extent_inline_ref *iref;
	struct btrfs_path *path;
	struct extent_buffer *leaf;
	int type;
	u32 size;

	if (parent > 0)
		type = BTRFS_SHARED_DATA_REF_KEY;
	else
		type = BTRFS_EXTENT_DATA_REF_KEY;

	size = sizeof(*extent_item) + btrfs_extent_inline_ref_size(type);

	path = btrfs_alloc_path();
	if (!path)
		return -ENOMEM;

	ret = btrfs_insert_empty_item(trans, fs_info->extent_root, path,
				      ins, size);
	if (ret) {
		btrfs_free_path(path);
		return ret;
	}

	leaf = path->nodes[0];
	extent_item = btrfs_item_ptr(leaf, path->slots[0],
				     struct btrfs_extent_item);
	btrfs_set_extent_refs(leaf, extent_item, ref_mod);
	btrfs_set_extent_generation(leaf, extent_item, trans->transid);
	btrfs_set_extent_flags(leaf, extent_item,
			       flags | BTRFS_EXTENT_FLAG_DATA);

	iref = (struct btrfs_extent_inline_ref *)(extent_item + 1);
	btrfs_set_extent_inline_ref_type(leaf, iref, type);
	if (parent > 0) {
		struct btrfs_shared_data_ref *ref;
		ref = (struct btrfs_shared_data_ref *)(iref + 1);
		btrfs_set_extent_inline_ref_offset(leaf, iref, parent);
		btrfs_set_shared_data_ref_count(leaf, ref, ref_mod);
	} else {
		struct btrfs_extent_data_ref *ref;
		ref = (struct btrfs_extent_data_ref *)(&iref->offset);
		btrfs_set_extent_data_ref_root(leaf, ref, root_objectid);
		btrfs_set_extent_data_ref_objectid(leaf, ref, owner);
		btrfs_set_extent_data_ref_offset(leaf, ref, offset);
		btrfs_set_extent_data_ref_count(leaf, ref, ref_mod);
	}

	btrfs_mark_buffer_dirty(path->nodes[0]);
	btrfs_free_path(path);

	ret = remove_from_free_space_tree(trans, ins->objectid, ins->offset);
	if (ret)
		return ret;

	ret = btrfs_update_block_group(trans, ins->objectid, ins->offset, true);
	if (ret) { /* -ENOENT, logic error */
		btrfs_err(fs_info, "update block group failed for %llu %llu",
			ins->objectid, ins->offset);
		BUG();
	}
	trace_btrfs_reserved_extent_alloc(fs_info, ins->objectid, ins->offset);
	return ret;
}

static int alloc_reserved_tree_block(struct btrfs_trans_handle *trans,
				     struct btrfs_delayed_ref_node *node,
				     struct btrfs_delayed_extent_op *extent_op)
{
	struct btrfs_fs_info *fs_info = trans->fs_info;
	int ret;
	struct btrfs_extent_item *extent_item;
	struct btrfs_key extent_key;
	struct btrfs_tree_block_info *block_info;
	struct btrfs_extent_inline_ref *iref;
	struct btrfs_path *path;
	struct extent_buffer *leaf;
	struct btrfs_delayed_tree_ref *ref;
	u32 size = sizeof(*extent_item) + sizeof(*iref);
	u64 num_bytes;
	u64 flags = extent_op->flags_to_set;
	bool skinny_metadata = btrfs_fs_incompat(fs_info, SKINNY_METADATA);

	ref = btrfs_delayed_node_to_tree_ref(node);

	extent_key.objectid = node->bytenr;
	if (skinny_metadata) {
		extent_key.offset = ref->level;
		extent_key.type = BTRFS_METADATA_ITEM_KEY;
		num_bytes = fs_info->nodesize;
	} else {
		extent_key.offset = node->num_bytes;
		extent_key.type = BTRFS_EXTENT_ITEM_KEY;
		size += sizeof(*block_info);
		num_bytes = node->num_bytes;
	}

	path = btrfs_alloc_path();
	if (!path)
		return -ENOMEM;

	ret = btrfs_insert_empty_item(trans, fs_info->extent_root, path,
				      &extent_key, size);
	if (ret) {
		btrfs_free_path(path);
		return ret;
	}

	leaf = path->nodes[0];
	extent_item = btrfs_item_ptr(leaf, path->slots[0],
				     struct btrfs_extent_item);
	btrfs_set_extent_refs(leaf, extent_item, 1);
	btrfs_set_extent_generation(leaf, extent_item, trans->transid);
	btrfs_set_extent_flags(leaf, extent_item,
			       flags | BTRFS_EXTENT_FLAG_TREE_BLOCK);

	if (skinny_metadata) {
		iref = (struct btrfs_extent_inline_ref *)(extent_item + 1);
	} else {
		block_info = (struct btrfs_tree_block_info *)(extent_item + 1);
		btrfs_set_tree_block_key(leaf, block_info, &extent_op->key);
		btrfs_set_tree_block_level(leaf, block_info, ref->level);
		iref = (struct btrfs_extent_inline_ref *)(block_info + 1);
	}

	if (node->type == BTRFS_SHARED_BLOCK_REF_KEY) {
		btrfs_set_extent_inline_ref_type(leaf, iref,
						 BTRFS_SHARED_BLOCK_REF_KEY);
		btrfs_set_extent_inline_ref_offset(leaf, iref, ref->parent);
	} else {
		btrfs_set_extent_inline_ref_type(leaf, iref,
						 BTRFS_TREE_BLOCK_REF_KEY);
		btrfs_set_extent_inline_ref_offset(leaf, iref, ref->root);
	}

	btrfs_mark_buffer_dirty(leaf);
	btrfs_free_path(path);

	ret = remove_from_free_space_tree(trans, extent_key.objectid,
					  num_bytes);
	if (ret)
		return ret;

	ret = btrfs_update_block_group(trans, extent_key.objectid,
				       fs_info->nodesize, true);
	if (ret) { /* -ENOENT, logic error */
		btrfs_err(fs_info, "update block group failed for %llu %llu",
			extent_key.objectid, extent_key.offset);
		BUG();
	}

	trace_btrfs_reserved_extent_alloc(fs_info, extent_key.objectid,
					  fs_info->nodesize);
	return ret;
}

int btrfs_alloc_reserved_file_extent(struct btrfs_trans_handle *trans,
				     struct btrfs_root *root, u64 owner,
				     u64 offset, u64 ram_bytes,
				     struct btrfs_key *ins)
{
	struct btrfs_ref generic_ref = { 0 };

	BUG_ON(root->root_key.objectid == BTRFS_TREE_LOG_OBJECTID);

	btrfs_init_generic_ref(&generic_ref, BTRFS_ADD_DELAYED_EXTENT,
			       ins->objectid, ins->offset, 0);
	btrfs_init_data_ref(&generic_ref, root->root_key.objectid, owner,
			    offset, 0, false);
	btrfs_ref_tree_mod(root->fs_info, &generic_ref);

	return btrfs_add_delayed_data_ref(trans, &generic_ref, ram_bytes);
}

/*
 * this is used by the tree logging recovery code.  It records that
 * an extent has been allocated and makes sure to clear the free
 * space cache bits as well
 */
int btrfs_alloc_logged_file_extent(struct btrfs_trans_handle *trans,
				   u64 root_objectid, u64 owner, u64 offset,
				   struct btrfs_key *ins)
{
	struct btrfs_fs_info *fs_info = trans->fs_info;
	int ret;
	struct btrfs_block_group *block_group;
	struct btrfs_space_info *space_info;

	/*
	 * Mixed block groups will exclude before processing the log so we only
	 * need to do the exclude dance if this fs isn't mixed.
	 */
	if (!btrfs_fs_incompat(fs_info, MIXED_GROUPS)) {
		ret = __exclude_logged_extent(fs_info, ins->objectid,
					      ins->offset);
		if (ret)
			return ret;
	}

	block_group = btrfs_lookup_block_group(fs_info, ins->objectid);
	if (!block_group)
		return -EINVAL;

	space_info = block_group->space_info;
	spin_lock(&space_info->lock);
	spin_lock(&block_group->lock);
	space_info->bytes_reserved += ins->offset;
	block_group->reserved += ins->offset;
	spin_unlock(&block_group->lock);
	spin_unlock(&space_info->lock);

	ret = alloc_reserved_file_extent(trans, 0, root_objectid, 0, owner,
					 offset, ins, 1);
	if (ret)
		btrfs_pin_extent(trans, ins->objectid, ins->offset, 1);
	btrfs_put_block_group(block_group);
	return ret;
}

static struct extent_buffer *
btrfs_init_new_buffer(struct btrfs_trans_handle *trans, struct btrfs_root *root,
		      u64 bytenr, int level, u64 owner,
		      enum btrfs_lock_nesting nest)
{
	struct btrfs_fs_info *fs_info = root->fs_info;
	struct extent_buffer *buf;

	buf = btrfs_find_create_tree_block(fs_info, bytenr, owner, level);
	if (IS_ERR(buf))
		return buf;

	/*
	 * Extra safety check in case the extent tree is corrupted and extent
	 * allocator chooses to use a tree block which is already used and
	 * locked.
	 */
	if (buf->lock_owner == current->pid) {
		btrfs_err_rl(fs_info,
"tree block %llu owner %llu already locked by pid=%d, extent tree corruption detected",
			buf->start, btrfs_header_owner(buf), current->pid);
		free_extent_buffer(buf);
		return ERR_PTR(-EUCLEAN);
	}

	/*
	 * This needs to stay, because we could allocate a freed block from an
	 * old tree into a new tree, so we need to make sure this new block is
	 * set to the appropriate level and owner.
	 */
	btrfs_set_buffer_lockdep_class(owner, buf, level);
	__btrfs_tree_lock(buf, nest);
	btrfs_clean_tree_block(buf);
	clear_bit(EXTENT_BUFFER_STALE, &buf->bflags);
	clear_bit(EXTENT_BUFFER_NO_CHECK, &buf->bflags);

	set_extent_buffer_uptodate(buf);

	memzero_extent_buffer(buf, 0, sizeof(struct btrfs_header));
	btrfs_set_header_level(buf, level);
	btrfs_set_header_bytenr(buf, buf->start);
	btrfs_set_header_generation(buf, trans->transid);
	btrfs_set_header_backref_rev(buf, BTRFS_MIXED_BACKREF_REV);
	btrfs_set_header_owner(buf, owner);
	write_extent_buffer_fsid(buf, fs_info->fs_devices->metadata_uuid);
	write_extent_buffer_chunk_tree_uuid(buf, fs_info->chunk_tree_uuid);
	if (root->root_key.objectid == BTRFS_TREE_LOG_OBJECTID) {
		buf->log_index = root->log_transid % 2;
		/*
		 * we allow two log transactions at a time, use different
		 * EXTENT bit to differentiate dirty pages.
		 */
		if (buf->log_index == 0)
			set_extent_dirty(&root->dirty_log_pages, buf->start,
					buf->start + buf->len - 1, GFP_NOFS);
		else
			set_extent_new(&root->dirty_log_pages, buf->start,
					buf->start + buf->len - 1);
	} else {
		buf->log_index = -1;
		set_extent_dirty(&trans->transaction->dirty_pages, buf->start,
			 buf->start + buf->len - 1, GFP_NOFS);
	}
	/* this returns a buffer locked for blocking */
	return buf;
}

/*
 * finds a free extent and does all the dirty work required for allocation
 * returns the tree buffer or an ERR_PTR on error.
 */
struct extent_buffer *btrfs_alloc_tree_block(struct btrfs_trans_handle *trans,
					     struct btrfs_root *root,
					     u64 parent, u64 root_objectid,
					     const struct btrfs_disk_key *key,
					     int level, u64 hint,
					     u64 empty_size,
					     enum btrfs_lock_nesting nest)
{
	struct btrfs_fs_info *fs_info = root->fs_info;
	struct btrfs_key ins;
	struct btrfs_block_rsv *block_rsv;
	struct extent_buffer *buf;
	struct btrfs_delayed_extent_op *extent_op;
	struct btrfs_ref generic_ref = { 0 };
	u64 flags = 0;
	int ret;
	u32 blocksize = fs_info->nodesize;
	bool skinny_metadata = btrfs_fs_incompat(fs_info, SKINNY_METADATA);

#ifdef CONFIG_BTRFS_FS_RUN_SANITY_TESTS
	if (btrfs_is_testing(fs_info)) {
		buf = btrfs_init_new_buffer(trans, root, root->alloc_bytenr,
					    level, root_objectid, nest);
		if (!IS_ERR(buf))
			root->alloc_bytenr += blocksize;
		return buf;
	}
#endif

	block_rsv = btrfs_use_block_rsv(trans, root, blocksize);
	if (IS_ERR(block_rsv))
		return ERR_CAST(block_rsv);

	ret = btrfs_reserve_extent(root, blocksize, blocksize, blocksize,
				   empty_size, hint, &ins, 0, 0);
	if (ret)
		goto out_unuse;

	buf = btrfs_init_new_buffer(trans, root, ins.objectid, level,
				    root_objectid, nest);
	if (IS_ERR(buf)) {
		ret = PTR_ERR(buf);
		goto out_free_reserved;
	}

	if (root_objectid == BTRFS_TREE_RELOC_OBJECTID) {
		if (parent == 0)
			parent = ins.objectid;
		flags |= BTRFS_BLOCK_FLAG_FULL_BACKREF;
	} else
		BUG_ON(parent > 0);

	if (root_objectid != BTRFS_TREE_LOG_OBJECTID) {
		extent_op = btrfs_alloc_delayed_extent_op();
		if (!extent_op) {
			ret = -ENOMEM;
			goto out_free_buf;
		}
		if (key)
			memcpy(&extent_op->key, key, sizeof(extent_op->key));
		else
			memset(&extent_op->key, 0, sizeof(extent_op->key));
		extent_op->flags_to_set = flags;
		extent_op->update_key = skinny_metadata ? false : true;
		extent_op->update_flags = true;
		extent_op->is_data = false;
		extent_op->level = level;

		btrfs_init_generic_ref(&generic_ref, BTRFS_ADD_DELAYED_EXTENT,
				       ins.objectid, ins.offset, parent);
		btrfs_init_tree_ref(&generic_ref, level, root_objectid,
				    root->root_key.objectid, false);
		btrfs_ref_tree_mod(fs_info, &generic_ref);
		ret = btrfs_add_delayed_tree_ref(trans, &generic_ref, extent_op);
		if (ret)
			goto out_free_delayed;
	}
	return buf;

out_free_delayed:
	btrfs_free_delayed_extent_op(extent_op);
out_free_buf:
	btrfs_tree_unlock(buf);
	free_extent_buffer(buf);
out_free_reserved:
	btrfs_free_reserved_extent(fs_info, ins.objectid, ins.offset, 0);
out_unuse:
	btrfs_unuse_block_rsv(fs_info, block_rsv, blocksize);
	return ERR_PTR(ret);
}

struct walk_control {
	u64 refs[BTRFS_MAX_LEVEL];
	u64 flags[BTRFS_MAX_LEVEL];
	struct btrfs_key update_progress;
	struct btrfs_key drop_progress;
	int drop_level;
	int stage;
	int level;
	int shared_level;
	int update_ref;
	int keep_locks;
	int reada_slot;
	int reada_count;
	int restarted;
};

#define DROP_REFERENCE	1
#define UPDATE_BACKREF	2

static noinline void reada_walk_down(struct btrfs_trans_handle *trans,
				     struct btrfs_root *root,
				     struct walk_control *wc,
				     struct btrfs_path *path)
{
	struct btrfs_fs_info *fs_info = root->fs_info;
	u64 bytenr;
	u64 generation;
	u64 refs;
	u64 flags;
	u32 nritems;
	struct btrfs_key key;
	struct extent_buffer *eb;
	int ret;
	int slot;
	int nread = 0;

	if (path->slots[wc->level] < wc->reada_slot) {
		wc->reada_count = wc->reada_count * 2 / 3;
		wc->reada_count = max(wc->reada_count, 2);
	} else {
		wc->reada_count = wc->reada_count * 3 / 2;
		wc->reada_count = min_t(int, wc->reada_count,
					BTRFS_NODEPTRS_PER_BLOCK(fs_info));
	}

	eb = path->nodes[wc->level];
	nritems = btrfs_header_nritems(eb);

	for (slot = path->slots[wc->level]; slot < nritems; slot++) {
		if (nread >= wc->reada_count)
			break;

		cond_resched();
		bytenr = btrfs_node_blockptr(eb, slot);
		generation = btrfs_node_ptr_generation(eb, slot);

		if (slot == path->slots[wc->level])
			goto reada;

		if (wc->stage == UPDATE_BACKREF &&
		    generation <= root->root_key.offset)
			continue;

		/* We don't lock the tree block, it's OK to be racy here */
		ret = btrfs_lookup_extent_info(trans, fs_info, bytenr,
					       wc->level - 1, 1, &refs,
					       &flags);
		/* We don't care about errors in readahead. */
		if (ret < 0)
			continue;
		BUG_ON(refs == 0);

		if (wc->stage == DROP_REFERENCE) {
			if (refs == 1)
				goto reada;

			if (wc->level == 1 &&
			    (flags & BTRFS_BLOCK_FLAG_FULL_BACKREF))
				continue;
			if (!wc->update_ref ||
			    generation <= root->root_key.offset)
				continue;
			btrfs_node_key_to_cpu(eb, &key, slot);
			ret = btrfs_comp_cpu_keys(&key,
						  &wc->update_progress);
			if (ret < 0)
				continue;
		} else {
			if (wc->level == 1 &&
			    (flags & BTRFS_BLOCK_FLAG_FULL_BACKREF))
				continue;
		}
reada:
		btrfs_readahead_node_child(eb, slot);
		nread++;
	}
	wc->reada_slot = slot;
}

/*
 * helper to process tree block while walking down the tree.
 *
 * when wc->stage == UPDATE_BACKREF, this function updates
 * back refs for pointers in the block.
 *
 * NOTE: return value 1 means we should stop walking down.
 */
static noinline int walk_down_proc(struct btrfs_trans_handle *trans,
				   struct btrfs_root *root,
				   struct btrfs_path *path,
				   struct walk_control *wc, int lookup_info)
{
	struct btrfs_fs_info *fs_info = root->fs_info;
	int level = wc->level;
	struct extent_buffer *eb = path->nodes[level];
	u64 flag = BTRFS_BLOCK_FLAG_FULL_BACKREF;
	int ret;

	if (wc->stage == UPDATE_BACKREF &&
	    btrfs_header_owner(eb) != root->root_key.objectid)
		return 1;

	/*
	 * when reference count of tree block is 1, it won't increase
	 * again. once full backref flag is set, we never clear it.
	 */
	if (lookup_info &&
	    ((wc->stage == DROP_REFERENCE && wc->refs[level] != 1) ||
	     (wc->stage == UPDATE_BACKREF && !(wc->flags[level] & flag)))) {
		BUG_ON(!path->locks[level]);
		ret = btrfs_lookup_extent_info(trans, fs_info,
					       eb->start, level, 1,
					       &wc->refs[level],
					       &wc->flags[level]);
		BUG_ON(ret == -ENOMEM);
		if (ret)
			return ret;
		BUG_ON(wc->refs[level] == 0);
	}

	if (wc->stage == DROP_REFERENCE) {
		if (wc->refs[level] > 1)
			return 1;

		if (path->locks[level] && !wc->keep_locks) {
			btrfs_tree_unlock_rw(eb, path->locks[level]);
			path->locks[level] = 0;
		}
		return 0;
	}

	/* wc->stage == UPDATE_BACKREF */
	if (!(wc->flags[level] & flag)) {
		BUG_ON(!path->locks[level]);
		ret = btrfs_inc_ref(trans, root, eb, 1);
		BUG_ON(ret); /* -ENOMEM */
		ret = btrfs_dec_ref(trans, root, eb, 0);
		BUG_ON(ret); /* -ENOMEM */
		ret = btrfs_set_disk_extent_flags(trans, eb, flag,
						  btrfs_header_level(eb), 0);
		BUG_ON(ret); /* -ENOMEM */
		wc->flags[level] |= flag;
	}

	/*
	 * the block is shared by multiple trees, so it's not good to
	 * keep the tree lock
	 */
	if (path->locks[level] && level > 0) {
		btrfs_tree_unlock_rw(eb, path->locks[level]);
		path->locks[level] = 0;
	}
	return 0;
}

/*
 * This is used to verify a ref exists for this root to deal with a bug where we
 * would have a drop_progress key that hadn't been updated properly.
 */
static int check_ref_exists(struct btrfs_trans_handle *trans,
			    struct btrfs_root *root, u64 bytenr, u64 parent,
			    int level)
{
	struct btrfs_path *path;
	struct btrfs_extent_inline_ref *iref;
	int ret;

	path = btrfs_alloc_path();
	if (!path)
		return -ENOMEM;

	ret = lookup_extent_backref(trans, path, &iref, bytenr,
				    root->fs_info->nodesize, parent,
				    root->root_key.objectid, level, 0);
	btrfs_free_path(path);
	if (ret == -ENOENT)
		return 0;
	if (ret < 0)
		return ret;
	return 1;
}

/*
 * helper to process tree block pointer.
 *
 * when wc->stage == DROP_REFERENCE, this function checks
 * reference count of the block pointed to. if the block
 * is shared and we need update back refs for the subtree
 * rooted at the block, this function changes wc->stage to
 * UPDATE_BACKREF. if the block is shared and there is no
 * need to update back, this function drops the reference
 * to the block.
 *
 * NOTE: return value 1 means we should stop walking down.
 */
static noinline int do_walk_down(struct btrfs_trans_handle *trans,
				 struct btrfs_root *root,
				 struct btrfs_path *path,
				 struct walk_control *wc, int *lookup_info)
{
	struct btrfs_fs_info *fs_info = root->fs_info;
	u64 bytenr;
	u64 generation;
	u64 parent;
	struct btrfs_key key;
	struct btrfs_key first_key;
	struct btrfs_ref ref = { 0 };
	struct extent_buffer *next;
	int level = wc->level;
	int reada = 0;
	int ret = 0;
	bool need_account = false;

	generation = btrfs_node_ptr_generation(path->nodes[level],
					       path->slots[level]);
	/*
	 * if the lower level block was created before the snapshot
	 * was created, we know there is no need to update back refs
	 * for the subtree
	 */
	if (wc->stage == UPDATE_BACKREF &&
	    generation <= root->root_key.offset) {
		*lookup_info = 1;
		return 1;
	}

	bytenr = btrfs_node_blockptr(path->nodes[level], path->slots[level]);
	btrfs_node_key_to_cpu(path->nodes[level], &first_key,
			      path->slots[level]);

	next = find_extent_buffer(fs_info, bytenr);
	if (!next) {
		next = btrfs_find_create_tree_block(fs_info, bytenr,
				root->root_key.objectid, level - 1);
		if (IS_ERR(next))
			return PTR_ERR(next);
		reada = 1;
	}
	btrfs_tree_lock(next);

	ret = btrfs_lookup_extent_info(trans, fs_info, bytenr, level - 1, 1,
				       &wc->refs[level - 1],
				       &wc->flags[level - 1]);
	if (ret < 0)
		goto out_unlock;

	if (unlikely(wc->refs[level - 1] == 0)) {
		btrfs_err(fs_info, "Missing references.");
		ret = -EIO;
		goto out_unlock;
	}
	*lookup_info = 0;

	if (wc->stage == DROP_REFERENCE) {
		if (wc->refs[level - 1] > 1) {
			need_account = true;
			if (level == 1 &&
			    (wc->flags[0] & BTRFS_BLOCK_FLAG_FULL_BACKREF))
				goto skip;

			if (!wc->update_ref ||
			    generation <= root->root_key.offset)
				goto skip;

			btrfs_node_key_to_cpu(path->nodes[level], &key,
					      path->slots[level]);
			ret = btrfs_comp_cpu_keys(&key, &wc->update_progress);
			if (ret < 0)
				goto skip;

			wc->stage = UPDATE_BACKREF;
			wc->shared_level = level - 1;
		}
	} else {
		if (level == 1 &&
		    (wc->flags[0] & BTRFS_BLOCK_FLAG_FULL_BACKREF))
			goto skip;
	}

	if (!btrfs_buffer_uptodate(next, generation, 0)) {
		btrfs_tree_unlock(next);
		free_extent_buffer(next);
		next = NULL;
		*lookup_info = 1;
	}

	if (!next) {
		if (reada && level == 1)
			reada_walk_down(trans, root, wc, path);
		next = read_tree_block(fs_info, bytenr, root->root_key.objectid,
				       generation, level - 1, &first_key);
		if (IS_ERR(next)) {
			return PTR_ERR(next);
		} else if (!extent_buffer_uptodate(next)) {
			free_extent_buffer(next);
			return -EIO;
		}
		btrfs_tree_lock(next);
	}

	level--;
	ASSERT(level == btrfs_header_level(next));
	if (level != btrfs_header_level(next)) {
		btrfs_err(root->fs_info, "mismatched level");
		ret = -EIO;
		goto out_unlock;
	}
	path->nodes[level] = next;
	path->slots[level] = 0;
	path->locks[level] = BTRFS_WRITE_LOCK;
	wc->level = level;
	if (wc->level == 1)
		wc->reada_slot = 0;
	return 0;
skip:
	wc->refs[level - 1] = 0;
	wc->flags[level - 1] = 0;
	if (wc->stage == DROP_REFERENCE) {
		if (wc->flags[level] & BTRFS_BLOCK_FLAG_FULL_BACKREF) {
			parent = path->nodes[level]->start;
		} else {
			ASSERT(root->root_key.objectid ==
			       btrfs_header_owner(path->nodes[level]));
			if (root->root_key.objectid !=
			    btrfs_header_owner(path->nodes[level])) {
				btrfs_err(root->fs_info,
						"mismatched block owner");
				ret = -EIO;
				goto out_unlock;
			}
			parent = 0;
		}

		/*
		 * If we had a drop_progress we need to verify the refs are set
		 * as expected.  If we find our ref then we know that from here
		 * on out everything should be correct, and we can clear the
		 * ->restarted flag.
		 */
		if (wc->restarted) {
			ret = check_ref_exists(trans, root, bytenr, parent,
					       level - 1);
			if (ret < 0)
				goto out_unlock;
			if (ret == 0)
				goto no_delete;
			ret = 0;
			wc->restarted = 0;
		}

		/*
		 * Reloc tree doesn't contribute to qgroup numbers, and we have
		 * already accounted them at merge time (replace_path),
		 * thus we could skip expensive subtree trace here.
		 */
		if (root->root_key.objectid != BTRFS_TREE_RELOC_OBJECTID &&
		    need_account) {
			ret = btrfs_qgroup_trace_subtree(trans, next,
							 generation, level - 1);
			if (ret) {
				btrfs_err_rl(fs_info,
					     "Error %d accounting shared subtree. Quota is out of sync, rescan required.",
					     ret);
			}
		}

		/*
		 * We need to update the next key in our walk control so we can
		 * update the drop_progress key accordingly.  We don't care if
		 * find_next_key doesn't find a key because that means we're at
		 * the end and are going to clean up now.
		 */
		wc->drop_level = level;
		find_next_key(path, level, &wc->drop_progress);

		btrfs_init_generic_ref(&ref, BTRFS_DROP_DELAYED_REF, bytenr,
				       fs_info->nodesize, parent);
		btrfs_init_tree_ref(&ref, level - 1, root->root_key.objectid,
				    0, false);
		ret = btrfs_free_extent(trans, &ref);
		if (ret)
			goto out_unlock;
	}
no_delete:
	*lookup_info = 1;
	ret = 1;

out_unlock:
	btrfs_tree_unlock(next);
	free_extent_buffer(next);

	return ret;
}

/*
 * helper to process tree block while walking up the tree.
 *
 * when wc->stage == DROP_REFERENCE, this function drops
 * reference count on the block.
 *
 * when wc->stage == UPDATE_BACKREF, this function changes
 * wc->stage back to DROP_REFERENCE if we changed wc->stage
 * to UPDATE_BACKREF previously while processing the block.
 *
 * NOTE: return value 1 means we should stop walking up.
 */
static noinline int walk_up_proc(struct btrfs_trans_handle *trans,
				 struct btrfs_root *root,
				 struct btrfs_path *path,
				 struct walk_control *wc)
{
	struct btrfs_fs_info *fs_info = root->fs_info;
	int ret;
	int level = wc->level;
	struct extent_buffer *eb = path->nodes[level];
	u64 parent = 0;

	if (wc->stage == UPDATE_BACKREF) {
		BUG_ON(wc->shared_level < level);
		if (level < wc->shared_level)
			goto out;

		ret = find_next_key(path, level + 1, &wc->update_progress);
		if (ret > 0)
			wc->update_ref = 0;

		wc->stage = DROP_REFERENCE;
		wc->shared_level = -1;
		path->slots[level] = 0;

		/*
		 * check reference count again if the block isn't locked.
		 * we should start walking down the tree again if reference
		 * count is one.
		 */
		if (!path->locks[level]) {
			BUG_ON(level == 0);
			btrfs_tree_lock(eb);
			path->locks[level] = BTRFS_WRITE_LOCK;

			ret = btrfs_lookup_extent_info(trans, fs_info,
						       eb->start, level, 1,
						       &wc->refs[level],
						       &wc->flags[level]);
			if (ret < 0) {
				btrfs_tree_unlock_rw(eb, path->locks[level]);
				path->locks[level] = 0;
				return ret;
			}
			BUG_ON(wc->refs[level] == 0);
			if (wc->refs[level] == 1) {
				btrfs_tree_unlock_rw(eb, path->locks[level]);
				path->locks[level] = 0;
				return 1;
			}
		}
	}

	/* wc->stage == DROP_REFERENCE */
	BUG_ON(wc->refs[level] > 1 && !path->locks[level]);

	if (wc->refs[level] == 1) {
		if (level == 0) {
			if (wc->flags[level] & BTRFS_BLOCK_FLAG_FULL_BACKREF)
				ret = btrfs_dec_ref(trans, root, eb, 1);
			else
				ret = btrfs_dec_ref(trans, root, eb, 0);
			BUG_ON(ret); /* -ENOMEM */
			if (is_fstree(root->root_key.objectid)) {
				ret = btrfs_qgroup_trace_leaf_items(trans, eb);
				if (ret) {
					btrfs_err_rl(fs_info,
	"error %d accounting leaf items, quota is out of sync, rescan required",
					     ret);
				}
			}
		}
		/* make block locked assertion in btrfs_clean_tree_block happy */
		if (!path->locks[level] &&
		    btrfs_header_generation(eb) == trans->transid) {
			btrfs_tree_lock(eb);
			path->locks[level] = BTRFS_WRITE_LOCK;
		}
		btrfs_clean_tree_block(eb);
	}

	if (eb == root->node) {
		if (wc->flags[level] & BTRFS_BLOCK_FLAG_FULL_BACKREF)
			parent = eb->start;
		else if (root->root_key.objectid != btrfs_header_owner(eb))
			goto owner_mismatch;
	} else {
		if (wc->flags[level + 1] & BTRFS_BLOCK_FLAG_FULL_BACKREF)
			parent = path->nodes[level + 1]->start;
		else if (root->root_key.objectid !=
			 btrfs_header_owner(path->nodes[level + 1]))
			goto owner_mismatch;
	}

	btrfs_free_tree_block(trans, btrfs_root_id(root), eb, parent,
			      wc->refs[level] == 1);
out:
	wc->refs[level] = 0;
	wc->flags[level] = 0;
	return 0;

owner_mismatch:
	btrfs_err_rl(fs_info, "unexpected tree owner, have %llu expect %llu",
		     btrfs_header_owner(eb), root->root_key.objectid);
	return -EUCLEAN;
}

static noinline int walk_down_tree(struct btrfs_trans_handle *trans,
				   struct btrfs_root *root,
				   struct btrfs_path *path,
				   struct walk_control *wc)
{
	int level = wc->level;
	int lookup_info = 1;
	int ret;

	while (level >= 0) {
		ret = walk_down_proc(trans, root, path, wc, lookup_info);
		if (ret > 0)
			break;

		if (level == 0)
			break;

		if (path->slots[level] >=
		    btrfs_header_nritems(path->nodes[level]))
			break;

		ret = do_walk_down(trans, root, path, wc, &lookup_info);
		if (ret > 0) {
			path->slots[level]++;
			continue;
		} else if (ret < 0)
			return ret;
		level = wc->level;
	}
	return 0;
}

static noinline int walk_up_tree(struct btrfs_trans_handle *trans,
				 struct btrfs_root *root,
				 struct btrfs_path *path,
				 struct walk_control *wc, int max_level)
{
	int level = wc->level;
	int ret;

	path->slots[level] = btrfs_header_nritems(path->nodes[level]);
	while (level < max_level && path->nodes[level]) {
		wc->level = level;
		if (path->slots[level] + 1 <
		    btrfs_header_nritems(path->nodes[level])) {
			path->slots[level]++;
			return 0;
		} else {
			ret = walk_up_proc(trans, root, path, wc);
			if (ret > 0)
				return 0;
			if (ret < 0)
				return ret;

			if (path->locks[level]) {
				btrfs_tree_unlock_rw(path->nodes[level],
						     path->locks[level]);
				path->locks[level] = 0;
			}
			free_extent_buffer(path->nodes[level]);
			path->nodes[level] = NULL;
			level++;
		}
	}
	return 1;
}

/*
 * drop a subvolume tree.
 *
 * this function traverses the tree freeing any blocks that only
 * referenced by the tree.
 *
 * when a shared tree block is found. this function decreases its
 * reference count by one. if update_ref is true, this function
 * also make sure backrefs for the shared block and all lower level
 * blocks are properly updated.
 *
 * If called with for_reloc == 0, may exit early with -EAGAIN
 */
int btrfs_drop_snapshot(struct btrfs_root *root, int update_ref, int for_reloc)
{
	struct btrfs_fs_info *fs_info = root->fs_info;
	struct btrfs_path *path;
	struct btrfs_trans_handle *trans;
	struct btrfs_root *tree_root = fs_info->tree_root;
	struct btrfs_root_item *root_item = &root->root_item;
	struct walk_control *wc;
	struct btrfs_key key;
	int err = 0;
	int ret;
	int level;
	bool root_dropped = false;

	btrfs_debug(fs_info, "Drop subvolume %llu", root->root_key.objectid);

	path = btrfs_alloc_path();
	if (!path) {
		err = -ENOMEM;
		goto out;
	}

	wc = kzalloc(sizeof(*wc), GFP_NOFS);
	if (!wc) {
		btrfs_free_path(path);
		err = -ENOMEM;
		goto out;
	}

	/*
	 * Use join to avoid potential EINTR from transaction start. See
	 * wait_reserve_ticket and the whole reservation callchain.
	 */
	if (for_reloc)
		trans = btrfs_join_transaction(tree_root);
	else
		trans = btrfs_start_transaction(tree_root, 0);
	if (IS_ERR(trans)) {
		err = PTR_ERR(trans);
		goto out_free;
	}

	err = btrfs_run_delayed_items(trans);
	if (err)
		goto out_end_trans;

	/*
	 * This will help us catch people modifying the fs tree while we're
	 * dropping it.  It is unsafe to mess with the fs tree while it's being
	 * dropped as we unlock the root node and parent nodes as we walk down
	 * the tree, assuming nothing will change.  If something does change
	 * then we'll have stale information and drop references to blocks we've
	 * already dropped.
	 */
	set_bit(BTRFS_ROOT_DELETING, &root->state);
	if (btrfs_disk_key_objectid(&root_item->drop_progress) == 0) {
		level = btrfs_header_level(root->node);
		path->nodes[level] = btrfs_lock_root_node(root);
		path->slots[level] = 0;
		path->locks[level] = BTRFS_WRITE_LOCK;
		memset(&wc->update_progress, 0,
		       sizeof(wc->update_progress));
	} else {
		btrfs_disk_key_to_cpu(&key, &root_item->drop_progress);
		memcpy(&wc->update_progress, &key,
		       sizeof(wc->update_progress));

		level = btrfs_root_drop_level(root_item);
		BUG_ON(level == 0);
		path->lowest_level = level;
		ret = btrfs_search_slot(NULL, root, &key, path, 0, 0);
		path->lowest_level = 0;
		if (ret < 0) {
			err = ret;
			goto out_end_trans;
		}
		WARN_ON(ret > 0);

		/*
		 * unlock our path, this is safe because only this
		 * function is allowed to delete this snapshot
		 */
		btrfs_unlock_up_safe(path, 0);

		level = btrfs_header_level(root->node);
		while (1) {
			btrfs_tree_lock(path->nodes[level]);
			path->locks[level] = BTRFS_WRITE_LOCK;

			ret = btrfs_lookup_extent_info(trans, fs_info,
						path->nodes[level]->start,
						level, 1, &wc->refs[level],
						&wc->flags[level]);
			if (ret < 0) {
				err = ret;
				goto out_end_trans;
			}
			BUG_ON(wc->refs[level] == 0);

			if (level == btrfs_root_drop_level(root_item))
				break;

			btrfs_tree_unlock(path->nodes[level]);
			path->locks[level] = 0;
			WARN_ON(wc->refs[level] != 1);
			level--;
		}
	}

	wc->restarted = test_bit(BTRFS_ROOT_DEAD_TREE, &root->state);
	wc->level = level;
	wc->shared_level = -1;
	wc->stage = DROP_REFERENCE;
	wc->update_ref = update_ref;
	wc->keep_locks = 0;
	wc->reada_count = BTRFS_NODEPTRS_PER_BLOCK(fs_info);

	while (1) {

		ret = walk_down_tree(trans, root, path, wc);
		if (ret < 0) {
			err = ret;
			break;
		}

		ret = walk_up_tree(trans, root, path, wc, BTRFS_MAX_LEVEL);
		if (ret < 0) {
			err = ret;
			break;
		}

		if (ret > 0) {
			BUG_ON(wc->stage != DROP_REFERENCE);
			break;
		}

		if (wc->stage == DROP_REFERENCE) {
			wc->drop_level = wc->level;
			btrfs_node_key_to_cpu(path->nodes[wc->drop_level],
					      &wc->drop_progress,
					      path->slots[wc->drop_level]);
		}
		btrfs_cpu_key_to_disk(&root_item->drop_progress,
				      &wc->drop_progress);
		btrfs_set_root_drop_level(root_item, wc->drop_level);

		BUG_ON(wc->level == 0);
		if (btrfs_should_end_transaction(trans) ||
		    (!for_reloc && btrfs_need_cleaner_sleep(fs_info))) {
			ret = btrfs_update_root(trans, tree_root,
						&root->root_key,
						root_item);
			if (ret) {
				btrfs_abort_transaction(trans, ret);
				err = ret;
				goto out_end_trans;
			}

			btrfs_end_transaction_throttle(trans);
			if (!for_reloc && btrfs_need_cleaner_sleep(fs_info)) {
				btrfs_debug(fs_info,
					    "drop snapshot early exit");
				err = -EAGAIN;
				goto out_free;
			}

		       /*
			* Use join to avoid potential EINTR from transaction
			* start. See wait_reserve_ticket and the whole
			* reservation callchain.
			*/
			if (for_reloc)
				trans = btrfs_join_transaction(tree_root);
			else
				trans = btrfs_start_transaction(tree_root, 0);
			if (IS_ERR(trans)) {
				err = PTR_ERR(trans);
				goto out_free;
			}
		}
	}
	btrfs_release_path(path);
	if (err)
		goto out_end_trans;

	ret = btrfs_del_root(trans, &root->root_key);
	if (ret) {
		btrfs_abort_transaction(trans, ret);
		err = ret;
		goto out_end_trans;
	}

	if (root->root_key.objectid != BTRFS_TREE_RELOC_OBJECTID) {
		ret = btrfs_find_root(tree_root, &root->root_key, path,
				      NULL, NULL);
		if (ret < 0) {
			btrfs_abort_transaction(trans, ret);
			err = ret;
			goto out_end_trans;
		} else if (ret > 0) {
			/* if we fail to delete the orphan item this time
			 * around, it'll get picked up the next time.
			 *
			 * The most common failure here is just -ENOENT.
			 */
			btrfs_del_orphan_item(trans, tree_root,
					      root->root_key.objectid);
		}
	}

	/*
	 * This subvolume is going to be completely dropped, and won't be
	 * recorded as dirty roots, thus pertrans meta rsv will not be freed at
	 * commit transaction time.  So free it here manually.
	 */
	btrfs_qgroup_convert_reserved_meta(root, INT_MAX);
	btrfs_qgroup_free_meta_all_pertrans(root);

	if (test_bit(BTRFS_ROOT_IN_RADIX, &root->state))
		btrfs_add_dropped_root(trans, root);
	else
		btrfs_put_root(root);
	root_dropped = true;
out_end_trans:
	btrfs_end_transaction_throttle(trans);
out_free:
	kfree(wc);
	btrfs_free_path(path);
out:
	/*
	 * So if we need to stop dropping the snapshot for whatever reason we
	 * need to make sure to add it back to the dead root list so that we
	 * keep trying to do the work later.  This also cleans up roots if we
	 * don't have it in the radix (like when we recover after a power fail
	 * or unmount) so we don't leak memory.
	 */
	if (!for_reloc && !root_dropped)
		btrfs_add_dead_root(root);
	return err;
}

/*
 * drop subtree rooted at tree block 'node'.
 *
 * NOTE: this function will unlock and release tree block 'node'
 * only used by relocation code
 */
int btrfs_drop_subtree(struct btrfs_trans_handle *trans,
			struct btrfs_root *root,
			struct extent_buffer *node,
			struct extent_buffer *parent)
{
	struct btrfs_fs_info *fs_info = root->fs_info;
	struct btrfs_path *path;
	struct walk_control *wc;
	int level;
	int parent_level;
	int ret = 0;
	int wret;

	BUG_ON(root->root_key.objectid != BTRFS_TREE_RELOC_OBJECTID);

	path = btrfs_alloc_path();
	if (!path)
		return -ENOMEM;

	wc = kzalloc(sizeof(*wc), GFP_NOFS);
	if (!wc) {
		btrfs_free_path(path);
		return -ENOMEM;
	}

	btrfs_assert_tree_write_locked(parent);
	parent_level = btrfs_header_level(parent);
	atomic_inc(&parent->refs);
	path->nodes[parent_level] = parent;
	path->slots[parent_level] = btrfs_header_nritems(parent);

	btrfs_assert_tree_write_locked(node);
	level = btrfs_header_level(node);
	path->nodes[level] = node;
	path->slots[level] = 0;
	path->locks[level] = BTRFS_WRITE_LOCK;

	wc->refs[parent_level] = 1;
	wc->flags[parent_level] = BTRFS_BLOCK_FLAG_FULL_BACKREF;
	wc->level = level;
	wc->shared_level = -1;
	wc->stage = DROP_REFERENCE;
	wc->update_ref = 0;
	wc->keep_locks = 1;
	wc->reada_count = BTRFS_NODEPTRS_PER_BLOCK(fs_info);

	while (1) {
		wret = walk_down_tree(trans, root, path, wc);
		if (wret < 0) {
			ret = wret;
			break;
		}

		wret = walk_up_tree(trans, root, path, wc, parent_level);
		if (wret < 0)
			ret = wret;
		if (wret != 0)
			break;
	}

	kfree(wc);
	btrfs_free_path(path);
	return ret;
}

/*
 * helper to account the unused space of all the readonly block group in the
 * space_info. takes mirrors into account.
 */
u64 btrfs_account_ro_block_groups_free_space(struct btrfs_space_info *sinfo)
{
	struct btrfs_block_group *block_group;
	u64 free_bytes = 0;
	int factor;

	/* It's df, we don't care if it's racy */
	if (list_empty(&sinfo->ro_bgs))
		return 0;

	spin_lock(&sinfo->lock);
	list_for_each_entry(block_group, &sinfo->ro_bgs, ro_list) {
		spin_lock(&block_group->lock);

		if (!block_group->ro) {
			spin_unlock(&block_group->lock);
			continue;
		}

		factor = btrfs_bg_type_to_factor(block_group->flags);
		free_bytes += (block_group->length -
			       block_group->used) * factor;

		spin_unlock(&block_group->lock);
	}
	spin_unlock(&sinfo->lock);

	return free_bytes;
}

int btrfs_error_unpin_extent_range(struct btrfs_fs_info *fs_info,
				   u64 start, u64 end)
{
	return unpin_extent_range(fs_info, start, end, false);
}

/*
 * It used to be that old block groups would be left around forever.
 * Iterating over them would be enough to trim unused space.  Since we
 * now automatically remove them, we also need to iterate over unallocated
 * space.
 *
 * We don't want a transaction for this since the discard may take a
 * substantial amount of time.  We don't require that a transaction be
 * running, but we do need to take a running transaction into account
 * to ensure that we're not discarding chunks that were released or
 * allocated in the current transaction.
 *
 * Holding the chunks lock will prevent other threads from allocating
 * or releasing chunks, but it won't prevent a running transaction
 * from committing and releasing the memory that the pending chunks
 * list head uses.  For that, we need to take a reference to the
 * transaction and hold the commit root sem.  We only need to hold
 * it while performing the free space search since we have already
 * held back allocations.
 */
static int btrfs_trim_free_extents(struct btrfs_device *device, u64 *trimmed)
{
	u64 start = SZ_1M, len = 0, end = 0;
	int ret;

	*trimmed = 0;

	/* Discard not supported = nothing to do. */
	if (!blk_queue_discard(bdev_get_queue(device->bdev)))
		return 0;

	/* Not writable = nothing to do. */
	if (!test_bit(BTRFS_DEV_STATE_WRITEABLE, &device->dev_state))
		return 0;

	/* No free space = nothing to do. */
	if (device->total_bytes <= device->bytes_used)
		return 0;

	ret = 0;

	while (1) {
		struct btrfs_fs_info *fs_info = device->fs_info;
		u64 bytes;

		ret = mutex_lock_interruptible(&fs_info->chunk_mutex);
		if (ret)
			break;

		find_first_clear_extent_bit(&device->alloc_state, start,
					    &start, &end,
					    CHUNK_TRIMMED | CHUNK_ALLOCATED);

		/* Check if there are any CHUNK_* bits left */
		if (start > device->total_bytes) {
			WARN_ON(IS_ENABLED(CONFIG_BTRFS_DEBUG));
			btrfs_warn_in_rcu(fs_info,
"ignoring attempt to trim beyond device size: offset %llu length %llu device %s device size %llu",
					  start, end - start + 1,
					  rcu_str_deref(device->name),
					  device->total_bytes);
			mutex_unlock(&fs_info->chunk_mutex);
			ret = 0;
			break;
		}

		/* Ensure we skip the reserved area in the first 1M */
		start = max_t(u64, start, SZ_1M);

		/*
		 * If find_first_clear_extent_bit find a range that spans the
		 * end of the device it will set end to -1, in this case it's up
		 * to the caller to trim the value to the size of the device.
		 */
		end = min(end, device->total_bytes - 1);

		len = end - start + 1;

		/* We didn't find any extents */
		if (!len) {
			mutex_unlock(&fs_info->chunk_mutex);
			ret = 0;
			break;
		}

		ret = btrfs_issue_discard(device->bdev, start, len,
					  &bytes);
		if (!ret)
			set_extent_bits(&device->alloc_state, start,
					start + bytes - 1,
					CHUNK_TRIMMED);
		mutex_unlock(&fs_info->chunk_mutex);

		if (ret)
			break;

		start += len;
		*trimmed += bytes;

		if (fatal_signal_pending(current)) {
			ret = -ERESTARTSYS;
			break;
		}

		cond_resched();
	}

	return ret;
}

/*
 * Trim the whole filesystem by:
 * 1) trimming the free space in each block group
 * 2) trimming the unallocated space on each device
 *
 * This will also continue trimming even if a block group or device encounters
 * an error.  The return value will be the last error, or 0 if nothing bad
 * happens.
 */
int btrfs_trim_fs(struct btrfs_fs_info *fs_info, struct fstrim_range *range)
{
	struct btrfs_fs_devices *fs_devices = fs_info->fs_devices;
	struct btrfs_block_group *cache = NULL;
	struct btrfs_device *device;
	u64 group_trimmed;
	u64 range_end = U64_MAX;
	u64 start;
	u64 end;
	u64 trimmed = 0;
	u64 bg_failed = 0;
	u64 dev_failed = 0;
	int bg_ret = 0;
	int dev_ret = 0;
	int ret = 0;

	if (range->start == U64_MAX)
		return -EINVAL;

	/*
	 * Check range overflow if range->len is set.
	 * The default range->len is U64_MAX.
	 */
	if (range->len != U64_MAX &&
	    check_add_overflow(range->start, range->len, &range_end))
		return -EINVAL;

	cache = btrfs_lookup_first_block_group(fs_info, range->start);
	for (; cache; cache = btrfs_next_block_group(cache)) {
		if (cache->start >= range_end) {
			btrfs_put_block_group(cache);
			break;
		}

		start = max(range->start, cache->start);
		end = min(range_end, cache->start + cache->length);

		if (end - start >= range->minlen) {
			if (!btrfs_block_group_done(cache)) {
				ret = btrfs_cache_block_group(cache, 0);
				if (ret) {
					bg_failed++;
					bg_ret = ret;
					continue;
				}
				ret = btrfs_wait_block_group_cache_done(cache);
				if (ret) {
					bg_failed++;
					bg_ret = ret;
					continue;
				}
			}
			ret = btrfs_trim_block_group(cache,
						     &group_trimmed,
						     start,
						     end,
						     range->minlen);

			trimmed += group_trimmed;
			if (ret) {
				bg_failed++;
				bg_ret = ret;
				continue;
			}
		}
	}

	if (bg_failed)
		btrfs_warn(fs_info,
			"failed to trim %llu block group(s), last error %d",
			bg_failed, bg_ret);

	mutex_lock(&fs_devices->device_list_mutex);
	list_for_each_entry(device, &fs_devices->devices, dev_list) {
		if (test_bit(BTRFS_DEV_STATE_MISSING, &device->dev_state))
			continue;

		ret = btrfs_trim_free_extents(device, &group_trimmed);
		if (ret) {
			dev_failed++;
			dev_ret = ret;
			break;
		}

		trimmed += group_trimmed;
	}
	mutex_unlock(&fs_devices->device_list_mutex);

	if (dev_failed)
		btrfs_warn(fs_info,
			"failed to trim %llu device(s), last error %d",
			dev_failed, dev_ret);
	range->len = trimmed;
	if (bg_ret)
		return bg_ret;
	return dev_ret;
}<|MERGE_RESOLUTION|>--- conflicted
+++ resolved
@@ -3791,8 +3791,6 @@
 	if (skip)
 		return 1;
 
-<<<<<<< HEAD
-=======
 	/* Check RO and no space case before trying to activate it */
 	spin_lock(&block_group->lock);
 	if (block_group->ro ||
@@ -3813,17 +3811,13 @@
 		 */
 	}
 
->>>>>>> 92b4b594
 	spin_lock(&space_info->lock);
 	spin_lock(&block_group->lock);
 	spin_lock(&fs_info->treelog_bg_lock);
 	spin_lock(&fs_info->relocation_bg_lock);
-<<<<<<< HEAD
-=======
 
 	if (ret)
 		goto out;
->>>>>>> 92b4b594
 
 	ASSERT(!ffe_ctl->for_treelog ||
 	       block_group->start == fs_info->treelog_bg ||
@@ -3857,12 +3851,8 @@
 		goto out;
 	}
 
-<<<<<<< HEAD
-	avail = block_group->length - block_group->alloc_offset;
-=======
 	WARN_ON_ONCE(block_group->alloc_offset > block_group->zone_capacity);
 	avail = block_group->zone_capacity - block_group->alloc_offset;
->>>>>>> 92b4b594
 	if (avail < num_bytes) {
 		if (ffe_ctl->max_extent_size < avail) {
 			/*
@@ -4230,30 +4220,8 @@
 	struct btrfs_block_group *block_group = NULL;
 	struct btrfs_space_info *space_info;
 	bool full_search = false;
-<<<<<<< HEAD
-	bool for_treelog = (root->root_key.objectid == BTRFS_TREE_LOG_OBJECTID);
-	bool for_data_reloc = (btrfs_is_data_reloc_root(root) &&
-				       flags & BTRFS_BLOCK_GROUP_DATA);
-
-	WARN_ON(num_bytes < fs_info->sectorsize);
-
-	ffe_ctl.num_bytes = num_bytes;
-	ffe_ctl.empty_size = empty_size;
-	ffe_ctl.flags = flags;
-	ffe_ctl.search_start = 0;
-	ffe_ctl.delalloc = delalloc;
-	ffe_ctl.index = btrfs_bg_flags_to_raid_index(flags);
-	ffe_ctl.have_caching_bg = false;
-	ffe_ctl.orig_have_caching_bg = false;
-	ffe_ctl.found_offset = 0;
-	ffe_ctl.hint_byte = hint_byte_orig;
-	ffe_ctl.for_treelog = for_treelog;
-	ffe_ctl.for_data_reloc = for_data_reloc;
-	ffe_ctl.policy = BTRFS_EXTENT_ALLOC_CLUSTERED;
-=======
 
 	WARN_ON(ffe_ctl->num_bytes < fs_info->sectorsize);
->>>>>>> 92b4b594
 
 	ffe_ctl->search_start = 0;
 	/* For clustered allocation */
@@ -4344,11 +4312,7 @@
 		if (unlikely(block_group->ro)) {
 			if (ffe_ctl->for_treelog)
 				btrfs_clear_treelog_bg(block_group);
-<<<<<<< HEAD
-			if (ffe_ctl.for_data_reloc)
-=======
 			if (ffe_ctl->for_data_reloc)
->>>>>>> 92b4b594
 				btrfs_clear_data_reloc_bg(block_group);
 			continue;
 		}
