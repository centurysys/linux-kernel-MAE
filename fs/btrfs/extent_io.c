// SPDX-License-Identifier: GPL-2.0

#include <linux/bitops.h>
#include <linux/slab.h>
#include <linux/bio.h>
#include <linux/mm.h>
#include <linux/pagemap.h>
#include <linux/page-flags.h>
#include <linux/sched/mm.h>
#include <linux/spinlock.h>
#include <linux/blkdev.h>
#include <linux/swap.h>
#include <linux/writeback.h>
#include <linux/pagevec.h>
#include <linux/prefetch.h>
#include <linux/fsverity.h>
#include "misc.h"
#include "extent_io.h"
#include "extent-io-tree.h"
#include "extent_map.h"
#include "ctree.h"
#include "btrfs_inode.h"
#include "volumes.h"
#include "check-integrity.h"
#include "locking.h"
#include "rcu-string.h"
#include "backref.h"
#include "disk-io.h"
#include "subpage.h"
#include "zoned.h"
#include "block-group.h"
#include "compression.h"

static struct kmem_cache *extent_state_cache;
static struct kmem_cache *extent_buffer_cache;
static struct bio_set btrfs_bioset;

static inline bool extent_state_in_tree(const struct extent_state *state)
{
	return !RB_EMPTY_NODE(&state->rb_node);
}

#ifdef CONFIG_BTRFS_DEBUG
static LIST_HEAD(states);
static DEFINE_SPINLOCK(leak_lock);

static inline void btrfs_leak_debug_add(spinlock_t *lock,
					struct list_head *new,
					struct list_head *head)
{
	unsigned long flags;

	spin_lock_irqsave(lock, flags);
	list_add(new, head);
	spin_unlock_irqrestore(lock, flags);
}

static inline void btrfs_leak_debug_del(spinlock_t *lock,
					struct list_head *entry)
{
	unsigned long flags;

	spin_lock_irqsave(lock, flags);
	list_del(entry);
	spin_unlock_irqrestore(lock, flags);
}

void btrfs_extent_buffer_leak_debug_check(struct btrfs_fs_info *fs_info)
{
	struct extent_buffer *eb;
	unsigned long flags;

	/*
	 * If we didn't get into open_ctree our allocated_ebs will not be
	 * initialized, so just skip this.
	 */
	if (!fs_info->allocated_ebs.next)
		return;

	WARN_ON(!list_empty(&fs_info->allocated_ebs));
	spin_lock_irqsave(&fs_info->eb_leak_lock, flags);
	while (!list_empty(&fs_info->allocated_ebs)) {
		eb = list_first_entry(&fs_info->allocated_ebs,
				      struct extent_buffer, leak_list);
		pr_err(
	"BTRFS: buffer leak start %llu len %lu refs %d bflags %lu owner %llu\n",
		       eb->start, eb->len, atomic_read(&eb->refs), eb->bflags,
		       btrfs_header_owner(eb));
		list_del(&eb->leak_list);
		kmem_cache_free(extent_buffer_cache, eb);
	}
	spin_unlock_irqrestore(&fs_info->eb_leak_lock, flags);
}

static inline void btrfs_extent_state_leak_debug_check(void)
{
	struct extent_state *state;

	while (!list_empty(&states)) {
		state = list_entry(states.next, struct extent_state, leak_list);
		pr_err("BTRFS: state leak: start %llu end %llu state %u in tree %d refs %d\n",
		       state->start, state->end, state->state,
		       extent_state_in_tree(state),
		       refcount_read(&state->refs));
		list_del(&state->leak_list);
		kmem_cache_free(extent_state_cache, state);
	}
}

#define btrfs_debug_check_extent_io_range(tree, start, end)		\
	__btrfs_debug_check_extent_io_range(__func__, (tree), (start), (end))
static inline void __btrfs_debug_check_extent_io_range(const char *caller,
		struct extent_io_tree *tree, u64 start, u64 end)
{
	struct inode *inode = tree->private_data;
	u64 isize;

	if (!inode || !is_data_inode(inode))
		return;

	isize = i_size_read(inode);
	if (end >= PAGE_SIZE && (end % 2) == 0 && end != isize - 1) {
		btrfs_debug_rl(BTRFS_I(inode)->root->fs_info,
		    "%s: ino %llu isize %llu odd range [%llu,%llu]",
			caller, btrfs_ino(BTRFS_I(inode)), isize, start, end);
	}
}
#else
#define btrfs_leak_debug_add(lock, new, head)	do {} while (0)
#define btrfs_leak_debug_del(lock, entry)	do {} while (0)
#define btrfs_extent_state_leak_debug_check()	do {} while (0)
#define btrfs_debug_check_extent_io_range(c, s, e)	do {} while (0)
#endif

struct tree_entry {
	u64 start;
	u64 end;
	struct rb_node rb_node;
};

/*
 * Structure to record info about the bio being assembled, and other info like
 * how many bytes are there before stripe/ordered extent boundary.
 */
struct btrfs_bio_ctrl {
	struct bio *bio;
	enum btrfs_compression_type compress_type;
	u32 len_to_stripe_boundary;
	u32 len_to_oe_boundary;
};

struct extent_page_data {
	struct btrfs_bio_ctrl bio_ctrl;
	/* tells writepage not to lock the state bits for this range
	 * it still does the unlocking
	 */
	unsigned int extent_locked:1;

	/* tells the submit_bio code to use REQ_SYNC */
	unsigned int sync_io:1;
};

static int add_extent_changeset(struct extent_state *state, u32 bits,
				 struct extent_changeset *changeset,
				 int set)
{
	int ret;

	if (!changeset)
		return 0;
	if (set && (state->state & bits) == bits)
		return 0;
	if (!set && (state->state & bits) == 0)
		return 0;
	changeset->bytes_changed += state->end - state->start + 1;
	ret = ulist_add(&changeset->range_changed, state->start, state->end,
			GFP_ATOMIC);
	return ret;
}

static void submit_one_bio(struct bio *bio, int mirror_num,
			   enum btrfs_compression_type compress_type)
{
	struct extent_io_tree *tree = bio->bi_private;

	bio->bi_private = NULL;

	/* Caller should ensure the bio has at least some range added */
	ASSERT(bio->bi_iter.bi_size);

	if (is_data_inode(tree->private_data))
		btrfs_submit_data_bio(tree->private_data, bio, mirror_num,
					    compress_type);
	else
		btrfs_submit_metadata_bio(tree->private_data, bio, mirror_num);
	/*
	 * Above submission hooks will handle the error by ending the bio,
	 * which will do the cleanup properly.  So here we should not return
	 * any error, or the caller of submit_extent_page() will do cleanup
	 * again, causing problems.
	 */
}

/* Cleanup unsubmitted bios */
static void end_write_bio(struct extent_page_data *epd, int ret)
{
	struct bio *bio = epd->bio_ctrl.bio;

	if (bio) {
		bio->bi_status = errno_to_blk_status(ret);
		bio_endio(bio);
		epd->bio_ctrl.bio = NULL;
	}
}

/*
 * Submit bio from extent page data via submit_one_bio
 *
 * Return 0 if everything is OK.
 * Return <0 for error.
 */
static void flush_write_bio(struct extent_page_data *epd)
{
	struct bio *bio = epd->bio_ctrl.bio;

	if (bio) {
		submit_one_bio(bio, 0, 0);
		/*
		 * Clean up of epd->bio is handled by its endio function.
		 * And endio is either triggered by successful bio execution
		 * or the error handler of submit bio hook.
		 * So at this point, no matter what happened, we don't need
		 * to clean up epd->bio.
		 */
		epd->bio_ctrl.bio = NULL;
	}
}

int __init extent_state_cache_init(void)
{
	extent_state_cache = kmem_cache_create("btrfs_extent_state",
			sizeof(struct extent_state), 0,
			SLAB_MEM_SPREAD, NULL);
	if (!extent_state_cache)
		return -ENOMEM;
	return 0;
}

int __init extent_io_init(void)
{
	extent_buffer_cache = kmem_cache_create("btrfs_extent_buffer",
			sizeof(struct extent_buffer), 0,
			SLAB_MEM_SPREAD, NULL);
	if (!extent_buffer_cache)
		return -ENOMEM;

	if (bioset_init(&btrfs_bioset, BIO_POOL_SIZE,
			offsetof(struct btrfs_bio, bio),
			BIOSET_NEED_BVECS))
		goto free_buffer_cache;

	if (bioset_integrity_create(&btrfs_bioset, BIO_POOL_SIZE))
		goto free_bioset;

	return 0;

free_bioset:
	bioset_exit(&btrfs_bioset);

free_buffer_cache:
	kmem_cache_destroy(extent_buffer_cache);
	extent_buffer_cache = NULL;
	return -ENOMEM;
}

void __cold extent_state_cache_exit(void)
{
	btrfs_extent_state_leak_debug_check();
	kmem_cache_destroy(extent_state_cache);
}

void __cold extent_io_exit(void)
{
	/*
	 * Make sure all delayed rcu free are flushed before we
	 * destroy caches.
	 */
	rcu_barrier();
	kmem_cache_destroy(extent_buffer_cache);
	bioset_exit(&btrfs_bioset);
}

/*
 * For the file_extent_tree, we want to hold the inode lock when we lookup and
 * update the disk_i_size, but lockdep will complain because our io_tree we hold
 * the tree lock and get the inode lock when setting delalloc.  These two things
 * are unrelated, so make a class for the file_extent_tree so we don't get the
 * two locking patterns mixed up.
 */
static struct lock_class_key file_extent_tree_class;

void extent_io_tree_init(struct btrfs_fs_info *fs_info,
			 struct extent_io_tree *tree, unsigned int owner,
			 void *private_data)
{
	tree->fs_info = fs_info;
	tree->state = RB_ROOT;
	tree->dirty_bytes = 0;
	spin_lock_init(&tree->lock);
	tree->private_data = private_data;
	tree->owner = owner;
	if (owner == IO_TREE_INODE_FILE_EXTENT)
		lockdep_set_class(&tree->lock, &file_extent_tree_class);
}

void extent_io_tree_release(struct extent_io_tree *tree)
{
	spin_lock(&tree->lock);
	/*
	 * Do a single barrier for the waitqueue_active check here, the state
	 * of the waitqueue should not change once extent_io_tree_release is
	 * called.
	 */
	smp_mb();
	while (!RB_EMPTY_ROOT(&tree->state)) {
		struct rb_node *node;
		struct extent_state *state;

		node = rb_first(&tree->state);
		state = rb_entry(node, struct extent_state, rb_node);
		rb_erase(&state->rb_node, &tree->state);
		RB_CLEAR_NODE(&state->rb_node);
		/*
		 * btree io trees aren't supposed to have tasks waiting for
		 * changes in the flags of extent states ever.
		 */
		ASSERT(!waitqueue_active(&state->wq));
		free_extent_state(state);

		cond_resched_lock(&tree->lock);
	}
	spin_unlock(&tree->lock);
}

static struct extent_state *alloc_extent_state(gfp_t mask)
{
	struct extent_state *state;

	/*
	 * The given mask might be not appropriate for the slab allocator,
	 * drop the unsupported bits
	 */
	mask &= ~(__GFP_DMA32|__GFP_HIGHMEM);
	state = kmem_cache_alloc(extent_state_cache, mask);
	if (!state)
		return state;
	state->state = 0;
	state->failrec = NULL;
	RB_CLEAR_NODE(&state->rb_node);
	btrfs_leak_debug_add(&leak_lock, &state->leak_list, &states);
	refcount_set(&state->refs, 1);
	init_waitqueue_head(&state->wq);
	trace_alloc_extent_state(state, mask, _RET_IP_);
	return state;
}

void free_extent_state(struct extent_state *state)
{
	if (!state)
		return;
	if (refcount_dec_and_test(&state->refs)) {
		WARN_ON(extent_state_in_tree(state));
		btrfs_leak_debug_del(&leak_lock, &state->leak_list);
		trace_free_extent_state(state, _RET_IP_);
		kmem_cache_free(extent_state_cache, state);
	}
}

static struct rb_node *tree_insert(struct rb_root *root,
				   struct rb_node *search_start,
				   u64 offset,
				   struct rb_node *node,
				   struct rb_node ***p_in,
				   struct rb_node **parent_in)
{
	struct rb_node **p;
	struct rb_node *parent = NULL;
	struct tree_entry *entry;

	if (p_in && parent_in) {
		p = *p_in;
		parent = *parent_in;
		goto do_insert;
	}

	p = search_start ? &search_start : &root->rb_node;
	while (*p) {
		parent = *p;
		entry = rb_entry(parent, struct tree_entry, rb_node);

		if (offset < entry->start)
			p = &(*p)->rb_left;
		else if (offset > entry->end)
			p = &(*p)->rb_right;
		else
			return parent;
	}

do_insert:
	rb_link_node(node, parent, p);
	rb_insert_color(node, root);
	return NULL;
}

/**
 * Search @tree for an entry that contains @offset. Such entry would have
 * entry->start <= offset && entry->end >= offset.
 *
 * @tree:       the tree to search
 * @offset:     offset that should fall within an entry in @tree
 * @next_ret:   pointer to the first entry whose range ends after @offset
 * @prev_ret:   pointer to the first entry whose range begins before @offset
 * @p_ret:      pointer where new node should be anchored (used when inserting an
 *	        entry in the tree)
 * @parent_ret: points to entry which would have been the parent of the entry,
 *               containing @offset
 *
 * This function returns a pointer to the entry that contains @offset byte
 * address. If no such entry exists, then NULL is returned and the other
 * pointer arguments to the function are filled, otherwise the found entry is
 * returned and other pointers are left untouched.
 */
static struct rb_node *__etree_search(struct extent_io_tree *tree, u64 offset,
				      struct rb_node **next_ret,
				      struct rb_node **prev_ret,
				      struct rb_node ***p_ret,
				      struct rb_node **parent_ret)
{
	struct rb_root *root = &tree->state;
	struct rb_node **n = &root->rb_node;
	struct rb_node *prev = NULL;
	struct rb_node *orig_prev = NULL;
	struct tree_entry *entry;
	struct tree_entry *prev_entry = NULL;

	while (*n) {
		prev = *n;
		entry = rb_entry(prev, struct tree_entry, rb_node);
		prev_entry = entry;

		if (offset < entry->start)
			n = &(*n)->rb_left;
		else if (offset > entry->end)
			n = &(*n)->rb_right;
		else
			return *n;
	}

	if (p_ret)
		*p_ret = n;
	if (parent_ret)
		*parent_ret = prev;

	if (next_ret) {
		orig_prev = prev;
		while (prev && offset > prev_entry->end) {
			prev = rb_next(prev);
			prev_entry = rb_entry(prev, struct tree_entry, rb_node);
		}
		*next_ret = prev;
		prev = orig_prev;
	}

	if (prev_ret) {
		prev_entry = rb_entry(prev, struct tree_entry, rb_node);
		while (prev && offset < prev_entry->start) {
			prev = rb_prev(prev);
			prev_entry = rb_entry(prev, struct tree_entry, rb_node);
		}
		*prev_ret = prev;
	}
	return NULL;
}

static inline struct rb_node *
tree_search_for_insert(struct extent_io_tree *tree,
		       u64 offset,
		       struct rb_node ***p_ret,
		       struct rb_node **parent_ret)
{
	struct rb_node *next= NULL;
	struct rb_node *ret;

	ret = __etree_search(tree, offset, &next, NULL, p_ret, parent_ret);
	if (!ret)
		return next;
	return ret;
}

static inline struct rb_node *tree_search(struct extent_io_tree *tree,
					  u64 offset)
{
	return tree_search_for_insert(tree, offset, NULL, NULL);
}

/*
 * utility function to look for merge candidates inside a given range.
 * Any extents with matching state are merged together into a single
 * extent in the tree.  Extents with EXTENT_IO in their state field
 * are not merged because the end_io handlers need to be able to do
 * operations on them without sleeping (or doing allocations/splits).
 *
 * This should be called with the tree lock held.
 */
static void merge_state(struct extent_io_tree *tree,
		        struct extent_state *state)
{
	struct extent_state *other;
	struct rb_node *other_node;

	if (state->state & (EXTENT_LOCKED | EXTENT_BOUNDARY))
		return;

	other_node = rb_prev(&state->rb_node);
	if (other_node) {
		other = rb_entry(other_node, struct extent_state, rb_node);
		if (other->end == state->start - 1 &&
		    other->state == state->state) {
			if (tree->private_data &&
			    is_data_inode(tree->private_data))
				btrfs_merge_delalloc_extent(tree->private_data,
							    state, other);
			state->start = other->start;
			rb_erase(&other->rb_node, &tree->state);
			RB_CLEAR_NODE(&other->rb_node);
			free_extent_state(other);
		}
	}
	other_node = rb_next(&state->rb_node);
	if (other_node) {
		other = rb_entry(other_node, struct extent_state, rb_node);
		if (other->start == state->end + 1 &&
		    other->state == state->state) {
			if (tree->private_data &&
			    is_data_inode(tree->private_data))
				btrfs_merge_delalloc_extent(tree->private_data,
							    state, other);
			state->end = other->end;
			rb_erase(&other->rb_node, &tree->state);
			RB_CLEAR_NODE(&other->rb_node);
			free_extent_state(other);
		}
	}
}

static void set_state_bits(struct extent_io_tree *tree,
			   struct extent_state *state, u32 *bits,
			   struct extent_changeset *changeset);

/*
 * insert an extent_state struct into the tree.  'bits' are set on the
 * struct before it is inserted.
 *
 * This may return -EEXIST if the extent is already there, in which case the
 * state struct is freed.
 *
 * The tree lock is not taken internally.  This is a utility function and
 * probably isn't what you want to call (see set/clear_extent_bit).
 */
static int insert_state(struct extent_io_tree *tree,
			struct extent_state *state, u64 start, u64 end,
			struct rb_node ***p,
			struct rb_node **parent,
			u32 *bits, struct extent_changeset *changeset)
{
	struct rb_node *node;

	if (end < start) {
		btrfs_err(tree->fs_info,
			"insert state: end < start %llu %llu", end, start);
		WARN_ON(1);
	}
	state->start = start;
	state->end = end;

	set_state_bits(tree, state, bits, changeset);

	node = tree_insert(&tree->state, NULL, end, &state->rb_node, p, parent);
	if (node) {
		struct extent_state *found;
		found = rb_entry(node, struct extent_state, rb_node);
		btrfs_err(tree->fs_info,
		       "found node %llu %llu on insert of %llu %llu",
		       found->start, found->end, start, end);
		return -EEXIST;
	}
	merge_state(tree, state);
	return 0;
}

/*
 * split a given extent state struct in two, inserting the preallocated
 * struct 'prealloc' as the newly created second half.  'split' indicates an
 * offset inside 'orig' where it should be split.
 *
 * Before calling,
 * the tree has 'orig' at [orig->start, orig->end].  After calling, there
 * are two extent state structs in the tree:
 * prealloc: [orig->start, split - 1]
 * orig: [ split, orig->end ]
 *
 * The tree locks are not taken by this function. They need to be held
 * by the caller.
 */
static int split_state(struct extent_io_tree *tree, struct extent_state *orig,
		       struct extent_state *prealloc, u64 split)
{
	struct rb_node *node;

	if (tree->private_data && is_data_inode(tree->private_data))
		btrfs_split_delalloc_extent(tree->private_data, orig, split);

	prealloc->start = orig->start;
	prealloc->end = split - 1;
	prealloc->state = orig->state;
	orig->start = split;

	node = tree_insert(&tree->state, &orig->rb_node, prealloc->end,
			   &prealloc->rb_node, NULL, NULL);
	if (node) {
		free_extent_state(prealloc);
		return -EEXIST;
	}
	return 0;
}

static struct extent_state *next_state(struct extent_state *state)
{
	struct rb_node *next = rb_next(&state->rb_node);
	if (next)
		return rb_entry(next, struct extent_state, rb_node);
	else
		return NULL;
}

/*
 * utility function to clear some bits in an extent state struct.
 * it will optionally wake up anyone waiting on this state (wake == 1).
 *
 * If no bits are set on the state struct after clearing things, the
 * struct is freed and removed from the tree
 */
static struct extent_state *clear_state_bit(struct extent_io_tree *tree,
					    struct extent_state *state,
					    u32 *bits, int wake,
					    struct extent_changeset *changeset)
{
	struct extent_state *next;
	u32 bits_to_clear = *bits & ~EXTENT_CTLBITS;
	int ret;

	if ((bits_to_clear & EXTENT_DIRTY) && (state->state & EXTENT_DIRTY)) {
		u64 range = state->end - state->start + 1;
		WARN_ON(range > tree->dirty_bytes);
		tree->dirty_bytes -= range;
	}

	if (tree->private_data && is_data_inode(tree->private_data))
		btrfs_clear_delalloc_extent(tree->private_data, state, bits);

	ret = add_extent_changeset(state, bits_to_clear, changeset, 0);
	BUG_ON(ret < 0);
	state->state &= ~bits_to_clear;
	if (wake)
		wake_up(&state->wq);
	if (state->state == 0) {
		next = next_state(state);
		if (extent_state_in_tree(state)) {
			rb_erase(&state->rb_node, &tree->state);
			RB_CLEAR_NODE(&state->rb_node);
			free_extent_state(state);
		} else {
			WARN_ON(1);
		}
	} else {
		merge_state(tree, state);
		next = next_state(state);
	}
	return next;
}

static struct extent_state *
alloc_extent_state_atomic(struct extent_state *prealloc)
{
	if (!prealloc)
		prealloc = alloc_extent_state(GFP_ATOMIC);

	return prealloc;
}

static void extent_io_tree_panic(struct extent_io_tree *tree, int err)
{
	btrfs_panic(tree->fs_info, err,
	"locking error: extent tree was modified by another thread while locked");
}

/*
 * clear some bits on a range in the tree.  This may require splitting
 * or inserting elements in the tree, so the gfp mask is used to
 * indicate which allocations or sleeping are allowed.
 *
 * pass 'wake' == 1 to kick any sleepers, and 'delete' == 1 to remove
 * the given range from the tree regardless of state (ie for truncate).
 *
 * the range [start, end] is inclusive.
 *
 * This takes the tree lock, and returns 0 on success and < 0 on error.
 */
int __clear_extent_bit(struct extent_io_tree *tree, u64 start, u64 end,
		       u32 bits, int wake, int delete,
		       struct extent_state **cached_state,
		       gfp_t mask, struct extent_changeset *changeset)
{
	struct extent_state *state;
	struct extent_state *cached;
	struct extent_state *prealloc = NULL;
	struct rb_node *node;
	u64 last_end;
	int err;
	int clear = 0;

	btrfs_debug_check_extent_io_range(tree, start, end);
	trace_btrfs_clear_extent_bit(tree, start, end - start + 1, bits);

	if (bits & EXTENT_DELALLOC)
		bits |= EXTENT_NORESERVE;

	if (delete)
		bits |= ~EXTENT_CTLBITS;

	if (bits & (EXTENT_LOCKED | EXTENT_BOUNDARY))
		clear = 1;
again:
	if (!prealloc && gfpflags_allow_blocking(mask)) {
		/*
		 * Don't care for allocation failure here because we might end
		 * up not needing the pre-allocated extent state at all, which
		 * is the case if we only have in the tree extent states that
		 * cover our input range and don't cover too any other range.
		 * If we end up needing a new extent state we allocate it later.
		 */
		prealloc = alloc_extent_state(mask);
	}

	spin_lock(&tree->lock);
	if (cached_state) {
		cached = *cached_state;

		if (clear) {
			*cached_state = NULL;
			cached_state = NULL;
		}

		if (cached && extent_state_in_tree(cached) &&
		    cached->start <= start && cached->end > start) {
			if (clear)
				refcount_dec(&cached->refs);
			state = cached;
			goto hit_next;
		}
		if (clear)
			free_extent_state(cached);
	}
	/*
	 * this search will find the extents that end after
	 * our range starts
	 */
	node = tree_search(tree, start);
	if (!node)
		goto out;
	state = rb_entry(node, struct extent_state, rb_node);
hit_next:
	if (state->start > end)
		goto out;
	WARN_ON(state->end < start);
	last_end = state->end;

	/* the state doesn't have the wanted bits, go ahead */
	if (!(state->state & bits)) {
		state = next_state(state);
		goto next;
	}

	/*
	 *     | ---- desired range ---- |
	 *  | state | or
	 *  | ------------- state -------------- |
	 *
	 * We need to split the extent we found, and may flip
	 * bits on second half.
	 *
	 * If the extent we found extends past our range, we
	 * just split and search again.  It'll get split again
	 * the next time though.
	 *
	 * If the extent we found is inside our range, we clear
	 * the desired bit on it.
	 */

	if (state->start < start) {
		prealloc = alloc_extent_state_atomic(prealloc);
		BUG_ON(!prealloc);
		err = split_state(tree, state, prealloc, start);
		if (err)
			extent_io_tree_panic(tree, err);

		prealloc = NULL;
		if (err)
			goto out;
		if (state->end <= end) {
			state = clear_state_bit(tree, state, &bits, wake,
						changeset);
			goto next;
		}
		goto search_again;
	}
	/*
	 * | ---- desired range ---- |
	 *                        | state |
	 * We need to split the extent, and clear the bit
	 * on the first half
	 */
	if (state->start <= end && state->end > end) {
		prealloc = alloc_extent_state_atomic(prealloc);
		BUG_ON(!prealloc);
		err = split_state(tree, state, prealloc, end + 1);
		if (err)
			extent_io_tree_panic(tree, err);

		if (wake)
			wake_up(&state->wq);

		clear_state_bit(tree, prealloc, &bits, wake, changeset);

		prealloc = NULL;
		goto out;
	}

	state = clear_state_bit(tree, state, &bits, wake, changeset);
next:
	if (last_end == (u64)-1)
		goto out;
	start = last_end + 1;
	if (start <= end && state && !need_resched())
		goto hit_next;

search_again:
	if (start > end)
		goto out;
	spin_unlock(&tree->lock);
	if (gfpflags_allow_blocking(mask))
		cond_resched();
	goto again;

out:
	spin_unlock(&tree->lock);
	if (prealloc)
		free_extent_state(prealloc);

	return 0;

}

static void wait_on_state(struct extent_io_tree *tree,
			  struct extent_state *state)
		__releases(tree->lock)
		__acquires(tree->lock)
{
	DEFINE_WAIT(wait);
	prepare_to_wait(&state->wq, &wait, TASK_UNINTERRUPTIBLE);
	spin_unlock(&tree->lock);
	schedule();
	spin_lock(&tree->lock);
	finish_wait(&state->wq, &wait);
}

/*
 * waits for one or more bits to clear on a range in the state tree.
 * The range [start, end] is inclusive.
 * The tree lock is taken by this function
 */
static void wait_extent_bit(struct extent_io_tree *tree, u64 start, u64 end,
			    u32 bits)
{
	struct extent_state *state;
	struct rb_node *node;

	btrfs_debug_check_extent_io_range(tree, start, end);

	spin_lock(&tree->lock);
again:
	while (1) {
		/*
		 * this search will find all the extents that end after
		 * our range starts
		 */
		node = tree_search(tree, start);
process_node:
		if (!node)
			break;

		state = rb_entry(node, struct extent_state, rb_node);

		if (state->start > end)
			goto out;

		if (state->state & bits) {
			start = state->start;
			refcount_inc(&state->refs);
			wait_on_state(tree, state);
			free_extent_state(state);
			goto again;
		}
		start = state->end + 1;

		if (start > end)
			break;

		if (!cond_resched_lock(&tree->lock)) {
			node = rb_next(node);
			goto process_node;
		}
	}
out:
	spin_unlock(&tree->lock);
}

static void set_state_bits(struct extent_io_tree *tree,
			   struct extent_state *state,
			   u32 *bits, struct extent_changeset *changeset)
{
	u32 bits_to_set = *bits & ~EXTENT_CTLBITS;
	int ret;

	if (tree->private_data && is_data_inode(tree->private_data))
		btrfs_set_delalloc_extent(tree->private_data, state, bits);

	if ((bits_to_set & EXTENT_DIRTY) && !(state->state & EXTENT_DIRTY)) {
		u64 range = state->end - state->start + 1;
		tree->dirty_bytes += range;
	}
	ret = add_extent_changeset(state, bits_to_set, changeset, 1);
	BUG_ON(ret < 0);
	state->state |= bits_to_set;
}

static void cache_state_if_flags(struct extent_state *state,
				 struct extent_state **cached_ptr,
				 unsigned flags)
{
	if (cached_ptr && !(*cached_ptr)) {
		if (!flags || (state->state & flags)) {
			*cached_ptr = state;
			refcount_inc(&state->refs);
		}
	}
}

static void cache_state(struct extent_state *state,
			struct extent_state **cached_ptr)
{
	return cache_state_if_flags(state, cached_ptr,
				    EXTENT_LOCKED | EXTENT_BOUNDARY);
}

/*
 * set some bits on a range in the tree.  This may require allocations or
 * sleeping, so the gfp mask is used to indicate what is allowed.
 *
 * If any of the exclusive bits are set, this will fail with -EEXIST if some
 * part of the range already has the desired bits set.  The start of the
 * existing range is returned in failed_start in this case.
 *
 * [start, end] is inclusive This takes the tree lock.
 */
int set_extent_bit(struct extent_io_tree *tree, u64 start, u64 end, u32 bits,
		   u32 exclusive_bits, u64 *failed_start,
		   struct extent_state **cached_state, gfp_t mask,
		   struct extent_changeset *changeset)
{
	struct extent_state *state;
	struct extent_state *prealloc = NULL;
	struct rb_node *node;
	struct rb_node **p;
	struct rb_node *parent;
	int err = 0;
	u64 last_start;
	u64 last_end;

	btrfs_debug_check_extent_io_range(tree, start, end);
	trace_btrfs_set_extent_bit(tree, start, end - start + 1, bits);

	if (exclusive_bits)
		ASSERT(failed_start);
	else
		ASSERT(failed_start == NULL);
again:
	if (!prealloc && gfpflags_allow_blocking(mask)) {
		/*
		 * Don't care for allocation failure here because we might end
		 * up not needing the pre-allocated extent state at all, which
		 * is the case if we only have in the tree extent states that
		 * cover our input range and don't cover too any other range.
		 * If we end up needing a new extent state we allocate it later.
		 */
		prealloc = alloc_extent_state(mask);
	}

	spin_lock(&tree->lock);
	if (cached_state && *cached_state) {
		state = *cached_state;
		if (state->start <= start && state->end > start &&
		    extent_state_in_tree(state)) {
			node = &state->rb_node;
			goto hit_next;
		}
	}
	/*
	 * this search will find all the extents that end after
	 * our range starts.
	 */
	node = tree_search_for_insert(tree, start, &p, &parent);
	if (!node) {
		prealloc = alloc_extent_state_atomic(prealloc);
		BUG_ON(!prealloc);
		err = insert_state(tree, prealloc, start, end,
				   &p, &parent, &bits, changeset);
		if (err)
			extent_io_tree_panic(tree, err);

		cache_state(prealloc, cached_state);
		prealloc = NULL;
		goto out;
	}
	state = rb_entry(node, struct extent_state, rb_node);
hit_next:
	last_start = state->start;
	last_end = state->end;

	/*
	 * | ---- desired range ---- |
	 * | state |
	 *
	 * Just lock what we found and keep going
	 */
	if (state->start == start && state->end <= end) {
		if (state->state & exclusive_bits) {
			*failed_start = state->start;
			err = -EEXIST;
			goto out;
		}

		set_state_bits(tree, state, &bits, changeset);
		cache_state(state, cached_state);
		merge_state(tree, state);
		if (last_end == (u64)-1)
			goto out;
		start = last_end + 1;
		state = next_state(state);
		if (start < end && state && state->start == start &&
		    !need_resched())
			goto hit_next;
		goto search_again;
	}

	/*
	 *     | ---- desired range ---- |
	 * | state |
	 *   or
	 * | ------------- state -------------- |
	 *
	 * We need to split the extent we found, and may flip bits on
	 * second half.
	 *
	 * If the extent we found extends past our
	 * range, we just split and search again.  It'll get split
	 * again the next time though.
	 *
	 * If the extent we found is inside our range, we set the
	 * desired bit on it.
	 */
	if (state->start < start) {
		if (state->state & exclusive_bits) {
			*failed_start = start;
			err = -EEXIST;
			goto out;
		}

		/*
		 * If this extent already has all the bits we want set, then
		 * skip it, not necessary to split it or do anything with it.
		 */
		if ((state->state & bits) == bits) {
			start = state->end + 1;
			cache_state(state, cached_state);
			goto search_again;
		}

		prealloc = alloc_extent_state_atomic(prealloc);
		BUG_ON(!prealloc);
		err = split_state(tree, state, prealloc, start);
		if (err)
			extent_io_tree_panic(tree, err);

		prealloc = NULL;
		if (err)
			goto out;
		if (state->end <= end) {
			set_state_bits(tree, state, &bits, changeset);
			cache_state(state, cached_state);
			merge_state(tree, state);
			if (last_end == (u64)-1)
				goto out;
			start = last_end + 1;
			state = next_state(state);
			if (start < end && state && state->start == start &&
			    !need_resched())
				goto hit_next;
		}
		goto search_again;
	}
	/*
	 * | ---- desired range ---- |
	 *     | state | or               | state |
	 *
	 * There's a hole, we need to insert something in it and
	 * ignore the extent we found.
	 */
	if (state->start > start) {
		u64 this_end;
		if (end < last_start)
			this_end = end;
		else
			this_end = last_start - 1;

		prealloc = alloc_extent_state_atomic(prealloc);
		BUG_ON(!prealloc);

		/*
		 * Avoid to free 'prealloc' if it can be merged with
		 * the later extent.
		 */
		err = insert_state(tree, prealloc, start, this_end,
				   NULL, NULL, &bits, changeset);
		if (err)
			extent_io_tree_panic(tree, err);

		cache_state(prealloc, cached_state);
		prealloc = NULL;
		start = this_end + 1;
		goto search_again;
	}
	/*
	 * | ---- desired range ---- |
	 *                        | state |
	 * We need to split the extent, and set the bit
	 * on the first half
	 */
	if (state->start <= end && state->end > end) {
		if (state->state & exclusive_bits) {
			*failed_start = start;
			err = -EEXIST;
			goto out;
		}

		prealloc = alloc_extent_state_atomic(prealloc);
		BUG_ON(!prealloc);
		err = split_state(tree, state, prealloc, end + 1);
		if (err)
			extent_io_tree_panic(tree, err);

		set_state_bits(tree, prealloc, &bits, changeset);
		cache_state(prealloc, cached_state);
		merge_state(tree, prealloc);
		prealloc = NULL;
		goto out;
	}

search_again:
	if (start > end)
		goto out;
	spin_unlock(&tree->lock);
	if (gfpflags_allow_blocking(mask))
		cond_resched();
	goto again;

out:
	spin_unlock(&tree->lock);
	if (prealloc)
		free_extent_state(prealloc);

	return err;

}

/**
 * convert_extent_bit - convert all bits in a given range from one bit to
 * 			another
 * @tree:	the io tree to search
 * @start:	the start offset in bytes
 * @end:	the end offset in bytes (inclusive)
 * @bits:	the bits to set in this range
 * @clear_bits:	the bits to clear in this range
 * @cached_state:	state that we're going to cache
 *
 * This will go through and set bits for the given range.  If any states exist
 * already in this range they are set with the given bit and cleared of the
 * clear_bits.  This is only meant to be used by things that are mergeable, ie
 * converting from say DELALLOC to DIRTY.  This is not meant to be used with
 * boundary bits like LOCK.
 *
 * All allocations are done with GFP_NOFS.
 */
int convert_extent_bit(struct extent_io_tree *tree, u64 start, u64 end,
		       u32 bits, u32 clear_bits,
		       struct extent_state **cached_state)
{
	struct extent_state *state;
	struct extent_state *prealloc = NULL;
	struct rb_node *node;
	struct rb_node **p;
	struct rb_node *parent;
	int err = 0;
	u64 last_start;
	u64 last_end;
	bool first_iteration = true;

	btrfs_debug_check_extent_io_range(tree, start, end);
	trace_btrfs_convert_extent_bit(tree, start, end - start + 1, bits,
				       clear_bits);

again:
	if (!prealloc) {
		/*
		 * Best effort, don't worry if extent state allocation fails
		 * here for the first iteration. We might have a cached state
		 * that matches exactly the target range, in which case no
		 * extent state allocations are needed. We'll only know this
		 * after locking the tree.
		 */
		prealloc = alloc_extent_state(GFP_NOFS);
		if (!prealloc && !first_iteration)
			return -ENOMEM;
	}

	spin_lock(&tree->lock);
	if (cached_state && *cached_state) {
		state = *cached_state;
		if (state->start <= start && state->end > start &&
		    extent_state_in_tree(state)) {
			node = &state->rb_node;
			goto hit_next;
		}
	}

	/*
	 * this search will find all the extents that end after
	 * our range starts.
	 */
	node = tree_search_for_insert(tree, start, &p, &parent);
	if (!node) {
		prealloc = alloc_extent_state_atomic(prealloc);
		if (!prealloc) {
			err = -ENOMEM;
			goto out;
		}
		err = insert_state(tree, prealloc, start, end,
				   &p, &parent, &bits, NULL);
		if (err)
			extent_io_tree_panic(tree, err);
		cache_state(prealloc, cached_state);
		prealloc = NULL;
		goto out;
	}
	state = rb_entry(node, struct extent_state, rb_node);
hit_next:
	last_start = state->start;
	last_end = state->end;

	/*
	 * | ---- desired range ---- |
	 * | state |
	 *
	 * Just lock what we found and keep going
	 */
	if (state->start == start && state->end <= end) {
		set_state_bits(tree, state, &bits, NULL);
		cache_state(state, cached_state);
		state = clear_state_bit(tree, state, &clear_bits, 0, NULL);
		if (last_end == (u64)-1)
			goto out;
		start = last_end + 1;
		if (start < end && state && state->start == start &&
		    !need_resched())
			goto hit_next;
		goto search_again;
	}

	/*
	 *     | ---- desired range ---- |
	 * | state |
	 *   or
	 * | ------------- state -------------- |
	 *
	 * We need to split the extent we found, and may flip bits on
	 * second half.
	 *
	 * If the extent we found extends past our
	 * range, we just split and search again.  It'll get split
	 * again the next time though.
	 *
	 * If the extent we found is inside our range, we set the
	 * desired bit on it.
	 */
	if (state->start < start) {
		prealloc = alloc_extent_state_atomic(prealloc);
		if (!prealloc) {
			err = -ENOMEM;
			goto out;
		}
		err = split_state(tree, state, prealloc, start);
		if (err)
			extent_io_tree_panic(tree, err);
		prealloc = NULL;
		if (err)
			goto out;
		if (state->end <= end) {
			set_state_bits(tree, state, &bits, NULL);
			cache_state(state, cached_state);
			state = clear_state_bit(tree, state, &clear_bits, 0,
						NULL);
			if (last_end == (u64)-1)
				goto out;
			start = last_end + 1;
			if (start < end && state && state->start == start &&
			    !need_resched())
				goto hit_next;
		}
		goto search_again;
	}
	/*
	 * | ---- desired range ---- |
	 *     | state | or               | state |
	 *
	 * There's a hole, we need to insert something in it and
	 * ignore the extent we found.
	 */
	if (state->start > start) {
		u64 this_end;
		if (end < last_start)
			this_end = end;
		else
			this_end = last_start - 1;

		prealloc = alloc_extent_state_atomic(prealloc);
		if (!prealloc) {
			err = -ENOMEM;
			goto out;
		}

		/*
		 * Avoid to free 'prealloc' if it can be merged with
		 * the later extent.
		 */
		err = insert_state(tree, prealloc, start, this_end,
				   NULL, NULL, &bits, NULL);
		if (err)
			extent_io_tree_panic(tree, err);
		cache_state(prealloc, cached_state);
		prealloc = NULL;
		start = this_end + 1;
		goto search_again;
	}
	/*
	 * | ---- desired range ---- |
	 *                        | state |
	 * We need to split the extent, and set the bit
	 * on the first half
	 */
	if (state->start <= end && state->end > end) {
		prealloc = alloc_extent_state_atomic(prealloc);
		if (!prealloc) {
			err = -ENOMEM;
			goto out;
		}

		err = split_state(tree, state, prealloc, end + 1);
		if (err)
			extent_io_tree_panic(tree, err);

		set_state_bits(tree, prealloc, &bits, NULL);
		cache_state(prealloc, cached_state);
		clear_state_bit(tree, prealloc, &clear_bits, 0, NULL);
		prealloc = NULL;
		goto out;
	}

search_again:
	if (start > end)
		goto out;
	spin_unlock(&tree->lock);
	cond_resched();
	first_iteration = false;
	goto again;

out:
	spin_unlock(&tree->lock);
	if (prealloc)
		free_extent_state(prealloc);

	return err;
}

/* wrappers around set/clear extent bit */
int set_record_extent_bits(struct extent_io_tree *tree, u64 start, u64 end,
			   u32 bits, struct extent_changeset *changeset)
{
	/*
	 * We don't support EXTENT_LOCKED yet, as current changeset will
	 * record any bits changed, so for EXTENT_LOCKED case, it will
	 * either fail with -EEXIST or changeset will record the whole
	 * range.
	 */
	BUG_ON(bits & EXTENT_LOCKED);

	return set_extent_bit(tree, start, end, bits, 0, NULL, NULL, GFP_NOFS,
			      changeset);
}

int set_extent_bits_nowait(struct extent_io_tree *tree, u64 start, u64 end,
			   u32 bits)
{
	return set_extent_bit(tree, start, end, bits, 0, NULL, NULL,
			      GFP_NOWAIT, NULL);
}

int clear_extent_bit(struct extent_io_tree *tree, u64 start, u64 end,
		     u32 bits, int wake, int delete,
		     struct extent_state **cached)
{
	return __clear_extent_bit(tree, start, end, bits, wake, delete,
				  cached, GFP_NOFS, NULL);
}

int clear_record_extent_bits(struct extent_io_tree *tree, u64 start, u64 end,
		u32 bits, struct extent_changeset *changeset)
{
	/*
	 * Don't support EXTENT_LOCKED case, same reason as
	 * set_record_extent_bits().
	 */
	BUG_ON(bits & EXTENT_LOCKED);

	return __clear_extent_bit(tree, start, end, bits, 0, 0, NULL, GFP_NOFS,
				  changeset);
}

/*
 * either insert or lock state struct between start and end use mask to tell
 * us if waiting is desired.
 */
int lock_extent_bits(struct extent_io_tree *tree, u64 start, u64 end,
		     struct extent_state **cached_state)
{
	int err;
	u64 failed_start;

	while (1) {
		err = set_extent_bit(tree, start, end, EXTENT_LOCKED,
				     EXTENT_LOCKED, &failed_start,
				     cached_state, GFP_NOFS, NULL);
		if (err == -EEXIST) {
			wait_extent_bit(tree, failed_start, end, EXTENT_LOCKED);
			start = failed_start;
		} else
			break;
		WARN_ON(start > end);
	}
	return err;
}

int try_lock_extent(struct extent_io_tree *tree, u64 start, u64 end)
{
	int err;
	u64 failed_start;

	err = set_extent_bit(tree, start, end, EXTENT_LOCKED, EXTENT_LOCKED,
			     &failed_start, NULL, GFP_NOFS, NULL);
	if (err == -EEXIST) {
		if (failed_start > start)
			clear_extent_bit(tree, start, failed_start - 1,
					 EXTENT_LOCKED, 1, 0, NULL);
		return 0;
	}
	return 1;
}

void extent_range_clear_dirty_for_io(struct inode *inode, u64 start, u64 end)
{
	unsigned long index = start >> PAGE_SHIFT;
	unsigned long end_index = end >> PAGE_SHIFT;
	struct page *page;

	while (index <= end_index) {
		page = find_get_page(inode->i_mapping, index);
		BUG_ON(!page); /* Pages should be in the extent_io_tree */
		clear_page_dirty_for_io(page);
		put_page(page);
		index++;
	}
}

void extent_range_redirty_for_io(struct inode *inode, u64 start, u64 end)
{
	struct address_space *mapping = inode->i_mapping;
	unsigned long index = start >> PAGE_SHIFT;
	unsigned long end_index = end >> PAGE_SHIFT;
	struct folio *folio;

	while (index <= end_index) {
		folio = filemap_get_folio(mapping, index);
		filemap_dirty_folio(mapping, folio);
		folio_account_redirty(folio);
		index += folio_nr_pages(folio);
		folio_put(folio);
	}
}

/* find the first state struct with 'bits' set after 'start', and
 * return it.  tree->lock must be held.  NULL will returned if
 * nothing was found after 'start'
 */
static struct extent_state *
find_first_extent_bit_state(struct extent_io_tree *tree, u64 start, u32 bits)
{
	struct rb_node *node;
	struct extent_state *state;

	/*
	 * this search will find all the extents that end after
	 * our range starts.
	 */
	node = tree_search(tree, start);
	if (!node)
		goto out;

	while (1) {
		state = rb_entry(node, struct extent_state, rb_node);
		if (state->end >= start && (state->state & bits))
			return state;

		node = rb_next(node);
		if (!node)
			break;
	}
out:
	return NULL;
}

/*
 * Find the first offset in the io tree with one or more @bits set.
 *
 * Note: If there are multiple bits set in @bits, any of them will match.
 *
 * Return 0 if we find something, and update @start_ret and @end_ret.
 * Return 1 if we found nothing.
 */
int find_first_extent_bit(struct extent_io_tree *tree, u64 start,
			  u64 *start_ret, u64 *end_ret, u32 bits,
			  struct extent_state **cached_state)
{
	struct extent_state *state;
	int ret = 1;

	spin_lock(&tree->lock);
	if (cached_state && *cached_state) {
		state = *cached_state;
		if (state->end == start - 1 && extent_state_in_tree(state)) {
			while ((state = next_state(state)) != NULL) {
				if (state->state & bits)
					goto got_it;
			}
			free_extent_state(*cached_state);
			*cached_state = NULL;
			goto out;
		}
		free_extent_state(*cached_state);
		*cached_state = NULL;
	}

	state = find_first_extent_bit_state(tree, start, bits);
got_it:
	if (state) {
		cache_state_if_flags(state, cached_state, 0);
		*start_ret = state->start;
		*end_ret = state->end;
		ret = 0;
	}
out:
	spin_unlock(&tree->lock);
	return ret;
}

/**
 * Find a contiguous area of bits
 *
 * @tree:      io tree to check
 * @start:     offset to start the search from
 * @start_ret: the first offset we found with the bits set
 * @end_ret:   the final contiguous range of the bits that were set
 * @bits:      bits to look for
 *
 * set_extent_bit and clear_extent_bit can temporarily split contiguous ranges
 * to set bits appropriately, and then merge them again.  During this time it
 * will drop the tree->lock, so use this helper if you want to find the actual
 * contiguous area for given bits.  We will search to the first bit we find, and
 * then walk down the tree until we find a non-contiguous area.  The area
 * returned will be the full contiguous area with the bits set.
 */
int find_contiguous_extent_bit(struct extent_io_tree *tree, u64 start,
			       u64 *start_ret, u64 *end_ret, u32 bits)
{
	struct extent_state *state;
	int ret = 1;

	spin_lock(&tree->lock);
	state = find_first_extent_bit_state(tree, start, bits);
	if (state) {
		*start_ret = state->start;
		*end_ret = state->end;
		while ((state = next_state(state)) != NULL) {
			if (state->start > (*end_ret + 1))
				break;
			*end_ret = state->end;
		}
		ret = 0;
	}
	spin_unlock(&tree->lock);
	return ret;
}

/**
 * Find the first range that has @bits not set. This range could start before
 * @start.
 *
 * @tree:      the tree to search
 * @start:     offset at/after which the found extent should start
 * @start_ret: records the beginning of the range
 * @end_ret:   records the end of the range (inclusive)
 * @bits:      the set of bits which must be unset
 *
 * Since unallocated range is also considered one which doesn't have the bits
 * set it's possible that @end_ret contains -1, this happens in case the range
 * spans (last_range_end, end of device]. In this case it's up to the caller to
 * trim @end_ret to the appropriate size.
 */
void find_first_clear_extent_bit(struct extent_io_tree *tree, u64 start,
				 u64 *start_ret, u64 *end_ret, u32 bits)
{
	struct extent_state *state;
	struct rb_node *node, *prev = NULL, *next;

	spin_lock(&tree->lock);

	/* Find first extent with bits cleared */
	while (1) {
		node = __etree_search(tree, start, &next, &prev, NULL, NULL);
		if (!node && !next && !prev) {
			/*
			 * Tree is completely empty, send full range and let
			 * caller deal with it
			 */
			*start_ret = 0;
			*end_ret = -1;
			goto out;
		} else if (!node && !next) {
			/*
			 * We are past the last allocated chunk, set start at
			 * the end of the last extent.
			 */
			state = rb_entry(prev, struct extent_state, rb_node);
			*start_ret = state->end + 1;
			*end_ret = -1;
			goto out;
		} else if (!node) {
			node = next;
		}
		/*
		 * At this point 'node' either contains 'start' or start is
		 * before 'node'
		 */
		state = rb_entry(node, struct extent_state, rb_node);

		if (in_range(start, state->start, state->end - state->start + 1)) {
			if (state->state & bits) {
				/*
				 * |--range with bits sets--|
				 *    |
				 *    start
				 */
				start = state->end + 1;
			} else {
				/*
				 * 'start' falls within a range that doesn't
				 * have the bits set, so take its start as
				 * the beginning of the desired range
				 *
				 * |--range with bits cleared----|
				 *      |
				 *      start
				 */
				*start_ret = state->start;
				break;
			}
		} else {
			/*
			 * |---prev range---|---hole/unset---|---node range---|
			 *                          |
			 *                        start
			 *
			 *                        or
			 *
			 * |---hole/unset--||--first node--|
			 * 0   |
			 *    start
			 */
			if (prev) {
				state = rb_entry(prev, struct extent_state,
						 rb_node);
				*start_ret = state->end + 1;
			} else {
				*start_ret = 0;
			}
			break;
		}
	}

	/*
	 * Find the longest stretch from start until an entry which has the
	 * bits set
	 */
	while (1) {
		state = rb_entry(node, struct extent_state, rb_node);
		if (state->end >= start && !(state->state & bits)) {
			*end_ret = state->end;
		} else {
			*end_ret = state->start - 1;
			break;
		}

		node = rb_next(node);
		if (!node)
			break;
	}
out:
	spin_unlock(&tree->lock);
}

/*
 * find a contiguous range of bytes in the file marked as delalloc, not
 * more than 'max_bytes'.  start and end are used to return the range,
 *
 * true is returned if we find something, false if nothing was in the tree
 */
bool btrfs_find_delalloc_range(struct extent_io_tree *tree, u64 *start,
			       u64 *end, u64 max_bytes,
			       struct extent_state **cached_state)
{
	struct rb_node *node;
	struct extent_state *state;
	u64 cur_start = *start;
	bool found = false;
	u64 total_bytes = 0;

	spin_lock(&tree->lock);

	/*
	 * this search will find all the extents that end after
	 * our range starts.
	 */
	node = tree_search(tree, cur_start);
	if (!node) {
		*end = (u64)-1;
		goto out;
	}

	while (1) {
		state = rb_entry(node, struct extent_state, rb_node);
		if (found && (state->start != cur_start ||
			      (state->state & EXTENT_BOUNDARY))) {
			goto out;
		}
		if (!(state->state & EXTENT_DELALLOC)) {
			if (!found)
				*end = state->end;
			goto out;
		}
		if (!found) {
			*start = state->start;
			*cached_state = state;
			refcount_inc(&state->refs);
		}
		found = true;
		*end = state->end;
		cur_start = state->end + 1;
		node = rb_next(node);
		total_bytes += state->end - state->start + 1;
		if (total_bytes >= max_bytes)
			break;
		if (!node)
			break;
	}
out:
	spin_unlock(&tree->lock);
	return found;
}

/*
 * Process one page for __process_pages_contig().
 *
 * Return >0 if we hit @page == @locked_page.
 * Return 0 if we updated the page status.
 * Return -EGAIN if the we need to try again.
 * (For PAGE_LOCK case but got dirty page or page not belong to mapping)
 */
static int process_one_page(struct btrfs_fs_info *fs_info,
			    struct address_space *mapping,
			    struct page *page, struct page *locked_page,
			    unsigned long page_ops, u64 start, u64 end)
{
	u32 len;

	ASSERT(end + 1 - start != 0 && end + 1 - start < U32_MAX);
	len = end + 1 - start;

	if (page_ops & PAGE_SET_ORDERED)
		btrfs_page_clamp_set_ordered(fs_info, page, start, len);
	if (page_ops & PAGE_SET_ERROR)
		btrfs_page_clamp_set_error(fs_info, page, start, len);
	if (page_ops & PAGE_START_WRITEBACK) {
		btrfs_page_clamp_clear_dirty(fs_info, page, start, len);
		btrfs_page_clamp_set_writeback(fs_info, page, start, len);
	}
	if (page_ops & PAGE_END_WRITEBACK)
		btrfs_page_clamp_clear_writeback(fs_info, page, start, len);

	if (page == locked_page)
		return 1;

	if (page_ops & PAGE_LOCK) {
		int ret;

		ret = btrfs_page_start_writer_lock(fs_info, page, start, len);
		if (ret)
			return ret;
		if (!PageDirty(page) || page->mapping != mapping) {
			btrfs_page_end_writer_lock(fs_info, page, start, len);
			return -EAGAIN;
		}
	}
	if (page_ops & PAGE_UNLOCK)
		btrfs_page_end_writer_lock(fs_info, page, start, len);
	return 0;
}

static int __process_pages_contig(struct address_space *mapping,
				  struct page *locked_page,
				  u64 start, u64 end, unsigned long page_ops,
				  u64 *processed_end)
{
	struct btrfs_fs_info *fs_info = btrfs_sb(mapping->host->i_sb);
	pgoff_t start_index = start >> PAGE_SHIFT;
	pgoff_t end_index = end >> PAGE_SHIFT;
	pgoff_t index = start_index;
	unsigned long nr_pages = end_index - start_index + 1;
	unsigned long pages_processed = 0;
	struct page *pages[16];
	int err = 0;
	int i;

	if (page_ops & PAGE_LOCK) {
		ASSERT(page_ops == PAGE_LOCK);
		ASSERT(processed_end && *processed_end == start);
	}

	if ((page_ops & PAGE_SET_ERROR) && nr_pages > 0)
		mapping_set_error(mapping, -EIO);

	while (nr_pages > 0) {
		int found_pages;

		found_pages = find_get_pages_contig(mapping, index,
				     min_t(unsigned long,
				     nr_pages, ARRAY_SIZE(pages)), pages);
		if (found_pages == 0) {
			/*
			 * Only if we're going to lock these pages, we can find
			 * nothing at @index.
			 */
			ASSERT(page_ops & PAGE_LOCK);
			err = -EAGAIN;
			goto out;
		}

		for (i = 0; i < found_pages; i++) {
			int process_ret;

			process_ret = process_one_page(fs_info, mapping,
					pages[i], locked_page, page_ops,
					start, end);
			if (process_ret < 0) {
				for (; i < found_pages; i++)
					put_page(pages[i]);
				err = -EAGAIN;
				goto out;
			}
			put_page(pages[i]);
			pages_processed++;
		}
		nr_pages -= found_pages;
		index += found_pages;
		cond_resched();
	}
out:
	if (err && processed_end) {
		/*
		 * Update @processed_end. I know this is awful since it has
		 * two different return value patterns (inclusive vs exclusive).
		 *
		 * But the exclusive pattern is necessary if @start is 0, or we
		 * underflow and check against processed_end won't work as
		 * expected.
		 */
		if (pages_processed)
			*processed_end = min(end,
			((u64)(start_index + pages_processed) << PAGE_SHIFT) - 1);
		else
			*processed_end = start;
	}
	return err;
}

static noinline void __unlock_for_delalloc(struct inode *inode,
					   struct page *locked_page,
					   u64 start, u64 end)
{
	unsigned long index = start >> PAGE_SHIFT;
	unsigned long end_index = end >> PAGE_SHIFT;

	ASSERT(locked_page);
	if (index == locked_page->index && end_index == index)
		return;

	__process_pages_contig(inode->i_mapping, locked_page, start, end,
			       PAGE_UNLOCK, NULL);
}

static noinline int lock_delalloc_pages(struct inode *inode,
					struct page *locked_page,
					u64 delalloc_start,
					u64 delalloc_end)
{
	unsigned long index = delalloc_start >> PAGE_SHIFT;
	unsigned long end_index = delalloc_end >> PAGE_SHIFT;
	u64 processed_end = delalloc_start;
	int ret;

	ASSERT(locked_page);
	if (index == locked_page->index && index == end_index)
		return 0;

	ret = __process_pages_contig(inode->i_mapping, locked_page, delalloc_start,
				     delalloc_end, PAGE_LOCK, &processed_end);
	if (ret == -EAGAIN && processed_end > delalloc_start)
		__unlock_for_delalloc(inode, locked_page, delalloc_start,
				      processed_end);
	return ret;
}

/*
 * Find and lock a contiguous range of bytes in the file marked as delalloc, no
 * more than @max_bytes.
 *
 * @start:	The original start bytenr to search.
 *		Will store the extent range start bytenr.
 * @end:	The original end bytenr of the search range
 *		Will store the extent range end bytenr.
 *
 * Return true if we find a delalloc range which starts inside the original
 * range, and @start/@end will store the delalloc range start/end.
 *
 * Return false if we can't find any delalloc range which starts inside the
 * original range, and @start/@end will be the non-delalloc range start/end.
 */
EXPORT_FOR_TESTS
noinline_for_stack bool find_lock_delalloc_range(struct inode *inode,
				    struct page *locked_page, u64 *start,
				    u64 *end)
{
	struct btrfs_fs_info *fs_info = btrfs_sb(inode->i_sb);
	struct extent_io_tree *tree = &BTRFS_I(inode)->io_tree;
	const u64 orig_start = *start;
	const u64 orig_end = *end;
	/* The sanity tests may not set a valid fs_info. */
	u64 max_bytes = fs_info ? fs_info->max_extent_size : BTRFS_MAX_EXTENT_SIZE;
	u64 delalloc_start;
	u64 delalloc_end;
	bool found;
	struct extent_state *cached_state = NULL;
	int ret;
	int loops = 0;

	/* Caller should pass a valid @end to indicate the search range end */
	ASSERT(orig_end > orig_start);

	/* The range should at least cover part of the page */
	ASSERT(!(orig_start >= page_offset(locked_page) + PAGE_SIZE ||
		 orig_end <= page_offset(locked_page)));
again:
	/* step one, find a bunch of delalloc bytes starting at start */
	delalloc_start = *start;
	delalloc_end = 0;
	found = btrfs_find_delalloc_range(tree, &delalloc_start, &delalloc_end,
					  max_bytes, &cached_state);
	if (!found || delalloc_end <= *start || delalloc_start > orig_end) {
		*start = delalloc_start;

		/* @delalloc_end can be -1, never go beyond @orig_end */
		*end = min(delalloc_end, orig_end);
		free_extent_state(cached_state);
		return false;
	}

	/*
	 * start comes from the offset of locked_page.  We have to lock
	 * pages in order, so we can't process delalloc bytes before
	 * locked_page
	 */
	if (delalloc_start < *start)
		delalloc_start = *start;

	/*
	 * make sure to limit the number of pages we try to lock down
	 */
	if (delalloc_end + 1 - delalloc_start > max_bytes)
		delalloc_end = delalloc_start + max_bytes - 1;

	/* step two, lock all the pages after the page that has start */
	ret = lock_delalloc_pages(inode, locked_page,
				  delalloc_start, delalloc_end);
	ASSERT(!ret || ret == -EAGAIN);
	if (ret == -EAGAIN) {
		/* some of the pages are gone, lets avoid looping by
		 * shortening the size of the delalloc range we're searching
		 */
		free_extent_state(cached_state);
		cached_state = NULL;
		if (!loops) {
			max_bytes = PAGE_SIZE;
			loops = 1;
			goto again;
		} else {
			found = false;
			goto out_failed;
		}
	}

	/* step three, lock the state bits for the whole range */
	lock_extent_bits(tree, delalloc_start, delalloc_end, &cached_state);

	/* then test to make sure it is all still delalloc */
	ret = test_range_bit(tree, delalloc_start, delalloc_end,
			     EXTENT_DELALLOC, 1, cached_state);
	if (!ret) {
		unlock_extent_cached(tree, delalloc_start, delalloc_end,
				     &cached_state);
		__unlock_for_delalloc(inode, locked_page,
			      delalloc_start, delalloc_end);
		cond_resched();
		goto again;
	}
	free_extent_state(cached_state);
	*start = delalloc_start;
	*end = delalloc_end;
out_failed:
	return found;
}

void extent_clear_unlock_delalloc(struct btrfs_inode *inode, u64 start, u64 end,
				  struct page *locked_page,
				  u32 clear_bits, unsigned long page_ops)
{
	clear_extent_bit(&inode->io_tree, start, end, clear_bits, 1, 0, NULL);

	__process_pages_contig(inode->vfs_inode.i_mapping, locked_page,
			       start, end, page_ops, NULL);
}

/*
 * count the number of bytes in the tree that have a given bit(s)
 * set.  This can be fairly slow, except for EXTENT_DIRTY which is
 * cached.  The total number found is returned.
 */
u64 count_range_bits(struct extent_io_tree *tree,
		     u64 *start, u64 search_end, u64 max_bytes,
		     u32 bits, int contig)
{
	struct rb_node *node;
	struct extent_state *state;
	u64 cur_start = *start;
	u64 total_bytes = 0;
	u64 last = 0;
	int found = 0;

	if (WARN_ON(search_end <= cur_start))
		return 0;

	spin_lock(&tree->lock);
	if (cur_start == 0 && bits == EXTENT_DIRTY) {
		total_bytes = tree->dirty_bytes;
		goto out;
	}
	/*
	 * this search will find all the extents that end after
	 * our range starts.
	 */
	node = tree_search(tree, cur_start);
	if (!node)
		goto out;

	while (1) {
		state = rb_entry(node, struct extent_state, rb_node);
		if (state->start > search_end)
			break;
		if (contig && found && state->start > last + 1)
			break;
		if (state->end >= cur_start && (state->state & bits) == bits) {
			total_bytes += min(search_end, state->end) + 1 -
				       max(cur_start, state->start);
			if (total_bytes >= max_bytes)
				break;
			if (!found) {
				*start = max(cur_start, state->start);
				found = 1;
			}
			last = state->end;
		} else if (contig && found) {
			break;
		}
		node = rb_next(node);
		if (!node)
			break;
	}
out:
	spin_unlock(&tree->lock);
	return total_bytes;
}

/*
 * set the private field for a given byte offset in the tree.  If there isn't
 * an extent_state there already, this does nothing.
 */
int set_state_failrec(struct extent_io_tree *tree, u64 start,
		      struct io_failure_record *failrec)
{
	struct rb_node *node;
	struct extent_state *state;
	int ret = 0;

	spin_lock(&tree->lock);
	/*
	 * this search will find all the extents that end after
	 * our range starts.
	 */
	node = tree_search(tree, start);
	if (!node) {
		ret = -ENOENT;
		goto out;
	}
	state = rb_entry(node, struct extent_state, rb_node);
	if (state->start != start) {
		ret = -ENOENT;
		goto out;
	}
	state->failrec = failrec;
out:
	spin_unlock(&tree->lock);
	return ret;
}

struct io_failure_record *get_state_failrec(struct extent_io_tree *tree, u64 start)
{
	struct rb_node *node;
	struct extent_state *state;
	struct io_failure_record *failrec;

	spin_lock(&tree->lock);
	/*
	 * this search will find all the extents that end after
	 * our range starts.
	 */
	node = tree_search(tree, start);
	if (!node) {
		failrec = ERR_PTR(-ENOENT);
		goto out;
	}
	state = rb_entry(node, struct extent_state, rb_node);
	if (state->start != start) {
		failrec = ERR_PTR(-ENOENT);
		goto out;
	}

	failrec = state->failrec;
out:
	spin_unlock(&tree->lock);
	return failrec;
}

/*
 * searches a range in the state tree for a given mask.
 * If 'filled' == 1, this returns 1 only if every extent in the tree
 * has the bits set.  Otherwise, 1 is returned if any bit in the
 * range is found set.
 */
int test_range_bit(struct extent_io_tree *tree, u64 start, u64 end,
		   u32 bits, int filled, struct extent_state *cached)
{
	struct extent_state *state = NULL;
	struct rb_node *node;
	int bitset = 0;

	spin_lock(&tree->lock);
	if (cached && extent_state_in_tree(cached) && cached->start <= start &&
	    cached->end > start)
		node = &cached->rb_node;
	else
		node = tree_search(tree, start);
	while (node && start <= end) {
		state = rb_entry(node, struct extent_state, rb_node);

		if (filled && state->start > start) {
			bitset = 0;
			break;
		}

		if (state->start > end)
			break;

		if (state->state & bits) {
			bitset = 1;
			if (!filled)
				break;
		} else if (filled) {
			bitset = 0;
			break;
		}

		if (state->end == (u64)-1)
			break;

		start = state->end + 1;
		if (start > end)
			break;
		node = rb_next(node);
		if (!node) {
			if (filled)
				bitset = 0;
			break;
		}
	}
	spin_unlock(&tree->lock);
	return bitset;
}

int free_io_failure(struct extent_io_tree *failure_tree,
		    struct extent_io_tree *io_tree,
		    struct io_failure_record *rec)
{
	int ret;
	int err = 0;

	set_state_failrec(failure_tree, rec->start, NULL);
	ret = clear_extent_bits(failure_tree, rec->start,
				rec->start + rec->len - 1,
				EXTENT_LOCKED | EXTENT_DIRTY);
	if (ret)
		err = ret;

	ret = clear_extent_bits(io_tree, rec->start,
				rec->start + rec->len - 1,
				EXTENT_DAMAGED);
	if (ret && !err)
		err = ret;

	kfree(rec);
	return err;
}

/*
 * this bypasses the standard btrfs submit functions deliberately, as
 * the standard behavior is to write all copies in a raid setup. here we only
 * want to write the one bad copy. so we do the mapping for ourselves and issue
 * submit_bio directly.
 * to avoid any synchronization issues, wait for the data after writing, which
 * actually prevents the read that triggered the error from finishing.
 * currently, there can be no more than two copies of every data bit. thus,
 * exactly one rewrite is required.
 */
static int repair_io_failure(struct btrfs_fs_info *fs_info, u64 ino, u64 start,
			     u64 length, u64 logical, struct page *page,
			     unsigned int pg_offset, int mirror_num)
{
	struct btrfs_device *dev;
	struct bio_vec bvec;
	struct bio bio;
	u64 map_length = 0;
	u64 sector;
	struct btrfs_io_context *bioc = NULL;
	int ret = 0;

	ASSERT(!(fs_info->sb->s_flags & SB_RDONLY));
	BUG_ON(!mirror_num);

	if (btrfs_repair_one_zone(fs_info, logical))
		return 0;

	map_length = length;

	/*
	 * Avoid races with device replace and make sure our bioc has devices
	 * associated to its stripes that don't go away while we are doing the
	 * read repair operation.
	 */
	btrfs_bio_counter_inc_blocked(fs_info);
	if (btrfs_is_parity_mirror(fs_info, logical, length)) {
		/*
		 * Note that we don't use BTRFS_MAP_WRITE because it's supposed
		 * to update all raid stripes, but here we just want to correct
		 * bad stripe, thus BTRFS_MAP_READ is abused to only get the bad
		 * stripe's dev and sector.
		 */
		ret = btrfs_map_block(fs_info, BTRFS_MAP_READ, logical,
				      &map_length, &bioc, 0);
		if (ret)
			goto out_counter_dec;
		ASSERT(bioc->mirror_num == 1);
	} else {
		ret = btrfs_map_block(fs_info, BTRFS_MAP_WRITE, logical,
				      &map_length, &bioc, mirror_num);
		if (ret)
			goto out_counter_dec;
		BUG_ON(mirror_num != bioc->mirror_num);
	}

	sector = bioc->stripes[bioc->mirror_num - 1].physical >> 9;
	dev = bioc->stripes[bioc->mirror_num - 1].dev;
	btrfs_put_bioc(bioc);

	if (!dev || !dev->bdev ||
	    !test_bit(BTRFS_DEV_STATE_WRITEABLE, &dev->dev_state)) {
		ret = -EIO;
		goto out_counter_dec;
	}

	bio_init(&bio, dev->bdev, &bvec, 1, REQ_OP_WRITE | REQ_SYNC);
	bio.bi_iter.bi_sector = sector;
	__bio_add_page(&bio, page, length, pg_offset);

	btrfsic_check_bio(&bio);
	ret = submit_bio_wait(&bio);
	if (ret) {
		/* try to remap that extent elsewhere? */
		btrfs_dev_stat_inc_and_print(dev, BTRFS_DEV_STAT_WRITE_ERRS);
		goto out_bio_uninit;
	}

	btrfs_info_rl_in_rcu(fs_info,
		"read error corrected: ino %llu off %llu (dev %s sector %llu)",
				  ino, start,
				  rcu_str_deref(dev->name), sector);
	ret = 0;

out_bio_uninit:
	bio_uninit(&bio);
out_counter_dec:
	btrfs_bio_counter_dec(fs_info);
	return ret;
}

int btrfs_repair_eb_io_failure(const struct extent_buffer *eb, int mirror_num)
{
	struct btrfs_fs_info *fs_info = eb->fs_info;
	u64 start = eb->start;
	int i, num_pages = num_extent_pages(eb);
	int ret = 0;

	if (sb_rdonly(fs_info->sb))
		return -EROFS;

	for (i = 0; i < num_pages; i++) {
		struct page *p = eb->pages[i];

		ret = repair_io_failure(fs_info, 0, start, PAGE_SIZE, start, p,
					start - page_offset(p), mirror_num);
		if (ret)
			break;
		start += PAGE_SIZE;
	}

	return ret;
}

/*
 * each time an IO finishes, we do a fast check in the IO failure tree
 * to see if we need to process or clean up an io_failure_record
 */
int clean_io_failure(struct btrfs_fs_info *fs_info,
		     struct extent_io_tree *failure_tree,
		     struct extent_io_tree *io_tree, u64 start,
		     struct page *page, u64 ino, unsigned int pg_offset)
{
	u64 private;
	struct io_failure_record *failrec;
	struct extent_state *state;
	int num_copies;
	int ret;

	private = 0;
	ret = count_range_bits(failure_tree, &private, (u64)-1, 1,
			       EXTENT_DIRTY, 0);
	if (!ret)
		return 0;

	failrec = get_state_failrec(failure_tree, start);
	if (IS_ERR(failrec))
		return 0;

	BUG_ON(!failrec->this_mirror);

	if (sb_rdonly(fs_info->sb))
		goto out;

	spin_lock(&io_tree->lock);
	state = find_first_extent_bit_state(io_tree,
					    failrec->start,
					    EXTENT_LOCKED);
	spin_unlock(&io_tree->lock);

	if (state && state->start <= failrec->start &&
	    state->end >= failrec->start + failrec->len - 1) {
		num_copies = btrfs_num_copies(fs_info, failrec->logical,
					      failrec->len);
		if (num_copies > 1)  {
			repair_io_failure(fs_info, ino, start, failrec->len,
					  failrec->logical, page, pg_offset,
					  failrec->failed_mirror);
		}
	}

out:
	free_io_failure(failure_tree, io_tree, failrec);

	return 0;
}

/*
 * Can be called when
 * - hold extent lock
 * - under ordered extent
 * - the inode is freeing
 */
void btrfs_free_io_failure_record(struct btrfs_inode *inode, u64 start, u64 end)
{
	struct extent_io_tree *failure_tree = &inode->io_failure_tree;
	struct io_failure_record *failrec;
	struct extent_state *state, *next;

	if (RB_EMPTY_ROOT(&failure_tree->state))
		return;

	spin_lock(&failure_tree->lock);
	state = find_first_extent_bit_state(failure_tree, start, EXTENT_DIRTY);
	while (state) {
		if (state->start > end)
			break;

		ASSERT(state->end <= end);

		next = next_state(state);

		failrec = state->failrec;
		free_extent_state(state);
		kfree(failrec);

		state = next;
	}
	spin_unlock(&failure_tree->lock);
}

static struct io_failure_record *btrfs_get_io_failure_record(struct inode *inode,
							     u64 start)
{
	struct btrfs_fs_info *fs_info = btrfs_sb(inode->i_sb);
	struct io_failure_record *failrec;
	struct extent_map *em;
	struct extent_io_tree *failure_tree = &BTRFS_I(inode)->io_failure_tree;
	struct extent_io_tree *tree = &BTRFS_I(inode)->io_tree;
	struct extent_map_tree *em_tree = &BTRFS_I(inode)->extent_tree;
	const u32 sectorsize = fs_info->sectorsize;
	int ret;
	u64 logical;

	failrec = get_state_failrec(failure_tree, start);
	if (!IS_ERR(failrec)) {
		btrfs_debug(fs_info,
	"Get IO Failure Record: (found) logical=%llu, start=%llu, len=%llu",
			failrec->logical, failrec->start, failrec->len);
		/*
		 * when data can be on disk more than twice, add to failrec here
		 * (e.g. with a list for failed_mirror) to make
		 * clean_io_failure() clean all those errors at once.
		 */

		return failrec;
	}

	failrec = kzalloc(sizeof(*failrec), GFP_NOFS);
	if (!failrec)
		return ERR_PTR(-ENOMEM);

	failrec->start = start;
	failrec->len = sectorsize;
	failrec->this_mirror = 0;
	failrec->compress_type = BTRFS_COMPRESS_NONE;

	read_lock(&em_tree->lock);
	em = lookup_extent_mapping(em_tree, start, failrec->len);
	if (!em) {
		read_unlock(&em_tree->lock);
		kfree(failrec);
		return ERR_PTR(-EIO);
	}

	if (em->start > start || em->start + em->len <= start) {
		free_extent_map(em);
		em = NULL;
	}
	read_unlock(&em_tree->lock);
	if (!em) {
		kfree(failrec);
		return ERR_PTR(-EIO);
	}

	logical = start - em->start;
	logical = em->block_start + logical;
	if (test_bit(EXTENT_FLAG_COMPRESSED, &em->flags)) {
		logical = em->block_start;
		failrec->compress_type = em->compress_type;
	}

	btrfs_debug(fs_info,
		    "Get IO Failure Record: (new) logical=%llu, start=%llu, len=%llu",
		    logical, start, failrec->len);

	failrec->logical = logical;
	free_extent_map(em);

	/* Set the bits in the private failure tree */
	ret = set_extent_bits(failure_tree, start, start + sectorsize - 1,
			      EXTENT_LOCKED | EXTENT_DIRTY);
	if (ret >= 0) {
		ret = set_state_failrec(failure_tree, start, failrec);
		/* Set the bits in the inode's tree */
		ret = set_extent_bits(tree, start, start + sectorsize - 1,
				      EXTENT_DAMAGED);
	} else if (ret < 0) {
		kfree(failrec);
		return ERR_PTR(ret);
	}

	return failrec;
}

static bool btrfs_check_repairable(struct inode *inode,
				   struct io_failure_record *failrec,
				   int failed_mirror)
{
	struct btrfs_fs_info *fs_info = btrfs_sb(inode->i_sb);
	int num_copies;

	num_copies = btrfs_num_copies(fs_info, failrec->logical, failrec->len);
	if (num_copies == 1) {
		/*
		 * we only have a single copy of the data, so don't bother with
		 * all the retry and error correction code that follows. no
		 * matter what the error is, it is very likely to persist.
		 */
		btrfs_debug(fs_info,
			"Check Repairable: cannot repair, num_copies=%d, next_mirror %d, failed_mirror %d",
			num_copies, failrec->this_mirror, failed_mirror);
		return false;
	}

	/* The failure record should only contain one sector */
	ASSERT(failrec->len == fs_info->sectorsize);

	/*
	 * There are two premises:
	 * a) deliver good data to the caller
	 * b) correct the bad sectors on disk
	 *
	 * Since we're only doing repair for one sector, we only need to get
	 * a good copy of the failed sector and if we succeed, we have setup
	 * everything for repair_io_failure to do the rest for us.
	 */
	ASSERT(failed_mirror);
	failrec->failed_mirror = failed_mirror;
	failrec->this_mirror++;
	if (failrec->this_mirror == failed_mirror)
		failrec->this_mirror++;

	if (failrec->this_mirror > num_copies) {
		btrfs_debug(fs_info,
			"Check Repairable: (fail) num_copies=%d, next_mirror %d, failed_mirror %d",
			num_copies, failrec->this_mirror, failed_mirror);
		return false;
	}

	return true;
}

int btrfs_repair_one_sector(struct inode *inode,
			    struct bio *failed_bio, u32 bio_offset,
			    struct page *page, unsigned int pgoff,
			    u64 start, int failed_mirror,
			    submit_bio_hook_t *submit_bio_hook)
{
	struct io_failure_record *failrec;
	struct btrfs_fs_info *fs_info = btrfs_sb(inode->i_sb);
	struct extent_io_tree *tree = &BTRFS_I(inode)->io_tree;
	struct extent_io_tree *failure_tree = &BTRFS_I(inode)->io_failure_tree;
	struct btrfs_bio *failed_bbio = btrfs_bio(failed_bio);
	const int icsum = bio_offset >> fs_info->sectorsize_bits;
	struct bio *repair_bio;
	struct btrfs_bio *repair_bbio;

	btrfs_debug(fs_info,
		   "repair read error: read error at %llu", start);

	BUG_ON(bio_op(failed_bio) == REQ_OP_WRITE);

	failrec = btrfs_get_io_failure_record(inode, start);
	if (IS_ERR(failrec))
		return PTR_ERR(failrec);


	if (!btrfs_check_repairable(inode, failrec, failed_mirror)) {
		free_io_failure(failure_tree, tree, failrec);
		return -EIO;
	}

	repair_bio = btrfs_bio_alloc(1);
	repair_bbio = btrfs_bio(repair_bio);
	repair_bbio->file_offset = start;
	repair_bio->bi_opf = REQ_OP_READ;
	repair_bio->bi_end_io = failed_bio->bi_end_io;
	repair_bio->bi_iter.bi_sector = failrec->logical >> 9;
	repair_bio->bi_private = failed_bio->bi_private;

	if (failed_bbio->csum) {
		const u32 csum_size = fs_info->csum_size;

		repair_bbio->csum = repair_bbio->csum_inline;
		memcpy(repair_bbio->csum,
		       failed_bbio->csum + csum_size * icsum, csum_size);
	}

	bio_add_page(repair_bio, page, failrec->len, pgoff);
	repair_bbio->iter = repair_bio->bi_iter;

	btrfs_debug(btrfs_sb(inode->i_sb),
		    "repair read error: submitting new read to mirror %d",
		    failrec->this_mirror);

	/*
	 * At this point we have a bio, so any errors from submit_bio_hook()
	 * will be handled by the endio on the repair_bio, so we can't return an
	 * error here.
	 */
	submit_bio_hook(inode, repair_bio, failrec->this_mirror, failrec->compress_type);
	return BLK_STS_OK;
}

static void end_page_read(struct page *page, bool uptodate, u64 start, u32 len)
{
	struct btrfs_fs_info *fs_info = btrfs_sb(page->mapping->host->i_sb);

	ASSERT(page_offset(page) <= start &&
	       start + len <= page_offset(page) + PAGE_SIZE);

	if (uptodate) {
		if (fsverity_active(page->mapping->host) &&
		    !PageError(page) &&
		    !PageUptodate(page) &&
		    start < i_size_read(page->mapping->host) &&
		    !fsverity_verify_page(page)) {
			btrfs_page_set_error(fs_info, page, start, len);
		} else {
			btrfs_page_set_uptodate(fs_info, page, start, len);
		}
	} else {
		btrfs_page_clear_uptodate(fs_info, page, start, len);
		btrfs_page_set_error(fs_info, page, start, len);
	}

	if (!btrfs_is_subpage(fs_info, page))
		unlock_page(page);
	else
		btrfs_subpage_end_reader(fs_info, page, start, len);
}

static blk_status_t submit_data_read_repair(struct inode *inode,
					    struct bio *failed_bio,
					    u32 bio_offset, struct page *page,
					    unsigned int pgoff,
					    u64 start, u64 end,
					    int failed_mirror,
					    unsigned int error_bitmap)
{
	struct btrfs_fs_info *fs_info = btrfs_sb(inode->i_sb);
	const u32 sectorsize = fs_info->sectorsize;
	const int nr_bits = (end + 1 - start) >> fs_info->sectorsize_bits;
	int error = 0;
	int i;

	BUG_ON(bio_op(failed_bio) == REQ_OP_WRITE);

	/* This repair is only for data */
	ASSERT(is_data_inode(inode));

	/* We're here because we had some read errors or csum mismatch */
	ASSERT(error_bitmap);

	/*
	 * We only get called on buffered IO, thus page must be mapped and bio
	 * must not be cloned.
	 */
	ASSERT(page->mapping && !bio_flagged(failed_bio, BIO_CLONED));

	/* Iterate through all the sectors in the range */
	for (i = 0; i < nr_bits; i++) {
		const unsigned int offset = i * sectorsize;
		struct extent_state *cached = NULL;
		bool uptodate = false;
		int ret;

		if (!(error_bitmap & (1U << i))) {
			/*
			 * This sector has no error, just end the page read
			 * and unlock the range.
			 */
			uptodate = true;
			goto next;
		}

		ret = btrfs_repair_one_sector(inode, failed_bio,
				bio_offset + offset,
				page, pgoff + offset, start + offset,
				failed_mirror, btrfs_submit_data_bio);
		if (!ret) {
			/*
			 * We have submitted the read repair, the page release
			 * will be handled by the endio function of the
			 * submitted repair bio.
			 * Thus we don't need to do any thing here.
			 */
			continue;
		}
		/*
		 * Repair failed, just record the error but still continue.
		 * Or the remaining sectors will not be properly unlocked.
		 */
		if (!error)
			error = ret;
next:
		end_page_read(page, uptodate, start + offset, sectorsize);
		if (uptodate)
			set_extent_uptodate(&BTRFS_I(inode)->io_tree,
					start + offset,
					start + offset + sectorsize - 1,
					&cached, GFP_ATOMIC);
		unlock_extent_cached_atomic(&BTRFS_I(inode)->io_tree,
				start + offset,
				start + offset + sectorsize - 1,
				&cached);
	}
	return errno_to_blk_status(error);
}

/* lots and lots of room for performance fixes in the end_bio funcs */

void end_extent_writepage(struct page *page, int err, u64 start, u64 end)
{
	struct btrfs_inode *inode;
	const bool uptodate = (err == 0);
	int ret = 0;

	ASSERT(page && page->mapping);
	inode = BTRFS_I(page->mapping->host);
	btrfs_writepage_endio_finish_ordered(inode, page, start, end, uptodate);

	if (!uptodate) {
		const struct btrfs_fs_info *fs_info = inode->root->fs_info;
		u32 len;

		ASSERT(end + 1 - start <= U32_MAX);
		len = end + 1 - start;

		btrfs_page_clear_uptodate(fs_info, page, start, len);
		btrfs_page_set_error(fs_info, page, start, len);
		ret = err < 0 ? err : -EIO;
		mapping_set_error(page->mapping, ret);
	}
}

/*
 * after a writepage IO is done, we need to:
 * clear the uptodate bits on error
 * clear the writeback bits in the extent tree for this IO
 * end_page_writeback if the page has no more pending IO
 *
 * Scheduling is not allowed, so the extent state tree is expected
 * to have one and only one object corresponding to this IO.
 */
static void end_bio_extent_writepage(struct bio *bio)
{
	int error = blk_status_to_errno(bio->bi_status);
	struct bio_vec *bvec;
	u64 start;
	u64 end;
	struct bvec_iter_all iter_all;
	bool first_bvec = true;

	ASSERT(!bio_flagged(bio, BIO_CLONED));
	bio_for_each_segment_all(bvec, bio, iter_all) {
		struct page *page = bvec->bv_page;
		struct inode *inode = page->mapping->host;
		struct btrfs_fs_info *fs_info = btrfs_sb(inode->i_sb);
		const u32 sectorsize = fs_info->sectorsize;

		/* Our read/write should always be sector aligned. */
		if (!IS_ALIGNED(bvec->bv_offset, sectorsize))
			btrfs_err(fs_info,
		"partial page write in btrfs with offset %u and length %u",
				  bvec->bv_offset, bvec->bv_len);
		else if (!IS_ALIGNED(bvec->bv_len, sectorsize))
			btrfs_info(fs_info,
		"incomplete page write with offset %u and length %u",
				   bvec->bv_offset, bvec->bv_len);

		start = page_offset(page) + bvec->bv_offset;
		end = start + bvec->bv_len - 1;

		if (first_bvec) {
			btrfs_record_physical_zoned(inode, start, bio);
			first_bvec = false;
		}

		end_extent_writepage(page, error, start, end);

		btrfs_page_clear_writeback(fs_info, page, start, bvec->bv_len);
	}

	bio_put(bio);
}

/*
 * Record previously processed extent range
 *
 * For endio_readpage_release_extent() to handle a full extent range, reducing
 * the extent io operations.
 */
struct processed_extent {
	struct btrfs_inode *inode;
	/* Start of the range in @inode */
	u64 start;
	/* End of the range in @inode */
	u64 end;
	bool uptodate;
};

/*
 * Try to release processed extent range
 *
 * May not release the extent range right now if the current range is
 * contiguous to processed extent.
 *
 * Will release processed extent when any of @inode, @uptodate, the range is
 * no longer contiguous to the processed range.
 *
 * Passing @inode == NULL will force processed extent to be released.
 */
static void endio_readpage_release_extent(struct processed_extent *processed,
			      struct btrfs_inode *inode, u64 start, u64 end,
			      bool uptodate)
{
	struct extent_state *cached = NULL;
	struct extent_io_tree *tree;

	/* The first extent, initialize @processed */
	if (!processed->inode)
		goto update;

	/*
	 * Contiguous to processed extent, just uptodate the end.
	 *
	 * Several things to notice:
	 *
	 * - bio can be merged as long as on-disk bytenr is contiguous
	 *   This means we can have page belonging to other inodes, thus need to
	 *   check if the inode still matches.
	 * - bvec can contain range beyond current page for multi-page bvec
	 *   Thus we need to do processed->end + 1 >= start check
	 */
	if (processed->inode == inode && processed->uptodate == uptodate &&
	    processed->end + 1 >= start && end >= processed->end) {
		processed->end = end;
		return;
	}

	tree = &processed->inode->io_tree;
	/*
	 * Now we don't have range contiguous to the processed range, release
	 * the processed range now.
	 */
	if (processed->uptodate && tree->track_uptodate)
		set_extent_uptodate(tree, processed->start, processed->end,
				    &cached, GFP_ATOMIC);
	unlock_extent_cached_atomic(tree, processed->start, processed->end,
				    &cached);

update:
	/* Update processed to current range */
	processed->inode = inode;
	processed->start = start;
	processed->end = end;
	processed->uptodate = uptodate;
}

static void begin_page_read(struct btrfs_fs_info *fs_info, struct page *page)
{
	ASSERT(PageLocked(page));
	if (!btrfs_is_subpage(fs_info, page))
		return;

	ASSERT(PagePrivate(page));
	btrfs_subpage_start_reader(fs_info, page, page_offset(page), PAGE_SIZE);
}

/*
 * Find extent buffer for a givne bytenr.
 *
 * This is for end_bio_extent_readpage(), thus we can't do any unsafe locking
 * in endio context.
 */
static struct extent_buffer *find_extent_buffer_readpage(
		struct btrfs_fs_info *fs_info, struct page *page, u64 bytenr)
{
	struct extent_buffer *eb;

	/*
	 * For regular sectorsize, we can use page->private to grab extent
	 * buffer
	 */
	if (fs_info->nodesize >= PAGE_SIZE) {
		ASSERT(PagePrivate(page) && page->private);
		return (struct extent_buffer *)page->private;
	}

	/* For subpage case, we need to lookup buffer radix tree */
	rcu_read_lock();
	eb = radix_tree_lookup(&fs_info->buffer_radix,
			       bytenr >> fs_info->sectorsize_bits);
	rcu_read_unlock();
	ASSERT(eb);
	return eb;
}

/*
 * after a readpage IO is done, we need to:
 * clear the uptodate bits on error
 * set the uptodate bits if things worked
 * set the page up to date if all extents in the tree are uptodate
 * clear the lock bit in the extent tree
 * unlock the page if there are no other extents locked for it
 *
 * Scheduling is not allowed, so the extent state tree is expected
 * to have one and only one object corresponding to this IO.
 */
static void end_bio_extent_readpage(struct bio *bio)
{
	struct bio_vec *bvec;
	struct btrfs_bio *bbio = btrfs_bio(bio);
	struct extent_io_tree *tree, *failure_tree;
	struct processed_extent processed = { 0 };
	/*
	 * The offset to the beginning of a bio, since one bio can never be
	 * larger than UINT_MAX, u32 here is enough.
	 */
	u32 bio_offset = 0;
	int mirror;
	int ret;
	struct bvec_iter_all iter_all;

	ASSERT(!bio_flagged(bio, BIO_CLONED));
	bio_for_each_segment_all(bvec, bio, iter_all) {
		bool uptodate = !bio->bi_status;
		struct page *page = bvec->bv_page;
		struct inode *inode = page->mapping->host;
		struct btrfs_fs_info *fs_info = btrfs_sb(inode->i_sb);
		const u32 sectorsize = fs_info->sectorsize;
		unsigned int error_bitmap = (unsigned int)-1;
		u64 start;
		u64 end;
		u32 len;

		btrfs_debug(fs_info,
			"end_bio_extent_readpage: bi_sector=%llu, err=%d, mirror=%u",
			bio->bi_iter.bi_sector, bio->bi_status,
			bbio->mirror_num);
		tree = &BTRFS_I(inode)->io_tree;
		failure_tree = &BTRFS_I(inode)->io_failure_tree;

		/*
		 * We always issue full-sector reads, but if some block in a
		 * page fails to read, blk_update_request() will advance
		 * bv_offset and adjust bv_len to compensate.  Print a warning
		 * for unaligned offsets, and an error if they don't add up to
		 * a full sector.
		 */
		if (!IS_ALIGNED(bvec->bv_offset, sectorsize))
			btrfs_err(fs_info,
		"partial page read in btrfs with offset %u and length %u",
				  bvec->bv_offset, bvec->bv_len);
		else if (!IS_ALIGNED(bvec->bv_offset + bvec->bv_len,
				     sectorsize))
			btrfs_info(fs_info,
		"incomplete page read with offset %u and length %u",
				   bvec->bv_offset, bvec->bv_len);

		start = page_offset(page) + bvec->bv_offset;
		end = start + bvec->bv_len - 1;
		len = bvec->bv_len;

		mirror = bbio->mirror_num;
		if (likely(uptodate)) {
			if (is_data_inode(inode)) {
				error_bitmap = btrfs_verify_data_csum(bbio,
						bio_offset, page, start, end);
				ret = error_bitmap;
			} else {
				ret = btrfs_validate_metadata_buffer(bbio,
					page, start, end, mirror);
			}
			if (ret)
				uptodate = false;
			else
				clean_io_failure(BTRFS_I(inode)->root->fs_info,
						 failure_tree, tree, start,
						 page,
						 btrfs_ino(BTRFS_I(inode)), 0);
		}

		if (likely(uptodate))
			goto readpage_ok;

		if (is_data_inode(inode)) {
			/*
			 * If we failed to submit the IO at all we'll have a
			 * mirror_num == 0, in which case we need to just mark
			 * the page with an error and unlock it and carry on.
			 */
			if (mirror == 0)
				goto readpage_ok;

			/*
			 * submit_data_read_repair() will handle all the good
			 * and bad sectors, we just continue to the next bvec.
			 */
			submit_data_read_repair(inode, bio, bio_offset, page,
						start - page_offset(page),
						start, end, mirror,
						error_bitmap);

			ASSERT(bio_offset + len > bio_offset);
			bio_offset += len;
			continue;
		} else {
			struct extent_buffer *eb;

			eb = find_extent_buffer_readpage(fs_info, page, start);
			set_bit(EXTENT_BUFFER_READ_ERR, &eb->bflags);
			eb->read_mirror = mirror;
			atomic_dec(&eb->io_pages);
		}
readpage_ok:
		if (likely(uptodate)) {
			loff_t i_size = i_size_read(inode);
			pgoff_t end_index = i_size >> PAGE_SHIFT;

			/*
			 * Zero out the remaining part if this range straddles
			 * i_size.
			 *
			 * Here we should only zero the range inside the bvec,
			 * not touch anything else.
			 *
			 * NOTE: i_size is exclusive while end is inclusive.
			 */
			if (page->index == end_index && i_size <= end) {
				u32 zero_start = max(offset_in_page(i_size),
						     offset_in_page(start));

				zero_user_segment(page, zero_start,
						  offset_in_page(end) + 1);
			}
		}
		ASSERT(bio_offset + len > bio_offset);
		bio_offset += len;

		/* Update page status and unlock */
		end_page_read(page, uptodate, start, len);
		endio_readpage_release_extent(&processed, BTRFS_I(inode),
					      start, end, PageUptodate(page));
	}
	/* Release the last extent */
	endio_readpage_release_extent(&processed, NULL, 0, 0, false);
	btrfs_bio_free_csum(bbio);
	bio_put(bio);
}

/**
 * Populate every free slot in a provided array with pages.
 *
 * @nr_pages:   number of pages to allocate
 * @page_array: the array to fill with pages; any existing non-null entries in
 * 		the array will be skipped
 *
 * Return: 0        if all pages were able to be allocated;
 *         -ENOMEM  otherwise, and the caller is responsible for freeing all
 *                  non-null page pointers in the array.
 */
int btrfs_alloc_page_array(unsigned int nr_pages, struct page **page_array)
{
	unsigned int allocated;

	for (allocated = 0; allocated < nr_pages;) {
		unsigned int last = allocated;

		allocated = alloc_pages_bulk_array(GFP_NOFS, nr_pages, page_array);

		if (allocated == nr_pages)
			return 0;

		/*
		 * During this iteration, no page could be allocated, even
		 * though alloc_pages_bulk_array() falls back to alloc_page()
		 * if  it could not bulk-allocate. So we must be out of memory.
		 */
		if (allocated == last)
			return -ENOMEM;

		memalloc_retry_wait(GFP_NOFS);
	}
	return 0;
}

/*
 * Initialize the members up to but not including 'bio'. Use after allocating a
 * new bio by bio_alloc_bioset as it does not initialize the bytes outside of
 * 'bio' because use of __GFP_ZERO is not supported.
 */
static inline void btrfs_bio_init(struct btrfs_bio *bbio)
{
	memset(bbio, 0, offsetof(struct btrfs_bio, bio));
}

/*
 * Allocate a btrfs_io_bio, with @nr_iovecs as maximum number of iovecs.
 *
 * The bio allocation is backed by bioset and does not fail.
 */
struct bio *btrfs_bio_alloc(unsigned int nr_iovecs)
{
	struct bio *bio;

	ASSERT(0 < nr_iovecs && nr_iovecs <= BIO_MAX_VECS);
	bio = bio_alloc_bioset(NULL, nr_iovecs, 0, GFP_NOFS, &btrfs_bioset);
	btrfs_bio_init(btrfs_bio(bio));
	return bio;
}

struct bio *btrfs_bio_clone(struct block_device *bdev, struct bio *bio)
{
	struct btrfs_bio *bbio;
	struct bio *new;

	/* Bio allocation backed by a bioset does not fail */
	new = bio_alloc_clone(bdev, bio, GFP_NOFS, &btrfs_bioset);
	bbio = btrfs_bio(new);
	btrfs_bio_init(bbio);
	bbio->iter = bio->bi_iter;
	return new;
}

struct bio *btrfs_bio_clone_partial(struct bio *orig, u64 offset, u64 size)
{
	struct bio *bio;
	struct btrfs_bio *bbio;

	ASSERT(offset <= UINT_MAX && size <= UINT_MAX);

	/* this will never fail when it's backed by a bioset */
	bio = bio_alloc_clone(orig->bi_bdev, orig, GFP_NOFS, &btrfs_bioset);
	ASSERT(bio);

	bbio = btrfs_bio(bio);
	btrfs_bio_init(bbio);

	bio_trim(bio, offset >> 9, size >> 9);
	bbio->iter = bio->bi_iter;
	return bio;
}

/**
 * Attempt to add a page to bio
 *
 * @bio_ctrl:	record both the bio, and its bio_flags
 * @page:	page to add to the bio
 * @disk_bytenr:  offset of the new bio or to check whether we are adding
 *                a contiguous page to the previous one
 * @size:	portion of page that we want to write
 * @pg_offset:	starting offset in the page
 * @compress_type:   compression type of the current bio to see if we can merge them
 *
 * Attempt to add a page to bio considering stripe alignment etc.
 *
 * Return >= 0 for the number of bytes added to the bio.
 * Can return 0 if the current bio is already at stripe/zone boundary.
 * Return <0 for error.
 */
static int btrfs_bio_add_page(struct btrfs_bio_ctrl *bio_ctrl,
			      struct page *page,
			      u64 disk_bytenr, unsigned int size,
			      unsigned int pg_offset,
			      enum btrfs_compression_type compress_type)
{
	struct bio *bio = bio_ctrl->bio;
	u32 bio_size = bio->bi_iter.bi_size;
	u32 real_size;
	const sector_t sector = disk_bytenr >> SECTOR_SHIFT;
	bool contig;
	int ret;

	ASSERT(bio);
	/* The limit should be calculated when bio_ctrl->bio is allocated */
	ASSERT(bio_ctrl->len_to_oe_boundary && bio_ctrl->len_to_stripe_boundary);
	if (bio_ctrl->compress_type != compress_type)
		return 0;

	if (bio_ctrl->compress_type != BTRFS_COMPRESS_NONE)
		contig = bio->bi_iter.bi_sector == sector;
	else
		contig = bio_end_sector(bio) == sector;
	if (!contig)
		return 0;

	real_size = min(bio_ctrl->len_to_oe_boundary,
			bio_ctrl->len_to_stripe_boundary) - bio_size;
	real_size = min(real_size, size);

	/*
	 * If real_size is 0, never call bio_add_*_page(), as even size is 0,
	 * bio will still execute its endio function on the page!
	 */
	if (real_size == 0)
		return 0;

	if (bio_op(bio) == REQ_OP_ZONE_APPEND)
		ret = bio_add_zone_append_page(bio, page, real_size, pg_offset);
	else
		ret = bio_add_page(bio, page, real_size, pg_offset);

	return ret;
}

static int calc_bio_boundaries(struct btrfs_bio_ctrl *bio_ctrl,
			       struct btrfs_inode *inode, u64 file_offset)
{
	struct btrfs_fs_info *fs_info = inode->root->fs_info;
	struct btrfs_io_geometry geom;
	struct btrfs_ordered_extent *ordered;
	struct extent_map *em;
	u64 logical = (bio_ctrl->bio->bi_iter.bi_sector << SECTOR_SHIFT);
	int ret;

	/*
	 * Pages for compressed extent are never submitted to disk directly,
	 * thus it has no real boundary, just set them to U32_MAX.
	 *
	 * The split happens for real compressed bio, which happens in
	 * btrfs_submit_compressed_read/write().
	 */
	if (bio_ctrl->compress_type != BTRFS_COMPRESS_NONE) {
		bio_ctrl->len_to_oe_boundary = U32_MAX;
		bio_ctrl->len_to_stripe_boundary = U32_MAX;
		return 0;
	}
	em = btrfs_get_chunk_map(fs_info, logical, fs_info->sectorsize);
	if (IS_ERR(em))
		return PTR_ERR(em);
	ret = btrfs_get_io_geometry(fs_info, em, btrfs_op(bio_ctrl->bio),
				    logical, &geom);
	free_extent_map(em);
	if (ret < 0) {
		return ret;
	}
	if (geom.len > U32_MAX)
		bio_ctrl->len_to_stripe_boundary = U32_MAX;
	else
		bio_ctrl->len_to_stripe_boundary = (u32)geom.len;

	if (bio_op(bio_ctrl->bio) != REQ_OP_ZONE_APPEND) {
		bio_ctrl->len_to_oe_boundary = U32_MAX;
		return 0;
	}

	/* Ordered extent not yet created, so we're good */
	ordered = btrfs_lookup_ordered_extent(inode, file_offset);
	if (!ordered) {
		bio_ctrl->len_to_oe_boundary = U32_MAX;
		return 0;
	}

	bio_ctrl->len_to_oe_boundary = min_t(u32, U32_MAX,
		ordered->disk_bytenr + ordered->disk_num_bytes - logical);
	btrfs_put_ordered_extent(ordered);
	return 0;
}

static int alloc_new_bio(struct btrfs_inode *inode,
			 struct btrfs_bio_ctrl *bio_ctrl,
			 struct writeback_control *wbc,
			 unsigned int opf,
			 bio_end_io_t end_io_func,
			 u64 disk_bytenr, u32 offset, u64 file_offset,
			 enum btrfs_compression_type compress_type)
{
	struct btrfs_fs_info *fs_info = inode->root->fs_info;
	struct bio *bio;
	int ret;

	bio = btrfs_bio_alloc(BIO_MAX_VECS);
	/*
	 * For compressed page range, its disk_bytenr is always @disk_bytenr
	 * passed in, no matter if we have added any range into previous bio.
	 */
	if (compress_type != BTRFS_COMPRESS_NONE)
		bio->bi_iter.bi_sector = disk_bytenr >> SECTOR_SHIFT;
	else
		bio->bi_iter.bi_sector = (disk_bytenr + offset) >> SECTOR_SHIFT;
	bio_ctrl->bio = bio;
	bio_ctrl->compress_type = compress_type;
	bio->bi_end_io = end_io_func;
	bio->bi_private = &inode->io_tree;
	bio->bi_opf = opf;
	ret = calc_bio_boundaries(bio_ctrl, inode, file_offset);
	if (ret < 0)
		goto error;

	if (wbc) {
		/*
		 * For Zone append we need the correct block_device that we are
		 * going to write to set in the bio to be able to respect the
		 * hardware limitation.  Look it up here:
		 */
		if (bio_op(bio) == REQ_OP_ZONE_APPEND) {
			struct btrfs_device *dev;

			dev = btrfs_zoned_get_device(fs_info, disk_bytenr,
						     fs_info->sectorsize);
			if (IS_ERR(dev)) {
				ret = PTR_ERR(dev);
				goto error;
			}

			bio_set_dev(bio, dev->bdev);
		} else {
			/*
			 * Otherwise pick the last added device to support
			 * cgroup writeback.  For multi-device file systems this
			 * means blk-cgroup policies have to always be set on the
			 * last added/replaced device.  This is a bit odd but has
			 * been like that for a long time.
			 */
			bio_set_dev(bio, fs_info->fs_devices->latest_dev->bdev);
		}
		wbc_init_bio(wbc, bio);
	} else {
		ASSERT(bio_op(bio) != REQ_OP_ZONE_APPEND);
	}
	return 0;
error:
	bio_ctrl->bio = NULL;
	bio->bi_status = errno_to_blk_status(ret);
	bio_endio(bio);
	return ret;
}

/*
 * @opf:	bio REQ_OP_* and REQ_* flags as one value
 * @wbc:	optional writeback control for io accounting
 * @page:	page to add to the bio
 * @disk_bytenr: logical bytenr where the write will be
 * @size:	portion of page that we want to write to
 * @pg_offset:	offset of the new bio or to check whether we are adding
 *              a contiguous page to the previous one
 * @bio_ret:	must be valid pointer, newly allocated bio will be stored there
 * @end_io_func:     end_io callback for new bio
 * @mirror_num:	     desired mirror to read/write
 * @prev_bio_flags:  flags of previous bio to see if we can merge the current one
 * @compress_type:   compress type for current bio
 */
static int submit_extent_page(unsigned int opf,
			      struct writeback_control *wbc,
			      struct btrfs_bio_ctrl *bio_ctrl,
			      struct page *page, u64 disk_bytenr,
			      size_t size, unsigned long pg_offset,
			      bio_end_io_t end_io_func,
			      int mirror_num,
			      enum btrfs_compression_type compress_type,
			      bool force_bio_submit)
{
	int ret = 0;
	struct btrfs_inode *inode = BTRFS_I(page->mapping->host);
	unsigned int cur = pg_offset;

	ASSERT(bio_ctrl);

	ASSERT(pg_offset < PAGE_SIZE && size <= PAGE_SIZE &&
	       pg_offset + size <= PAGE_SIZE);
	if (force_bio_submit && bio_ctrl->bio) {
		submit_one_bio(bio_ctrl->bio, mirror_num, bio_ctrl->compress_type);
		bio_ctrl->bio = NULL;
	}

	while (cur < pg_offset + size) {
		u32 offset = cur - pg_offset;
		int added;

		/* Allocate new bio if needed */
		if (!bio_ctrl->bio) {
			ret = alloc_new_bio(inode, bio_ctrl, wbc, opf,
					    end_io_func, disk_bytenr, offset,
					    page_offset(page) + cur,
					    compress_type);
			if (ret < 0)
				return ret;
		}
		/*
		 * We must go through btrfs_bio_add_page() to ensure each
		 * page range won't cross various boundaries.
		 */
		if (compress_type != BTRFS_COMPRESS_NONE)
			added = btrfs_bio_add_page(bio_ctrl, page, disk_bytenr,
					size - offset, pg_offset + offset,
					compress_type);
		else
			added = btrfs_bio_add_page(bio_ctrl, page,
					disk_bytenr + offset, size - offset,
					pg_offset + offset, compress_type);

		/* Metadata page range should never be split */
		if (!is_data_inode(&inode->vfs_inode))
			ASSERT(added == 0 || added == size - offset);

		/* At least we added some page, update the account */
		if (wbc && added)
			wbc_account_cgroup_owner(wbc, page, added);

		/* We have reached boundary, submit right now */
		if (added < size - offset) {
			/* The bio should contain some page(s) */
			ASSERT(bio_ctrl->bio->bi_iter.bi_size);
			submit_one_bio(bio_ctrl->bio, mirror_num, bio_ctrl->compress_type);
			bio_ctrl->bio = NULL;
		}
		cur += added;
	}
	return 0;
}

static int attach_extent_buffer_page(struct extent_buffer *eb,
				     struct page *page,
				     struct btrfs_subpage *prealloc)
{
	struct btrfs_fs_info *fs_info = eb->fs_info;
	int ret = 0;

	/*
	 * If the page is mapped to btree inode, we should hold the private
	 * lock to prevent race.
	 * For cloned or dummy extent buffers, their pages are not mapped and
	 * will not race with any other ebs.
	 */
	if (page->mapping)
		lockdep_assert_held(&page->mapping->private_lock);

	if (fs_info->nodesize >= PAGE_SIZE) {
		if (!PagePrivate(page))
			attach_page_private(page, eb);
		else
			WARN_ON(page->private != (unsigned long)eb);
		return 0;
	}

	/* Already mapped, just free prealloc */
	if (PagePrivate(page)) {
		btrfs_free_subpage(prealloc);
		return 0;
	}

	if (prealloc)
		/* Has preallocated memory for subpage */
		attach_page_private(page, prealloc);
	else
		/* Do new allocation to attach subpage */
		ret = btrfs_attach_subpage(fs_info, page,
					   BTRFS_SUBPAGE_METADATA);
	return ret;
}

int set_page_extent_mapped(struct page *page)
{
	struct btrfs_fs_info *fs_info;

	ASSERT(page->mapping);

	if (PagePrivate(page))
		return 0;

	fs_info = btrfs_sb(page->mapping->host->i_sb);

	if (btrfs_is_subpage(fs_info, page))
		return btrfs_attach_subpage(fs_info, page, BTRFS_SUBPAGE_DATA);

	attach_page_private(page, (void *)EXTENT_PAGE_PRIVATE);
	return 0;
}

void clear_page_extent_mapped(struct page *page)
{
	struct btrfs_fs_info *fs_info;

	ASSERT(page->mapping);

	if (!PagePrivate(page))
		return;

	fs_info = btrfs_sb(page->mapping->host->i_sb);
	if (btrfs_is_subpage(fs_info, page))
		return btrfs_detach_subpage(fs_info, page);

	detach_page_private(page);
}

static struct extent_map *
__get_extent_map(struct inode *inode, struct page *page, size_t pg_offset,
		 u64 start, u64 len, struct extent_map **em_cached)
{
	struct extent_map *em;

	if (em_cached && *em_cached) {
		em = *em_cached;
		if (extent_map_in_tree(em) && start >= em->start &&
		    start < extent_map_end(em)) {
			refcount_inc(&em->refs);
			return em;
		}

		free_extent_map(em);
		*em_cached = NULL;
	}

	em = btrfs_get_extent(BTRFS_I(inode), page, pg_offset, start, len);
	if (em_cached && !IS_ERR(em)) {
		BUG_ON(*em_cached);
		refcount_inc(&em->refs);
		*em_cached = em;
	}
	return em;
}
/*
 * basic readpage implementation.  Locked extent state structs are inserted
 * into the tree that are removed when the IO is done (by the end_io
 * handlers)
 * XXX JDM: This needs looking at to ensure proper page locking
 * return 0 on success, otherwise return error
 */
static int btrfs_do_readpage(struct page *page, struct extent_map **em_cached,
		      struct btrfs_bio_ctrl *bio_ctrl,
		      unsigned int read_flags, u64 *prev_em_start)
{
	struct inode *inode = page->mapping->host;
	struct btrfs_fs_info *fs_info = btrfs_sb(inode->i_sb);
	u64 start = page_offset(page);
	const u64 end = start + PAGE_SIZE - 1;
	u64 cur = start;
	u64 extent_offset;
	u64 last_byte = i_size_read(inode);
	u64 block_start;
	u64 cur_end;
	struct extent_map *em;
	int ret = 0;
	size_t pg_offset = 0;
	size_t iosize;
	size_t blocksize = inode->i_sb->s_blocksize;
	struct extent_io_tree *tree = &BTRFS_I(inode)->io_tree;

	ret = set_page_extent_mapped(page);
	if (ret < 0) {
		unlock_extent(tree, start, end);
		btrfs_page_set_error(fs_info, page, start, PAGE_SIZE);
		unlock_page(page);
		goto out;
	}

	if (page->index == last_byte >> PAGE_SHIFT) {
		size_t zero_offset = offset_in_page(last_byte);

		if (zero_offset) {
			iosize = PAGE_SIZE - zero_offset;
			memzero_page(page, zero_offset, iosize);
			flush_dcache_page(page);
		}
	}
	begin_page_read(fs_info, page);
	while (cur <= end) {
		unsigned long this_bio_flag = 0;
		bool force_bio_submit = false;
		u64 disk_bytenr;

		ASSERT(IS_ALIGNED(cur, fs_info->sectorsize));
		if (cur >= last_byte) {
			struct extent_state *cached = NULL;

			iosize = PAGE_SIZE - pg_offset;
			memzero_page(page, pg_offset, iosize);
			flush_dcache_page(page);
			set_extent_uptodate(tree, cur, cur + iosize - 1,
					    &cached, GFP_NOFS);
			unlock_extent_cached(tree, cur,
					     cur + iosize - 1, &cached);
			end_page_read(page, true, cur, iosize);
			break;
		}
		em = __get_extent_map(inode, page, pg_offset, cur,
				      end - cur + 1, em_cached);
		if (IS_ERR(em)) {
			unlock_extent(tree, cur, end);
			end_page_read(page, false, cur, end + 1 - cur);
			ret = PTR_ERR(em);
			break;
		}
		extent_offset = cur - em->start;
		BUG_ON(extent_map_end(em) <= cur);
		BUG_ON(end < cur);

		if (test_bit(EXTENT_FLAG_COMPRESSED, &em->flags))
			this_bio_flag = em->compress_type;

		iosize = min(extent_map_end(em) - cur, end - cur + 1);
		cur_end = min(extent_map_end(em) - 1, end);
		iosize = ALIGN(iosize, blocksize);
		if (this_bio_flag != BTRFS_COMPRESS_NONE)
			disk_bytenr = em->block_start;
		else
			disk_bytenr = em->block_start + extent_offset;
		block_start = em->block_start;
		if (test_bit(EXTENT_FLAG_PREALLOC, &em->flags))
			block_start = EXTENT_MAP_HOLE;

		/*
		 * If we have a file range that points to a compressed extent
		 * and it's followed by a consecutive file range that points
		 * to the same compressed extent (possibly with a different
		 * offset and/or length, so it either points to the whole extent
		 * or only part of it), we must make sure we do not submit a
		 * single bio to populate the pages for the 2 ranges because
		 * this makes the compressed extent read zero out the pages
		 * belonging to the 2nd range. Imagine the following scenario:
		 *
		 *  File layout
		 *  [0 - 8K]                     [8K - 24K]
		 *    |                               |
		 *    |                               |
		 * points to extent X,         points to extent X,
		 * offset 4K, length of 8K     offset 0, length 16K
		 *
		 * [extent X, compressed length = 4K uncompressed length = 16K]
		 *
		 * If the bio to read the compressed extent covers both ranges,
		 * it will decompress extent X into the pages belonging to the
		 * first range and then it will stop, zeroing out the remaining
		 * pages that belong to the other range that points to extent X.
		 * So here we make sure we submit 2 bios, one for the first
		 * range and another one for the third range. Both will target
		 * the same physical extent from disk, but we can't currently
		 * make the compressed bio endio callback populate the pages
		 * for both ranges because each compressed bio is tightly
		 * coupled with a single extent map, and each range can have
		 * an extent map with a different offset value relative to the
		 * uncompressed data of our extent and different lengths. This
		 * is a corner case so we prioritize correctness over
		 * non-optimal behavior (submitting 2 bios for the same extent).
		 */
		if (test_bit(EXTENT_FLAG_COMPRESSED, &em->flags) &&
		    prev_em_start && *prev_em_start != (u64)-1 &&
		    *prev_em_start != em->start)
			force_bio_submit = true;

		if (prev_em_start)
			*prev_em_start = em->start;

		free_extent_map(em);
		em = NULL;

		/* we've found a hole, just zero and go on */
		if (block_start == EXTENT_MAP_HOLE) {
			struct extent_state *cached = NULL;

			memzero_page(page, pg_offset, iosize);
			flush_dcache_page(page);

			set_extent_uptodate(tree, cur, cur + iosize - 1,
					    &cached, GFP_NOFS);
			unlock_extent_cached(tree, cur,
					     cur + iosize - 1, &cached);
			end_page_read(page, true, cur, iosize);
			cur = cur + iosize;
			pg_offset += iosize;
			continue;
		}
		/* the get_extent function already copied into the page */
		if (test_range_bit(tree, cur, cur_end,
				   EXTENT_UPTODATE, 1, NULL)) {
			unlock_extent(tree, cur, cur + iosize - 1);
			end_page_read(page, true, cur, iosize);
			cur = cur + iosize;
			pg_offset += iosize;
			continue;
		}
		/* we have an inline extent but it didn't get marked up
		 * to date.  Error out
		 */
		if (block_start == EXTENT_MAP_INLINE) {
			unlock_extent(tree, cur, cur + iosize - 1);
			end_page_read(page, false, cur, iosize);
			cur = cur + iosize;
			pg_offset += iosize;
			continue;
		}

		ret = submit_extent_page(REQ_OP_READ | read_flags, NULL,
					 bio_ctrl, page, disk_bytenr, iosize,
					 pg_offset,
					 end_bio_extent_readpage, 0,
					 this_bio_flag,
					 force_bio_submit);
		if (ret) {
			/*
			 * We have to unlock the remaining range, or the page
			 * will never be unlocked.
			 */
			unlock_extent(tree, cur, end);
			end_page_read(page, false, cur, end + 1 - cur);
			goto out;
		}
		cur = cur + iosize;
		pg_offset += iosize;
	}
out:
	return ret;
}

int btrfs_read_folio(struct file *file, struct folio *folio)
{
	struct page *page = &folio->page;
	struct btrfs_inode *inode = BTRFS_I(page->mapping->host);
	u64 start = page_offset(page);
	u64 end = start + PAGE_SIZE - 1;
	struct btrfs_bio_ctrl bio_ctrl = { 0 };
	int ret;

	btrfs_lock_and_flush_ordered_range(inode, start, end, NULL);

	ret = btrfs_do_readpage(page, NULL, &bio_ctrl, 0, NULL);
	/*
	 * If btrfs_do_readpage() failed we will want to submit the assembled
	 * bio to do the cleanup.
	 */
	if (bio_ctrl.bio)
		submit_one_bio(bio_ctrl.bio, 0, bio_ctrl.compress_type);
	return ret;
}

static inline void contiguous_readpages(struct page *pages[], int nr_pages,
					u64 start, u64 end,
					struct extent_map **em_cached,
					struct btrfs_bio_ctrl *bio_ctrl,
					u64 *prev_em_start)
{
	struct btrfs_inode *inode = BTRFS_I(pages[0]->mapping->host);
	int index;

	btrfs_lock_and_flush_ordered_range(inode, start, end, NULL);

	for (index = 0; index < nr_pages; index++) {
		btrfs_do_readpage(pages[index], em_cached, bio_ctrl,
				  REQ_RAHEAD, prev_em_start);
		put_page(pages[index]);
	}
}

/*
 * helper for __extent_writepage, doing all of the delayed allocation setup.
 *
 * This returns 1 if btrfs_run_delalloc_range function did all the work required
 * to write the page (copy into inline extent).  In this case the IO has
 * been started and the page is already unlocked.
 *
 * This returns 0 if all went well (page still locked)
 * This returns < 0 if there were errors (page still locked)
 */
static noinline_for_stack int writepage_delalloc(struct btrfs_inode *inode,
		struct page *page, struct writeback_control *wbc)
{
	const u64 page_end = page_offset(page) + PAGE_SIZE - 1;
	u64 delalloc_start = page_offset(page);
	u64 delalloc_to_write = 0;
	/* How many pages are started by btrfs_run_delalloc_range() */
	unsigned long nr_written = 0;
	int ret;
	int page_started = 0;

	while (delalloc_start < page_end) {
		u64 delalloc_end = page_end;
		bool found;

		found = find_lock_delalloc_range(&inode->vfs_inode, page,
					       &delalloc_start,
					       &delalloc_end);
		if (!found) {
			delalloc_start = delalloc_end + 1;
			continue;
		}
		ret = btrfs_run_delalloc_range(inode, page, delalloc_start,
				delalloc_end, &page_started, &nr_written, wbc);
		if (ret) {
			btrfs_page_set_error(inode->root->fs_info, page,
					     page_offset(page), PAGE_SIZE);
			return ret;
		}
		/*
		 * delalloc_end is already one less than the total length, so
		 * we don't subtract one from PAGE_SIZE
		 */
		delalloc_to_write += (delalloc_end - delalloc_start +
				      PAGE_SIZE) >> PAGE_SHIFT;
		delalloc_start = delalloc_end + 1;
	}
	if (wbc->nr_to_write < delalloc_to_write) {
		int thresh = 8192;

		if (delalloc_to_write < thresh * 2)
			thresh = delalloc_to_write;
		wbc->nr_to_write = min_t(u64, delalloc_to_write,
					 thresh);
	}

	/* Did btrfs_run_dealloc_range() already unlock and start the IO? */
	if (page_started) {
		/*
		 * We've unlocked the page, so we can't update the mapping's
		 * writeback index, just update nr_to_write.
		 */
		wbc->nr_to_write -= nr_written;
		return 1;
	}

	return 0;
}

/*
 * Find the first byte we need to write.
 *
 * For subpage, one page can contain several sectors, and
 * __extent_writepage_io() will just grab all extent maps in the page
 * range and try to submit all non-inline/non-compressed extents.
 *
 * This is a big problem for subpage, we shouldn't re-submit already written
 * data at all.
 * This function will lookup subpage dirty bit to find which range we really
 * need to submit.
 *
 * Return the next dirty range in [@start, @end).
 * If no dirty range is found, @start will be page_offset(page) + PAGE_SIZE.
 */
static void find_next_dirty_byte(struct btrfs_fs_info *fs_info,
				 struct page *page, u64 *start, u64 *end)
{
	struct btrfs_subpage *subpage = (struct btrfs_subpage *)page->private;
	struct btrfs_subpage_info *spi = fs_info->subpage_info;
	u64 orig_start = *start;
	/* Declare as unsigned long so we can use bitmap ops */
	unsigned long flags;
	int range_start_bit;
	int range_end_bit;

	/*
	 * For regular sector size == page size case, since one page only
	 * contains one sector, we return the page offset directly.
	 */
	if (!btrfs_is_subpage(fs_info, page)) {
		*start = page_offset(page);
		*end = page_offset(page) + PAGE_SIZE;
		return;
	}

	range_start_bit = spi->dirty_offset +
			  (offset_in_page(orig_start) >> fs_info->sectorsize_bits);

	/* We should have the page locked, but just in case */
	spin_lock_irqsave(&subpage->lock, flags);
	bitmap_next_set_region(subpage->bitmaps, &range_start_bit, &range_end_bit,
			       spi->dirty_offset + spi->bitmap_nr_bits);
	spin_unlock_irqrestore(&subpage->lock, flags);

	range_start_bit -= spi->dirty_offset;
	range_end_bit -= spi->dirty_offset;

	*start = page_offset(page) + range_start_bit * fs_info->sectorsize;
	*end = page_offset(page) + range_end_bit * fs_info->sectorsize;
}

/*
 * helper for __extent_writepage.  This calls the writepage start hooks,
 * and does the loop to map the page into extents and bios.
 *
 * We return 1 if the IO is started and the page is unlocked,
 * 0 if all went well (page still locked)
 * < 0 if there were errors (page still locked)
 */
static noinline_for_stack int __extent_writepage_io(struct btrfs_inode *inode,
				 struct page *page,
				 struct writeback_control *wbc,
				 struct extent_page_data *epd,
				 loff_t i_size,
				 int *nr_ret)
{
	struct btrfs_fs_info *fs_info = inode->root->fs_info;
	u64 cur = page_offset(page);
	u64 end = cur + PAGE_SIZE - 1;
	u64 extent_offset;
	u64 block_start;
	struct extent_map *em;
	int saved_ret = 0;
	int ret = 0;
	int nr = 0;
	u32 opf = REQ_OP_WRITE;
	const unsigned int write_flags = wbc_to_write_flags(wbc);
	bool has_error = false;
	bool compressed;

	ret = btrfs_writepage_cow_fixup(page);
	if (ret) {
		/* Fixup worker will requeue */
		redirty_page_for_writepage(wbc, page);
		unlock_page(page);
		return 1;
	}

	/*
	 * we don't want to touch the inode after unlocking the page,
	 * so we update the mapping writeback index now
	 */
	wbc->nr_to_write--;

	while (cur <= end) {
		u64 disk_bytenr;
		u64 em_end;
		u64 dirty_range_start = cur;
		u64 dirty_range_end;
		u32 iosize;

		if (cur >= i_size) {
			btrfs_writepage_endio_finish_ordered(inode, page, cur,
							     end, true);
			/*
			 * This range is beyond i_size, thus we don't need to
			 * bother writing back.
			 * But we still need to clear the dirty subpage bit, or
			 * the next time the page gets dirtied, we will try to
			 * writeback the sectors with subpage dirty bits,
			 * causing writeback without ordered extent.
			 */
			btrfs_page_clear_dirty(fs_info, page, cur, end + 1 - cur);
			break;
		}

		find_next_dirty_byte(fs_info, page, &dirty_range_start,
				     &dirty_range_end);
		if (cur < dirty_range_start) {
			cur = dirty_range_start;
			continue;
		}

		em = btrfs_get_extent(inode, NULL, 0, cur, end - cur + 1);
		if (IS_ERR(em)) {
			btrfs_page_set_error(fs_info, page, cur, end - cur + 1);
			ret = PTR_ERR_OR_ZERO(em);
			has_error = true;
			if (!saved_ret)
				saved_ret = ret;
			break;
		}

		extent_offset = cur - em->start;
		em_end = extent_map_end(em);
		ASSERT(cur <= em_end);
		ASSERT(cur < end);
		ASSERT(IS_ALIGNED(em->start, fs_info->sectorsize));
		ASSERT(IS_ALIGNED(em->len, fs_info->sectorsize));
		block_start = em->block_start;
		compressed = test_bit(EXTENT_FLAG_COMPRESSED, &em->flags);
		disk_bytenr = em->block_start + extent_offset;

		/*
		 * Note that em_end from extent_map_end() and dirty_range_end from
		 * find_next_dirty_byte() are all exclusive
		 */
		iosize = min(min(em_end, end + 1), dirty_range_end) - cur;

		if (btrfs_use_zone_append(inode, em->block_start))
			opf = REQ_OP_ZONE_APPEND;

		free_extent_map(em);
		em = NULL;

		/*
		 * compressed and inline extents are written through other
		 * paths in the FS
		 */
		if (compressed || block_start == EXTENT_MAP_HOLE ||
		    block_start == EXTENT_MAP_INLINE) {
			if (compressed)
				nr++;
			else
				btrfs_writepage_endio_finish_ordered(inode,
						page, cur, cur + iosize - 1, true);
			btrfs_page_clear_dirty(fs_info, page, cur, iosize);
			cur += iosize;
			continue;
		}

		btrfs_set_range_writeback(inode, cur, cur + iosize - 1);
		if (!PageWriteback(page)) {
			btrfs_err(inode->root->fs_info,
				   "page %lu not writeback, cur %llu end %llu",
			       page->index, cur, end);
		}

		/*
		 * Although the PageDirty bit is cleared before entering this
		 * function, subpage dirty bit is not cleared.
		 * So clear subpage dirty bit here so next time we won't submit
		 * page for range already written to disk.
		 */
		btrfs_page_clear_dirty(fs_info, page, cur, iosize);

		ret = submit_extent_page(opf | write_flags, wbc,
					 &epd->bio_ctrl, page,
					 disk_bytenr, iosize,
					 cur - page_offset(page),
					 end_bio_extent_writepage,
					 0, 0, false);
		if (ret) {
			has_error = true;
			if (!saved_ret)
				saved_ret = ret;

			btrfs_page_set_error(fs_info, page, cur, iosize);
			if (PageWriteback(page))
				btrfs_page_clear_writeback(fs_info, page, cur,
							   iosize);
		}

		cur += iosize;
		nr++;
	}
	/*
	 * If we finish without problem, we should not only clear page dirty,
	 * but also empty subpage dirty bits
	 */
	if (!has_error)
		btrfs_page_assert_not_dirty(fs_info, page);
	else
		ret = saved_ret;
	*nr_ret = nr;
	return ret;
}

/*
 * the writepage semantics are similar to regular writepage.  extent
 * records are inserted to lock ranges in the tree, and as dirty areas
 * are found, they are marked writeback.  Then the lock bits are removed
 * and the end_io handler clears the writeback ranges
 *
 * Return 0 if everything goes well.
 * Return <0 for error.
 */
static int __extent_writepage(struct page *page, struct writeback_control *wbc,
			      struct extent_page_data *epd)
{
	struct folio *folio = page_folio(page);
	struct inode *inode = page->mapping->host;
	struct btrfs_fs_info *fs_info = btrfs_sb(inode->i_sb);
	const u64 page_start = page_offset(page);
	const u64 page_end = page_start + PAGE_SIZE - 1;
	int ret;
	int nr = 0;
	size_t pg_offset;
	loff_t i_size = i_size_read(inode);
	unsigned long end_index = i_size >> PAGE_SHIFT;

	trace___extent_writepage(page, inode, wbc);

	WARN_ON(!PageLocked(page));

	btrfs_page_clear_error(btrfs_sb(inode->i_sb), page,
			       page_offset(page), PAGE_SIZE);

	pg_offset = offset_in_page(i_size);
	if (page->index > end_index ||
	   (page->index == end_index && !pg_offset)) {
		folio_invalidate(folio, 0, folio_size(folio));
		folio_unlock(folio);
		return 0;
	}

	if (page->index == end_index) {
		memzero_page(page, pg_offset, PAGE_SIZE - pg_offset);
		flush_dcache_page(page);
	}

	ret = set_page_extent_mapped(page);
	if (ret < 0) {
		SetPageError(page);
		goto done;
	}

	if (!epd->extent_locked) {
		ret = writepage_delalloc(BTRFS_I(inode), page, wbc);
		if (ret == 1)
			return 0;
		if (ret)
			goto done;
	}

	ret = __extent_writepage_io(BTRFS_I(inode), page, wbc, epd, i_size,
				    &nr);
	if (ret == 1)
		return 0;

done:
	if (nr == 0) {
		/* make sure the mapping tag for page dirty gets cleared */
		set_page_writeback(page);
		end_page_writeback(page);
	}
	/*
	 * Here we used to have a check for PageError() and then set @ret and
	 * call end_extent_writepage().
	 *
	 * But in fact setting @ret here will cause different error paths
	 * between subpage and regular sectorsize.
	 *
	 * For regular page size, we never submit current page, but only add
	 * current page to current bio.
	 * The bio submission can only happen in next page.
	 * Thus if we hit the PageError() branch, @ret is already set to
	 * non-zero value and will not get updated for regular sectorsize.
	 *
	 * But for subpage case, it's possible we submit part of current page,
	 * thus can get PageError() set by submitted bio of the same page,
	 * while our @ret is still 0.
	 *
	 * So here we unify the behavior and don't set @ret.
	 * Error can still be properly passed to higher layer as page will
	 * be set error, here we just don't handle the IO failure.
	 *
	 * NOTE: This is just a hotfix for subpage.
	 * The root fix will be properly ending ordered extent when we hit
	 * an error during writeback.
	 *
	 * But that needs a bigger refactoring, as we not only need to grab the
	 * submitted OE, but also need to know exactly at which bytenr we hit
	 * the error.
	 * Currently the full page based __extent_writepage_io() is not
	 * capable of that.
	 */
	if (PageError(page))
		end_extent_writepage(page, ret, page_start, page_end);
	if (epd->extent_locked) {
		/*
		 * If epd->extent_locked, it's from extent_write_locked_range(),
		 * the page can either be locked by lock_page() or
		 * process_one_page().
		 * Let btrfs_page_unlock_writer() handle both cases.
		 */
		ASSERT(wbc);
		btrfs_page_unlock_writer(fs_info, page, wbc->range_start,
					 wbc->range_end + 1 - wbc->range_start);
	} else {
		unlock_page(page);
	}
	ASSERT(ret <= 0);
	return ret;
}

void wait_on_extent_buffer_writeback(struct extent_buffer *eb)
{
	wait_on_bit_io(&eb->bflags, EXTENT_BUFFER_WRITEBACK,
		       TASK_UNINTERRUPTIBLE);
}

static void end_extent_buffer_writeback(struct extent_buffer *eb)
{
	clear_bit(EXTENT_BUFFER_WRITEBACK, &eb->bflags);
	smp_mb__after_atomic();
	wake_up_bit(&eb->bflags, EXTENT_BUFFER_WRITEBACK);
}

/*
 * Lock extent buffer status and pages for writeback.
 *
 * May try to flush write bio if we can't get the lock.
 *
 * Return  0 if the extent buffer doesn't need to be submitted.
 *           (E.g. the extent buffer is not dirty)
 * Return >0 is the extent buffer is submitted to bio.
 * Return <0 if something went wrong, no page is locked.
 */
static noinline_for_stack int lock_extent_buffer_for_io(struct extent_buffer *eb,
			  struct extent_page_data *epd)
{
	struct btrfs_fs_info *fs_info = eb->fs_info;
	int i, num_pages;
	int flush = 0;
	int ret = 0;

	if (!btrfs_try_tree_write_lock(eb)) {
		flush_write_bio(epd);
		flush = 1;
		btrfs_tree_lock(eb);
	}

	if (test_bit(EXTENT_BUFFER_WRITEBACK, &eb->bflags)) {
		btrfs_tree_unlock(eb);
		if (!epd->sync_io)
			return 0;
		if (!flush) {
			flush_write_bio(epd);
			flush = 1;
		}
		while (1) {
			wait_on_extent_buffer_writeback(eb);
			btrfs_tree_lock(eb);
			if (!test_bit(EXTENT_BUFFER_WRITEBACK, &eb->bflags))
				break;
			btrfs_tree_unlock(eb);
		}
	}

	/*
	 * We need to do this to prevent races in people who check if the eb is
	 * under IO since we can end up having no IO bits set for a short period
	 * of time.
	 */
	spin_lock(&eb->refs_lock);
	if (test_and_clear_bit(EXTENT_BUFFER_DIRTY, &eb->bflags)) {
		set_bit(EXTENT_BUFFER_WRITEBACK, &eb->bflags);
		spin_unlock(&eb->refs_lock);
		btrfs_set_header_flag(eb, BTRFS_HEADER_FLAG_WRITTEN);
		percpu_counter_add_batch(&fs_info->dirty_metadata_bytes,
					 -eb->len,
					 fs_info->dirty_metadata_batch);
		ret = 1;
	} else {
		spin_unlock(&eb->refs_lock);
	}

	btrfs_tree_unlock(eb);

	/*
	 * Either we don't need to submit any tree block, or we're submitting
	 * subpage eb.
	 * Subpage metadata doesn't use page locking at all, so we can skip
	 * the page locking.
	 */
	if (!ret || fs_info->nodesize < PAGE_SIZE)
		return ret;

	num_pages = num_extent_pages(eb);
	for (i = 0; i < num_pages; i++) {
		struct page *p = eb->pages[i];

		if (!trylock_page(p)) {
			if (!flush) {
				flush_write_bio(epd);
				flush = 1;
			}
			lock_page(p);
		}
	}

	return ret;
}

static void set_btree_ioerr(struct page *page, struct extent_buffer *eb)
{
	struct btrfs_fs_info *fs_info = eb->fs_info;

	btrfs_page_set_error(fs_info, page, eb->start, eb->len);
	if (test_and_set_bit(EXTENT_BUFFER_WRITE_ERR, &eb->bflags))
		return;

	/*
	 * A read may stumble upon this buffer later, make sure that it gets an
	 * error and knows there was an error.
	 */
	clear_bit(EXTENT_BUFFER_UPTODATE, &eb->bflags);

	/*
	 * We need to set the mapping with the io error as well because a write
	 * error will flip the file system readonly, and then syncfs() will
	 * return a 0 because we are readonly if we don't modify the err seq for
	 * the superblock.
	 */
	mapping_set_error(page->mapping, -EIO);

	/*
	 * If we error out, we should add back the dirty_metadata_bytes
	 * to make it consistent.
	 */
	percpu_counter_add_batch(&fs_info->dirty_metadata_bytes,
				 eb->len, fs_info->dirty_metadata_batch);

	/*
	 * If writeback for a btree extent that doesn't belong to a log tree
	 * failed, increment the counter transaction->eb_write_errors.
	 * We do this because while the transaction is running and before it's
	 * committing (when we call filemap_fdata[write|wait]_range against
	 * the btree inode), we might have
	 * btree_inode->i_mapping->a_ops->writepages() called by the VM - if it
	 * returns an error or an error happens during writeback, when we're
	 * committing the transaction we wouldn't know about it, since the pages
	 * can be no longer dirty nor marked anymore for writeback (if a
	 * subsequent modification to the extent buffer didn't happen before the
	 * transaction commit), which makes filemap_fdata[write|wait]_range not
	 * able to find the pages tagged with SetPageError at transaction
	 * commit time. So if this happens we must abort the transaction,
	 * otherwise we commit a super block with btree roots that point to
	 * btree nodes/leafs whose content on disk is invalid - either garbage
	 * or the content of some node/leaf from a past generation that got
	 * cowed or deleted and is no longer valid.
	 *
	 * Note: setting AS_EIO/AS_ENOSPC in the btree inode's i_mapping would
	 * not be enough - we need to distinguish between log tree extents vs
	 * non-log tree extents, and the next filemap_fdatawait_range() call
	 * will catch and clear such errors in the mapping - and that call might
	 * be from a log sync and not from a transaction commit. Also, checking
	 * for the eb flag EXTENT_BUFFER_WRITE_ERR at transaction commit time is
	 * not done and would not be reliable - the eb might have been released
	 * from memory and reading it back again means that flag would not be
	 * set (since it's a runtime flag, not persisted on disk).
	 *
	 * Using the flags below in the btree inode also makes us achieve the
	 * goal of AS_EIO/AS_ENOSPC when writepages() returns success, started
	 * writeback for all dirty pages and before filemap_fdatawait_range()
	 * is called, the writeback for all dirty pages had already finished
	 * with errors - because we were not using AS_EIO/AS_ENOSPC,
	 * filemap_fdatawait_range() would return success, as it could not know
	 * that writeback errors happened (the pages were no longer tagged for
	 * writeback).
	 */
	switch (eb->log_index) {
	case -1:
		set_bit(BTRFS_FS_BTREE_ERR, &fs_info->flags);
		break;
	case 0:
		set_bit(BTRFS_FS_LOG1_ERR, &fs_info->flags);
		break;
	case 1:
		set_bit(BTRFS_FS_LOG2_ERR, &fs_info->flags);
		break;
	default:
		BUG(); /* unexpected, logic error */
	}
}

/*
 * The endio specific version which won't touch any unsafe spinlock in endio
 * context.
 */
static struct extent_buffer *find_extent_buffer_nolock(
		struct btrfs_fs_info *fs_info, u64 start)
{
	struct extent_buffer *eb;

	rcu_read_lock();
	eb = radix_tree_lookup(&fs_info->buffer_radix,
			       start >> fs_info->sectorsize_bits);
	if (eb && atomic_inc_not_zero(&eb->refs)) {
		rcu_read_unlock();
		return eb;
	}
	rcu_read_unlock();
	return NULL;
}

/*
 * The endio function for subpage extent buffer write.
 *
 * Unlike end_bio_extent_buffer_writepage(), we only call end_page_writeback()
 * after all extent buffers in the page has finished their writeback.
 */
static void end_bio_subpage_eb_writepage(struct bio *bio)
{
	struct btrfs_fs_info *fs_info;
	struct bio_vec *bvec;
	struct bvec_iter_all iter_all;

	fs_info = btrfs_sb(bio_first_page_all(bio)->mapping->host->i_sb);
	ASSERT(fs_info->nodesize < PAGE_SIZE);

	ASSERT(!bio_flagged(bio, BIO_CLONED));
	bio_for_each_segment_all(bvec, bio, iter_all) {
		struct page *page = bvec->bv_page;
		u64 bvec_start = page_offset(page) + bvec->bv_offset;
		u64 bvec_end = bvec_start + bvec->bv_len - 1;
		u64 cur_bytenr = bvec_start;

		ASSERT(IS_ALIGNED(bvec->bv_len, fs_info->nodesize));

		/* Iterate through all extent buffers in the range */
		while (cur_bytenr <= bvec_end) {
			struct extent_buffer *eb;
			int done;

			/*
			 * Here we can't use find_extent_buffer(), as it may
			 * try to lock eb->refs_lock, which is not safe in endio
			 * context.
			 */
			eb = find_extent_buffer_nolock(fs_info, cur_bytenr);
			ASSERT(eb);

			cur_bytenr = eb->start + eb->len;

			ASSERT(test_bit(EXTENT_BUFFER_WRITEBACK, &eb->bflags));
			done = atomic_dec_and_test(&eb->io_pages);
			ASSERT(done);

			if (bio->bi_status ||
			    test_bit(EXTENT_BUFFER_WRITE_ERR, &eb->bflags)) {
				ClearPageUptodate(page);
				set_btree_ioerr(page, eb);
			}

			btrfs_subpage_clear_writeback(fs_info, page, eb->start,
						      eb->len);
			end_extent_buffer_writeback(eb);
			/*
			 * free_extent_buffer() will grab spinlock which is not
			 * safe in endio context. Thus here we manually dec
			 * the ref.
			 */
			atomic_dec(&eb->refs);
		}
	}
	bio_put(bio);
}

static void end_bio_extent_buffer_writepage(struct bio *bio)
{
	struct bio_vec *bvec;
	struct extent_buffer *eb;
	int done;
	struct bvec_iter_all iter_all;

	ASSERT(!bio_flagged(bio, BIO_CLONED));
	bio_for_each_segment_all(bvec, bio, iter_all) {
		struct page *page = bvec->bv_page;

		eb = (struct extent_buffer *)page->private;
		BUG_ON(!eb);
		done = atomic_dec_and_test(&eb->io_pages);

		if (bio->bi_status ||
		    test_bit(EXTENT_BUFFER_WRITE_ERR, &eb->bflags)) {
			ClearPageUptodate(page);
			set_btree_ioerr(page, eb);
		}

		end_page_writeback(page);

		if (!done)
			continue;

		end_extent_buffer_writeback(eb);
	}

	bio_put(bio);
}

static void prepare_eb_write(struct extent_buffer *eb)
{
	u32 nritems;
	unsigned long start;
	unsigned long end;

	clear_bit(EXTENT_BUFFER_WRITE_ERR, &eb->bflags);
	atomic_set(&eb->io_pages, num_extent_pages(eb));

	/* Set btree blocks beyond nritems with 0 to avoid stale content */
	nritems = btrfs_header_nritems(eb);
	if (btrfs_header_level(eb) > 0) {
		end = btrfs_node_key_ptr_offset(nritems);
		memzero_extent_buffer(eb, end, eb->len - end);
	} else {
		/*
		 * Leaf:
		 * header 0 1 2 .. N ... data_N .. data_2 data_1 data_0
		 */
		start = btrfs_item_nr_offset(nritems);
		end = BTRFS_LEAF_DATA_OFFSET + leaf_data_end(eb);
		memzero_extent_buffer(eb, start, end - start);
	}
}

/*
 * Unlike the work in write_one_eb(), we rely completely on extent locking.
 * Page locking is only utilized at minimum to keep the VMM code happy.
 */
static int write_one_subpage_eb(struct extent_buffer *eb,
				struct writeback_control *wbc,
				struct extent_page_data *epd)
{
	struct btrfs_fs_info *fs_info = eb->fs_info;
	struct page *page = eb->pages[0];
	unsigned int write_flags = wbc_to_write_flags(wbc) | REQ_META;
	bool no_dirty_ebs = false;
	int ret;

	prepare_eb_write(eb);

	/* clear_page_dirty_for_io() in subpage helper needs page locked */
	lock_page(page);
	btrfs_subpage_set_writeback(fs_info, page, eb->start, eb->len);

	/* Check if this is the last dirty bit to update nr_written */
	no_dirty_ebs = btrfs_subpage_clear_and_test_dirty(fs_info, page,
							  eb->start, eb->len);
	if (no_dirty_ebs)
		clear_page_dirty_for_io(page);

	ret = submit_extent_page(REQ_OP_WRITE | write_flags, wbc,
			&epd->bio_ctrl, page, eb->start, eb->len,
			eb->start - page_offset(page),
			end_bio_subpage_eb_writepage, 0, 0, false);
	if (ret) {
		btrfs_subpage_clear_writeback(fs_info, page, eb->start, eb->len);
		set_btree_ioerr(page, eb);
		unlock_page(page);

		if (atomic_dec_and_test(&eb->io_pages))
			end_extent_buffer_writeback(eb);
		return -EIO;
	}
	unlock_page(page);
	/*
	 * Submission finished without problem, if no range of the page is
	 * dirty anymore, we have submitted a page.  Update nr_written in wbc.
	 */
	if (no_dirty_ebs)
		wbc->nr_to_write--;
	return ret;
}

static noinline_for_stack int write_one_eb(struct extent_buffer *eb,
			struct writeback_control *wbc,
			struct extent_page_data *epd)
{
	u64 disk_bytenr = eb->start;
	int i, num_pages;
	unsigned int write_flags = wbc_to_write_flags(wbc) | REQ_META;
	int ret = 0;

	prepare_eb_write(eb);

	num_pages = num_extent_pages(eb);
	for (i = 0; i < num_pages; i++) {
		struct page *p = eb->pages[i];

		clear_page_dirty_for_io(p);
		set_page_writeback(p);
		ret = submit_extent_page(REQ_OP_WRITE | write_flags, wbc,
					 &epd->bio_ctrl, p, disk_bytenr,
					 PAGE_SIZE, 0,
					 end_bio_extent_buffer_writepage,
					 0, 0, false);
		if (ret) {
			set_btree_ioerr(p, eb);
			if (PageWriteback(p))
				end_page_writeback(p);
			if (atomic_sub_and_test(num_pages - i, &eb->io_pages))
				end_extent_buffer_writeback(eb);
			ret = -EIO;
			break;
		}
		disk_bytenr += PAGE_SIZE;
		wbc->nr_to_write--;
		unlock_page(p);
	}

	if (unlikely(ret)) {
		for (; i < num_pages; i++) {
			struct page *p = eb->pages[i];
			clear_page_dirty_for_io(p);
			unlock_page(p);
		}
	}

	return ret;
}

/*
 * Submit one subpage btree page.
 *
 * The main difference to submit_eb_page() is:
 * - Page locking
 *   For subpage, we don't rely on page locking at all.
 *
 * - Flush write bio
 *   We only flush bio if we may be unable to fit current extent buffers into
 *   current bio.
 *
 * Return >=0 for the number of submitted extent buffers.
 * Return <0 for fatal error.
 */
static int submit_eb_subpage(struct page *page,
			     struct writeback_control *wbc,
			     struct extent_page_data *epd)
{
	struct btrfs_fs_info *fs_info = btrfs_sb(page->mapping->host->i_sb);
	int submitted = 0;
	u64 page_start = page_offset(page);
	int bit_start = 0;
	int sectors_per_node = fs_info->nodesize >> fs_info->sectorsize_bits;
	int ret;

	/* Lock and write each dirty extent buffers in the range */
	while (bit_start < fs_info->subpage_info->bitmap_nr_bits) {
		struct btrfs_subpage *subpage = (struct btrfs_subpage *)page->private;
		struct extent_buffer *eb;
		unsigned long flags;
		u64 start;

		/*
		 * Take private lock to ensure the subpage won't be detached
		 * in the meantime.
		 */
		spin_lock(&page->mapping->private_lock);
		if (!PagePrivate(page)) {
			spin_unlock(&page->mapping->private_lock);
			break;
		}
		spin_lock_irqsave(&subpage->lock, flags);
		if (!test_bit(bit_start + fs_info->subpage_info->dirty_offset,
			      subpage->bitmaps)) {
			spin_unlock_irqrestore(&subpage->lock, flags);
			spin_unlock(&page->mapping->private_lock);
			bit_start++;
			continue;
		}

		start = page_start + bit_start * fs_info->sectorsize;
		bit_start += sectors_per_node;

		/*
		 * Here we just want to grab the eb without touching extra
		 * spin locks, so call find_extent_buffer_nolock().
		 */
		eb = find_extent_buffer_nolock(fs_info, start);
		spin_unlock_irqrestore(&subpage->lock, flags);
		spin_unlock(&page->mapping->private_lock);

		/*
		 * The eb has already reached 0 refs thus find_extent_buffer()
		 * doesn't return it. We don't need to write back such eb
		 * anyway.
		 */
		if (!eb)
			continue;

		ret = lock_extent_buffer_for_io(eb, epd);
		if (ret == 0) {
			free_extent_buffer(eb);
			continue;
		}
		if (ret < 0) {
			free_extent_buffer(eb);
			goto cleanup;
		}
		ret = write_one_subpage_eb(eb, wbc, epd);
		free_extent_buffer(eb);
		if (ret < 0)
			goto cleanup;
		submitted++;
	}
	return submitted;

cleanup:
	/* We hit error, end bio for the submitted extent buffers */
	end_write_bio(epd, ret);
	return ret;
}

/*
 * Submit all page(s) of one extent buffer.
 *
 * @page:	the page of one extent buffer
 * @eb_context:	to determine if we need to submit this page, if current page
 *		belongs to this eb, we don't need to submit
 *
 * The caller should pass each page in their bytenr order, and here we use
 * @eb_context to determine if we have submitted pages of one extent buffer.
 *
 * If we have, we just skip until we hit a new page that doesn't belong to
 * current @eb_context.
 *
 * If not, we submit all the page(s) of the extent buffer.
 *
 * Return >0 if we have submitted the extent buffer successfully.
 * Return 0 if we don't need to submit the page, as it's already submitted by
 * previous call.
 * Return <0 for fatal error.
 */
static int submit_eb_page(struct page *page, struct writeback_control *wbc,
			  struct extent_page_data *epd,
			  struct extent_buffer **eb_context)
{
	struct address_space *mapping = page->mapping;
	struct btrfs_block_group *cache = NULL;
	struct extent_buffer *eb;
	int ret;

	if (!PagePrivate(page))
		return 0;

	if (btrfs_sb(page->mapping->host->i_sb)->nodesize < PAGE_SIZE)
		return submit_eb_subpage(page, wbc, epd);

	spin_lock(&mapping->private_lock);
	if (!PagePrivate(page)) {
		spin_unlock(&mapping->private_lock);
		return 0;
	}

	eb = (struct extent_buffer *)page->private;

	/*
	 * Shouldn't happen and normally this would be a BUG_ON but no point
	 * crashing the machine for something we can survive anyway.
	 */
	if (WARN_ON(!eb)) {
		spin_unlock(&mapping->private_lock);
		return 0;
	}

	if (eb == *eb_context) {
		spin_unlock(&mapping->private_lock);
		return 0;
	}
	ret = atomic_inc_not_zero(&eb->refs);
	spin_unlock(&mapping->private_lock);
	if (!ret)
		return 0;

	if (!btrfs_check_meta_write_pointer(eb->fs_info, eb, &cache)) {
		/*
		 * If for_sync, this hole will be filled with
		 * trasnsaction commit.
		 */
		if (wbc->sync_mode == WB_SYNC_ALL && !wbc->for_sync)
			ret = -EAGAIN;
		else
			ret = 0;
		free_extent_buffer(eb);
		return ret;
	}

	*eb_context = eb;

	ret = lock_extent_buffer_for_io(eb, epd);
	if (ret <= 0) {
		btrfs_revert_meta_write_pointer(cache, eb);
		if (cache)
			btrfs_put_block_group(cache);
		free_extent_buffer(eb);
		return ret;
	}
	if (cache) {
		/*
		 * Implies write in zoned mode. Mark the last eb in a block group.
		 */
		btrfs_schedule_zone_finish_bg(cache, eb);
		btrfs_put_block_group(cache);
	}
	ret = write_one_eb(eb, wbc, epd);
	free_extent_buffer(eb);
	if (ret < 0)
		return ret;
	return 1;
}

int btree_write_cache_pages(struct address_space *mapping,
				   struct writeback_control *wbc)
{
	struct extent_buffer *eb_context = NULL;
	struct extent_page_data epd = {
		.bio_ctrl = { 0 },
		.extent_locked = 0,
		.sync_io = wbc->sync_mode == WB_SYNC_ALL,
	};
	struct btrfs_fs_info *fs_info = BTRFS_I(mapping->host)->root->fs_info;
	int ret = 0;
	int done = 0;
	int nr_to_write_done = 0;
	struct pagevec pvec;
	int nr_pages;
	pgoff_t index;
	pgoff_t end;		/* Inclusive */
	int scanned = 0;
	xa_mark_t tag;

	pagevec_init(&pvec);
	if (wbc->range_cyclic) {
		index = mapping->writeback_index; /* Start from prev offset */
		end = -1;
		/*
		 * Start from the beginning does not need to cycle over the
		 * range, mark it as scanned.
		 */
		scanned = (index == 0);
	} else {
		index = wbc->range_start >> PAGE_SHIFT;
		end = wbc->range_end >> PAGE_SHIFT;
		scanned = 1;
	}
	if (wbc->sync_mode == WB_SYNC_ALL)
		tag = PAGECACHE_TAG_TOWRITE;
	else
		tag = PAGECACHE_TAG_DIRTY;
	btrfs_zoned_meta_io_lock(fs_info);
retry:
	if (wbc->sync_mode == WB_SYNC_ALL)
		tag_pages_for_writeback(mapping, index, end);
	while (!done && !nr_to_write_done && (index <= end) &&
	       (nr_pages = pagevec_lookup_range_tag(&pvec, mapping, &index, end,
			tag))) {
		unsigned i;

		for (i = 0; i < nr_pages; i++) {
			struct page *page = pvec.pages[i];

			ret = submit_eb_page(page, wbc, &epd, &eb_context);
			if (ret == 0)
				continue;
			if (ret < 0) {
				done = 1;
				break;
			}

			/*
			 * the filesystem may choose to bump up nr_to_write.
			 * We have to make sure to honor the new nr_to_write
			 * at any time
			 */
			nr_to_write_done = wbc->nr_to_write <= 0;
		}
		pagevec_release(&pvec);
		cond_resched();
	}
	if (!scanned && !done) {
		/*
		 * We hit the last page and there is more work to be done: wrap
		 * back to the start of the file
		 */
		scanned = 1;
		index = 0;
		goto retry;
	}
	if (ret < 0) {
		end_write_bio(&epd, ret);
		goto out;
	}
	/*
	 * If something went wrong, don't allow any metadata write bio to be
	 * submitted.
	 *
	 * This would prevent use-after-free if we had dirty pages not
	 * cleaned up, which can still happen by fuzzed images.
	 *
	 * - Bad extent tree
	 *   Allowing existing tree block to be allocated for other trees.
	 *
	 * - Log tree operations
	 *   Exiting tree blocks get allocated to log tree, bumps its
	 *   generation, then get cleaned in tree re-balance.
	 *   Such tree block will not be written back, since it's clean,
	 *   thus no WRITTEN flag set.
	 *   And after log writes back, this tree block is not traced by
	 *   any dirty extent_io_tree.
	 *
	 * - Offending tree block gets re-dirtied from its original owner
	 *   Since it has bumped generation, no WRITTEN flag, it can be
	 *   reused without COWing. This tree block will not be traced
	 *   by btrfs_transaction::dirty_pages.
	 *
	 *   Now such dirty tree block will not be cleaned by any dirty
	 *   extent io tree. Thus we don't want to submit such wild eb
	 *   if the fs already has error.
	 */
	if (!BTRFS_FS_ERROR(fs_info)) {
		flush_write_bio(&epd);
	} else {
		ret = -EROFS;
		end_write_bio(&epd, ret);
	}
out:
	btrfs_zoned_meta_io_unlock(fs_info);
	/*
	 * We can get ret > 0 from submit_extent_page() indicating how many ebs
	 * were submitted. Reset it to 0 to avoid false alerts for the caller.
	 */
	if (ret > 0)
		ret = 0;
	return ret;
}

/**
 * Walk the list of dirty pages of the given address space and write all of them.
 *
 * @mapping: address space structure to write
 * @wbc:     subtract the number of written pages from *@wbc->nr_to_write
 * @epd:     holds context for the write, namely the bio
 *
 * If a page is already under I/O, write_cache_pages() skips it, even
 * if it's dirty.  This is desirable behaviour for memory-cleaning writeback,
 * but it is INCORRECT for data-integrity system calls such as fsync().  fsync()
 * and msync() need to guarantee that all the data which was dirty at the time
 * the call was made get new I/O started against them.  If wbc->sync_mode is
 * WB_SYNC_ALL then we were called for data integrity and we must wait for
 * existing IO to complete.
 */
static int extent_write_cache_pages(struct address_space *mapping,
			     struct writeback_control *wbc,
			     struct extent_page_data *epd)
{
	struct inode *inode = mapping->host;
	int ret = 0;
	int done = 0;
	int nr_to_write_done = 0;
	struct pagevec pvec;
	int nr_pages;
	pgoff_t index;
	pgoff_t end;		/* Inclusive */
	pgoff_t done_index;
	int range_whole = 0;
	int scanned = 0;
	xa_mark_t tag;

	/*
	 * We have to hold onto the inode so that ordered extents can do their
	 * work when the IO finishes.  The alternative to this is failing to add
	 * an ordered extent if the igrab() fails there and that is a huge pain
	 * to deal with, so instead just hold onto the inode throughout the
	 * writepages operation.  If it fails here we are freeing up the inode
	 * anyway and we'd rather not waste our time writing out stuff that is
	 * going to be truncated anyway.
	 */
	if (!igrab(inode))
		return 0;

	pagevec_init(&pvec);
	if (wbc->range_cyclic) {
		index = mapping->writeback_index; /* Start from prev offset */
		end = -1;
		/*
		 * Start from the beginning does not need to cycle over the
		 * range, mark it as scanned.
		 */
		scanned = (index == 0);
	} else {
		index = wbc->range_start >> PAGE_SHIFT;
		end = wbc->range_end >> PAGE_SHIFT;
		if (wbc->range_start == 0 && wbc->range_end == LLONG_MAX)
			range_whole = 1;
		scanned = 1;
	}

	/*
	 * We do the tagged writepage as long as the snapshot flush bit is set
	 * and we are the first one who do the filemap_flush() on this inode.
	 *
	 * The nr_to_write == LONG_MAX is needed to make sure other flushers do
	 * not race in and drop the bit.
	 */
	if (range_whole && wbc->nr_to_write == LONG_MAX &&
	    test_and_clear_bit(BTRFS_INODE_SNAPSHOT_FLUSH,
			       &BTRFS_I(inode)->runtime_flags))
		wbc->tagged_writepages = 1;

	if (wbc->sync_mode == WB_SYNC_ALL || wbc->tagged_writepages)
		tag = PAGECACHE_TAG_TOWRITE;
	else
		tag = PAGECACHE_TAG_DIRTY;
retry:
	if (wbc->sync_mode == WB_SYNC_ALL || wbc->tagged_writepages)
		tag_pages_for_writeback(mapping, index, end);
	done_index = index;
	while (!done && !nr_to_write_done && (index <= end) &&
			(nr_pages = pagevec_lookup_range_tag(&pvec, mapping,
						&index, end, tag))) {
		unsigned i;

		for (i = 0; i < nr_pages; i++) {
			struct page *page = pvec.pages[i];

			done_index = page->index + 1;
			/*
			 * At this point we hold neither the i_pages lock nor
			 * the page lock: the page may be truncated or
			 * invalidated (changing page->mapping to NULL),
			 * or even swizzled back from swapper_space to
			 * tmpfs file mapping
			 */
			if (!trylock_page(page)) {
				flush_write_bio(epd);
				lock_page(page);
			}

			if (unlikely(page->mapping != mapping)) {
				unlock_page(page);
				continue;
			}

			if (wbc->sync_mode != WB_SYNC_NONE) {
				if (PageWriteback(page))
					flush_write_bio(epd);
				wait_on_page_writeback(page);
			}

			if (PageWriteback(page) ||
			    !clear_page_dirty_for_io(page)) {
				unlock_page(page);
				continue;
			}

			ret = __extent_writepage(page, wbc, epd);
			if (ret < 0) {
				done = 1;
				break;
			}

			/*
			 * the filesystem may choose to bump up nr_to_write.
			 * We have to make sure to honor the new nr_to_write
			 * at any time
			 */
			nr_to_write_done = wbc->nr_to_write <= 0;
		}
		pagevec_release(&pvec);
		cond_resched();
	}
	if (!scanned && !done) {
		/*
		 * We hit the last page and there is more work to be done: wrap
		 * back to the start of the file
		 */
		scanned = 1;
		index = 0;

		/*
		 * If we're looping we could run into a page that is locked by a
		 * writer and that writer could be waiting on writeback for a
		 * page in our current bio, and thus deadlock, so flush the
		 * write bio here.
		 */
		flush_write_bio(epd);
		goto retry;
	}

	if (wbc->range_cyclic || (wbc->nr_to_write > 0 && range_whole))
		mapping->writeback_index = done_index;

	btrfs_add_delayed_iput(inode);
	return ret;
}

int extent_write_full_page(struct page *page, struct writeback_control *wbc)
{
	int ret;
	struct extent_page_data epd = {
		.bio_ctrl = { 0 },
		.extent_locked = 0,
		.sync_io = wbc->sync_mode == WB_SYNC_ALL,
	};

	ret = __extent_writepage(page, wbc, &epd);
	ASSERT(ret <= 0);
	if (ret < 0) {
		end_write_bio(&epd, ret);
		return ret;
	}

	flush_write_bio(&epd);
	return ret;
}

/*
 * Submit the pages in the range to bio for call sites which delalloc range has
 * already been ran (aka, ordered extent inserted) and all pages are still
 * locked.
 */
int extent_write_locked_range(struct inode *inode, u64 start, u64 end)
{
	bool found_error = false;
	int first_error = 0;
	int ret = 0;
	struct address_space *mapping = inode->i_mapping;
	struct page *page;
	u64 cur = start;
	unsigned long nr_pages;
	const u32 sectorsize = btrfs_sb(inode->i_sb)->sectorsize;
	struct extent_page_data epd = {
		.bio_ctrl = { 0 },
		.extent_locked = 1,
		.sync_io = 1,
	};
	struct writeback_control wbc_writepages = {
		.sync_mode	= WB_SYNC_ALL,
		.range_start	= start,
		.range_end	= end + 1,
		/* We're called from an async helper function */
		.punt_to_cgroup	= 1,
		.no_cgroup_owner = 1,
	};

	ASSERT(IS_ALIGNED(start, sectorsize) && IS_ALIGNED(end + 1, sectorsize));
	nr_pages = (round_up(end, PAGE_SIZE) - round_down(start, PAGE_SIZE)) >>
		   PAGE_SHIFT;
	wbc_writepages.nr_to_write = nr_pages * 2;

	wbc_attach_fdatawrite_inode(&wbc_writepages, inode);
	while (cur <= end) {
		u64 cur_end = min(round_down(cur, PAGE_SIZE) + PAGE_SIZE - 1, end);

		page = find_get_page(mapping, cur >> PAGE_SHIFT);
		/*
		 * All pages in the range are locked since
		 * btrfs_run_delalloc_range(), thus there is no way to clear
		 * the page dirty flag.
		 */
		ASSERT(PageLocked(page));
		ASSERT(PageDirty(page));
		clear_page_dirty_for_io(page);
		ret = __extent_writepage(page, &wbc_writepages, &epd);
		ASSERT(ret <= 0);
		if (ret < 0) {
			found_error = true;
			first_error = ret;
		}
		put_page(page);
		cur = cur_end + 1;
	}

	if (!found_error)
		flush_write_bio(&epd);
	else
		end_write_bio(&epd, ret);

	wbc_detach_inode(&wbc_writepages);
	if (found_error)
		return first_error;
	return ret;
}

int extent_writepages(struct address_space *mapping,
		      struct writeback_control *wbc)
{
	struct inode *inode = mapping->host;
	int ret = 0;
	struct extent_page_data epd = {
		.bio_ctrl = { 0 },
		.extent_locked = 0,
		.sync_io = wbc->sync_mode == WB_SYNC_ALL,
	};

	/*
	 * Allow only a single thread to do the reloc work in zoned mode to
	 * protect the write pointer updates.
	 */
	btrfs_zoned_data_reloc_lock(BTRFS_I(inode));
	ret = extent_write_cache_pages(mapping, wbc, &epd);
	ASSERT(ret <= 0);
	if (ret < 0) {
		btrfs_zoned_data_reloc_unlock(BTRFS_I(inode));
		end_write_bio(&epd, ret);
		return ret;
	}
<<<<<<< HEAD
	ret = flush_write_bio(&epd);
=======
	flush_write_bio(&epd);
>>>>>>> bf44eed7
	btrfs_zoned_data_reloc_unlock(BTRFS_I(inode));
	return ret;
}

void extent_readahead(struct readahead_control *rac)
{
	struct btrfs_bio_ctrl bio_ctrl = { 0 };
	struct page *pagepool[16];
	struct extent_map *em_cached = NULL;
	u64 prev_em_start = (u64)-1;
	int nr;

	while ((nr = readahead_page_batch(rac, pagepool))) {
		u64 contig_start = readahead_pos(rac);
		u64 contig_end = contig_start + readahead_batch_length(rac) - 1;

		contiguous_readpages(pagepool, nr, contig_start, contig_end,
				&em_cached, &bio_ctrl, &prev_em_start);
	}

	if (em_cached)
		free_extent_map(em_cached);

	if (bio_ctrl.bio)
		submit_one_bio(bio_ctrl.bio, 0, bio_ctrl.compress_type);
}

/*
 * basic invalidate_folio code, this waits on any locked or writeback
 * ranges corresponding to the folio, and then deletes any extent state
 * records from the tree
 */
int extent_invalidate_folio(struct extent_io_tree *tree,
			  struct folio *folio, size_t offset)
{
	struct extent_state *cached_state = NULL;
	u64 start = folio_pos(folio);
	u64 end = start + folio_size(folio) - 1;
	size_t blocksize = folio->mapping->host->i_sb->s_blocksize;

	/* This function is only called for the btree inode */
	ASSERT(tree->owner == IO_TREE_BTREE_INODE_IO);

	start += ALIGN(offset, blocksize);
	if (start > end)
		return 0;

	lock_extent_bits(tree, start, end, &cached_state);
	folio_wait_writeback(folio);

	/*
	 * Currently for btree io tree, only EXTENT_LOCKED is utilized,
	 * so here we only need to unlock the extent range to free any
	 * existing extent state.
	 */
	unlock_extent_cached(tree, start, end, &cached_state);
	return 0;
}

/*
 * a helper for release_folio, this tests for areas of the page that
 * are locked or under IO and drops the related state bits if it is safe
 * to drop the page.
 */
static int try_release_extent_state(struct extent_io_tree *tree,
				    struct page *page, gfp_t mask)
{
	u64 start = page_offset(page);
	u64 end = start + PAGE_SIZE - 1;
	int ret = 1;

	if (test_range_bit(tree, start, end, EXTENT_LOCKED, 0, NULL)) {
		ret = 0;
	} else {
		/*
		 * At this point we can safely clear everything except the
		 * locked bit, the nodatasum bit and the delalloc new bit.
		 * The delalloc new bit will be cleared by ordered extent
		 * completion.
		 */
		ret = __clear_extent_bit(tree, start, end,
			 ~(EXTENT_LOCKED | EXTENT_NODATASUM | EXTENT_DELALLOC_NEW),
			 0, 0, NULL, mask, NULL);

		/* if clear_extent_bit failed for enomem reasons,
		 * we can't allow the release to continue.
		 */
		if (ret < 0)
			ret = 0;
		else
			ret = 1;
	}
	return ret;
}

/*
 * a helper for release_folio.  As long as there are no locked extents
 * in the range corresponding to the page, both state records and extent
 * map records are removed
 */
int try_release_extent_mapping(struct page *page, gfp_t mask)
{
	struct extent_map *em;
	u64 start = page_offset(page);
	u64 end = start + PAGE_SIZE - 1;
	struct btrfs_inode *btrfs_inode = BTRFS_I(page->mapping->host);
	struct extent_io_tree *tree = &btrfs_inode->io_tree;
	struct extent_map_tree *map = &btrfs_inode->extent_tree;

	if (gfpflags_allow_blocking(mask) &&
	    page->mapping->host->i_size > SZ_16M) {
		u64 len;
		while (start <= end) {
			struct btrfs_fs_info *fs_info;
			u64 cur_gen;

			len = end - start + 1;
			write_lock(&map->lock);
			em = lookup_extent_mapping(map, start, len);
			if (!em) {
				write_unlock(&map->lock);
				break;
			}
			if (test_bit(EXTENT_FLAG_PINNED, &em->flags) ||
			    em->start != start) {
				write_unlock(&map->lock);
				free_extent_map(em);
				break;
			}
			if (test_range_bit(tree, em->start,
					   extent_map_end(em) - 1,
					   EXTENT_LOCKED, 0, NULL))
				goto next;
			/*
			 * If it's not in the list of modified extents, used
			 * by a fast fsync, we can remove it. If it's being
			 * logged we can safely remove it since fsync took an
			 * extra reference on the em.
			 */
			if (list_empty(&em->list) ||
			    test_bit(EXTENT_FLAG_LOGGING, &em->flags))
				goto remove_em;
			/*
			 * If it's in the list of modified extents, remove it
			 * only if its generation is older then the current one,
			 * in which case we don't need it for a fast fsync.
			 * Otherwise don't remove it, we could be racing with an
			 * ongoing fast fsync that could miss the new extent.
			 */
			fs_info = btrfs_inode->root->fs_info;
			spin_lock(&fs_info->trans_lock);
			cur_gen = fs_info->generation;
			spin_unlock(&fs_info->trans_lock);
			if (em->generation >= cur_gen)
				goto next;
remove_em:
			/*
			 * We only remove extent maps that are not in the list of
			 * modified extents or that are in the list but with a
			 * generation lower then the current generation, so there
			 * is no need to set the full fsync flag on the inode (it
			 * hurts the fsync performance for workloads with a data
			 * size that exceeds or is close to the system's memory).
			 */
			remove_extent_mapping(map, em);
			/* once for the rb tree */
			free_extent_map(em);
next:
			start = extent_map_end(em);
			write_unlock(&map->lock);

			/* once for us */
			free_extent_map(em);

			cond_resched(); /* Allow large-extent preemption. */
		}
	}
	return try_release_extent_state(tree, page, mask);
}

/*
 * helper function for fiemap, which doesn't want to see any holes.
 * This maps until we find something past 'last'
 */
static struct extent_map *get_extent_skip_holes(struct btrfs_inode *inode,
						u64 offset, u64 last)
{
	u64 sectorsize = btrfs_inode_sectorsize(inode);
	struct extent_map *em;
	u64 len;

	if (offset >= last)
		return NULL;

	while (1) {
		len = last - offset;
		if (len == 0)
			break;
		len = ALIGN(len, sectorsize);
		em = btrfs_get_extent_fiemap(inode, offset, len);
		if (IS_ERR(em))
			return em;

		/* if this isn't a hole return it */
		if (em->block_start != EXTENT_MAP_HOLE)
			return em;

		/* this is a hole, advance to the next extent */
		offset = extent_map_end(em);
		free_extent_map(em);
		if (offset >= last)
			break;
	}
	return NULL;
}

/*
 * To cache previous fiemap extent
 *
 * Will be used for merging fiemap extent
 */
struct fiemap_cache {
	u64 offset;
	u64 phys;
	u64 len;
	u32 flags;
	bool cached;
};

/*
 * Helper to submit fiemap extent.
 *
 * Will try to merge current fiemap extent specified by @offset, @phys,
 * @len and @flags with cached one.
 * And only when we fails to merge, cached one will be submitted as
 * fiemap extent.
 *
 * Return value is the same as fiemap_fill_next_extent().
 */
static int emit_fiemap_extent(struct fiemap_extent_info *fieinfo,
				struct fiemap_cache *cache,
				u64 offset, u64 phys, u64 len, u32 flags)
{
	int ret = 0;

	if (!cache->cached)
		goto assign;

	/*
	 * Sanity check, extent_fiemap() should have ensured that new
	 * fiemap extent won't overlap with cached one.
	 * Not recoverable.
	 *
	 * NOTE: Physical address can overlap, due to compression
	 */
	if (cache->offset + cache->len > offset) {
		WARN_ON(1);
		return -EINVAL;
	}

	/*
	 * Only merges fiemap extents if
	 * 1) Their logical addresses are continuous
	 *
	 * 2) Their physical addresses are continuous
	 *    So truly compressed (physical size smaller than logical size)
	 *    extents won't get merged with each other
	 *
	 * 3) Share same flags except FIEMAP_EXTENT_LAST
	 *    So regular extent won't get merged with prealloc extent
	 */
	if (cache->offset + cache->len  == offset &&
	    cache->phys + cache->len == phys  &&
	    (cache->flags & ~FIEMAP_EXTENT_LAST) ==
			(flags & ~FIEMAP_EXTENT_LAST)) {
		cache->len += len;
		cache->flags |= flags;
		goto try_submit_last;
	}

	/* Not mergeable, need to submit cached one */
	ret = fiemap_fill_next_extent(fieinfo, cache->offset, cache->phys,
				      cache->len, cache->flags);
	cache->cached = false;
	if (ret)
		return ret;
assign:
	cache->cached = true;
	cache->offset = offset;
	cache->phys = phys;
	cache->len = len;
	cache->flags = flags;
try_submit_last:
	if (cache->flags & FIEMAP_EXTENT_LAST) {
		ret = fiemap_fill_next_extent(fieinfo, cache->offset,
				cache->phys, cache->len, cache->flags);
		cache->cached = false;
	}
	return ret;
}

/*
 * Emit last fiemap cache
 *
 * The last fiemap cache may still be cached in the following case:
 * 0		      4k		    8k
 * |<- Fiemap range ->|
 * |<------------  First extent ----------->|
 *
 * In this case, the first extent range will be cached but not emitted.
 * So we must emit it before ending extent_fiemap().
 */
static int emit_last_fiemap_cache(struct fiemap_extent_info *fieinfo,
				  struct fiemap_cache *cache)
{
	int ret;

	if (!cache->cached)
		return 0;

	ret = fiemap_fill_next_extent(fieinfo, cache->offset, cache->phys,
				      cache->len, cache->flags);
	cache->cached = false;
	if (ret > 0)
		ret = 0;
	return ret;
}

int extent_fiemap(struct btrfs_inode *inode, struct fiemap_extent_info *fieinfo,
		  u64 start, u64 len)
{
	int ret = 0;
	u64 off;
	u64 max = start + len;
	u32 flags = 0;
	u32 found_type;
	u64 last;
	u64 last_for_get_extent = 0;
	u64 disko = 0;
	u64 isize = i_size_read(&inode->vfs_inode);
	struct btrfs_key found_key;
	struct extent_map *em = NULL;
	struct extent_state *cached_state = NULL;
	struct btrfs_path *path;
	struct btrfs_root *root = inode->root;
	struct fiemap_cache cache = { 0 };
	struct ulist *roots;
	struct ulist *tmp_ulist;
	int end = 0;
	u64 em_start = 0;
	u64 em_len = 0;
	u64 em_end = 0;

	if (len == 0)
		return -EINVAL;

	path = btrfs_alloc_path();
	if (!path)
		return -ENOMEM;

	roots = ulist_alloc(GFP_KERNEL);
	tmp_ulist = ulist_alloc(GFP_KERNEL);
	if (!roots || !tmp_ulist) {
		ret = -ENOMEM;
		goto out_free_ulist;
	}

	/*
	 * We can't initialize that to 'start' as this could miss extents due
	 * to extent item merging
	 */
	off = 0;
	start = round_down(start, btrfs_inode_sectorsize(inode));
	len = round_up(max, btrfs_inode_sectorsize(inode)) - start;

	/*
	 * lookup the last file extent.  We're not using i_size here
	 * because there might be preallocation past i_size
	 */
	ret = btrfs_lookup_file_extent(NULL, root, path, btrfs_ino(inode), -1,
				       0);
	if (ret < 0) {
		goto out_free_ulist;
	} else {
		WARN_ON(!ret);
		if (ret == 1)
			ret = 0;
	}

	path->slots[0]--;
	btrfs_item_key_to_cpu(path->nodes[0], &found_key, path->slots[0]);
	found_type = found_key.type;

	/* No extents, but there might be delalloc bits */
	if (found_key.objectid != btrfs_ino(inode) ||
	    found_type != BTRFS_EXTENT_DATA_KEY) {
		/* have to trust i_size as the end */
		last = (u64)-1;
		last_for_get_extent = isize;
	} else {
		/*
		 * remember the start of the last extent.  There are a
		 * bunch of different factors that go into the length of the
		 * extent, so its much less complex to remember where it started
		 */
		last = found_key.offset;
		last_for_get_extent = last + 1;
	}
	btrfs_release_path(path);

	/*
	 * we might have some extents allocated but more delalloc past those
	 * extents.  so, we trust isize unless the start of the last extent is
	 * beyond isize
	 */
	if (last < isize) {
		last = (u64)-1;
		last_for_get_extent = isize;
	}

	lock_extent_bits(&inode->io_tree, start, start + len - 1,
			 &cached_state);

	em = get_extent_skip_holes(inode, start, last_for_get_extent);
	if (!em)
		goto out;
	if (IS_ERR(em)) {
		ret = PTR_ERR(em);
		goto out;
	}

	while (!end) {
		u64 offset_in_extent = 0;

		/* break if the extent we found is outside the range */
		if (em->start >= max || extent_map_end(em) < off)
			break;

		/*
		 * get_extent may return an extent that starts before our
		 * requested range.  We have to make sure the ranges
		 * we return to fiemap always move forward and don't
		 * overlap, so adjust the offsets here
		 */
		em_start = max(em->start, off);

		/*
		 * record the offset from the start of the extent
		 * for adjusting the disk offset below.  Only do this if the
		 * extent isn't compressed since our in ram offset may be past
		 * what we have actually allocated on disk.
		 */
		if (!test_bit(EXTENT_FLAG_COMPRESSED, &em->flags))
			offset_in_extent = em_start - em->start;
		em_end = extent_map_end(em);
		em_len = em_end - em_start;
		flags = 0;
		if (em->block_start < EXTENT_MAP_LAST_BYTE)
			disko = em->block_start + offset_in_extent;
		else
			disko = 0;

		/*
		 * bump off for our next call to get_extent
		 */
		off = extent_map_end(em);
		if (off >= max)
			end = 1;

		if (em->block_start == EXTENT_MAP_LAST_BYTE) {
			end = 1;
			flags |= FIEMAP_EXTENT_LAST;
		} else if (em->block_start == EXTENT_MAP_INLINE) {
			flags |= (FIEMAP_EXTENT_DATA_INLINE |
				  FIEMAP_EXTENT_NOT_ALIGNED);
		} else if (em->block_start == EXTENT_MAP_DELALLOC) {
			flags |= (FIEMAP_EXTENT_DELALLOC |
				  FIEMAP_EXTENT_UNKNOWN);
		} else if (fieinfo->fi_extents_max) {
			u64 bytenr = em->block_start -
				(em->start - em->orig_start);

			/*
			 * As btrfs supports shared space, this information
			 * can be exported to userspace tools via
			 * flag FIEMAP_EXTENT_SHARED.  If fi_extents_max == 0
			 * then we're just getting a count and we can skip the
			 * lookup stuff.
			 */
			ret = btrfs_check_shared(root, btrfs_ino(inode),
						 bytenr, roots, tmp_ulist);
			if (ret < 0)
				goto out_free;
			if (ret)
				flags |= FIEMAP_EXTENT_SHARED;
			ret = 0;
		}
		if (test_bit(EXTENT_FLAG_COMPRESSED, &em->flags))
			flags |= FIEMAP_EXTENT_ENCODED;
		if (test_bit(EXTENT_FLAG_PREALLOC, &em->flags))
			flags |= FIEMAP_EXTENT_UNWRITTEN;

		free_extent_map(em);
		em = NULL;
		if ((em_start >= last) || em_len == (u64)-1 ||
		   (last == (u64)-1 && isize <= em_end)) {
			flags |= FIEMAP_EXTENT_LAST;
			end = 1;
		}

		/* now scan forward to see if this is really the last extent. */
		em = get_extent_skip_holes(inode, off, last_for_get_extent);
		if (IS_ERR(em)) {
			ret = PTR_ERR(em);
			goto out;
		}
		if (!em) {
			flags |= FIEMAP_EXTENT_LAST;
			end = 1;
		}
		ret = emit_fiemap_extent(fieinfo, &cache, em_start, disko,
					   em_len, flags);
		if (ret) {
			if (ret == 1)
				ret = 0;
			goto out_free;
		}
	}
out_free:
	if (!ret)
		ret = emit_last_fiemap_cache(fieinfo, &cache);
	free_extent_map(em);
out:
	unlock_extent_cached(&inode->io_tree, start, start + len - 1,
			     &cached_state);

out_free_ulist:
	btrfs_free_path(path);
	ulist_free(roots);
	ulist_free(tmp_ulist);
	return ret;
}

static void __free_extent_buffer(struct extent_buffer *eb)
{
	kmem_cache_free(extent_buffer_cache, eb);
}

int extent_buffer_under_io(const struct extent_buffer *eb)
{
	return (atomic_read(&eb->io_pages) ||
		test_bit(EXTENT_BUFFER_WRITEBACK, &eb->bflags) ||
		test_bit(EXTENT_BUFFER_DIRTY, &eb->bflags));
}

static bool page_range_has_eb(struct btrfs_fs_info *fs_info, struct page *page)
{
	struct btrfs_subpage *subpage;

	lockdep_assert_held(&page->mapping->private_lock);

	if (PagePrivate(page)) {
		subpage = (struct btrfs_subpage *)page->private;
		if (atomic_read(&subpage->eb_refs))
			return true;
		/*
		 * Even there is no eb refs here, we may still have
		 * end_page_read() call relying on page::private.
		 */
		if (atomic_read(&subpage->readers))
			return true;
	}
	return false;
}

static void detach_extent_buffer_page(struct extent_buffer *eb, struct page *page)
{
	struct btrfs_fs_info *fs_info = eb->fs_info;
	const bool mapped = !test_bit(EXTENT_BUFFER_UNMAPPED, &eb->bflags);

	/*
	 * For mapped eb, we're going to change the page private, which should
	 * be done under the private_lock.
	 */
	if (mapped)
		spin_lock(&page->mapping->private_lock);

	if (!PagePrivate(page)) {
		if (mapped)
			spin_unlock(&page->mapping->private_lock);
		return;
	}

	if (fs_info->nodesize >= PAGE_SIZE) {
		/*
		 * We do this since we'll remove the pages after we've
		 * removed the eb from the radix tree, so we could race
		 * and have this page now attached to the new eb.  So
		 * only clear page_private if it's still connected to
		 * this eb.
		 */
		if (PagePrivate(page) &&
		    page->private == (unsigned long)eb) {
			BUG_ON(test_bit(EXTENT_BUFFER_DIRTY, &eb->bflags));
			BUG_ON(PageDirty(page));
			BUG_ON(PageWriteback(page));
			/*
			 * We need to make sure we haven't be attached
			 * to a new eb.
			 */
			detach_page_private(page);
		}
		if (mapped)
			spin_unlock(&page->mapping->private_lock);
		return;
	}

	/*
	 * For subpage, we can have dummy eb with page private.  In this case,
	 * we can directly detach the private as such page is only attached to
	 * one dummy eb, no sharing.
	 */
	if (!mapped) {
		btrfs_detach_subpage(fs_info, page);
		return;
	}

	btrfs_page_dec_eb_refs(fs_info, page);

	/*
	 * We can only detach the page private if there are no other ebs in the
	 * page range and no unfinished IO.
	 */
	if (!page_range_has_eb(fs_info, page))
		btrfs_detach_subpage(fs_info, page);

	spin_unlock(&page->mapping->private_lock);
}

/* Release all pages attached to the extent buffer */
static void btrfs_release_extent_buffer_pages(struct extent_buffer *eb)
{
	int i;
	int num_pages;

	ASSERT(!extent_buffer_under_io(eb));

	num_pages = num_extent_pages(eb);
	for (i = 0; i < num_pages; i++) {
		struct page *page = eb->pages[i];

		if (!page)
			continue;

		detach_extent_buffer_page(eb, page);

		/* One for when we allocated the page */
		put_page(page);
	}
}

/*
 * Helper for releasing the extent buffer.
 */
static inline void btrfs_release_extent_buffer(struct extent_buffer *eb)
{
	btrfs_release_extent_buffer_pages(eb);
	btrfs_leak_debug_del(&eb->fs_info->eb_leak_lock, &eb->leak_list);
	__free_extent_buffer(eb);
}

static struct extent_buffer *
__alloc_extent_buffer(struct btrfs_fs_info *fs_info, u64 start,
		      unsigned long len)
{
	struct extent_buffer *eb = NULL;

	eb = kmem_cache_zalloc(extent_buffer_cache, GFP_NOFS|__GFP_NOFAIL);
	eb->start = start;
	eb->len = len;
	eb->fs_info = fs_info;
	eb->bflags = 0;
	init_rwsem(&eb->lock);

	btrfs_leak_debug_add(&fs_info->eb_leak_lock, &eb->leak_list,
			     &fs_info->allocated_ebs);
	INIT_LIST_HEAD(&eb->release_list);

	spin_lock_init(&eb->refs_lock);
	atomic_set(&eb->refs, 1);
	atomic_set(&eb->io_pages, 0);

	ASSERT(len <= BTRFS_MAX_METADATA_BLOCKSIZE);

	return eb;
}

struct extent_buffer *btrfs_clone_extent_buffer(const struct extent_buffer *src)
{
	int i;
	struct extent_buffer *new;
	int num_pages = num_extent_pages(src);
	int ret;

	new = __alloc_extent_buffer(src->fs_info, src->start, src->len);
	if (new == NULL)
		return NULL;

	/*
	 * Set UNMAPPED before calling btrfs_release_extent_buffer(), as
	 * btrfs_release_extent_buffer() have different behavior for
	 * UNMAPPED subpage extent buffer.
	 */
	set_bit(EXTENT_BUFFER_UNMAPPED, &new->bflags);

	memset(new->pages, 0, sizeof(*new->pages) * num_pages);
	ret = btrfs_alloc_page_array(num_pages, new->pages);
	if (ret) {
		btrfs_release_extent_buffer(new);
		return NULL;
	}

	for (i = 0; i < num_pages; i++) {
		int ret;
		struct page *p = new->pages[i];

		ret = attach_extent_buffer_page(new, p, NULL);
		if (ret < 0) {
			btrfs_release_extent_buffer(new);
			return NULL;
		}
		WARN_ON(PageDirty(p));
		copy_page(page_address(p), page_address(src->pages[i]));
	}
	set_extent_buffer_uptodate(new);

	return new;
}

struct extent_buffer *__alloc_dummy_extent_buffer(struct btrfs_fs_info *fs_info,
						  u64 start, unsigned long len)
{
	struct extent_buffer *eb;
	int num_pages;
	int i;
	int ret;

	eb = __alloc_extent_buffer(fs_info, start, len);
	if (!eb)
		return NULL;

	num_pages = num_extent_pages(eb);
	ret = btrfs_alloc_page_array(num_pages, eb->pages);
	if (ret)
		goto err;

	for (i = 0; i < num_pages; i++) {
		struct page *p = eb->pages[i];

		ret = attach_extent_buffer_page(eb, p, NULL);
		if (ret < 0)
			goto err;
	}

	set_extent_buffer_uptodate(eb);
	btrfs_set_header_nritems(eb, 0);
	set_bit(EXTENT_BUFFER_UNMAPPED, &eb->bflags);

	return eb;
err:
	for (i = 0; i < num_pages; i++) {
		if (eb->pages[i]) {
			detach_extent_buffer_page(eb, eb->pages[i]);
			__free_page(eb->pages[i]);
		}
	}
	__free_extent_buffer(eb);
	return NULL;
}

struct extent_buffer *alloc_dummy_extent_buffer(struct btrfs_fs_info *fs_info,
						u64 start)
{
	return __alloc_dummy_extent_buffer(fs_info, start, fs_info->nodesize);
}

static void check_buffer_tree_ref(struct extent_buffer *eb)
{
	int refs;
	/*
	 * The TREE_REF bit is first set when the extent_buffer is added
	 * to the radix tree. It is also reset, if unset, when a new reference
	 * is created by find_extent_buffer.
	 *
	 * It is only cleared in two cases: freeing the last non-tree
	 * reference to the extent_buffer when its STALE bit is set or
	 * calling release_folio when the tree reference is the only reference.
	 *
	 * In both cases, care is taken to ensure that the extent_buffer's
	 * pages are not under io. However, release_folio can be concurrently
	 * called with creating new references, which is prone to race
	 * conditions between the calls to check_buffer_tree_ref in those
	 * codepaths and clearing TREE_REF in try_release_extent_buffer.
	 *
	 * The actual lifetime of the extent_buffer in the radix tree is
	 * adequately protected by the refcount, but the TREE_REF bit and
	 * its corresponding reference are not. To protect against this
	 * class of races, we call check_buffer_tree_ref from the codepaths
	 * which trigger io after they set eb->io_pages. Note that once io is
	 * initiated, TREE_REF can no longer be cleared, so that is the
	 * moment at which any such race is best fixed.
	 */
	refs = atomic_read(&eb->refs);
	if (refs >= 2 && test_bit(EXTENT_BUFFER_TREE_REF, &eb->bflags))
		return;

	spin_lock(&eb->refs_lock);
	if (!test_and_set_bit(EXTENT_BUFFER_TREE_REF, &eb->bflags))
		atomic_inc(&eb->refs);
	spin_unlock(&eb->refs_lock);
}

static void mark_extent_buffer_accessed(struct extent_buffer *eb,
		struct page *accessed)
{
	int num_pages, i;

	check_buffer_tree_ref(eb);

	num_pages = num_extent_pages(eb);
	for (i = 0; i < num_pages; i++) {
		struct page *p = eb->pages[i];

		if (p != accessed)
			mark_page_accessed(p);
	}
}

struct extent_buffer *find_extent_buffer(struct btrfs_fs_info *fs_info,
					 u64 start)
{
	struct extent_buffer *eb;

	eb = find_extent_buffer_nolock(fs_info, start);
	if (!eb)
		return NULL;
	/*
	 * Lock our eb's refs_lock to avoid races with free_extent_buffer().
	 * When we get our eb it might be flagged with EXTENT_BUFFER_STALE and
	 * another task running free_extent_buffer() might have seen that flag
	 * set, eb->refs == 2, that the buffer isn't under IO (dirty and
	 * writeback flags not set) and it's still in the tree (flag
	 * EXTENT_BUFFER_TREE_REF set), therefore being in the process of
	 * decrementing the extent buffer's reference count twice.  So here we
	 * could race and increment the eb's reference count, clear its stale
	 * flag, mark it as dirty and drop our reference before the other task
	 * finishes executing free_extent_buffer, which would later result in
	 * an attempt to free an extent buffer that is dirty.
	 */
	if (test_bit(EXTENT_BUFFER_STALE, &eb->bflags)) {
		spin_lock(&eb->refs_lock);
		spin_unlock(&eb->refs_lock);
	}
	mark_extent_buffer_accessed(eb, NULL);
	return eb;
}

#ifdef CONFIG_BTRFS_FS_RUN_SANITY_TESTS
struct extent_buffer *alloc_test_extent_buffer(struct btrfs_fs_info *fs_info,
					u64 start)
{
	struct extent_buffer *eb, *exists = NULL;
	int ret;

	eb = find_extent_buffer(fs_info, start);
	if (eb)
		return eb;
	eb = alloc_dummy_extent_buffer(fs_info, start);
	if (!eb)
		return ERR_PTR(-ENOMEM);
	eb->fs_info = fs_info;
again:
	ret = radix_tree_preload(GFP_NOFS);
	if (ret) {
		exists = ERR_PTR(ret);
		goto free_eb;
	}
	spin_lock(&fs_info->buffer_lock);
	ret = radix_tree_insert(&fs_info->buffer_radix,
				start >> fs_info->sectorsize_bits, eb);
	spin_unlock(&fs_info->buffer_lock);
	radix_tree_preload_end();
	if (ret == -EEXIST) {
		exists = find_extent_buffer(fs_info, start);
		if (exists)
			goto free_eb;
		else
			goto again;
	}
	check_buffer_tree_ref(eb);
	set_bit(EXTENT_BUFFER_IN_TREE, &eb->bflags);

	return eb;
free_eb:
	btrfs_release_extent_buffer(eb);
	return exists;
}
#endif

static struct extent_buffer *grab_extent_buffer(
		struct btrfs_fs_info *fs_info, struct page *page)
{
	struct extent_buffer *exists;

	/*
	 * For subpage case, we completely rely on radix tree to ensure we
	 * don't try to insert two ebs for the same bytenr.  So here we always
	 * return NULL and just continue.
	 */
	if (fs_info->nodesize < PAGE_SIZE)
		return NULL;

	/* Page not yet attached to an extent buffer */
	if (!PagePrivate(page))
		return NULL;

	/*
	 * We could have already allocated an eb for this page and attached one
	 * so lets see if we can get a ref on the existing eb, and if we can we
	 * know it's good and we can just return that one, else we know we can
	 * just overwrite page->private.
	 */
	exists = (struct extent_buffer *)page->private;
	if (atomic_inc_not_zero(&exists->refs))
		return exists;

	WARN_ON(PageDirty(page));
	detach_page_private(page);
	return NULL;
}

static int check_eb_alignment(struct btrfs_fs_info *fs_info, u64 start)
{
	if (!IS_ALIGNED(start, fs_info->sectorsize)) {
		btrfs_err(fs_info, "bad tree block start %llu", start);
		return -EINVAL;
	}

	if (fs_info->nodesize < PAGE_SIZE &&
	    offset_in_page(start) + fs_info->nodesize > PAGE_SIZE) {
		btrfs_err(fs_info,
		"tree block crosses page boundary, start %llu nodesize %u",
			  start, fs_info->nodesize);
		return -EINVAL;
	}
	if (fs_info->nodesize >= PAGE_SIZE &&
	    !IS_ALIGNED(start, PAGE_SIZE)) {
		btrfs_err(fs_info,
		"tree block is not page aligned, start %llu nodesize %u",
			  start, fs_info->nodesize);
		return -EINVAL;
	}
	return 0;
}

struct extent_buffer *alloc_extent_buffer(struct btrfs_fs_info *fs_info,
					  u64 start, u64 owner_root, int level)
{
	unsigned long len = fs_info->nodesize;
	int num_pages;
	int i;
	unsigned long index = start >> PAGE_SHIFT;
	struct extent_buffer *eb;
	struct extent_buffer *exists = NULL;
	struct page *p;
	struct address_space *mapping = fs_info->btree_inode->i_mapping;
	int uptodate = 1;
	int ret;

	if (check_eb_alignment(fs_info, start))
		return ERR_PTR(-EINVAL);

#if BITS_PER_LONG == 32
	if (start >= MAX_LFS_FILESIZE) {
		btrfs_err_rl(fs_info,
		"extent buffer %llu is beyond 32bit page cache limit", start);
		btrfs_err_32bit_limit(fs_info);
		return ERR_PTR(-EOVERFLOW);
	}
	if (start >= BTRFS_32BIT_EARLY_WARN_THRESHOLD)
		btrfs_warn_32bit_limit(fs_info);
#endif

	eb = find_extent_buffer(fs_info, start);
	if (eb)
		return eb;

	eb = __alloc_extent_buffer(fs_info, start, len);
	if (!eb)
		return ERR_PTR(-ENOMEM);
	btrfs_set_buffer_lockdep_class(owner_root, eb, level);

	num_pages = num_extent_pages(eb);
	for (i = 0; i < num_pages; i++, index++) {
		struct btrfs_subpage *prealloc = NULL;

		p = find_or_create_page(mapping, index, GFP_NOFS|__GFP_NOFAIL);
		if (!p) {
			exists = ERR_PTR(-ENOMEM);
			goto free_eb;
		}

		/*
		 * Preallocate page->private for subpage case, so that we won't
		 * allocate memory with private_lock hold.  The memory will be
		 * freed by attach_extent_buffer_page() or freed manually if
		 * we exit earlier.
		 *
		 * Although we have ensured one subpage eb can only have one
		 * page, but it may change in the future for 16K page size
		 * support, so we still preallocate the memory in the loop.
		 */
		if (fs_info->nodesize < PAGE_SIZE) {
			prealloc = btrfs_alloc_subpage(fs_info, BTRFS_SUBPAGE_METADATA);
			if (IS_ERR(prealloc)) {
				ret = PTR_ERR(prealloc);
				unlock_page(p);
				put_page(p);
				exists = ERR_PTR(ret);
				goto free_eb;
			}
		}

		spin_lock(&mapping->private_lock);
		exists = grab_extent_buffer(fs_info, p);
		if (exists) {
			spin_unlock(&mapping->private_lock);
			unlock_page(p);
			put_page(p);
			mark_extent_buffer_accessed(exists, p);
			btrfs_free_subpage(prealloc);
			goto free_eb;
		}
		/* Should not fail, as we have preallocated the memory */
		ret = attach_extent_buffer_page(eb, p, prealloc);
		ASSERT(!ret);
		/*
		 * To inform we have extra eb under allocation, so that
		 * detach_extent_buffer_page() won't release the page private
		 * when the eb hasn't yet been inserted into radix tree.
		 *
		 * The ref will be decreased when the eb released the page, in
		 * detach_extent_buffer_page().
		 * Thus needs no special handling in error path.
		 */
		btrfs_page_inc_eb_refs(fs_info, p);
		spin_unlock(&mapping->private_lock);

		WARN_ON(btrfs_page_test_dirty(fs_info, p, eb->start, eb->len));
		eb->pages[i] = p;
		if (!PageUptodate(p))
			uptodate = 0;

		/*
		 * We can't unlock the pages just yet since the extent buffer
		 * hasn't been properly inserted in the radix tree, this
		 * opens a race with btree_release_folio which can free a page
		 * while we are still filling in all pages for the buffer and
		 * we could crash.
		 */
	}
	if (uptodate)
		set_bit(EXTENT_BUFFER_UPTODATE, &eb->bflags);
again:
	ret = radix_tree_preload(GFP_NOFS);
	if (ret) {
		exists = ERR_PTR(ret);
		goto free_eb;
	}

	spin_lock(&fs_info->buffer_lock);
	ret = radix_tree_insert(&fs_info->buffer_radix,
				start >> fs_info->sectorsize_bits, eb);
	spin_unlock(&fs_info->buffer_lock);
	radix_tree_preload_end();
	if (ret == -EEXIST) {
		exists = find_extent_buffer(fs_info, start);
		if (exists)
			goto free_eb;
		else
			goto again;
	}
	/* add one reference for the tree */
	check_buffer_tree_ref(eb);
	set_bit(EXTENT_BUFFER_IN_TREE, &eb->bflags);

	/*
	 * Now it's safe to unlock the pages because any calls to
	 * btree_release_folio will correctly detect that a page belongs to a
	 * live buffer and won't free them prematurely.
	 */
	for (i = 0; i < num_pages; i++)
		unlock_page(eb->pages[i]);
	return eb;

free_eb:
	WARN_ON(!atomic_dec_and_test(&eb->refs));
	for (i = 0; i < num_pages; i++) {
		if (eb->pages[i])
			unlock_page(eb->pages[i]);
	}

	btrfs_release_extent_buffer(eb);
	return exists;
}

static inline void btrfs_release_extent_buffer_rcu(struct rcu_head *head)
{
	struct extent_buffer *eb =
			container_of(head, struct extent_buffer, rcu_head);

	__free_extent_buffer(eb);
}

static int release_extent_buffer(struct extent_buffer *eb)
	__releases(&eb->refs_lock)
{
	lockdep_assert_held(&eb->refs_lock);

	WARN_ON(atomic_read(&eb->refs) == 0);
	if (atomic_dec_and_test(&eb->refs)) {
		if (test_and_clear_bit(EXTENT_BUFFER_IN_TREE, &eb->bflags)) {
			struct btrfs_fs_info *fs_info = eb->fs_info;

			spin_unlock(&eb->refs_lock);

			spin_lock(&fs_info->buffer_lock);
			radix_tree_delete(&fs_info->buffer_radix,
					  eb->start >> fs_info->sectorsize_bits);
			spin_unlock(&fs_info->buffer_lock);
		} else {
			spin_unlock(&eb->refs_lock);
		}

		btrfs_leak_debug_del(&eb->fs_info->eb_leak_lock, &eb->leak_list);
		/* Should be safe to release our pages at this point */
		btrfs_release_extent_buffer_pages(eb);
#ifdef CONFIG_BTRFS_FS_RUN_SANITY_TESTS
		if (unlikely(test_bit(EXTENT_BUFFER_UNMAPPED, &eb->bflags))) {
			__free_extent_buffer(eb);
			return 1;
		}
#endif
		call_rcu(&eb->rcu_head, btrfs_release_extent_buffer_rcu);
		return 1;
	}
	spin_unlock(&eb->refs_lock);

	return 0;
}

void free_extent_buffer(struct extent_buffer *eb)
{
	int refs;
	int old;
	if (!eb)
		return;

	while (1) {
		refs = atomic_read(&eb->refs);
		if ((!test_bit(EXTENT_BUFFER_UNMAPPED, &eb->bflags) && refs <= 3)
		    || (test_bit(EXTENT_BUFFER_UNMAPPED, &eb->bflags) &&
			refs == 1))
			break;
		old = atomic_cmpxchg(&eb->refs, refs, refs - 1);
		if (old == refs)
			return;
	}

	spin_lock(&eb->refs_lock);
	if (atomic_read(&eb->refs) == 2 &&
	    test_bit(EXTENT_BUFFER_STALE, &eb->bflags) &&
	    !extent_buffer_under_io(eb) &&
	    test_and_clear_bit(EXTENT_BUFFER_TREE_REF, &eb->bflags))
		atomic_dec(&eb->refs);

	/*
	 * I know this is terrible, but it's temporary until we stop tracking
	 * the uptodate bits and such for the extent buffers.
	 */
	release_extent_buffer(eb);
}

void free_extent_buffer_stale(struct extent_buffer *eb)
{
	if (!eb)
		return;

	spin_lock(&eb->refs_lock);
	set_bit(EXTENT_BUFFER_STALE, &eb->bflags);

	if (atomic_read(&eb->refs) == 2 && !extent_buffer_under_io(eb) &&
	    test_and_clear_bit(EXTENT_BUFFER_TREE_REF, &eb->bflags))
		atomic_dec(&eb->refs);
	release_extent_buffer(eb);
}

static void btree_clear_page_dirty(struct page *page)
{
	ASSERT(PageDirty(page));
	ASSERT(PageLocked(page));
	clear_page_dirty_for_io(page);
	xa_lock_irq(&page->mapping->i_pages);
	if (!PageDirty(page))
		__xa_clear_mark(&page->mapping->i_pages,
				page_index(page), PAGECACHE_TAG_DIRTY);
	xa_unlock_irq(&page->mapping->i_pages);
}

static void clear_subpage_extent_buffer_dirty(const struct extent_buffer *eb)
{
	struct btrfs_fs_info *fs_info = eb->fs_info;
	struct page *page = eb->pages[0];
	bool last;

	/* btree_clear_page_dirty() needs page locked */
	lock_page(page);
	last = btrfs_subpage_clear_and_test_dirty(fs_info, page, eb->start,
						  eb->len);
	if (last)
		btree_clear_page_dirty(page);
	unlock_page(page);
	WARN_ON(atomic_read(&eb->refs) == 0);
}

void clear_extent_buffer_dirty(const struct extent_buffer *eb)
{
	int i;
	int num_pages;
	struct page *page;

	if (eb->fs_info->nodesize < PAGE_SIZE)
		return clear_subpage_extent_buffer_dirty(eb);

	num_pages = num_extent_pages(eb);

	for (i = 0; i < num_pages; i++) {
		page = eb->pages[i];
		if (!PageDirty(page))
			continue;
		lock_page(page);
		btree_clear_page_dirty(page);
		ClearPageError(page);
		unlock_page(page);
	}
	WARN_ON(atomic_read(&eb->refs) == 0);
}

bool set_extent_buffer_dirty(struct extent_buffer *eb)
{
	int i;
	int num_pages;
	bool was_dirty;

	check_buffer_tree_ref(eb);

	was_dirty = test_and_set_bit(EXTENT_BUFFER_DIRTY, &eb->bflags);

	num_pages = num_extent_pages(eb);
	WARN_ON(atomic_read(&eb->refs) == 0);
	WARN_ON(!test_bit(EXTENT_BUFFER_TREE_REF, &eb->bflags));

	if (!was_dirty) {
		bool subpage = eb->fs_info->nodesize < PAGE_SIZE;

		/*
		 * For subpage case, we can have other extent buffers in the
		 * same page, and in clear_subpage_extent_buffer_dirty() we
		 * have to clear page dirty without subpage lock held.
		 * This can cause race where our page gets dirty cleared after
		 * we just set it.
		 *
		 * Thankfully, clear_subpage_extent_buffer_dirty() has locked
		 * its page for other reasons, we can use page lock to prevent
		 * the above race.
		 */
		if (subpage)
			lock_page(eb->pages[0]);
		for (i = 0; i < num_pages; i++)
			btrfs_page_set_dirty(eb->fs_info, eb->pages[i],
					     eb->start, eb->len);
		if (subpage)
			unlock_page(eb->pages[0]);
	}
#ifdef CONFIG_BTRFS_DEBUG
	for (i = 0; i < num_pages; i++)
		ASSERT(PageDirty(eb->pages[i]));
#endif

	return was_dirty;
}

void clear_extent_buffer_uptodate(struct extent_buffer *eb)
{
	struct btrfs_fs_info *fs_info = eb->fs_info;
	struct page *page;
	int num_pages;
	int i;

	clear_bit(EXTENT_BUFFER_UPTODATE, &eb->bflags);
	num_pages = num_extent_pages(eb);
	for (i = 0; i < num_pages; i++) {
		page = eb->pages[i];
		if (!page)
			continue;

		/*
		 * This is special handling for metadata subpage, as regular
		 * btrfs_is_subpage() can not handle cloned/dummy metadata.
		 */
		if (fs_info->nodesize >= PAGE_SIZE)
			ClearPageUptodate(page);
		else
			btrfs_subpage_clear_uptodate(fs_info, page, eb->start,
						     eb->len);
	}
}

void set_extent_buffer_uptodate(struct extent_buffer *eb)
{
	struct btrfs_fs_info *fs_info = eb->fs_info;
	struct page *page;
	int num_pages;
	int i;

	set_bit(EXTENT_BUFFER_UPTODATE, &eb->bflags);
	num_pages = num_extent_pages(eb);
	for (i = 0; i < num_pages; i++) {
		page = eb->pages[i];

		/*
		 * This is special handling for metadata subpage, as regular
		 * btrfs_is_subpage() can not handle cloned/dummy metadata.
		 */
		if (fs_info->nodesize >= PAGE_SIZE)
			SetPageUptodate(page);
		else
			btrfs_subpage_set_uptodate(fs_info, page, eb->start,
						   eb->len);
	}
}

static int read_extent_buffer_subpage(struct extent_buffer *eb, int wait,
				      int mirror_num)
{
	struct btrfs_fs_info *fs_info = eb->fs_info;
	struct extent_io_tree *io_tree;
	struct page *page = eb->pages[0];
	struct btrfs_bio_ctrl bio_ctrl = { 0 };
	int ret = 0;

	ASSERT(!test_bit(EXTENT_BUFFER_UNMAPPED, &eb->bflags));
	ASSERT(PagePrivate(page));
	io_tree = &BTRFS_I(fs_info->btree_inode)->io_tree;

	if (wait == WAIT_NONE) {
		if (!try_lock_extent(io_tree, eb->start, eb->start + eb->len - 1))
			return -EAGAIN;
	} else {
		ret = lock_extent(io_tree, eb->start, eb->start + eb->len - 1);
		if (ret < 0)
			return ret;
	}

	ret = 0;
	if (test_bit(EXTENT_BUFFER_UPTODATE, &eb->bflags) ||
	    PageUptodate(page) ||
	    btrfs_subpage_test_uptodate(fs_info, page, eb->start, eb->len)) {
		set_bit(EXTENT_BUFFER_UPTODATE, &eb->bflags);
		unlock_extent(io_tree, eb->start, eb->start + eb->len - 1);
		return ret;
	}

	clear_bit(EXTENT_BUFFER_READ_ERR, &eb->bflags);
	eb->read_mirror = 0;
	atomic_set(&eb->io_pages, 1);
	check_buffer_tree_ref(eb);
	btrfs_subpage_clear_error(fs_info, page, eb->start, eb->len);

	btrfs_subpage_start_reader(fs_info, page, eb->start, eb->len);
	ret = submit_extent_page(REQ_OP_READ | REQ_META, NULL, &bio_ctrl,
				 page, eb->start, eb->len,
				 eb->start - page_offset(page),
				 end_bio_extent_readpage, mirror_num, 0,
				 true);
	if (ret) {
		/*
		 * In the endio function, if we hit something wrong we will
		 * increase the io_pages, so here we need to decrease it for
		 * error path.
		 */
		atomic_dec(&eb->io_pages);
	}
	if (bio_ctrl.bio) {
		submit_one_bio(bio_ctrl.bio, mirror_num, 0);
		bio_ctrl.bio = NULL;
	}
	if (ret || wait != WAIT_COMPLETE)
		return ret;

	wait_extent_bit(io_tree, eb->start, eb->start + eb->len - 1, EXTENT_LOCKED);
	if (!test_bit(EXTENT_BUFFER_UPTODATE, &eb->bflags))
		ret = -EIO;
	return ret;
}

int read_extent_buffer_pages(struct extent_buffer *eb, int wait, int mirror_num)
{
	int i;
	struct page *page;
	int err;
	int ret = 0;
	int locked_pages = 0;
	int all_uptodate = 1;
	int num_pages;
	unsigned long num_reads = 0;
	struct btrfs_bio_ctrl bio_ctrl = { 0 };

	if (test_bit(EXTENT_BUFFER_UPTODATE, &eb->bflags))
		return 0;

	/*
	 * We could have had EXTENT_BUFFER_UPTODATE cleared by the write
	 * operation, which could potentially still be in flight.  In this case
	 * we simply want to return an error.
	 */
	if (unlikely(test_bit(EXTENT_BUFFER_WRITE_ERR, &eb->bflags)))
		return -EIO;

	if (eb->fs_info->nodesize < PAGE_SIZE)
		return read_extent_buffer_subpage(eb, wait, mirror_num);

	num_pages = num_extent_pages(eb);
	for (i = 0; i < num_pages; i++) {
		page = eb->pages[i];
		if (wait == WAIT_NONE) {
			/*
			 * WAIT_NONE is only utilized by readahead. If we can't
			 * acquire the lock atomically it means either the eb
			 * is being read out or under modification.
			 * Either way the eb will be or has been cached,
			 * readahead can exit safely.
			 */
			if (!trylock_page(page))
				goto unlock_exit;
		} else {
			lock_page(page);
		}
		locked_pages++;
	}
	/*
	 * We need to firstly lock all pages to make sure that
	 * the uptodate bit of our pages won't be affected by
	 * clear_extent_buffer_uptodate().
	 */
	for (i = 0; i < num_pages; i++) {
		page = eb->pages[i];
		if (!PageUptodate(page)) {
			num_reads++;
			all_uptodate = 0;
		}
	}

	if (all_uptodate) {
		set_bit(EXTENT_BUFFER_UPTODATE, &eb->bflags);
		goto unlock_exit;
	}

	clear_bit(EXTENT_BUFFER_READ_ERR, &eb->bflags);
	eb->read_mirror = 0;
	atomic_set(&eb->io_pages, num_reads);
	/*
	 * It is possible for release_folio to clear the TREE_REF bit before we
	 * set io_pages. See check_buffer_tree_ref for a more detailed comment.
	 */
	check_buffer_tree_ref(eb);
	for (i = 0; i < num_pages; i++) {
		page = eb->pages[i];

		if (!PageUptodate(page)) {
			if (ret) {
				atomic_dec(&eb->io_pages);
				unlock_page(page);
				continue;
			}

			ClearPageError(page);
			err = submit_extent_page(REQ_OP_READ | REQ_META, NULL,
					 &bio_ctrl, page, page_offset(page),
					 PAGE_SIZE, 0, end_bio_extent_readpage,
					 mirror_num, 0, false);
			if (err) {
				/*
				 * We failed to submit the bio so it's the
				 * caller's responsibility to perform cleanup
				 * i.e unlock page/set error bit.
				 */
				ret = err;
				SetPageError(page);
				unlock_page(page);
				atomic_dec(&eb->io_pages);
			}
		} else {
			unlock_page(page);
		}
	}

	if (bio_ctrl.bio) {
		submit_one_bio(bio_ctrl.bio, mirror_num, bio_ctrl.compress_type);
		bio_ctrl.bio = NULL;
	}

	if (ret || wait != WAIT_COMPLETE)
		return ret;

	for (i = 0; i < num_pages; i++) {
		page = eb->pages[i];
		wait_on_page_locked(page);
		if (!PageUptodate(page))
			ret = -EIO;
	}

	return ret;

unlock_exit:
	while (locked_pages > 0) {
		locked_pages--;
		page = eb->pages[locked_pages];
		unlock_page(page);
	}
	return ret;
}

static bool report_eb_range(const struct extent_buffer *eb, unsigned long start,
			    unsigned long len)
{
	btrfs_warn(eb->fs_info,
		"access to eb bytenr %llu len %lu out of range start %lu len %lu",
		eb->start, eb->len, start, len);
	WARN_ON(IS_ENABLED(CONFIG_BTRFS_DEBUG));

	return true;
}

/*
 * Check if the [start, start + len) range is valid before reading/writing
 * the eb.
 * NOTE: @start and @len are offset inside the eb, not logical address.
 *
 * Caller should not touch the dst/src memory if this function returns error.
 */
static inline int check_eb_range(const struct extent_buffer *eb,
				 unsigned long start, unsigned long len)
{
	unsigned long offset;

	/* start, start + len should not go beyond eb->len nor overflow */
	if (unlikely(check_add_overflow(start, len, &offset) || offset > eb->len))
		return report_eb_range(eb, start, len);

	return false;
}

void read_extent_buffer(const struct extent_buffer *eb, void *dstv,
			unsigned long start, unsigned long len)
{
	size_t cur;
	size_t offset;
	struct page *page;
	char *kaddr;
	char *dst = (char *)dstv;
	unsigned long i = get_eb_page_index(start);

	if (check_eb_range(eb, start, len))
		return;

	offset = get_eb_offset_in_page(eb, start);

	while (len > 0) {
		page = eb->pages[i];

		cur = min(len, (PAGE_SIZE - offset));
		kaddr = page_address(page);
		memcpy(dst, kaddr + offset, cur);

		dst += cur;
		len -= cur;
		offset = 0;
		i++;
	}
}

int read_extent_buffer_to_user_nofault(const struct extent_buffer *eb,
				       void __user *dstv,
				       unsigned long start, unsigned long len)
{
	size_t cur;
	size_t offset;
	struct page *page;
	char *kaddr;
	char __user *dst = (char __user *)dstv;
	unsigned long i = get_eb_page_index(start);
	int ret = 0;

	WARN_ON(start > eb->len);
	WARN_ON(start + len > eb->start + eb->len);

	offset = get_eb_offset_in_page(eb, start);

	while (len > 0) {
		page = eb->pages[i];

		cur = min(len, (PAGE_SIZE - offset));
		kaddr = page_address(page);
		if (copy_to_user_nofault(dst, kaddr + offset, cur)) {
			ret = -EFAULT;
			break;
		}

		dst += cur;
		len -= cur;
		offset = 0;
		i++;
	}

	return ret;
}

int memcmp_extent_buffer(const struct extent_buffer *eb, const void *ptrv,
			 unsigned long start, unsigned long len)
{
	size_t cur;
	size_t offset;
	struct page *page;
	char *kaddr;
	char *ptr = (char *)ptrv;
	unsigned long i = get_eb_page_index(start);
	int ret = 0;

	if (check_eb_range(eb, start, len))
		return -EINVAL;

	offset = get_eb_offset_in_page(eb, start);

	while (len > 0) {
		page = eb->pages[i];

		cur = min(len, (PAGE_SIZE - offset));

		kaddr = page_address(page);
		ret = memcmp(ptr, kaddr + offset, cur);
		if (ret)
			break;

		ptr += cur;
		len -= cur;
		offset = 0;
		i++;
	}
	return ret;
}

/*
 * Check that the extent buffer is uptodate.
 *
 * For regular sector size == PAGE_SIZE case, check if @page is uptodate.
 * For subpage case, check if the range covered by the eb has EXTENT_UPTODATE.
 */
static void assert_eb_page_uptodate(const struct extent_buffer *eb,
				    struct page *page)
{
	struct btrfs_fs_info *fs_info = eb->fs_info;

	/*
	 * If we are using the commit root we could potentially clear a page
	 * Uptodate while we're using the extent buffer that we've previously
	 * looked up.  We don't want to complain in this case, as the page was
	 * valid before, we just didn't write it out.  Instead we want to catch
	 * the case where we didn't actually read the block properly, which
	 * would have !PageUptodate && !PageError, as we clear PageError before
	 * reading.
	 */
	if (fs_info->nodesize < PAGE_SIZE) {
		bool uptodate, error;

		uptodate = btrfs_subpage_test_uptodate(fs_info, page,
						       eb->start, eb->len);
		error = btrfs_subpage_test_error(fs_info, page, eb->start, eb->len);
		WARN_ON(!uptodate && !error);
	} else {
		WARN_ON(!PageUptodate(page) && !PageError(page));
	}
}

void write_extent_buffer_chunk_tree_uuid(const struct extent_buffer *eb,
		const void *srcv)
{
	char *kaddr;

	assert_eb_page_uptodate(eb, eb->pages[0]);
	kaddr = page_address(eb->pages[0]) +
		get_eb_offset_in_page(eb, offsetof(struct btrfs_header,
						   chunk_tree_uuid));
	memcpy(kaddr, srcv, BTRFS_FSID_SIZE);
}

void write_extent_buffer_fsid(const struct extent_buffer *eb, const void *srcv)
{
	char *kaddr;

	assert_eb_page_uptodate(eb, eb->pages[0]);
	kaddr = page_address(eb->pages[0]) +
		get_eb_offset_in_page(eb, offsetof(struct btrfs_header, fsid));
	memcpy(kaddr, srcv, BTRFS_FSID_SIZE);
}

void write_extent_buffer(const struct extent_buffer *eb, const void *srcv,
			 unsigned long start, unsigned long len)
{
	size_t cur;
	size_t offset;
	struct page *page;
	char *kaddr;
	char *src = (char *)srcv;
	unsigned long i = get_eb_page_index(start);

	WARN_ON(test_bit(EXTENT_BUFFER_NO_CHECK, &eb->bflags));

	if (check_eb_range(eb, start, len))
		return;

	offset = get_eb_offset_in_page(eb, start);

	while (len > 0) {
		page = eb->pages[i];
		assert_eb_page_uptodate(eb, page);

		cur = min(len, PAGE_SIZE - offset);
		kaddr = page_address(page);
		memcpy(kaddr + offset, src, cur);

		src += cur;
		len -= cur;
		offset = 0;
		i++;
	}
}

void memzero_extent_buffer(const struct extent_buffer *eb, unsigned long start,
		unsigned long len)
{
	size_t cur;
	size_t offset;
	struct page *page;
	char *kaddr;
	unsigned long i = get_eb_page_index(start);

	if (check_eb_range(eb, start, len))
		return;

	offset = get_eb_offset_in_page(eb, start);

	while (len > 0) {
		page = eb->pages[i];
		assert_eb_page_uptodate(eb, page);

		cur = min(len, PAGE_SIZE - offset);
		kaddr = page_address(page);
		memset(kaddr + offset, 0, cur);

		len -= cur;
		offset = 0;
		i++;
	}
}

void copy_extent_buffer_full(const struct extent_buffer *dst,
			     const struct extent_buffer *src)
{
	int i;
	int num_pages;

	ASSERT(dst->len == src->len);

	if (dst->fs_info->nodesize >= PAGE_SIZE) {
		num_pages = num_extent_pages(dst);
		for (i = 0; i < num_pages; i++)
			copy_page(page_address(dst->pages[i]),
				  page_address(src->pages[i]));
	} else {
		size_t src_offset = get_eb_offset_in_page(src, 0);
		size_t dst_offset = get_eb_offset_in_page(dst, 0);

		ASSERT(src->fs_info->nodesize < PAGE_SIZE);
		memcpy(page_address(dst->pages[0]) + dst_offset,
		       page_address(src->pages[0]) + src_offset,
		       src->len);
	}
}

void copy_extent_buffer(const struct extent_buffer *dst,
			const struct extent_buffer *src,
			unsigned long dst_offset, unsigned long src_offset,
			unsigned long len)
{
	u64 dst_len = dst->len;
	size_t cur;
	size_t offset;
	struct page *page;
	char *kaddr;
	unsigned long i = get_eb_page_index(dst_offset);

	if (check_eb_range(dst, dst_offset, len) ||
	    check_eb_range(src, src_offset, len))
		return;

	WARN_ON(src->len != dst_len);

	offset = get_eb_offset_in_page(dst, dst_offset);

	while (len > 0) {
		page = dst->pages[i];
		assert_eb_page_uptodate(dst, page);

		cur = min(len, (unsigned long)(PAGE_SIZE - offset));

		kaddr = page_address(page);
		read_extent_buffer(src, kaddr + offset, src_offset, cur);

		src_offset += cur;
		len -= cur;
		offset = 0;
		i++;
	}
}

/*
 * eb_bitmap_offset() - calculate the page and offset of the byte containing the
 * given bit number
 * @eb: the extent buffer
 * @start: offset of the bitmap item in the extent buffer
 * @nr: bit number
 * @page_index: return index of the page in the extent buffer that contains the
 * given bit number
 * @page_offset: return offset into the page given by page_index
 *
 * This helper hides the ugliness of finding the byte in an extent buffer which
 * contains a given bit.
 */
static inline void eb_bitmap_offset(const struct extent_buffer *eb,
				    unsigned long start, unsigned long nr,
				    unsigned long *page_index,
				    size_t *page_offset)
{
	size_t byte_offset = BIT_BYTE(nr);
	size_t offset;

	/*
	 * The byte we want is the offset of the extent buffer + the offset of
	 * the bitmap item in the extent buffer + the offset of the byte in the
	 * bitmap item.
	 */
	offset = start + offset_in_page(eb->start) + byte_offset;

	*page_index = offset >> PAGE_SHIFT;
	*page_offset = offset_in_page(offset);
}

/**
 * extent_buffer_test_bit - determine whether a bit in a bitmap item is set
 * @eb: the extent buffer
 * @start: offset of the bitmap item in the extent buffer
 * @nr: bit number to test
 */
int extent_buffer_test_bit(const struct extent_buffer *eb, unsigned long start,
			   unsigned long nr)
{
	u8 *kaddr;
	struct page *page;
	unsigned long i;
	size_t offset;

	eb_bitmap_offset(eb, start, nr, &i, &offset);
	page = eb->pages[i];
	assert_eb_page_uptodate(eb, page);
	kaddr = page_address(page);
	return 1U & (kaddr[offset] >> (nr & (BITS_PER_BYTE - 1)));
}

/**
 * extent_buffer_bitmap_set - set an area of a bitmap
 * @eb: the extent buffer
 * @start: offset of the bitmap item in the extent buffer
 * @pos: bit number of the first bit
 * @len: number of bits to set
 */
void extent_buffer_bitmap_set(const struct extent_buffer *eb, unsigned long start,
			      unsigned long pos, unsigned long len)
{
	u8 *kaddr;
	struct page *page;
	unsigned long i;
	size_t offset;
	const unsigned int size = pos + len;
	int bits_to_set = BITS_PER_BYTE - (pos % BITS_PER_BYTE);
	u8 mask_to_set = BITMAP_FIRST_BYTE_MASK(pos);

	eb_bitmap_offset(eb, start, pos, &i, &offset);
	page = eb->pages[i];
	assert_eb_page_uptodate(eb, page);
	kaddr = page_address(page);

	while (len >= bits_to_set) {
		kaddr[offset] |= mask_to_set;
		len -= bits_to_set;
		bits_to_set = BITS_PER_BYTE;
		mask_to_set = ~0;
		if (++offset >= PAGE_SIZE && len > 0) {
			offset = 0;
			page = eb->pages[++i];
			assert_eb_page_uptodate(eb, page);
			kaddr = page_address(page);
		}
	}
	if (len) {
		mask_to_set &= BITMAP_LAST_BYTE_MASK(size);
		kaddr[offset] |= mask_to_set;
	}
}


/**
 * extent_buffer_bitmap_clear - clear an area of a bitmap
 * @eb: the extent buffer
 * @start: offset of the bitmap item in the extent buffer
 * @pos: bit number of the first bit
 * @len: number of bits to clear
 */
void extent_buffer_bitmap_clear(const struct extent_buffer *eb,
				unsigned long start, unsigned long pos,
				unsigned long len)
{
	u8 *kaddr;
	struct page *page;
	unsigned long i;
	size_t offset;
	const unsigned int size = pos + len;
	int bits_to_clear = BITS_PER_BYTE - (pos % BITS_PER_BYTE);
	u8 mask_to_clear = BITMAP_FIRST_BYTE_MASK(pos);

	eb_bitmap_offset(eb, start, pos, &i, &offset);
	page = eb->pages[i];
	assert_eb_page_uptodate(eb, page);
	kaddr = page_address(page);

	while (len >= bits_to_clear) {
		kaddr[offset] &= ~mask_to_clear;
		len -= bits_to_clear;
		bits_to_clear = BITS_PER_BYTE;
		mask_to_clear = ~0;
		if (++offset >= PAGE_SIZE && len > 0) {
			offset = 0;
			page = eb->pages[++i];
			assert_eb_page_uptodate(eb, page);
			kaddr = page_address(page);
		}
	}
	if (len) {
		mask_to_clear &= BITMAP_LAST_BYTE_MASK(size);
		kaddr[offset] &= ~mask_to_clear;
	}
}

static inline bool areas_overlap(unsigned long src, unsigned long dst, unsigned long len)
{
	unsigned long distance = (src > dst) ? src - dst : dst - src;
	return distance < len;
}

static void copy_pages(struct page *dst_page, struct page *src_page,
		       unsigned long dst_off, unsigned long src_off,
		       unsigned long len)
{
	char *dst_kaddr = page_address(dst_page);
	char *src_kaddr;
	int must_memmove = 0;

	if (dst_page != src_page) {
		src_kaddr = page_address(src_page);
	} else {
		src_kaddr = dst_kaddr;
		if (areas_overlap(src_off, dst_off, len))
			must_memmove = 1;
	}

	if (must_memmove)
		memmove(dst_kaddr + dst_off, src_kaddr + src_off, len);
	else
		memcpy(dst_kaddr + dst_off, src_kaddr + src_off, len);
}

void memcpy_extent_buffer(const struct extent_buffer *dst,
			  unsigned long dst_offset, unsigned long src_offset,
			  unsigned long len)
{
	size_t cur;
	size_t dst_off_in_page;
	size_t src_off_in_page;
	unsigned long dst_i;
	unsigned long src_i;

	if (check_eb_range(dst, dst_offset, len) ||
	    check_eb_range(dst, src_offset, len))
		return;

	while (len > 0) {
		dst_off_in_page = get_eb_offset_in_page(dst, dst_offset);
		src_off_in_page = get_eb_offset_in_page(dst, src_offset);

		dst_i = get_eb_page_index(dst_offset);
		src_i = get_eb_page_index(src_offset);

		cur = min(len, (unsigned long)(PAGE_SIZE -
					       src_off_in_page));
		cur = min_t(unsigned long, cur,
			(unsigned long)(PAGE_SIZE - dst_off_in_page));

		copy_pages(dst->pages[dst_i], dst->pages[src_i],
			   dst_off_in_page, src_off_in_page, cur);

		src_offset += cur;
		dst_offset += cur;
		len -= cur;
	}
}

void memmove_extent_buffer(const struct extent_buffer *dst,
			   unsigned long dst_offset, unsigned long src_offset,
			   unsigned long len)
{
	size_t cur;
	size_t dst_off_in_page;
	size_t src_off_in_page;
	unsigned long dst_end = dst_offset + len - 1;
	unsigned long src_end = src_offset + len - 1;
	unsigned long dst_i;
	unsigned long src_i;

	if (check_eb_range(dst, dst_offset, len) ||
	    check_eb_range(dst, src_offset, len))
		return;
	if (dst_offset < src_offset) {
		memcpy_extent_buffer(dst, dst_offset, src_offset, len);
		return;
	}
	while (len > 0) {
		dst_i = get_eb_page_index(dst_end);
		src_i = get_eb_page_index(src_end);

		dst_off_in_page = get_eb_offset_in_page(dst, dst_end);
		src_off_in_page = get_eb_offset_in_page(dst, src_end);

		cur = min_t(unsigned long, len, src_off_in_page + 1);
		cur = min(cur, dst_off_in_page + 1);
		copy_pages(dst->pages[dst_i], dst->pages[src_i],
			   dst_off_in_page - cur + 1,
			   src_off_in_page - cur + 1, cur);

		dst_end -= cur;
		src_end -= cur;
		len -= cur;
	}
}

#define GANG_LOOKUP_SIZE	16
static struct extent_buffer *get_next_extent_buffer(
		struct btrfs_fs_info *fs_info, struct page *page, u64 bytenr)
{
	struct extent_buffer *gang[GANG_LOOKUP_SIZE];
	struct extent_buffer *found = NULL;
	u64 page_start = page_offset(page);
	u64 cur = page_start;

	ASSERT(in_range(bytenr, page_start, PAGE_SIZE));
	lockdep_assert_held(&fs_info->buffer_lock);

	while (cur < page_start + PAGE_SIZE) {
		int ret;
		int i;

		ret = radix_tree_gang_lookup(&fs_info->buffer_radix,
				(void **)gang, cur >> fs_info->sectorsize_bits,
				min_t(unsigned int, GANG_LOOKUP_SIZE,
				      PAGE_SIZE / fs_info->nodesize));
		if (ret == 0)
			goto out;
		for (i = 0; i < ret; i++) {
			/* Already beyond page end */
			if (gang[i]->start >= page_start + PAGE_SIZE)
				goto out;
			/* Found one */
			if (gang[i]->start >= bytenr) {
				found = gang[i];
				goto out;
			}
		}
		cur = gang[ret - 1]->start + gang[ret - 1]->len;
	}
out:
	return found;
}

static int try_release_subpage_extent_buffer(struct page *page)
{
	struct btrfs_fs_info *fs_info = btrfs_sb(page->mapping->host->i_sb);
	u64 cur = page_offset(page);
	const u64 end = page_offset(page) + PAGE_SIZE;
	int ret;

	while (cur < end) {
		struct extent_buffer *eb = NULL;

		/*
		 * Unlike try_release_extent_buffer() which uses page->private
		 * to grab buffer, for subpage case we rely on radix tree, thus
		 * we need to ensure radix tree consistency.
		 *
		 * We also want an atomic snapshot of the radix tree, thus go
		 * with spinlock rather than RCU.
		 */
		spin_lock(&fs_info->buffer_lock);
		eb = get_next_extent_buffer(fs_info, page, cur);
		if (!eb) {
			/* No more eb in the page range after or at cur */
			spin_unlock(&fs_info->buffer_lock);
			break;
		}
		cur = eb->start + eb->len;

		/*
		 * The same as try_release_extent_buffer(), to ensure the eb
		 * won't disappear out from under us.
		 */
		spin_lock(&eb->refs_lock);
		if (atomic_read(&eb->refs) != 1 || extent_buffer_under_io(eb)) {
			spin_unlock(&eb->refs_lock);
			spin_unlock(&fs_info->buffer_lock);
			break;
		}
		spin_unlock(&fs_info->buffer_lock);

		/*
		 * If tree ref isn't set then we know the ref on this eb is a
		 * real ref, so just return, this eb will likely be freed soon
		 * anyway.
		 */
		if (!test_and_clear_bit(EXTENT_BUFFER_TREE_REF, &eb->bflags)) {
			spin_unlock(&eb->refs_lock);
			break;
		}

		/*
		 * Here we don't care about the return value, we will always
		 * check the page private at the end.  And
		 * release_extent_buffer() will release the refs_lock.
		 */
		release_extent_buffer(eb);
	}
	/*
	 * Finally to check if we have cleared page private, as if we have
	 * released all ebs in the page, the page private should be cleared now.
	 */
	spin_lock(&page->mapping->private_lock);
	if (!PagePrivate(page))
		ret = 1;
	else
		ret = 0;
	spin_unlock(&page->mapping->private_lock);
	return ret;

}

int try_release_extent_buffer(struct page *page)
{
	struct extent_buffer *eb;

	if (btrfs_sb(page->mapping->host->i_sb)->nodesize < PAGE_SIZE)
		return try_release_subpage_extent_buffer(page);

	/*
	 * We need to make sure nobody is changing page->private, as we rely on
	 * page->private as the pointer to extent buffer.
	 */
	spin_lock(&page->mapping->private_lock);
	if (!PagePrivate(page)) {
		spin_unlock(&page->mapping->private_lock);
		return 1;
	}

	eb = (struct extent_buffer *)page->private;
	BUG_ON(!eb);

	/*
	 * This is a little awful but should be ok, we need to make sure that
	 * the eb doesn't disappear out from under us while we're looking at
	 * this page.
	 */
	spin_lock(&eb->refs_lock);
	if (atomic_read(&eb->refs) != 1 || extent_buffer_under_io(eb)) {
		spin_unlock(&eb->refs_lock);
		spin_unlock(&page->mapping->private_lock);
		return 0;
	}
	spin_unlock(&page->mapping->private_lock);

	/*
	 * If tree ref isn't set then we know the ref on this eb is a real ref,
	 * so just return, this page will likely be freed soon anyway.
	 */
	if (!test_and_clear_bit(EXTENT_BUFFER_TREE_REF, &eb->bflags)) {
		spin_unlock(&eb->refs_lock);
		return 0;
	}

	return release_extent_buffer(eb);
}

/*
 * btrfs_readahead_tree_block - attempt to readahead a child block
 * @fs_info:	the fs_info
 * @bytenr:	bytenr to read
 * @owner_root: objectid of the root that owns this eb
 * @gen:	generation for the uptodate check, can be 0
 * @level:	level for the eb
 *
 * Attempt to readahead a tree block at @bytenr.  If @gen is 0 then we do a
 * normal uptodate check of the eb, without checking the generation.  If we have
 * to read the block we will not block on anything.
 */
void btrfs_readahead_tree_block(struct btrfs_fs_info *fs_info,
				u64 bytenr, u64 owner_root, u64 gen, int level)
{
	struct extent_buffer *eb;
	int ret;

	eb = btrfs_find_create_tree_block(fs_info, bytenr, owner_root, level);
	if (IS_ERR(eb))
		return;

	if (btrfs_buffer_uptodate(eb, gen, 1)) {
		free_extent_buffer(eb);
		return;
	}

	ret = read_extent_buffer_pages(eb, WAIT_NONE, 0);
	if (ret < 0)
		free_extent_buffer_stale(eb);
	else
		free_extent_buffer(eb);
}

/*
 * btrfs_readahead_node_child - readahead a node's child block
 * @node:	parent node we're reading from
 * @slot:	slot in the parent node for the child we want to read
 *
 * A helper for btrfs_readahead_tree_block, we simply read the bytenr pointed at
 * the slot in the node provided.
 */
void btrfs_readahead_node_child(struct extent_buffer *node, int slot)
{
	btrfs_readahead_tree_block(node->fs_info,
				   btrfs_node_blockptr(node, slot),
				   btrfs_header_owner(node),
				   btrfs_node_ptr_generation(node, slot),
				   btrfs_header_level(node) - 1);
}<|MERGE_RESOLUTION|>--- conflicted
+++ resolved
@@ -5251,11 +5251,7 @@
 		end_write_bio(&epd, ret);
 		return ret;
 	}
-<<<<<<< HEAD
-	ret = flush_write_bio(&epd);
-=======
 	flush_write_bio(&epd);
->>>>>>> bf44eed7
 	btrfs_zoned_data_reloc_unlock(BTRFS_I(inode));
 	return ret;
 }
