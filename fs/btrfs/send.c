/*
 * Copyright (C) 2012 Alexander Block.  All rights reserved.
 *
 * This program is free software; you can redistribute it and/or
 * modify it under the terms of the GNU General Public
 * License v2 as published by the Free Software Foundation.
 *
 * This program is distributed in the hope that it will be useful,
 * but WITHOUT ANY WARRANTY; without even the implied warranty of
 * MERCHANTABILITY or FITNESS FOR A PARTICULAR PURPOSE.  See the GNU
 * General Public License for more details.
 *
 * You should have received a copy of the GNU General Public
 * License along with this program; if not, write to the
 * Free Software Foundation, Inc., 59 Temple Place - Suite 330,
 * Boston, MA 021110-1307, USA.
 */

#include <linux/bsearch.h>
#include <linux/fs.h>
#include <linux/file.h>
#include <linux/sort.h>
#include <linux/mount.h>
#include <linux/xattr.h>
#include <linux/posix_acl_xattr.h>
#include <linux/radix-tree.h>
#include <linux/vmalloc.h>
#include <linux/string.h>

#include "send.h"
#include "backref.h"
#include "hash.h"
#include "locking.h"
#include "disk-io.h"
#include "btrfs_inode.h"
#include "transaction.h"

static int g_verbose = 0;

#define verbose_printk(...) if (g_verbose) printk(__VA_ARGS__)

/*
 * A fs_path is a helper to dynamically build path names with unknown size.
 * It reallocates the internal buffer on demand.
 * It allows fast adding of path elements on the right side (normal path) and
 * fast adding to the left side (reversed path). A reversed path can also be
 * unreversed if needed.
 */
struct fs_path {
	union {
		struct {
			char *start;
			char *end;

			char *buf;
			unsigned short buf_len:15;
			unsigned short reversed:1;
			char inline_buf[];
		};
		/*
		 * Average path length does not exceed 200 bytes, we'll have
		 * better packing in the slab and higher chance to satisfy
		 * a allocation later during send.
		 */
		char pad[256];
	};
};
#define FS_PATH_INLINE_SIZE \
	(sizeof(struct fs_path) - offsetof(struct fs_path, inline_buf))


/* reused for each extent */
struct clone_root {
	struct btrfs_root *root;
	u64 ino;
	u64 offset;

	u64 found_refs;
};

#define SEND_CTX_MAX_NAME_CACHE_SIZE 128
#define SEND_CTX_NAME_CACHE_CLEAN_SIZE (SEND_CTX_MAX_NAME_CACHE_SIZE * 2)

struct send_ctx {
	struct file *send_filp;
	loff_t send_off;
	char *send_buf;
	u32 send_size;
	u32 send_max_size;
	u64 total_send_size;
	u64 cmd_send_size[BTRFS_SEND_C_MAX + 1];
	u64 flags;	/* 'flags' member of btrfs_ioctl_send_args is u64 */

	struct btrfs_root *send_root;
	struct btrfs_root *parent_root;
	struct clone_root *clone_roots;
	int clone_roots_cnt;

	/* current state of the compare_tree call */
	struct btrfs_path *left_path;
	struct btrfs_path *right_path;
	struct btrfs_key *cmp_key;

	/*
	 * infos of the currently processed inode. In case of deleted inodes,
	 * these are the values from the deleted inode.
	 */
	u64 cur_ino;
	u64 cur_inode_gen;
	int cur_inode_new;
	int cur_inode_new_gen;
	int cur_inode_deleted;
	u64 cur_inode_size;
	u64 cur_inode_mode;
	u64 cur_inode_rdev;
	u64 cur_inode_last_extent;

	u64 send_progress;

	struct list_head new_refs;
	struct list_head deleted_refs;

	struct radix_tree_root name_cache;
	struct list_head name_cache_list;
	int name_cache_size;

	struct file_ra_state ra;

	char *read_buf;

	/*
	 * We process inodes by their increasing order, so if before an
	 * incremental send we reverse the parent/child relationship of
	 * directories such that a directory with a lower inode number was
	 * the parent of a directory with a higher inode number, and the one
	 * becoming the new parent got renamed too, we can't rename/move the
	 * directory with lower inode number when we finish processing it - we
	 * must process the directory with higher inode number first, then
	 * rename/move it and then rename/move the directory with lower inode
	 * number. Example follows.
	 *
	 * Tree state when the first send was performed:
	 *
	 * .
	 * |-- a                   (ino 257)
	 *     |-- b               (ino 258)
	 *         |
	 *         |
	 *         |-- c           (ino 259)
	 *         |   |-- d       (ino 260)
	 *         |
	 *         |-- c2          (ino 261)
	 *
	 * Tree state when the second (incremental) send is performed:
	 *
	 * .
	 * |-- a                   (ino 257)
	 *     |-- b               (ino 258)
	 *         |-- c2          (ino 261)
	 *             |-- d2      (ino 260)
	 *                 |-- cc  (ino 259)
	 *
	 * The sequence of steps that lead to the second state was:
	 *
	 * mv /a/b/c/d /a/b/c2/d2
	 * mv /a/b/c /a/b/c2/d2/cc
	 *
	 * "c" has lower inode number, but we can't move it (2nd mv operation)
	 * before we move "d", which has higher inode number.
	 *
	 * So we just memorize which move/rename operations must be performed
	 * later when their respective parent is processed and moved/renamed.
	 */

	/* Indexed by parent directory inode number. */
	struct rb_root pending_dir_moves;

	/*
	 * Reverse index, indexed by the inode number of a directory that
	 * is waiting for the move/rename of its immediate parent before its
	 * own move/rename can be performed.
	 */
	struct rb_root waiting_dir_moves;

	/*
	 * A directory that is going to be rm'ed might have a child directory
	 * which is in the pending directory moves index above. In this case,
	 * the directory can only be removed after the move/rename of its child
	 * is performed. Example:
	 *
	 * Parent snapshot:
	 *
	 * .                        (ino 256)
	 * |-- a/                   (ino 257)
	 *     |-- b/               (ino 258)
	 *         |-- c/           (ino 259)
	 *         |   |-- x/       (ino 260)
	 *         |
	 *         |-- y/           (ino 261)
	 *
	 * Send snapshot:
	 *
	 * .                        (ino 256)
	 * |-- a/                   (ino 257)
	 *     |-- b/               (ino 258)
	 *         |-- YY/          (ino 261)
	 *              |-- x/      (ino 260)
	 *
	 * Sequence of steps that lead to the send snapshot:
	 * rm -f /a/b/c/foo.txt
	 * mv /a/b/y /a/b/YY
	 * mv /a/b/c/x /a/b/YY
	 * rmdir /a/b/c
	 *
	 * When the child is processed, its move/rename is delayed until its
	 * parent is processed (as explained above), but all other operations
	 * like update utimes, chown, chgrp, etc, are performed and the paths
	 * that it uses for those operations must use the orphanized name of
	 * its parent (the directory we're going to rm later), so we need to
	 * memorize that name.
	 *
	 * Indexed by the inode number of the directory to be deleted.
	 */
	struct rb_root orphan_dirs;
};

struct pending_dir_move {
	struct rb_node node;
	struct list_head list;
	u64 parent_ino;
	u64 ino;
	u64 gen;
	struct list_head update_refs;
};

struct waiting_dir_move {
	struct rb_node node;
	u64 ino;
	/*
	 * There might be some directory that could not be removed because it
	 * was waiting for this directory inode to be moved first. Therefore
	 * after this directory is moved, we can try to rmdir the ino rmdir_ino.
	 */
	u64 rmdir_ino;
};

struct orphan_dir_info {
	struct rb_node node;
	u64 ino;
	u64 gen;
};

struct name_cache_entry {
	struct list_head list;
	/*
	 * radix_tree has only 32bit entries but we need to handle 64bit inums.
	 * We use the lower 32bit of the 64bit inum to store it in the tree. If
	 * more then one inum would fall into the same entry, we use radix_list
	 * to store the additional entries. radix_list is also used to store
	 * entries where two entries have the same inum but different
	 * generations.
	 */
	struct list_head radix_list;
	u64 ino;
	u64 gen;
	u64 parent_ino;
	u64 parent_gen;
	int ret;
	int need_later_update;
	int name_len;
	char name[];
};

static int is_waiting_for_move(struct send_ctx *sctx, u64 ino);

static struct waiting_dir_move *
get_waiting_dir_move(struct send_ctx *sctx, u64 ino);

static int is_waiting_for_rm(struct send_ctx *sctx, u64 dir_ino);

static int need_send_hole(struct send_ctx *sctx)
{
	return (sctx->parent_root && !sctx->cur_inode_new &&
		!sctx->cur_inode_new_gen && !sctx->cur_inode_deleted &&
		S_ISREG(sctx->cur_inode_mode));
}

static void fs_path_reset(struct fs_path *p)
{
	if (p->reversed) {
		p->start = p->buf + p->buf_len - 1;
		p->end = p->start;
		*p->start = 0;
	} else {
		p->start = p->buf;
		p->end = p->start;
		*p->start = 0;
	}
}

static struct fs_path *fs_path_alloc(void)
{
	struct fs_path *p;

	p = kmalloc(sizeof(*p), GFP_NOFS);
	if (!p)
		return NULL;
	p->reversed = 0;
	p->buf = p->inline_buf;
	p->buf_len = FS_PATH_INLINE_SIZE;
	fs_path_reset(p);
	return p;
}

static struct fs_path *fs_path_alloc_reversed(void)
{
	struct fs_path *p;

	p = fs_path_alloc();
	if (!p)
		return NULL;
	p->reversed = 1;
	fs_path_reset(p);
	return p;
}

static void fs_path_free(struct fs_path *p)
{
	if (!p)
		return;
	if (p->buf != p->inline_buf)
		kfree(p->buf);
	kfree(p);
}

static int fs_path_len(struct fs_path *p)
{
	return p->end - p->start;
}

static int fs_path_ensure_buf(struct fs_path *p, int len)
{
	char *tmp_buf;
	int path_len;
	int old_buf_len;

	len++;

	if (p->buf_len >= len)
		return 0;

	if (len > PATH_MAX) {
		WARN_ON(1);
		return -ENOMEM;
	}

	path_len = p->end - p->start;
	old_buf_len = p->buf_len;

	/*
	 * First time the inline_buf does not suffice
	 */
<<<<<<< HEAD
	if (p->buf == p->inline_buf)
		tmp_buf = kmalloc(len, GFP_NOFS);
	else
		tmp_buf = krealloc(p->buf, len, GFP_NOFS);
=======
	if (p->buf == p->inline_buf) {
		tmp_buf = kmalloc(len, GFP_NOFS);
		if (tmp_buf)
			memcpy(tmp_buf, p->buf, old_buf_len);
	} else {
		tmp_buf = krealloc(p->buf, len, GFP_NOFS);
	}
>>>>>>> 1a4cc9b5
	if (!tmp_buf)
		return -ENOMEM;
	p->buf = tmp_buf;
	/*
	 * The real size of the buffer is bigger, this will let the fast path
	 * happen most of the time
	 */
	p->buf_len = ksize(p->buf);

	if (p->reversed) {
		tmp_buf = p->buf + old_buf_len - path_len - 1;
		p->end = p->buf + p->buf_len - 1;
		p->start = p->end - path_len;
		memmove(p->start, tmp_buf, path_len + 1);
	} else {
		p->start = p->buf;
		p->end = p->start + path_len;
	}
	return 0;
}

static int fs_path_prepare_for_add(struct fs_path *p, int name_len,
				   char **prepared)
{
	int ret;
	int new_len;

	new_len = p->end - p->start + name_len;
	if (p->start != p->end)
		new_len++;
	ret = fs_path_ensure_buf(p, new_len);
	if (ret < 0)
		goto out;

	if (p->reversed) {
		if (p->start != p->end)
			*--p->start = '/';
		p->start -= name_len;
		*prepared = p->start;
	} else {
		if (p->start != p->end)
			*p->end++ = '/';
		*prepared = p->end;
		p->end += name_len;
		*p->end = 0;
	}

out:
	return ret;
}

static int fs_path_add(struct fs_path *p, const char *name, int name_len)
{
	int ret;
	char *prepared;

	ret = fs_path_prepare_for_add(p, name_len, &prepared);
	if (ret < 0)
		goto out;
	memcpy(prepared, name, name_len);

out:
	return ret;
}

static int fs_path_add_path(struct fs_path *p, struct fs_path *p2)
{
	int ret;
	char *prepared;

	ret = fs_path_prepare_for_add(p, p2->end - p2->start, &prepared);
	if (ret < 0)
		goto out;
	memcpy(prepared, p2->start, p2->end - p2->start);

out:
	return ret;
}

static int fs_path_add_from_extent_buffer(struct fs_path *p,
					  struct extent_buffer *eb,
					  unsigned long off, int len)
{
	int ret;
	char *prepared;

	ret = fs_path_prepare_for_add(p, len, &prepared);
	if (ret < 0)
		goto out;

	read_extent_buffer(eb, prepared, off, len);

out:
	return ret;
}

static int fs_path_copy(struct fs_path *p, struct fs_path *from)
{
	int ret;

	p->reversed = from->reversed;
	fs_path_reset(p);

	ret = fs_path_add_path(p, from);

	return ret;
}


static void fs_path_unreverse(struct fs_path *p)
{
	char *tmp;
	int len;

	if (!p->reversed)
		return;

	tmp = p->start;
	len = p->end - p->start;
	p->start = p->buf;
	p->end = p->start + len;
	memmove(p->start, tmp, len + 1);
	p->reversed = 0;
}

static struct btrfs_path *alloc_path_for_send(void)
{
	struct btrfs_path *path;

	path = btrfs_alloc_path();
	if (!path)
		return NULL;
	path->search_commit_root = 1;
	path->skip_locking = 1;
	path->need_commit_sem = 1;
	return path;
}

static int write_buf(struct file *filp, const void *buf, u32 len, loff_t *off)
{
	int ret;
	mm_segment_t old_fs;
	u32 pos = 0;

	old_fs = get_fs();
	set_fs(KERNEL_DS);

	while (pos < len) {
		ret = vfs_write(filp, (char *)buf + pos, len - pos, off);
		/* TODO handle that correctly */
		/*if (ret == -ERESTARTSYS) {
			continue;
		}*/
		if (ret < 0)
			goto out;
		if (ret == 0) {
			ret = -EIO;
			goto out;
		}
		pos += ret;
	}

	ret = 0;

out:
	set_fs(old_fs);
	return ret;
}

static int tlv_put(struct send_ctx *sctx, u16 attr, const void *data, int len)
{
	struct btrfs_tlv_header *hdr;
	int total_len = sizeof(*hdr) + len;
	int left = sctx->send_max_size - sctx->send_size;

	if (unlikely(left < total_len))
		return -EOVERFLOW;

	hdr = (struct btrfs_tlv_header *) (sctx->send_buf + sctx->send_size);
	hdr->tlv_type = cpu_to_le16(attr);
	hdr->tlv_len = cpu_to_le16(len);
	memcpy(hdr + 1, data, len);
	sctx->send_size += total_len;

	return 0;
}

#define TLV_PUT_DEFINE_INT(bits) \
	static int tlv_put_u##bits(struct send_ctx *sctx,	 	\
			u##bits attr, u##bits value)			\
	{								\
		__le##bits __tmp = cpu_to_le##bits(value);		\
		return tlv_put(sctx, attr, &__tmp, sizeof(__tmp));	\
	}

TLV_PUT_DEFINE_INT(64)

static int tlv_put_string(struct send_ctx *sctx, u16 attr,
			  const char *str, int len)
{
	if (len == -1)
		len = strlen(str);
	return tlv_put(sctx, attr, str, len);
}

static int tlv_put_uuid(struct send_ctx *sctx, u16 attr,
			const u8 *uuid)
{
	return tlv_put(sctx, attr, uuid, BTRFS_UUID_SIZE);
}

static int tlv_put_btrfs_timespec(struct send_ctx *sctx, u16 attr,
				  struct extent_buffer *eb,
				  struct btrfs_timespec *ts)
{
	struct btrfs_timespec bts;
	read_extent_buffer(eb, &bts, (unsigned long)ts, sizeof(bts));
	return tlv_put(sctx, attr, &bts, sizeof(bts));
}


#define TLV_PUT(sctx, attrtype, attrlen, data) \
	do { \
		ret = tlv_put(sctx, attrtype, attrlen, data); \
		if (ret < 0) \
			goto tlv_put_failure; \
	} while (0)

#define TLV_PUT_INT(sctx, attrtype, bits, value) \
	do { \
		ret = tlv_put_u##bits(sctx, attrtype, value); \
		if (ret < 0) \
			goto tlv_put_failure; \
	} while (0)

#define TLV_PUT_U8(sctx, attrtype, data) TLV_PUT_INT(sctx, attrtype, 8, data)
#define TLV_PUT_U16(sctx, attrtype, data) TLV_PUT_INT(sctx, attrtype, 16, data)
#define TLV_PUT_U32(sctx, attrtype, data) TLV_PUT_INT(sctx, attrtype, 32, data)
#define TLV_PUT_U64(sctx, attrtype, data) TLV_PUT_INT(sctx, attrtype, 64, data)
#define TLV_PUT_STRING(sctx, attrtype, str, len) \
	do { \
		ret = tlv_put_string(sctx, attrtype, str, len); \
		if (ret < 0) \
			goto tlv_put_failure; \
	} while (0)
#define TLV_PUT_PATH(sctx, attrtype, p) \
	do { \
		ret = tlv_put_string(sctx, attrtype, p->start, \
			p->end - p->start); \
		if (ret < 0) \
			goto tlv_put_failure; \
	} while(0)
#define TLV_PUT_UUID(sctx, attrtype, uuid) \
	do { \
		ret = tlv_put_uuid(sctx, attrtype, uuid); \
		if (ret < 0) \
			goto tlv_put_failure; \
	} while (0)
#define TLV_PUT_BTRFS_TIMESPEC(sctx, attrtype, eb, ts) \
	do { \
		ret = tlv_put_btrfs_timespec(sctx, attrtype, eb, ts); \
		if (ret < 0) \
			goto tlv_put_failure; \
	} while (0)

static int send_header(struct send_ctx *sctx)
{
	struct btrfs_stream_header hdr;

	strcpy(hdr.magic, BTRFS_SEND_STREAM_MAGIC);
	hdr.version = cpu_to_le32(BTRFS_SEND_STREAM_VERSION);

	return write_buf(sctx->send_filp, &hdr, sizeof(hdr),
					&sctx->send_off);
}

/*
 * For each command/item we want to send to userspace, we call this function.
 */
static int begin_cmd(struct send_ctx *sctx, int cmd)
{
	struct btrfs_cmd_header *hdr;

	if (WARN_ON(!sctx->send_buf))
		return -EINVAL;

	BUG_ON(sctx->send_size);

	sctx->send_size += sizeof(*hdr);
	hdr = (struct btrfs_cmd_header *)sctx->send_buf;
	hdr->cmd = cpu_to_le16(cmd);

	return 0;
}

static int send_cmd(struct send_ctx *sctx)
{
	int ret;
	struct btrfs_cmd_header *hdr;
	u32 crc;

	hdr = (struct btrfs_cmd_header *)sctx->send_buf;
	hdr->len = cpu_to_le32(sctx->send_size - sizeof(*hdr));
	hdr->crc = 0;

	crc = btrfs_crc32c(0, (unsigned char *)sctx->send_buf, sctx->send_size);
	hdr->crc = cpu_to_le32(crc);

	ret = write_buf(sctx->send_filp, sctx->send_buf, sctx->send_size,
					&sctx->send_off);

	sctx->total_send_size += sctx->send_size;
	sctx->cmd_send_size[le16_to_cpu(hdr->cmd)] += sctx->send_size;
	sctx->send_size = 0;

	return ret;
}

/*
 * Sends a move instruction to user space
 */
static int send_rename(struct send_ctx *sctx,
		     struct fs_path *from, struct fs_path *to)
{
	int ret;

verbose_printk("btrfs: send_rename %s -> %s\n", from->start, to->start);

	ret = begin_cmd(sctx, BTRFS_SEND_C_RENAME);
	if (ret < 0)
		goto out;

	TLV_PUT_PATH(sctx, BTRFS_SEND_A_PATH, from);
	TLV_PUT_PATH(sctx, BTRFS_SEND_A_PATH_TO, to);

	ret = send_cmd(sctx);

tlv_put_failure:
out:
	return ret;
}

/*
 * Sends a link instruction to user space
 */
static int send_link(struct send_ctx *sctx,
		     struct fs_path *path, struct fs_path *lnk)
{
	int ret;

verbose_printk("btrfs: send_link %s -> %s\n", path->start, lnk->start);

	ret = begin_cmd(sctx, BTRFS_SEND_C_LINK);
	if (ret < 0)
		goto out;

	TLV_PUT_PATH(sctx, BTRFS_SEND_A_PATH, path);
	TLV_PUT_PATH(sctx, BTRFS_SEND_A_PATH_LINK, lnk);

	ret = send_cmd(sctx);

tlv_put_failure:
out:
	return ret;
}

/*
 * Sends an unlink instruction to user space
 */
static int send_unlink(struct send_ctx *sctx, struct fs_path *path)
{
	int ret;

verbose_printk("btrfs: send_unlink %s\n", path->start);

	ret = begin_cmd(sctx, BTRFS_SEND_C_UNLINK);
	if (ret < 0)
		goto out;

	TLV_PUT_PATH(sctx, BTRFS_SEND_A_PATH, path);

	ret = send_cmd(sctx);

tlv_put_failure:
out:
	return ret;
}

/*
 * Sends a rmdir instruction to user space
 */
static int send_rmdir(struct send_ctx *sctx, struct fs_path *path)
{
	int ret;

verbose_printk("btrfs: send_rmdir %s\n", path->start);

	ret = begin_cmd(sctx, BTRFS_SEND_C_RMDIR);
	if (ret < 0)
		goto out;

	TLV_PUT_PATH(sctx, BTRFS_SEND_A_PATH, path);

	ret = send_cmd(sctx);

tlv_put_failure:
out:
	return ret;
}

/*
 * Helper function to retrieve some fields from an inode item.
 */
static int __get_inode_info(struct btrfs_root *root, struct btrfs_path *path,
			  u64 ino, u64 *size, u64 *gen, u64 *mode, u64 *uid,
			  u64 *gid, u64 *rdev)
{
	int ret;
	struct btrfs_inode_item *ii;
	struct btrfs_key key;

	key.objectid = ino;
	key.type = BTRFS_INODE_ITEM_KEY;
	key.offset = 0;
	ret = btrfs_search_slot(NULL, root, &key, path, 0, 0);
	if (ret) {
		if (ret > 0)
			ret = -ENOENT;
		return ret;
	}

	ii = btrfs_item_ptr(path->nodes[0], path->slots[0],
			struct btrfs_inode_item);
	if (size)
		*size = btrfs_inode_size(path->nodes[0], ii);
	if (gen)
		*gen = btrfs_inode_generation(path->nodes[0], ii);
	if (mode)
		*mode = btrfs_inode_mode(path->nodes[0], ii);
	if (uid)
		*uid = btrfs_inode_uid(path->nodes[0], ii);
	if (gid)
		*gid = btrfs_inode_gid(path->nodes[0], ii);
	if (rdev)
		*rdev = btrfs_inode_rdev(path->nodes[0], ii);

	return ret;
}

static int get_inode_info(struct btrfs_root *root,
			  u64 ino, u64 *size, u64 *gen,
			  u64 *mode, u64 *uid, u64 *gid,
			  u64 *rdev)
{
	struct btrfs_path *path;
	int ret;

	path = alloc_path_for_send();
	if (!path)
		return -ENOMEM;
	ret = __get_inode_info(root, path, ino, size, gen, mode, uid, gid,
			       rdev);
	btrfs_free_path(path);
	return ret;
}

typedef int (*iterate_inode_ref_t)(int num, u64 dir, int index,
				   struct fs_path *p,
				   void *ctx);

/*
 * Helper function to iterate the entries in ONE btrfs_inode_ref or
 * btrfs_inode_extref.
 * The iterate callback may return a non zero value to stop iteration. This can
 * be a negative value for error codes or 1 to simply stop it.
 *
 * path must point to the INODE_REF or INODE_EXTREF when called.
 */
static int iterate_inode_ref(struct btrfs_root *root, struct btrfs_path *path,
			     struct btrfs_key *found_key, int resolve,
			     iterate_inode_ref_t iterate, void *ctx)
{
	struct extent_buffer *eb = path->nodes[0];
	struct btrfs_item *item;
	struct btrfs_inode_ref *iref;
	struct btrfs_inode_extref *extref;
	struct btrfs_path *tmp_path;
	struct fs_path *p;
	u32 cur = 0;
	u32 total;
	int slot = path->slots[0];
	u32 name_len;
	char *start;
	int ret = 0;
	int num = 0;
	int index;
	u64 dir;
	unsigned long name_off;
	unsigned long elem_size;
	unsigned long ptr;

	p = fs_path_alloc_reversed();
	if (!p)
		return -ENOMEM;

	tmp_path = alloc_path_for_send();
	if (!tmp_path) {
		fs_path_free(p);
		return -ENOMEM;
	}


	if (found_key->type == BTRFS_INODE_REF_KEY) {
		ptr = (unsigned long)btrfs_item_ptr(eb, slot,
						    struct btrfs_inode_ref);
		item = btrfs_item_nr(slot);
		total = btrfs_item_size(eb, item);
		elem_size = sizeof(*iref);
	} else {
		ptr = btrfs_item_ptr_offset(eb, slot);
		total = btrfs_item_size_nr(eb, slot);
		elem_size = sizeof(*extref);
	}

	while (cur < total) {
		fs_path_reset(p);

		if (found_key->type == BTRFS_INODE_REF_KEY) {
			iref = (struct btrfs_inode_ref *)(ptr + cur);
			name_len = btrfs_inode_ref_name_len(eb, iref);
			name_off = (unsigned long)(iref + 1);
			index = btrfs_inode_ref_index(eb, iref);
			dir = found_key->offset;
		} else {
			extref = (struct btrfs_inode_extref *)(ptr + cur);
			name_len = btrfs_inode_extref_name_len(eb, extref);
			name_off = (unsigned long)&extref->name;
			index = btrfs_inode_extref_index(eb, extref);
			dir = btrfs_inode_extref_parent(eb, extref);
		}

		if (resolve) {
			start = btrfs_ref_to_path(root, tmp_path, name_len,
						  name_off, eb, dir,
						  p->buf, p->buf_len);
			if (IS_ERR(start)) {
				ret = PTR_ERR(start);
				goto out;
			}
			if (start < p->buf) {
				/* overflow , try again with larger buffer */
				ret = fs_path_ensure_buf(p,
						p->buf_len + p->buf - start);
				if (ret < 0)
					goto out;
				start = btrfs_ref_to_path(root, tmp_path,
							  name_len, name_off,
							  eb, dir,
							  p->buf, p->buf_len);
				if (IS_ERR(start)) {
					ret = PTR_ERR(start);
					goto out;
				}
				BUG_ON(start < p->buf);
			}
			p->start = start;
		} else {
			ret = fs_path_add_from_extent_buffer(p, eb, name_off,
							     name_len);
			if (ret < 0)
				goto out;
		}

		cur += elem_size + name_len;
		ret = iterate(num, dir, index, p, ctx);
		if (ret)
			goto out;
		num++;
	}

out:
	btrfs_free_path(tmp_path);
	fs_path_free(p);
	return ret;
}

typedef int (*iterate_dir_item_t)(int num, struct btrfs_key *di_key,
				  const char *name, int name_len,
				  const char *data, int data_len,
				  u8 type, void *ctx);

/*
 * Helper function to iterate the entries in ONE btrfs_dir_item.
 * The iterate callback may return a non zero value to stop iteration. This can
 * be a negative value for error codes or 1 to simply stop it.
 *
 * path must point to the dir item when called.
 */
static int iterate_dir_item(struct btrfs_root *root, struct btrfs_path *path,
			    struct btrfs_key *found_key,
			    iterate_dir_item_t iterate, void *ctx)
{
	int ret = 0;
	struct extent_buffer *eb;
	struct btrfs_item *item;
	struct btrfs_dir_item *di;
	struct btrfs_key di_key;
	char *buf = NULL;
	const int buf_len = PATH_MAX;
	u32 name_len;
	u32 data_len;
	u32 cur;
	u32 len;
	u32 total;
	int slot;
	int num;
	u8 type;

	buf = kmalloc(buf_len, GFP_NOFS);
	if (!buf) {
		ret = -ENOMEM;
		goto out;
	}

	eb = path->nodes[0];
	slot = path->slots[0];
	item = btrfs_item_nr(slot);
	di = btrfs_item_ptr(eb, slot, struct btrfs_dir_item);
	cur = 0;
	len = 0;
	total = btrfs_item_size(eb, item);

	num = 0;
	while (cur < total) {
		name_len = btrfs_dir_name_len(eb, di);
		data_len = btrfs_dir_data_len(eb, di);
		type = btrfs_dir_type(eb, di);
		btrfs_dir_item_key_to_cpu(eb, di, &di_key);

		/*
		 * Path too long
		 */
		if (name_len + data_len > buf_len) {
			ret = -ENAMETOOLONG;
			goto out;
		}

		read_extent_buffer(eb, buf, (unsigned long)(di + 1),
				name_len + data_len);

		len = sizeof(*di) + name_len + data_len;
		di = (struct btrfs_dir_item *)((char *)di + len);
		cur += len;

		ret = iterate(num, &di_key, buf, name_len, buf + name_len,
				data_len, type, ctx);
		if (ret < 0)
			goto out;
		if (ret) {
			ret = 0;
			goto out;
		}

		num++;
	}

out:
	kfree(buf);
	return ret;
}

static int __copy_first_ref(int num, u64 dir, int index,
			    struct fs_path *p, void *ctx)
{
	int ret;
	struct fs_path *pt = ctx;

	ret = fs_path_copy(pt, p);
	if (ret < 0)
		return ret;

	/* we want the first only */
	return 1;
}

/*
 * Retrieve the first path of an inode. If an inode has more then one
 * ref/hardlink, this is ignored.
 */
static int get_inode_path(struct btrfs_root *root,
			  u64 ino, struct fs_path *path)
{
	int ret;
	struct btrfs_key key, found_key;
	struct btrfs_path *p;

	p = alloc_path_for_send();
	if (!p)
		return -ENOMEM;

	fs_path_reset(path);

	key.objectid = ino;
	key.type = BTRFS_INODE_REF_KEY;
	key.offset = 0;

	ret = btrfs_search_slot_for_read(root, &key, p, 1, 0);
	if (ret < 0)
		goto out;
	if (ret) {
		ret = 1;
		goto out;
	}
	btrfs_item_key_to_cpu(p->nodes[0], &found_key, p->slots[0]);
	if (found_key.objectid != ino ||
	    (found_key.type != BTRFS_INODE_REF_KEY &&
	     found_key.type != BTRFS_INODE_EXTREF_KEY)) {
		ret = -ENOENT;
		goto out;
	}

	ret = iterate_inode_ref(root, p, &found_key, 1,
				__copy_first_ref, path);
	if (ret < 0)
		goto out;
	ret = 0;

out:
	btrfs_free_path(p);
	return ret;
}

struct backref_ctx {
	struct send_ctx *sctx;

	struct btrfs_path *path;
	/* number of total found references */
	u64 found;

	/*
	 * used for clones found in send_root. clones found behind cur_objectid
	 * and cur_offset are not considered as allowed clones.
	 */
	u64 cur_objectid;
	u64 cur_offset;

	/* may be truncated in case it's the last extent in a file */
	u64 extent_len;

	/* Just to check for bugs in backref resolving */
	int found_itself;
};

static int __clone_root_cmp_bsearch(const void *key, const void *elt)
{
	u64 root = (u64)(uintptr_t)key;
	struct clone_root *cr = (struct clone_root *)elt;

	if (root < cr->root->objectid)
		return -1;
	if (root > cr->root->objectid)
		return 1;
	return 0;
}

static int __clone_root_cmp_sort(const void *e1, const void *e2)
{
	struct clone_root *cr1 = (struct clone_root *)e1;
	struct clone_root *cr2 = (struct clone_root *)e2;

	if (cr1->root->objectid < cr2->root->objectid)
		return -1;
	if (cr1->root->objectid > cr2->root->objectid)
		return 1;
	return 0;
}

/*
 * Called for every backref that is found for the current extent.
 * Results are collected in sctx->clone_roots->ino/offset/found_refs
 */
static int __iterate_backrefs(u64 ino, u64 offset, u64 root, void *ctx_)
{
	struct backref_ctx *bctx = ctx_;
	struct clone_root *found;
	int ret;
	u64 i_size;

	/* First check if the root is in the list of accepted clone sources */
	found = bsearch((void *)(uintptr_t)root, bctx->sctx->clone_roots,
			bctx->sctx->clone_roots_cnt,
			sizeof(struct clone_root),
			__clone_root_cmp_bsearch);
	if (!found)
		return 0;

	if (found->root == bctx->sctx->send_root &&
	    ino == bctx->cur_objectid &&
	    offset == bctx->cur_offset) {
		bctx->found_itself = 1;
	}

	/*
	 * There are inodes that have extents that lie behind its i_size. Don't
	 * accept clones from these extents.
	 */
	ret = __get_inode_info(found->root, bctx->path, ino, &i_size, NULL, NULL,
			       NULL, NULL, NULL);
	btrfs_release_path(bctx->path);
	if (ret < 0)
		return ret;

	if (offset + bctx->extent_len > i_size)
		return 0;

	/*
	 * Make sure we don't consider clones from send_root that are
	 * behind the current inode/offset.
	 */
	if (found->root == bctx->sctx->send_root) {
		/*
		 * TODO for the moment we don't accept clones from the inode
		 * that is currently send. We may change this when
		 * BTRFS_IOC_CLONE_RANGE supports cloning from and to the same
		 * file.
		 */
		if (ino >= bctx->cur_objectid)
			return 0;
#if 0
		if (ino > bctx->cur_objectid)
			return 0;
		if (offset + bctx->extent_len > bctx->cur_offset)
			return 0;
#endif
	}

	bctx->found++;
	found->found_refs++;
	if (ino < found->ino) {
		found->ino = ino;
		found->offset = offset;
	} else if (found->ino == ino) {
		/*
		 * same extent found more then once in the same file.
		 */
		if (found->offset > offset + bctx->extent_len)
			found->offset = offset;
	}

	return 0;
}

/*
 * Given an inode, offset and extent item, it finds a good clone for a clone
 * instruction. Returns -ENOENT when none could be found. The function makes
 * sure that the returned clone is usable at the point where sending is at the
 * moment. This means, that no clones are accepted which lie behind the current
 * inode+offset.
 *
 * path must point to the extent item when called.
 */
static int find_extent_clone(struct send_ctx *sctx,
			     struct btrfs_path *path,
			     u64 ino, u64 data_offset,
			     u64 ino_size,
			     struct clone_root **found)
{
	int ret;
	int extent_type;
	u64 logical;
	u64 disk_byte;
	u64 num_bytes;
	u64 extent_item_pos;
	u64 flags = 0;
	struct btrfs_file_extent_item *fi;
	struct extent_buffer *eb = path->nodes[0];
	struct backref_ctx *backref_ctx = NULL;
	struct clone_root *cur_clone_root;
	struct btrfs_key found_key;
	struct btrfs_path *tmp_path;
	int compressed;
	u32 i;

	tmp_path = alloc_path_for_send();
	if (!tmp_path)
		return -ENOMEM;

	/* We only use this path under the commit sem */
	tmp_path->need_commit_sem = 0;

	backref_ctx = kmalloc(sizeof(*backref_ctx), GFP_NOFS);
	if (!backref_ctx) {
		ret = -ENOMEM;
		goto out;
	}

	backref_ctx->path = tmp_path;

	if (data_offset >= ino_size) {
		/*
		 * There may be extents that lie behind the file's size.
		 * I at least had this in combination with snapshotting while
		 * writing large files.
		 */
		ret = 0;
		goto out;
	}

	fi = btrfs_item_ptr(eb, path->slots[0],
			struct btrfs_file_extent_item);
	extent_type = btrfs_file_extent_type(eb, fi);
	if (extent_type == BTRFS_FILE_EXTENT_INLINE) {
		ret = -ENOENT;
		goto out;
	}
	compressed = btrfs_file_extent_compression(eb, fi);

	num_bytes = btrfs_file_extent_num_bytes(eb, fi);
	disk_byte = btrfs_file_extent_disk_bytenr(eb, fi);
	if (disk_byte == 0) {
		ret = -ENOENT;
		goto out;
	}
	logical = disk_byte + btrfs_file_extent_offset(eb, fi);

	down_read(&sctx->send_root->fs_info->commit_root_sem);
	ret = extent_from_logical(sctx->send_root->fs_info, disk_byte, tmp_path,
				  &found_key, &flags);
	up_read(&sctx->send_root->fs_info->commit_root_sem);
	btrfs_release_path(tmp_path);

	if (ret < 0)
		goto out;
	if (flags & BTRFS_EXTENT_FLAG_TREE_BLOCK) {
		ret = -EIO;
		goto out;
	}

	/*
	 * Setup the clone roots.
	 */
	for (i = 0; i < sctx->clone_roots_cnt; i++) {
		cur_clone_root = sctx->clone_roots + i;
		cur_clone_root->ino = (u64)-1;
		cur_clone_root->offset = 0;
		cur_clone_root->found_refs = 0;
	}

	backref_ctx->sctx = sctx;
	backref_ctx->found = 0;
	backref_ctx->cur_objectid = ino;
	backref_ctx->cur_offset = data_offset;
	backref_ctx->found_itself = 0;
	backref_ctx->extent_len = num_bytes;

	/*
	 * The last extent of a file may be too large due to page alignment.
	 * We need to adjust extent_len in this case so that the checks in
	 * __iterate_backrefs work.
	 */
	if (data_offset + num_bytes >= ino_size)
		backref_ctx->extent_len = ino_size - data_offset;

	/*
	 * Now collect all backrefs.
	 */
	if (compressed == BTRFS_COMPRESS_NONE)
		extent_item_pos = logical - found_key.objectid;
	else
		extent_item_pos = 0;
	ret = iterate_extent_inodes(sctx->send_root->fs_info,
					found_key.objectid, extent_item_pos, 1,
					__iterate_backrefs, backref_ctx);

	if (ret < 0)
		goto out;

	if (!backref_ctx->found_itself) {
		/* found a bug in backref code? */
		ret = -EIO;
		btrfs_err(sctx->send_root->fs_info, "did not find backref in "
				"send_root. inode=%llu, offset=%llu, "
				"disk_byte=%llu found extent=%llu\n",
				ino, data_offset, disk_byte, found_key.objectid);
		goto out;
	}

verbose_printk(KERN_DEBUG "btrfs: find_extent_clone: data_offset=%llu, "
		"ino=%llu, "
		"num_bytes=%llu, logical=%llu\n",
		data_offset, ino, num_bytes, logical);

	if (!backref_ctx->found)
		verbose_printk("btrfs:    no clones found\n");

	cur_clone_root = NULL;
	for (i = 0; i < sctx->clone_roots_cnt; i++) {
		if (sctx->clone_roots[i].found_refs) {
			if (!cur_clone_root)
				cur_clone_root = sctx->clone_roots + i;
			else if (sctx->clone_roots[i].root == sctx->send_root)
				/* prefer clones from send_root over others */
				cur_clone_root = sctx->clone_roots + i;
		}

	}

	if (cur_clone_root) {
		if (compressed != BTRFS_COMPRESS_NONE) {
			/*
			 * Offsets given by iterate_extent_inodes() are relative
			 * to the start of the extent, we need to add logical
			 * offset from the file extent item.
			 * (See why at backref.c:check_extent_in_eb())
			 */
			cur_clone_root->offset += btrfs_file_extent_offset(eb,
									   fi);
		}
		*found = cur_clone_root;
		ret = 0;
	} else {
		ret = -ENOENT;
	}

out:
	btrfs_free_path(tmp_path);
	kfree(backref_ctx);
	return ret;
}

static int read_symlink(struct btrfs_root *root,
			u64 ino,
			struct fs_path *dest)
{
	int ret;
	struct btrfs_path *path;
	struct btrfs_key key;
	struct btrfs_file_extent_item *ei;
	u8 type;
	u8 compression;
	unsigned long off;
	int len;

	path = alloc_path_for_send();
	if (!path)
		return -ENOMEM;

	key.objectid = ino;
	key.type = BTRFS_EXTENT_DATA_KEY;
	key.offset = 0;
	ret = btrfs_search_slot(NULL, root, &key, path, 0, 0);
	if (ret < 0)
		goto out;
	BUG_ON(ret);

	ei = btrfs_item_ptr(path->nodes[0], path->slots[0],
			struct btrfs_file_extent_item);
	type = btrfs_file_extent_type(path->nodes[0], ei);
	compression = btrfs_file_extent_compression(path->nodes[0], ei);
	BUG_ON(type != BTRFS_FILE_EXTENT_INLINE);
	BUG_ON(compression);

	off = btrfs_file_extent_inline_start(ei);
	len = btrfs_file_extent_inline_len(path->nodes[0], path->slots[0], ei);

	ret = fs_path_add_from_extent_buffer(dest, path->nodes[0], off, len);

out:
	btrfs_free_path(path);
	return ret;
}

/*
 * Helper function to generate a file name that is unique in the root of
 * send_root and parent_root. This is used to generate names for orphan inodes.
 */
static int gen_unique_name(struct send_ctx *sctx,
			   u64 ino, u64 gen,
			   struct fs_path *dest)
{
	int ret = 0;
	struct btrfs_path *path;
	struct btrfs_dir_item *di;
	char tmp[64];
	int len;
	u64 idx = 0;

	path = alloc_path_for_send();
	if (!path)
		return -ENOMEM;

	while (1) {
		len = snprintf(tmp, sizeof(tmp), "o%llu-%llu-%llu",
				ino, gen, idx);
		ASSERT(len < sizeof(tmp));

		di = btrfs_lookup_dir_item(NULL, sctx->send_root,
				path, BTRFS_FIRST_FREE_OBJECTID,
				tmp, strlen(tmp), 0);
		btrfs_release_path(path);
		if (IS_ERR(di)) {
			ret = PTR_ERR(di);
			goto out;
		}
		if (di) {
			/* not unique, try again */
			idx++;
			continue;
		}

		if (!sctx->parent_root) {
			/* unique */
			ret = 0;
			break;
		}

		di = btrfs_lookup_dir_item(NULL, sctx->parent_root,
				path, BTRFS_FIRST_FREE_OBJECTID,
				tmp, strlen(tmp), 0);
		btrfs_release_path(path);
		if (IS_ERR(di)) {
			ret = PTR_ERR(di);
			goto out;
		}
		if (di) {
			/* not unique, try again */
			idx++;
			continue;
		}
		/* unique */
		break;
	}

	ret = fs_path_add(dest, tmp, strlen(tmp));

out:
	btrfs_free_path(path);
	return ret;
}

enum inode_state {
	inode_state_no_change,
	inode_state_will_create,
	inode_state_did_create,
	inode_state_will_delete,
	inode_state_did_delete,
};

static int get_cur_inode_state(struct send_ctx *sctx, u64 ino, u64 gen)
{
	int ret;
	int left_ret;
	int right_ret;
	u64 left_gen;
	u64 right_gen;

	ret = get_inode_info(sctx->send_root, ino, NULL, &left_gen, NULL, NULL,
			NULL, NULL);
	if (ret < 0 && ret != -ENOENT)
		goto out;
	left_ret = ret;

	if (!sctx->parent_root) {
		right_ret = -ENOENT;
	} else {
		ret = get_inode_info(sctx->parent_root, ino, NULL, &right_gen,
				NULL, NULL, NULL, NULL);
		if (ret < 0 && ret != -ENOENT)
			goto out;
		right_ret = ret;
	}

	if (!left_ret && !right_ret) {
		if (left_gen == gen && right_gen == gen) {
			ret = inode_state_no_change;
		} else if (left_gen == gen) {
			if (ino < sctx->send_progress)
				ret = inode_state_did_create;
			else
				ret = inode_state_will_create;
		} else if (right_gen == gen) {
			if (ino < sctx->send_progress)
				ret = inode_state_did_delete;
			else
				ret = inode_state_will_delete;
		} else  {
			ret = -ENOENT;
		}
	} else if (!left_ret) {
		if (left_gen == gen) {
			if (ino < sctx->send_progress)
				ret = inode_state_did_create;
			else
				ret = inode_state_will_create;
		} else {
			ret = -ENOENT;
		}
	} else if (!right_ret) {
		if (right_gen == gen) {
			if (ino < sctx->send_progress)
				ret = inode_state_did_delete;
			else
				ret = inode_state_will_delete;
		} else {
			ret = -ENOENT;
		}
	} else {
		ret = -ENOENT;
	}

out:
	return ret;
}

static int is_inode_existent(struct send_ctx *sctx, u64 ino, u64 gen)
{
	int ret;

	ret = get_cur_inode_state(sctx, ino, gen);
	if (ret < 0)
		goto out;

	if (ret == inode_state_no_change ||
	    ret == inode_state_did_create ||
	    ret == inode_state_will_delete)
		ret = 1;
	else
		ret = 0;

out:
	return ret;
}

/*
 * Helper function to lookup a dir item in a dir.
 */
static int lookup_dir_item_inode(struct btrfs_root *root,
				 u64 dir, const char *name, int name_len,
				 u64 *found_inode,
				 u8 *found_type)
{
	int ret = 0;
	struct btrfs_dir_item *di;
	struct btrfs_key key;
	struct btrfs_path *path;

	path = alloc_path_for_send();
	if (!path)
		return -ENOMEM;

	di = btrfs_lookup_dir_item(NULL, root, path,
			dir, name, name_len, 0);
	if (!di) {
		ret = -ENOENT;
		goto out;
	}
	if (IS_ERR(di)) {
		ret = PTR_ERR(di);
		goto out;
	}
	btrfs_dir_item_key_to_cpu(path->nodes[0], di, &key);
	*found_inode = key.objectid;
	*found_type = btrfs_dir_type(path->nodes[0], di);

out:
	btrfs_free_path(path);
	return ret;
}

/*
 * Looks up the first btrfs_inode_ref of a given ino. It returns the parent dir,
 * generation of the parent dir and the name of the dir entry.
 */
static int get_first_ref(struct btrfs_root *root, u64 ino,
			 u64 *dir, u64 *dir_gen, struct fs_path *name)
{
	int ret;
	struct btrfs_key key;
	struct btrfs_key found_key;
	struct btrfs_path *path;
	int len;
	u64 parent_dir;

	path = alloc_path_for_send();
	if (!path)
		return -ENOMEM;

	key.objectid = ino;
	key.type = BTRFS_INODE_REF_KEY;
	key.offset = 0;

	ret = btrfs_search_slot_for_read(root, &key, path, 1, 0);
	if (ret < 0)
		goto out;
	if (!ret)
		btrfs_item_key_to_cpu(path->nodes[0], &found_key,
				path->slots[0]);
	if (ret || found_key.objectid != ino ||
	    (found_key.type != BTRFS_INODE_REF_KEY &&
	     found_key.type != BTRFS_INODE_EXTREF_KEY)) {
		ret = -ENOENT;
		goto out;
	}

	if (found_key.type == BTRFS_INODE_REF_KEY) {
		struct btrfs_inode_ref *iref;
		iref = btrfs_item_ptr(path->nodes[0], path->slots[0],
				      struct btrfs_inode_ref);
		len = btrfs_inode_ref_name_len(path->nodes[0], iref);
		ret = fs_path_add_from_extent_buffer(name, path->nodes[0],
						     (unsigned long)(iref + 1),
						     len);
		parent_dir = found_key.offset;
	} else {
		struct btrfs_inode_extref *extref;
		extref = btrfs_item_ptr(path->nodes[0], path->slots[0],
					struct btrfs_inode_extref);
		len = btrfs_inode_extref_name_len(path->nodes[0], extref);
		ret = fs_path_add_from_extent_buffer(name, path->nodes[0],
					(unsigned long)&extref->name, len);
		parent_dir = btrfs_inode_extref_parent(path->nodes[0], extref);
	}
	if (ret < 0)
		goto out;
	btrfs_release_path(path);

	ret = get_inode_info(root, parent_dir, NULL, dir_gen, NULL, NULL,
			NULL, NULL);
	if (ret < 0)
		goto out;

	*dir = parent_dir;

out:
	btrfs_free_path(path);
	return ret;
}

static int is_first_ref(struct btrfs_root *root,
			u64 ino, u64 dir,
			const char *name, int name_len)
{
	int ret;
	struct fs_path *tmp_name;
	u64 tmp_dir;
	u64 tmp_dir_gen;

	tmp_name = fs_path_alloc();
	if (!tmp_name)
		return -ENOMEM;

	ret = get_first_ref(root, ino, &tmp_dir, &tmp_dir_gen, tmp_name);
	if (ret < 0)
		goto out;

	if (dir != tmp_dir || name_len != fs_path_len(tmp_name)) {
		ret = 0;
		goto out;
	}

	ret = !memcmp(tmp_name->start, name, name_len);

out:
	fs_path_free(tmp_name);
	return ret;
}

/*
 * Used by process_recorded_refs to determine if a new ref would overwrite an
 * already existing ref. In case it detects an overwrite, it returns the
 * inode/gen in who_ino/who_gen.
 * When an overwrite is detected, process_recorded_refs does proper orphanizing
 * to make sure later references to the overwritten inode are possible.
 * Orphanizing is however only required for the first ref of an inode.
 * process_recorded_refs does an additional is_first_ref check to see if
 * orphanizing is really required.
 */
static int will_overwrite_ref(struct send_ctx *sctx, u64 dir, u64 dir_gen,
			      const char *name, int name_len,
			      u64 *who_ino, u64 *who_gen)
{
	int ret = 0;
	u64 gen;
	u64 other_inode = 0;
	u8 other_type = 0;

	if (!sctx->parent_root)
		goto out;

	ret = is_inode_existent(sctx, dir, dir_gen);
	if (ret <= 0)
		goto out;

	/*
	 * If we have a parent root we need to verify that the parent dir was
	 * not delted and then re-created, if it was then we have no overwrite
	 * and we can just unlink this entry.
	 */
	if (sctx->parent_root) {
		ret = get_inode_info(sctx->parent_root, dir, NULL, &gen, NULL,
				     NULL, NULL, NULL);
		if (ret < 0 && ret != -ENOENT)
			goto out;
		if (ret) {
			ret = 0;
			goto out;
		}
		if (gen != dir_gen)
			goto out;
	}

	ret = lookup_dir_item_inode(sctx->parent_root, dir, name, name_len,
			&other_inode, &other_type);
	if (ret < 0 && ret != -ENOENT)
		goto out;
	if (ret) {
		ret = 0;
		goto out;
	}

	/*
	 * Check if the overwritten ref was already processed. If yes, the ref
	 * was already unlinked/moved, so we can safely assume that we will not
	 * overwrite anything at this point in time.
	 */
	if (other_inode > sctx->send_progress) {
		ret = get_inode_info(sctx->parent_root, other_inode, NULL,
				who_gen, NULL, NULL, NULL, NULL);
		if (ret < 0)
			goto out;

		ret = 1;
		*who_ino = other_inode;
	} else {
		ret = 0;
	}

out:
	return ret;
}

/*
 * Checks if the ref was overwritten by an already processed inode. This is
 * used by __get_cur_name_and_parent to find out if the ref was orphanized and
 * thus the orphan name needs be used.
 * process_recorded_refs also uses it to avoid unlinking of refs that were
 * overwritten.
 */
static int did_overwrite_ref(struct send_ctx *sctx,
			    u64 dir, u64 dir_gen,
			    u64 ino, u64 ino_gen,
			    const char *name, int name_len)
{
	int ret = 0;
	u64 gen;
	u64 ow_inode;
	u8 other_type;

	if (!sctx->parent_root)
		goto out;

	ret = is_inode_existent(sctx, dir, dir_gen);
	if (ret <= 0)
		goto out;

	/* check if the ref was overwritten by another ref */
	ret = lookup_dir_item_inode(sctx->send_root, dir, name, name_len,
			&ow_inode, &other_type);
	if (ret < 0 && ret != -ENOENT)
		goto out;
	if (ret) {
		/* was never and will never be overwritten */
		ret = 0;
		goto out;
	}

	ret = get_inode_info(sctx->send_root, ow_inode, NULL, &gen, NULL, NULL,
			NULL, NULL);
	if (ret < 0)
		goto out;

	if (ow_inode == ino && gen == ino_gen) {
		ret = 0;
		goto out;
	}

	/* we know that it is or will be overwritten. check this now */
	if (ow_inode < sctx->send_progress)
		ret = 1;
	else
		ret = 0;

out:
	return ret;
}

/*
 * Same as did_overwrite_ref, but also checks if it is the first ref of an inode
 * that got overwritten. This is used by process_recorded_refs to determine
 * if it has to use the path as returned by get_cur_path or the orphan name.
 */
static int did_overwrite_first_ref(struct send_ctx *sctx, u64 ino, u64 gen)
{
	int ret = 0;
	struct fs_path *name = NULL;
	u64 dir;
	u64 dir_gen;

	if (!sctx->parent_root)
		goto out;

	name = fs_path_alloc();
	if (!name)
		return -ENOMEM;

	ret = get_first_ref(sctx->parent_root, ino, &dir, &dir_gen, name);
	if (ret < 0)
		goto out;

	ret = did_overwrite_ref(sctx, dir, dir_gen, ino, gen,
			name->start, fs_path_len(name));

out:
	fs_path_free(name);
	return ret;
}

/*
 * Insert a name cache entry. On 32bit kernels the radix tree index is 32bit,
 * so we need to do some special handling in case we have clashes. This function
 * takes care of this with the help of name_cache_entry::radix_list.
 * In case of error, nce is kfreed.
 */
static int name_cache_insert(struct send_ctx *sctx,
			     struct name_cache_entry *nce)
{
	int ret = 0;
	struct list_head *nce_head;

	nce_head = radix_tree_lookup(&sctx->name_cache,
			(unsigned long)nce->ino);
	if (!nce_head) {
		nce_head = kmalloc(sizeof(*nce_head), GFP_NOFS);
		if (!nce_head) {
			kfree(nce);
			return -ENOMEM;
		}
		INIT_LIST_HEAD(nce_head);

		ret = radix_tree_insert(&sctx->name_cache, nce->ino, nce_head);
		if (ret < 0) {
			kfree(nce_head);
			kfree(nce);
			return ret;
		}
	}
	list_add_tail(&nce->radix_list, nce_head);
	list_add_tail(&nce->list, &sctx->name_cache_list);
	sctx->name_cache_size++;

	return ret;
}

static void name_cache_delete(struct send_ctx *sctx,
			      struct name_cache_entry *nce)
{
	struct list_head *nce_head;

	nce_head = radix_tree_lookup(&sctx->name_cache,
			(unsigned long)nce->ino);
	if (!nce_head) {
		btrfs_err(sctx->send_root->fs_info,
	      "name_cache_delete lookup failed ino %llu cache size %d, leaking memory",
			nce->ino, sctx->name_cache_size);
	}

	list_del(&nce->radix_list);
	list_del(&nce->list);
	sctx->name_cache_size--;

	/*
	 * We may not get to the final release of nce_head if the lookup fails
	 */
	if (nce_head && list_empty(nce_head)) {
		radix_tree_delete(&sctx->name_cache, (unsigned long)nce->ino);
		kfree(nce_head);
	}
}

static struct name_cache_entry *name_cache_search(struct send_ctx *sctx,
						    u64 ino, u64 gen)
{
	struct list_head *nce_head;
	struct name_cache_entry *cur;

	nce_head = radix_tree_lookup(&sctx->name_cache, (unsigned long)ino);
	if (!nce_head)
		return NULL;

	list_for_each_entry(cur, nce_head, radix_list) {
		if (cur->ino == ino && cur->gen == gen)
			return cur;
	}
	return NULL;
}

/*
 * Removes the entry from the list and adds it back to the end. This marks the
 * entry as recently used so that name_cache_clean_unused does not remove it.
 */
static void name_cache_used(struct send_ctx *sctx, struct name_cache_entry *nce)
{
	list_del(&nce->list);
	list_add_tail(&nce->list, &sctx->name_cache_list);
}

/*
 * Remove some entries from the beginning of name_cache_list.
 */
static void name_cache_clean_unused(struct send_ctx *sctx)
{
	struct name_cache_entry *nce;

	if (sctx->name_cache_size < SEND_CTX_NAME_CACHE_CLEAN_SIZE)
		return;

	while (sctx->name_cache_size > SEND_CTX_MAX_NAME_CACHE_SIZE) {
		nce = list_entry(sctx->name_cache_list.next,
				struct name_cache_entry, list);
		name_cache_delete(sctx, nce);
		kfree(nce);
	}
}

static void name_cache_free(struct send_ctx *sctx)
{
	struct name_cache_entry *nce;

	while (!list_empty(&sctx->name_cache_list)) {
		nce = list_entry(sctx->name_cache_list.next,
				struct name_cache_entry, list);
		name_cache_delete(sctx, nce);
		kfree(nce);
	}
}

/*
 * Used by get_cur_path for each ref up to the root.
 * Returns 0 if it succeeded.
 * Returns 1 if the inode is not existent or got overwritten. In that case, the
 * name is an orphan name. This instructs get_cur_path to stop iterating. If 1
 * is returned, parent_ino/parent_gen are not guaranteed to be valid.
 * Returns <0 in case of error.
 */
static int __get_cur_name_and_parent(struct send_ctx *sctx,
				     u64 ino, u64 gen,
				     u64 *parent_ino,
				     u64 *parent_gen,
				     struct fs_path *dest)
{
	int ret;
	int nce_ret;
	struct btrfs_path *path = NULL;
	struct name_cache_entry *nce = NULL;

	/*
	 * First check if we already did a call to this function with the same
	 * ino/gen. If yes, check if the cache entry is still up-to-date. If yes
	 * return the cached result.
	 */
	nce = name_cache_search(sctx, ino, gen);
	if (nce) {
		if (ino < sctx->send_progress && nce->need_later_update) {
			name_cache_delete(sctx, nce);
			kfree(nce);
			nce = NULL;
		} else {
			name_cache_used(sctx, nce);
			*parent_ino = nce->parent_ino;
			*parent_gen = nce->parent_gen;
			ret = fs_path_add(dest, nce->name, nce->name_len);
			if (ret < 0)
				goto out;
			ret = nce->ret;
			goto out;
		}
	}

	path = alloc_path_for_send();
	if (!path)
		return -ENOMEM;

	/*
	 * If the inode is not existent yet, add the orphan name and return 1.
	 * This should only happen for the parent dir that we determine in
	 * __record_new_ref
	 */
	ret = is_inode_existent(sctx, ino, gen);
	if (ret < 0)
		goto out;

	if (!ret) {
		ret = gen_unique_name(sctx, ino, gen, dest);
		if (ret < 0)
			goto out;
		ret = 1;
		goto out_cache;
	}

	/*
	 * Depending on whether the inode was already processed or not, use
	 * send_root or parent_root for ref lookup.
	 */
	if (ino < sctx->send_progress)
		ret = get_first_ref(sctx->send_root, ino,
				    parent_ino, parent_gen, dest);
	else
		ret = get_first_ref(sctx->parent_root, ino,
				    parent_ino, parent_gen, dest);
	if (ret < 0)
		goto out;

	/*
	 * Check if the ref was overwritten by an inode's ref that was processed
	 * earlier. If yes, treat as orphan and return 1.
	 */
	ret = did_overwrite_ref(sctx, *parent_ino, *parent_gen, ino, gen,
			dest->start, dest->end - dest->start);
	if (ret < 0)
		goto out;
	if (ret) {
		fs_path_reset(dest);
		ret = gen_unique_name(sctx, ino, gen, dest);
		if (ret < 0)
			goto out;
		ret = 1;
	}

out_cache:
	/*
	 * Store the result of the lookup in the name cache.
	 */
	nce = kmalloc(sizeof(*nce) + fs_path_len(dest) + 1, GFP_NOFS);
	if (!nce) {
		ret = -ENOMEM;
		goto out;
	}

	nce->ino = ino;
	nce->gen = gen;
	nce->parent_ino = *parent_ino;
	nce->parent_gen = *parent_gen;
	nce->name_len = fs_path_len(dest);
	nce->ret = ret;
	strcpy(nce->name, dest->start);

	if (ino < sctx->send_progress)
		nce->need_later_update = 0;
	else
		nce->need_later_update = 1;

	nce_ret = name_cache_insert(sctx, nce);
	if (nce_ret < 0)
		ret = nce_ret;
	name_cache_clean_unused(sctx);

out:
	btrfs_free_path(path);
	return ret;
}

/*
 * Magic happens here. This function returns the first ref to an inode as it
 * would look like while receiving the stream at this point in time.
 * We walk the path up to the root. For every inode in between, we check if it
 * was already processed/sent. If yes, we continue with the parent as found
 * in send_root. If not, we continue with the parent as found in parent_root.
 * If we encounter an inode that was deleted at this point in time, we use the
 * inodes "orphan" name instead of the real name and stop. Same with new inodes
 * that were not created yet and overwritten inodes/refs.
 *
 * When do we have have orphan inodes:
 * 1. When an inode is freshly created and thus no valid refs are available yet
 * 2. When a directory lost all it's refs (deleted) but still has dir items
 *    inside which were not processed yet (pending for move/delete). If anyone
 *    tried to get the path to the dir items, it would get a path inside that
 *    orphan directory.
 * 3. When an inode is moved around or gets new links, it may overwrite the ref
 *    of an unprocessed inode. If in that case the first ref would be
 *    overwritten, the overwritten inode gets "orphanized". Later when we
 *    process this overwritten inode, it is restored at a new place by moving
 *    the orphan inode.
 *
 * sctx->send_progress tells this function at which point in time receiving
 * would be.
 */
static int get_cur_path(struct send_ctx *sctx, u64 ino, u64 gen,
			struct fs_path *dest)
{
	int ret = 0;
	struct fs_path *name = NULL;
	u64 parent_inode = 0;
	u64 parent_gen = 0;
	int stop = 0;

	name = fs_path_alloc();
	if (!name) {
		ret = -ENOMEM;
		goto out;
	}

	dest->reversed = 1;
	fs_path_reset(dest);

	while (!stop && ino != BTRFS_FIRST_FREE_OBJECTID) {
		fs_path_reset(name);

		if (is_waiting_for_rm(sctx, ino)) {
			ret = gen_unique_name(sctx, ino, gen, name);
			if (ret < 0)
				goto out;
			ret = fs_path_add_path(dest, name);
			break;
		}

		if (is_waiting_for_move(sctx, ino)) {
			ret = get_first_ref(sctx->parent_root, ino,
					    &parent_inode, &parent_gen, name);
		} else {
			ret = __get_cur_name_and_parent(sctx, ino, gen,
							&parent_inode,
							&parent_gen, name);
			if (ret)
				stop = 1;
		}

		if (ret < 0)
			goto out;

		ret = fs_path_add_path(dest, name);
		if (ret < 0)
			goto out;

		ino = parent_inode;
		gen = parent_gen;
	}

out:
	fs_path_free(name);
	if (!ret)
		fs_path_unreverse(dest);
	return ret;
}

/*
 * Sends a BTRFS_SEND_C_SUBVOL command/item to userspace
 */
static int send_subvol_begin(struct send_ctx *sctx)
{
	int ret;
	struct btrfs_root *send_root = sctx->send_root;
	struct btrfs_root *parent_root = sctx->parent_root;
	struct btrfs_path *path;
	struct btrfs_key key;
	struct btrfs_root_ref *ref;
	struct extent_buffer *leaf;
	char *name = NULL;
	int namelen;

	path = btrfs_alloc_path();
	if (!path)
		return -ENOMEM;

	name = kmalloc(BTRFS_PATH_NAME_MAX, GFP_NOFS);
	if (!name) {
		btrfs_free_path(path);
		return -ENOMEM;
	}

	key.objectid = send_root->objectid;
	key.type = BTRFS_ROOT_BACKREF_KEY;
	key.offset = 0;

	ret = btrfs_search_slot_for_read(send_root->fs_info->tree_root,
				&key, path, 1, 0);
	if (ret < 0)
		goto out;
	if (ret) {
		ret = -ENOENT;
		goto out;
	}

	leaf = path->nodes[0];
	btrfs_item_key_to_cpu(leaf, &key, path->slots[0]);
	if (key.type != BTRFS_ROOT_BACKREF_KEY ||
	    key.objectid != send_root->objectid) {
		ret = -ENOENT;
		goto out;
	}
	ref = btrfs_item_ptr(leaf, path->slots[0], struct btrfs_root_ref);
	namelen = btrfs_root_ref_name_len(leaf, ref);
	read_extent_buffer(leaf, name, (unsigned long)(ref + 1), namelen);
	btrfs_release_path(path);

	if (parent_root) {
		ret = begin_cmd(sctx, BTRFS_SEND_C_SNAPSHOT);
		if (ret < 0)
			goto out;
	} else {
		ret = begin_cmd(sctx, BTRFS_SEND_C_SUBVOL);
		if (ret < 0)
			goto out;
	}

	TLV_PUT_STRING(sctx, BTRFS_SEND_A_PATH, name, namelen);
	TLV_PUT_UUID(sctx, BTRFS_SEND_A_UUID,
			sctx->send_root->root_item.uuid);
	TLV_PUT_U64(sctx, BTRFS_SEND_A_CTRANSID,
		    le64_to_cpu(sctx->send_root->root_item.ctransid));
	if (parent_root) {
		TLV_PUT_UUID(sctx, BTRFS_SEND_A_CLONE_UUID,
				sctx->parent_root->root_item.uuid);
		TLV_PUT_U64(sctx, BTRFS_SEND_A_CLONE_CTRANSID,
			    le64_to_cpu(sctx->parent_root->root_item.ctransid));
	}

	ret = send_cmd(sctx);

tlv_put_failure:
out:
	btrfs_free_path(path);
	kfree(name);
	return ret;
}

static int send_truncate(struct send_ctx *sctx, u64 ino, u64 gen, u64 size)
{
	int ret = 0;
	struct fs_path *p;

verbose_printk("btrfs: send_truncate %llu size=%llu\n", ino, size);

	p = fs_path_alloc();
	if (!p)
		return -ENOMEM;

	ret = begin_cmd(sctx, BTRFS_SEND_C_TRUNCATE);
	if (ret < 0)
		goto out;

	ret = get_cur_path(sctx, ino, gen, p);
	if (ret < 0)
		goto out;
	TLV_PUT_PATH(sctx, BTRFS_SEND_A_PATH, p);
	TLV_PUT_U64(sctx, BTRFS_SEND_A_SIZE, size);

	ret = send_cmd(sctx);

tlv_put_failure:
out:
	fs_path_free(p);
	return ret;
}

static int send_chmod(struct send_ctx *sctx, u64 ino, u64 gen, u64 mode)
{
	int ret = 0;
	struct fs_path *p;

verbose_printk("btrfs: send_chmod %llu mode=%llu\n", ino, mode);

	p = fs_path_alloc();
	if (!p)
		return -ENOMEM;

	ret = begin_cmd(sctx, BTRFS_SEND_C_CHMOD);
	if (ret < 0)
		goto out;

	ret = get_cur_path(sctx, ino, gen, p);
	if (ret < 0)
		goto out;
	TLV_PUT_PATH(sctx, BTRFS_SEND_A_PATH, p);
	TLV_PUT_U64(sctx, BTRFS_SEND_A_MODE, mode & 07777);

	ret = send_cmd(sctx);

tlv_put_failure:
out:
	fs_path_free(p);
	return ret;
}

static int send_chown(struct send_ctx *sctx, u64 ino, u64 gen, u64 uid, u64 gid)
{
	int ret = 0;
	struct fs_path *p;

verbose_printk("btrfs: send_chown %llu uid=%llu, gid=%llu\n", ino, uid, gid);

	p = fs_path_alloc();
	if (!p)
		return -ENOMEM;

	ret = begin_cmd(sctx, BTRFS_SEND_C_CHOWN);
	if (ret < 0)
		goto out;

	ret = get_cur_path(sctx, ino, gen, p);
	if (ret < 0)
		goto out;
	TLV_PUT_PATH(sctx, BTRFS_SEND_A_PATH, p);
	TLV_PUT_U64(sctx, BTRFS_SEND_A_UID, uid);
	TLV_PUT_U64(sctx, BTRFS_SEND_A_GID, gid);

	ret = send_cmd(sctx);

tlv_put_failure:
out:
	fs_path_free(p);
	return ret;
}

static int send_utimes(struct send_ctx *sctx, u64 ino, u64 gen)
{
	int ret = 0;
	struct fs_path *p = NULL;
	struct btrfs_inode_item *ii;
	struct btrfs_path *path = NULL;
	struct extent_buffer *eb;
	struct btrfs_key key;
	int slot;

verbose_printk("btrfs: send_utimes %llu\n", ino);

	p = fs_path_alloc();
	if (!p)
		return -ENOMEM;

	path = alloc_path_for_send();
	if (!path) {
		ret = -ENOMEM;
		goto out;
	}

	key.objectid = ino;
	key.type = BTRFS_INODE_ITEM_KEY;
	key.offset = 0;
	ret = btrfs_search_slot(NULL, sctx->send_root, &key, path, 0, 0);
	if (ret < 0)
		goto out;

	eb = path->nodes[0];
	slot = path->slots[0];
	ii = btrfs_item_ptr(eb, slot, struct btrfs_inode_item);

	ret = begin_cmd(sctx, BTRFS_SEND_C_UTIMES);
	if (ret < 0)
		goto out;

	ret = get_cur_path(sctx, ino, gen, p);
	if (ret < 0)
		goto out;
	TLV_PUT_PATH(sctx, BTRFS_SEND_A_PATH, p);
	TLV_PUT_BTRFS_TIMESPEC(sctx, BTRFS_SEND_A_ATIME, eb,
			btrfs_inode_atime(ii));
	TLV_PUT_BTRFS_TIMESPEC(sctx, BTRFS_SEND_A_MTIME, eb,
			btrfs_inode_mtime(ii));
	TLV_PUT_BTRFS_TIMESPEC(sctx, BTRFS_SEND_A_CTIME, eb,
			btrfs_inode_ctime(ii));
	/* TODO Add otime support when the otime patches get into upstream */

	ret = send_cmd(sctx);

tlv_put_failure:
out:
	fs_path_free(p);
	btrfs_free_path(path);
	return ret;
}

/*
 * Sends a BTRFS_SEND_C_MKXXX or SYMLINK command to user space. We don't have
 * a valid path yet because we did not process the refs yet. So, the inode
 * is created as orphan.
 */
static int send_create_inode(struct send_ctx *sctx, u64 ino)
{
	int ret = 0;
	struct fs_path *p;
	int cmd;
	u64 gen;
	u64 mode;
	u64 rdev;

verbose_printk("btrfs: send_create_inode %llu\n", ino);

	p = fs_path_alloc();
	if (!p)
		return -ENOMEM;

	if (ino != sctx->cur_ino) {
		ret = get_inode_info(sctx->send_root, ino, NULL, &gen, &mode,
				     NULL, NULL, &rdev);
		if (ret < 0)
			goto out;
	} else {
		gen = sctx->cur_inode_gen;
		mode = sctx->cur_inode_mode;
		rdev = sctx->cur_inode_rdev;
	}

	if (S_ISREG(mode)) {
		cmd = BTRFS_SEND_C_MKFILE;
	} else if (S_ISDIR(mode)) {
		cmd = BTRFS_SEND_C_MKDIR;
	} else if (S_ISLNK(mode)) {
		cmd = BTRFS_SEND_C_SYMLINK;
	} else if (S_ISCHR(mode) || S_ISBLK(mode)) {
		cmd = BTRFS_SEND_C_MKNOD;
	} else if (S_ISFIFO(mode)) {
		cmd = BTRFS_SEND_C_MKFIFO;
	} else if (S_ISSOCK(mode)) {
		cmd = BTRFS_SEND_C_MKSOCK;
	} else {
		printk(KERN_WARNING "btrfs: unexpected inode type %o",
				(int)(mode & S_IFMT));
		ret = -ENOTSUPP;
		goto out;
	}

	ret = begin_cmd(sctx, cmd);
	if (ret < 0)
		goto out;

	ret = gen_unique_name(sctx, ino, gen, p);
	if (ret < 0)
		goto out;

	TLV_PUT_PATH(sctx, BTRFS_SEND_A_PATH, p);
	TLV_PUT_U64(sctx, BTRFS_SEND_A_INO, ino);

	if (S_ISLNK(mode)) {
		fs_path_reset(p);
		ret = read_symlink(sctx->send_root, ino, p);
		if (ret < 0)
			goto out;
		TLV_PUT_PATH(sctx, BTRFS_SEND_A_PATH_LINK, p);
	} else if (S_ISCHR(mode) || S_ISBLK(mode) ||
		   S_ISFIFO(mode) || S_ISSOCK(mode)) {
		TLV_PUT_U64(sctx, BTRFS_SEND_A_RDEV, new_encode_dev(rdev));
		TLV_PUT_U64(sctx, BTRFS_SEND_A_MODE, mode);
	}

	ret = send_cmd(sctx);
	if (ret < 0)
		goto out;


tlv_put_failure:
out:
	fs_path_free(p);
	return ret;
}

/*
 * We need some special handling for inodes that get processed before the parent
 * directory got created. See process_recorded_refs for details.
 * This function does the check if we already created the dir out of order.
 */
static int did_create_dir(struct send_ctx *sctx, u64 dir)
{
	int ret = 0;
	struct btrfs_path *path = NULL;
	struct btrfs_key key;
	struct btrfs_key found_key;
	struct btrfs_key di_key;
	struct extent_buffer *eb;
	struct btrfs_dir_item *di;
	int slot;

	path = alloc_path_for_send();
	if (!path) {
		ret = -ENOMEM;
		goto out;
	}

	key.objectid = dir;
	key.type = BTRFS_DIR_INDEX_KEY;
	key.offset = 0;
	ret = btrfs_search_slot(NULL, sctx->send_root, &key, path, 0, 0);
	if (ret < 0)
		goto out;

	while (1) {
		eb = path->nodes[0];
		slot = path->slots[0];
		if (slot >= btrfs_header_nritems(eb)) {
			ret = btrfs_next_leaf(sctx->send_root, path);
			if (ret < 0) {
				goto out;
			} else if (ret > 0) {
				ret = 0;
				break;
			}
			continue;
		}

		btrfs_item_key_to_cpu(eb, &found_key, slot);
		if (found_key.objectid != key.objectid ||
		    found_key.type != key.type) {
			ret = 0;
			goto out;
		}

		di = btrfs_item_ptr(eb, slot, struct btrfs_dir_item);
		btrfs_dir_item_key_to_cpu(eb, di, &di_key);

		if (di_key.type != BTRFS_ROOT_ITEM_KEY &&
		    di_key.objectid < sctx->send_progress) {
			ret = 1;
			goto out;
		}

		path->slots[0]++;
	}

out:
	btrfs_free_path(path);
	return ret;
}

/*
 * Only creates the inode if it is:
 * 1. Not a directory
 * 2. Or a directory which was not created already due to out of order
 *    directories. See did_create_dir and process_recorded_refs for details.
 */
static int send_create_inode_if_needed(struct send_ctx *sctx)
{
	int ret;

	if (S_ISDIR(sctx->cur_inode_mode)) {
		ret = did_create_dir(sctx, sctx->cur_ino);
		if (ret < 0)
			goto out;
		if (ret) {
			ret = 0;
			goto out;
		}
	}

	ret = send_create_inode(sctx, sctx->cur_ino);
	if (ret < 0)
		goto out;

out:
	return ret;
}

struct recorded_ref {
	struct list_head list;
	char *dir_path;
	char *name;
	struct fs_path *full_path;
	u64 dir;
	u64 dir_gen;
	int dir_path_len;
	int name_len;
};

/*
 * We need to process new refs before deleted refs, but compare_tree gives us
 * everything mixed. So we first record all refs and later process them.
 * This function is a helper to record one ref.
 */
static int __record_ref(struct list_head *head, u64 dir,
		      u64 dir_gen, struct fs_path *path)
{
	struct recorded_ref *ref;

	ref = kmalloc(sizeof(*ref), GFP_NOFS);
	if (!ref)
		return -ENOMEM;

	ref->dir = dir;
	ref->dir_gen = dir_gen;
	ref->full_path = path;

	ref->name = (char *)kbasename(ref->full_path->start);
	ref->name_len = ref->full_path->end - ref->name;
	ref->dir_path = ref->full_path->start;
	if (ref->name == ref->full_path->start)
		ref->dir_path_len = 0;
	else
		ref->dir_path_len = ref->full_path->end -
				ref->full_path->start - 1 - ref->name_len;

	list_add_tail(&ref->list, head);
	return 0;
}

static int dup_ref(struct recorded_ref *ref, struct list_head *list)
{
	struct recorded_ref *new;

	new = kmalloc(sizeof(*ref), GFP_NOFS);
	if (!new)
		return -ENOMEM;

	new->dir = ref->dir;
	new->dir_gen = ref->dir_gen;
	new->full_path = NULL;
	INIT_LIST_HEAD(&new->list);
	list_add_tail(&new->list, list);
	return 0;
}

static void __free_recorded_refs(struct list_head *head)
{
	struct recorded_ref *cur;

	while (!list_empty(head)) {
		cur = list_entry(head->next, struct recorded_ref, list);
		fs_path_free(cur->full_path);
		list_del(&cur->list);
		kfree(cur);
	}
}

static void free_recorded_refs(struct send_ctx *sctx)
{
	__free_recorded_refs(&sctx->new_refs);
	__free_recorded_refs(&sctx->deleted_refs);
}

/*
 * Renames/moves a file/dir to its orphan name. Used when the first
 * ref of an unprocessed inode gets overwritten and for all non empty
 * directories.
 */
static int orphanize_inode(struct send_ctx *sctx, u64 ino, u64 gen,
			  struct fs_path *path)
{
	int ret;
	struct fs_path *orphan;

	orphan = fs_path_alloc();
	if (!orphan)
		return -ENOMEM;

	ret = gen_unique_name(sctx, ino, gen, orphan);
	if (ret < 0)
		goto out;

	ret = send_rename(sctx, path, orphan);

out:
	fs_path_free(orphan);
	return ret;
}

static struct orphan_dir_info *
add_orphan_dir_info(struct send_ctx *sctx, u64 dir_ino)
{
	struct rb_node **p = &sctx->orphan_dirs.rb_node;
	struct rb_node *parent = NULL;
	struct orphan_dir_info *entry, *odi;

	odi = kmalloc(sizeof(*odi), GFP_NOFS);
	if (!odi)
		return ERR_PTR(-ENOMEM);
	odi->ino = dir_ino;
	odi->gen = 0;

	while (*p) {
		parent = *p;
		entry = rb_entry(parent, struct orphan_dir_info, node);
		if (dir_ino < entry->ino) {
			p = &(*p)->rb_left;
		} else if (dir_ino > entry->ino) {
			p = &(*p)->rb_right;
		} else {
			kfree(odi);
			return entry;
		}
	}

	rb_link_node(&odi->node, parent, p);
	rb_insert_color(&odi->node, &sctx->orphan_dirs);
	return odi;
}

static struct orphan_dir_info *
get_orphan_dir_info(struct send_ctx *sctx, u64 dir_ino)
{
	struct rb_node *n = sctx->orphan_dirs.rb_node;
	struct orphan_dir_info *entry;

	while (n) {
		entry = rb_entry(n, struct orphan_dir_info, node);
		if (dir_ino < entry->ino)
			n = n->rb_left;
		else if (dir_ino > entry->ino)
			n = n->rb_right;
		else
			return entry;
	}
	return NULL;
}

static int is_waiting_for_rm(struct send_ctx *sctx, u64 dir_ino)
{
	struct orphan_dir_info *odi = get_orphan_dir_info(sctx, dir_ino);

	return odi != NULL;
}

static void free_orphan_dir_info(struct send_ctx *sctx,
				 struct orphan_dir_info *odi)
{
	if (!odi)
		return;
	rb_erase(&odi->node, &sctx->orphan_dirs);
	kfree(odi);
}

/*
 * Returns 1 if a directory can be removed at this point in time.
 * We check this by iterating all dir items and checking if the inode behind
 * the dir item was already processed.
 */
static int can_rmdir(struct send_ctx *sctx, u64 dir, u64 dir_gen,
		     u64 send_progress)
{
	int ret = 0;
	struct btrfs_root *root = sctx->parent_root;
	struct btrfs_path *path;
	struct btrfs_key key;
	struct btrfs_key found_key;
	struct btrfs_key loc;
	struct btrfs_dir_item *di;

	/*
	 * Don't try to rmdir the top/root subvolume dir.
	 */
	if (dir == BTRFS_FIRST_FREE_OBJECTID)
		return 0;

	path = alloc_path_for_send();
	if (!path)
		return -ENOMEM;

	key.objectid = dir;
	key.type = BTRFS_DIR_INDEX_KEY;
	key.offset = 0;
	ret = btrfs_search_slot(NULL, root, &key, path, 0, 0);
	if (ret < 0)
		goto out;

	while (1) {
		struct waiting_dir_move *dm;

		if (path->slots[0] >= btrfs_header_nritems(path->nodes[0])) {
			ret = btrfs_next_leaf(root, path);
			if (ret < 0)
				goto out;
			else if (ret > 0)
				break;
			continue;
		}
		btrfs_item_key_to_cpu(path->nodes[0], &found_key,
				      path->slots[0]);
		if (found_key.objectid != key.objectid ||
		    found_key.type != key.type)
			break;

		di = btrfs_item_ptr(path->nodes[0], path->slots[0],
				struct btrfs_dir_item);
		btrfs_dir_item_key_to_cpu(path->nodes[0], di, &loc);

		dm = get_waiting_dir_move(sctx, loc.objectid);
		if (dm) {
			struct orphan_dir_info *odi;

			odi = add_orphan_dir_info(sctx, dir);
			if (IS_ERR(odi)) {
				ret = PTR_ERR(odi);
				goto out;
			}
			odi->gen = dir_gen;
			dm->rmdir_ino = dir;
			ret = 0;
			goto out;
		}

		if (loc.objectid > send_progress) {
			ret = 0;
			goto out;
		}

		path->slots[0]++;
	}

	ret = 1;

out:
	btrfs_free_path(path);
	return ret;
}

static int is_waiting_for_move(struct send_ctx *sctx, u64 ino)
{
	struct waiting_dir_move *entry = get_waiting_dir_move(sctx, ino);

	return entry != NULL;
}

static int add_waiting_dir_move(struct send_ctx *sctx, u64 ino)
{
	struct rb_node **p = &sctx->waiting_dir_moves.rb_node;
	struct rb_node *parent = NULL;
	struct waiting_dir_move *entry, *dm;

	dm = kmalloc(sizeof(*dm), GFP_NOFS);
	if (!dm)
		return -ENOMEM;
	dm->ino = ino;
	dm->rmdir_ino = 0;

	while (*p) {
		parent = *p;
		entry = rb_entry(parent, struct waiting_dir_move, node);
		if (ino < entry->ino) {
			p = &(*p)->rb_left;
		} else if (ino > entry->ino) {
			p = &(*p)->rb_right;
		} else {
			kfree(dm);
			return -EEXIST;
		}
	}

	rb_link_node(&dm->node, parent, p);
	rb_insert_color(&dm->node, &sctx->waiting_dir_moves);
	return 0;
}

static struct waiting_dir_move *
get_waiting_dir_move(struct send_ctx *sctx, u64 ino)
{
	struct rb_node *n = sctx->waiting_dir_moves.rb_node;
	struct waiting_dir_move *entry;

	while (n) {
		entry = rb_entry(n, struct waiting_dir_move, node);
		if (ino < entry->ino)
			n = n->rb_left;
		else if (ino > entry->ino)
			n = n->rb_right;
		else
			return entry;
	}
	return NULL;
<<<<<<< HEAD
}

static void free_waiting_dir_move(struct send_ctx *sctx,
				  struct waiting_dir_move *dm)
{
	if (!dm)
		return;
	rb_erase(&dm->node, &sctx->waiting_dir_moves);
	kfree(dm);
}

=======
}

static void free_waiting_dir_move(struct send_ctx *sctx,
				  struct waiting_dir_move *dm)
{
	if (!dm)
		return;
	rb_erase(&dm->node, &sctx->waiting_dir_moves);
	kfree(dm);
}

>>>>>>> 1a4cc9b5
static int add_pending_dir_move(struct send_ctx *sctx,
				u64 ino,
				u64 ino_gen,
				u64 parent_ino)
{
	struct rb_node **p = &sctx->pending_dir_moves.rb_node;
	struct rb_node *parent = NULL;
	struct pending_dir_move *entry = NULL, *pm;
	struct recorded_ref *cur;
	int exists = 0;
	int ret;

	pm = kmalloc(sizeof(*pm), GFP_NOFS);
	if (!pm)
		return -ENOMEM;
	pm->parent_ino = parent_ino;
	pm->ino = ino;
	pm->gen = ino_gen;
	INIT_LIST_HEAD(&pm->list);
	INIT_LIST_HEAD(&pm->update_refs);
	RB_CLEAR_NODE(&pm->node);

	while (*p) {
		parent = *p;
		entry = rb_entry(parent, struct pending_dir_move, node);
		if (parent_ino < entry->parent_ino) {
			p = &(*p)->rb_left;
		} else if (parent_ino > entry->parent_ino) {
			p = &(*p)->rb_right;
		} else {
			exists = 1;
			break;
		}
	}

	list_for_each_entry(cur, &sctx->deleted_refs, list) {
		ret = dup_ref(cur, &pm->update_refs);
		if (ret < 0)
			goto out;
	}
	list_for_each_entry(cur, &sctx->new_refs, list) {
		ret = dup_ref(cur, &pm->update_refs);
		if (ret < 0)
			goto out;
	}

	ret = add_waiting_dir_move(sctx, pm->ino);
	if (ret)
		goto out;

	if (exists) {
		list_add_tail(&pm->list, &entry->list);
	} else {
		rb_link_node(&pm->node, parent, p);
		rb_insert_color(&pm->node, &sctx->pending_dir_moves);
	}
	ret = 0;
out:
	if (ret) {
		__free_recorded_refs(&pm->update_refs);
		kfree(pm);
	}
	return ret;
}

static struct pending_dir_move *get_pending_dir_moves(struct send_ctx *sctx,
						      u64 parent_ino)
{
	struct rb_node *n = sctx->pending_dir_moves.rb_node;
	struct pending_dir_move *entry;

	while (n) {
		entry = rb_entry(n, struct pending_dir_move, node);
		if (parent_ino < entry->parent_ino)
			n = n->rb_left;
		else if (parent_ino > entry->parent_ino)
			n = n->rb_right;
		else
			return entry;
	}
	return NULL;
}

static int apply_dir_move(struct send_ctx *sctx, struct pending_dir_move *pm)
{
	struct fs_path *from_path = NULL;
	struct fs_path *to_path = NULL;
	struct fs_path *name = NULL;
	u64 orig_progress = sctx->send_progress;
	struct recorded_ref *cur;
	u64 parent_ino, parent_gen;
	struct waiting_dir_move *dm = NULL;
	u64 rmdir_ino = 0;
	int ret;

	name = fs_path_alloc();
	from_path = fs_path_alloc();
	if (!name || !from_path) {
		ret = -ENOMEM;
		goto out;
	}
<<<<<<< HEAD

	dm = get_waiting_dir_move(sctx, pm->ino);
	ASSERT(dm);
	rmdir_ino = dm->rmdir_ino;
	free_waiting_dir_move(sctx, dm);

=======

	dm = get_waiting_dir_move(sctx, pm->ino);
	ASSERT(dm);
	rmdir_ino = dm->rmdir_ino;
	free_waiting_dir_move(sctx, dm);

>>>>>>> 1a4cc9b5
	ret = get_first_ref(sctx->parent_root, pm->ino,
			    &parent_ino, &parent_gen, name);
	if (ret < 0)
		goto out;

	if (parent_ino == sctx->cur_ino) {
		/* child only renamed, not moved */
		ASSERT(parent_gen == sctx->cur_inode_gen);
		ret = get_cur_path(sctx, sctx->cur_ino, sctx->cur_inode_gen,
				   from_path);
		if (ret < 0)
			goto out;
		ret = fs_path_add_path(from_path, name);
		if (ret < 0)
			goto out;
	} else {
		/* child moved and maybe renamed too */
		sctx->send_progress = pm->ino;
		ret = get_cur_path(sctx, pm->ino, pm->gen, from_path);
		if (ret < 0)
			goto out;
	}

	fs_path_free(name);
	name = NULL;

	to_path = fs_path_alloc();
	if (!to_path) {
		ret = -ENOMEM;
		goto out;
	}

	sctx->send_progress = sctx->cur_ino + 1;
	ret = get_cur_path(sctx, pm->ino, pm->gen, to_path);
	if (ret < 0)
		goto out;

	ret = send_rename(sctx, from_path, to_path);
	if (ret < 0)
		goto out;

	if (rmdir_ino) {
		struct orphan_dir_info *odi;

		odi = get_orphan_dir_info(sctx, rmdir_ino);
		if (!odi) {
			/* already deleted */
			goto finish;
		}
		ret = can_rmdir(sctx, rmdir_ino, odi->gen, sctx->cur_ino + 1);
		if (ret < 0)
			goto out;
		if (!ret)
			goto finish;

		name = fs_path_alloc();
		if (!name) {
			ret = -ENOMEM;
			goto out;
		}
		ret = get_cur_path(sctx, rmdir_ino, odi->gen, name);
		if (ret < 0)
			goto out;
		ret = send_rmdir(sctx, name);
		if (ret < 0)
			goto out;
		free_orphan_dir_info(sctx, odi);
	}

finish:
	ret = send_utimes(sctx, pm->ino, pm->gen);
	if (ret < 0)
		goto out;

	/*
	 * After rename/move, need to update the utimes of both new parent(s)
	 * and old parent(s).
	 */
	list_for_each_entry(cur, &pm->update_refs, list) {
		if (cur->dir == rmdir_ino)
			continue;
		ret = send_utimes(sctx, cur->dir, cur->dir_gen);
		if (ret < 0)
			goto out;
	}

out:
	fs_path_free(name);
	fs_path_free(from_path);
	fs_path_free(to_path);
	sctx->send_progress = orig_progress;

	return ret;
}

static void free_pending_move(struct send_ctx *sctx, struct pending_dir_move *m)
{
	if (!list_empty(&m->list))
		list_del(&m->list);
	if (!RB_EMPTY_NODE(&m->node))
		rb_erase(&m->node, &sctx->pending_dir_moves);
	__free_recorded_refs(&m->update_refs);
	kfree(m);
}

static void tail_append_pending_moves(struct pending_dir_move *moves,
				      struct list_head *stack)
{
	if (list_empty(&moves->list)) {
		list_add_tail(&moves->list, stack);
	} else {
		LIST_HEAD(list);
		list_splice_init(&moves->list, &list);
		list_add_tail(&moves->list, stack);
		list_splice_tail(&list, stack);
	}
}

static int apply_children_dir_moves(struct send_ctx *sctx)
{
	struct pending_dir_move *pm;
	struct list_head stack;
	u64 parent_ino = sctx->cur_ino;
	int ret = 0;

	pm = get_pending_dir_moves(sctx, parent_ino);
	if (!pm)
		return 0;

	INIT_LIST_HEAD(&stack);
	tail_append_pending_moves(pm, &stack);

	while (!list_empty(&stack)) {
		pm = list_first_entry(&stack, struct pending_dir_move, list);
		parent_ino = pm->ino;
		ret = apply_dir_move(sctx, pm);
		free_pending_move(sctx, pm);
		if (ret)
			goto out;
		pm = get_pending_dir_moves(sctx, parent_ino);
		if (pm)
			tail_append_pending_moves(pm, &stack);
	}
	return 0;

out:
	while (!list_empty(&stack)) {
		pm = list_first_entry(&stack, struct pending_dir_move, list);
		free_pending_move(sctx, pm);
	}
	return ret;
}

static int wait_for_parent_move(struct send_ctx *sctx,
				struct recorded_ref *parent_ref)
{
	int ret;
	u64 ino = parent_ref->dir;
	u64 parent_ino_before, parent_ino_after;
	u64 old_gen;
	struct fs_path *path_before = NULL;
	struct fs_path *path_after = NULL;
	int len1, len2;
	int register_upper_dirs;
	u64 gen;

	if (is_waiting_for_move(sctx, ino))
		return 1;

	if (parent_ref->dir <= sctx->cur_ino)
		return 0;

	ret = get_inode_info(sctx->parent_root, ino, NULL, &old_gen,
			     NULL, NULL, NULL, NULL);
	if (ret == -ENOENT)
		return 0;
	else if (ret < 0)
		return ret;

	if (parent_ref->dir_gen != old_gen)
		return 0;

	path_before = fs_path_alloc();
	if (!path_before)
		return -ENOMEM;

	ret = get_first_ref(sctx->parent_root, ino, &parent_ino_before,
			    NULL, path_before);
	if (ret == -ENOENT) {
		ret = 0;
		goto out;
	} else if (ret < 0) {
		goto out;
	}

	path_after = fs_path_alloc();
	if (!path_after) {
		ret = -ENOMEM;
		goto out;
	}

	ret = get_first_ref(sctx->send_root, ino, &parent_ino_after,
			    &gen, path_after);
	if (ret == -ENOENT) {
		ret = 0;
		goto out;
	} else if (ret < 0) {
		goto out;
	}

	len1 = fs_path_len(path_before);
	len2 = fs_path_len(path_after);
	if (parent_ino_before != parent_ino_after || len1 != len2 ||
	     memcmp(path_before->start, path_after->start, len1)) {
		ret = 1;
		goto out;
	}
	ret = 0;

	/*
	 * Ok, our new most direct ancestor has a higher inode number but
	 * wasn't moved/renamed. So maybe some of the new ancestors higher in
	 * the hierarchy have an higher inode number too *and* were renamed
	 * or moved - in this case we need to wait for the ancestor's rename
	 * or move operation before we can do the move/rename for the current
	 * inode.
	 */
	register_upper_dirs = 0;
	ino = parent_ino_after;
again:
	while ((ret == 0 || register_upper_dirs) && ino > sctx->cur_ino) {
		u64 parent_gen;

		fs_path_reset(path_before);
		fs_path_reset(path_after);

		ret = get_first_ref(sctx->send_root, ino, &parent_ino_after,
				    &parent_gen, path_after);
		if (ret < 0)
			goto out;
		ret = get_first_ref(sctx->parent_root, ino, &parent_ino_before,
				    NULL, path_before);
		if (ret == -ENOENT) {
			ret = 0;
			break;
		} else if (ret < 0) {
			goto out;
		}

		len1 = fs_path_len(path_before);
		len2 = fs_path_len(path_after);
		if (parent_ino_before != parent_ino_after || len1 != len2 ||
		    memcmp(path_before->start, path_after->start, len1)) {
			ret = 1;
			if (register_upper_dirs) {
				break;
			} else {
				register_upper_dirs = 1;
				ino = parent_ref->dir;
				gen = parent_ref->dir_gen;
				goto again;
			}
		} else if (register_upper_dirs) {
			ret = add_pending_dir_move(sctx, ino, gen,
						   parent_ino_after);
			if (ret < 0 && ret != -EEXIST)
				goto out;
		}

		ino = parent_ino_after;
		gen = parent_gen;
	}

out:
	fs_path_free(path_before);
	fs_path_free(path_after);

	return ret;
}

/*
 * This does all the move/link/unlink/rmdir magic.
 */
static int process_recorded_refs(struct send_ctx *sctx, int *pending_move)
{
	int ret = 0;
	struct recorded_ref *cur;
	struct recorded_ref *cur2;
	struct list_head check_dirs;
	struct fs_path *valid_path = NULL;
	u64 ow_inode = 0;
	u64 ow_gen;
	int did_overwrite = 0;
	int is_orphan = 0;
	u64 last_dir_ino_rm = 0;

verbose_printk("btrfs: process_recorded_refs %llu\n", sctx->cur_ino);

	/*
	 * This should never happen as the root dir always has the same ref
	 * which is always '..'
	 */
	BUG_ON(sctx->cur_ino <= BTRFS_FIRST_FREE_OBJECTID);
	INIT_LIST_HEAD(&check_dirs);

	valid_path = fs_path_alloc();
	if (!valid_path) {
		ret = -ENOMEM;
		goto out;
	}

	/*
	 * First, check if the first ref of the current inode was overwritten
	 * before. If yes, we know that the current inode was already orphanized
	 * and thus use the orphan name. If not, we can use get_cur_path to
	 * get the path of the first ref as it would like while receiving at
	 * this point in time.
	 * New inodes are always orphan at the beginning, so force to use the
	 * orphan name in this case.
	 * The first ref is stored in valid_path and will be updated if it
	 * gets moved around.
	 */
	if (!sctx->cur_inode_new) {
		ret = did_overwrite_first_ref(sctx, sctx->cur_ino,
				sctx->cur_inode_gen);
		if (ret < 0)
			goto out;
		if (ret)
			did_overwrite = 1;
	}
	if (sctx->cur_inode_new || did_overwrite) {
		ret = gen_unique_name(sctx, sctx->cur_ino,
				sctx->cur_inode_gen, valid_path);
		if (ret < 0)
			goto out;
		is_orphan = 1;
	} else {
		ret = get_cur_path(sctx, sctx->cur_ino, sctx->cur_inode_gen,
				valid_path);
		if (ret < 0)
			goto out;
	}

	list_for_each_entry(cur, &sctx->new_refs, list) {
		/*
		 * We may have refs where the parent directory does not exist
		 * yet. This happens if the parent directories inum is higher
		 * the the current inum. To handle this case, we create the
		 * parent directory out of order. But we need to check if this
		 * did already happen before due to other refs in the same dir.
		 */
		ret = get_cur_inode_state(sctx, cur->dir, cur->dir_gen);
		if (ret < 0)
			goto out;
		if (ret == inode_state_will_create) {
			ret = 0;
			/*
			 * First check if any of the current inodes refs did
			 * already create the dir.
			 */
			list_for_each_entry(cur2, &sctx->new_refs, list) {
				if (cur == cur2)
					break;
				if (cur2->dir == cur->dir) {
					ret = 1;
					break;
				}
			}

			/*
			 * If that did not happen, check if a previous inode
			 * did already create the dir.
			 */
			if (!ret)
				ret = did_create_dir(sctx, cur->dir);
			if (ret < 0)
				goto out;
			if (!ret) {
				ret = send_create_inode(sctx, cur->dir);
				if (ret < 0)
					goto out;
			}
		}

		/*
		 * Check if this new ref would overwrite the first ref of
		 * another unprocessed inode. If yes, orphanize the
		 * overwritten inode. If we find an overwritten ref that is
		 * not the first ref, simply unlink it.
		 */
		ret = will_overwrite_ref(sctx, cur->dir, cur->dir_gen,
				cur->name, cur->name_len,
				&ow_inode, &ow_gen);
		if (ret < 0)
			goto out;
		if (ret) {
			ret = is_first_ref(sctx->parent_root,
					   ow_inode, cur->dir, cur->name,
					   cur->name_len);
			if (ret < 0)
				goto out;
			if (ret) {
				ret = orphanize_inode(sctx, ow_inode, ow_gen,
						cur->full_path);
				if (ret < 0)
					goto out;
			} else {
				ret = send_unlink(sctx, cur->full_path);
				if (ret < 0)
					goto out;
			}
		}

		/*
		 * link/move the ref to the new place. If we have an orphan
		 * inode, move it and update valid_path. If not, link or move
		 * it depending on the inode mode.
		 */
		if (is_orphan) {
			ret = send_rename(sctx, valid_path, cur->full_path);
			if (ret < 0)
				goto out;
			is_orphan = 0;
			ret = fs_path_copy(valid_path, cur->full_path);
			if (ret < 0)
				goto out;
		} else {
			if (S_ISDIR(sctx->cur_inode_mode)) {
				/*
				 * Dirs can't be linked, so move it. For moved
				 * dirs, we always have one new and one deleted
				 * ref. The deleted ref is ignored later.
				 */
				ret = wait_for_parent_move(sctx, cur);
				if (ret < 0)
					goto out;
				if (ret) {
					ret = add_pending_dir_move(sctx,
							   sctx->cur_ino,
							   sctx->cur_inode_gen,
							   cur->dir);
					*pending_move = 1;
				} else {
					ret = send_rename(sctx, valid_path,
							  cur->full_path);
					if (!ret)
						ret = fs_path_copy(valid_path,
							       cur->full_path);
				}
				if (ret < 0)
					goto out;
			} else {
				ret = send_link(sctx, cur->full_path,
						valid_path);
				if (ret < 0)
					goto out;
			}
		}
		ret = dup_ref(cur, &check_dirs);
		if (ret < 0)
			goto out;
	}

	if (S_ISDIR(sctx->cur_inode_mode) && sctx->cur_inode_deleted) {
		/*
		 * Check if we can already rmdir the directory. If not,
		 * orphanize it. For every dir item inside that gets deleted
		 * later, we do this check again and rmdir it then if possible.
		 * See the use of check_dirs for more details.
		 */
		ret = can_rmdir(sctx, sctx->cur_ino, sctx->cur_inode_gen,
				sctx->cur_ino);
		if (ret < 0)
			goto out;
		if (ret) {
			ret = send_rmdir(sctx, valid_path);
			if (ret < 0)
				goto out;
		} else if (!is_orphan) {
			ret = orphanize_inode(sctx, sctx->cur_ino,
					sctx->cur_inode_gen, valid_path);
			if (ret < 0)
				goto out;
			is_orphan = 1;
		}

		list_for_each_entry(cur, &sctx->deleted_refs, list) {
			ret = dup_ref(cur, &check_dirs);
			if (ret < 0)
				goto out;
		}
	} else if (S_ISDIR(sctx->cur_inode_mode) &&
		   !list_empty(&sctx->deleted_refs)) {
		/*
		 * We have a moved dir. Add the old parent to check_dirs
		 */
		cur = list_entry(sctx->deleted_refs.next, struct recorded_ref,
				list);
		ret = dup_ref(cur, &check_dirs);
		if (ret < 0)
			goto out;
	} else if (!S_ISDIR(sctx->cur_inode_mode)) {
		/*
		 * We have a non dir inode. Go through all deleted refs and
		 * unlink them if they were not already overwritten by other
		 * inodes.
		 */
		list_for_each_entry(cur, &sctx->deleted_refs, list) {
			ret = did_overwrite_ref(sctx, cur->dir, cur->dir_gen,
					sctx->cur_ino, sctx->cur_inode_gen,
					cur->name, cur->name_len);
			if (ret < 0)
				goto out;
			if (!ret) {
				ret = send_unlink(sctx, cur->full_path);
				if (ret < 0)
					goto out;
			}
			ret = dup_ref(cur, &check_dirs);
			if (ret < 0)
				goto out;
		}
		/*
		 * If the inode is still orphan, unlink the orphan. This may
		 * happen when a previous inode did overwrite the first ref
		 * of this inode and no new refs were added for the current
		 * inode. Unlinking does not mean that the inode is deleted in
		 * all cases. There may still be links to this inode in other
		 * places.
		 */
		if (is_orphan) {
			ret = send_unlink(sctx, valid_path);
			if (ret < 0)
				goto out;
		}
	}

	/*
	 * We did collect all parent dirs where cur_inode was once located. We
	 * now go through all these dirs and check if they are pending for
	 * deletion and if it's finally possible to perform the rmdir now.
	 * We also update the inode stats of the parent dirs here.
	 */
	list_for_each_entry(cur, &check_dirs, list) {
		/*
		 * In case we had refs into dirs that were not processed yet,
		 * we don't need to do the utime and rmdir logic for these dirs.
		 * The dir will be processed later.
		 */
		if (cur->dir > sctx->cur_ino)
			continue;

		ret = get_cur_inode_state(sctx, cur->dir, cur->dir_gen);
		if (ret < 0)
			goto out;

		if (ret == inode_state_did_create ||
		    ret == inode_state_no_change) {
			/* TODO delayed utimes */
			ret = send_utimes(sctx, cur->dir, cur->dir_gen);
			if (ret < 0)
				goto out;
		} else if (ret == inode_state_did_delete &&
			   cur->dir != last_dir_ino_rm) {
			ret = can_rmdir(sctx, cur->dir, cur->dir_gen,
					sctx->cur_ino);
			if (ret < 0)
				goto out;
			if (ret) {
				ret = get_cur_path(sctx, cur->dir,
						   cur->dir_gen, valid_path);
				if (ret < 0)
					goto out;
				ret = send_rmdir(sctx, valid_path);
				if (ret < 0)
					goto out;
				last_dir_ino_rm = cur->dir;
			}
		}
	}

	ret = 0;

out:
	__free_recorded_refs(&check_dirs);
	free_recorded_refs(sctx);
	fs_path_free(valid_path);
	return ret;
}

static int record_ref(struct btrfs_root *root, int num, u64 dir, int index,
		      struct fs_path *name, void *ctx, struct list_head *refs)
{
	int ret = 0;
	struct send_ctx *sctx = ctx;
	struct fs_path *p;
	u64 gen;

	p = fs_path_alloc();
	if (!p)
		return -ENOMEM;

	ret = get_inode_info(root, dir, NULL, &gen, NULL, NULL,
			NULL, NULL);
	if (ret < 0)
		goto out;

	ret = get_cur_path(sctx, dir, gen, p);
	if (ret < 0)
		goto out;
	ret = fs_path_add_path(p, name);
	if (ret < 0)
		goto out;

	ret = __record_ref(refs, dir, gen, p);

out:
	if (ret)
		fs_path_free(p);
	return ret;
}

static int __record_new_ref(int num, u64 dir, int index,
			    struct fs_path *name,
			    void *ctx)
{
	struct send_ctx *sctx = ctx;
	return record_ref(sctx->send_root, num, dir, index, name,
			  ctx, &sctx->new_refs);
}


static int __record_deleted_ref(int num, u64 dir, int index,
				struct fs_path *name,
				void *ctx)
{
	struct send_ctx *sctx = ctx;
	return record_ref(sctx->parent_root, num, dir, index, name,
			  ctx, &sctx->deleted_refs);
}

static int record_new_ref(struct send_ctx *sctx)
{
	int ret;

	ret = iterate_inode_ref(sctx->send_root, sctx->left_path,
				sctx->cmp_key, 0, __record_new_ref, sctx);
	if (ret < 0)
		goto out;
	ret = 0;

out:
	return ret;
}

static int record_deleted_ref(struct send_ctx *sctx)
{
	int ret;

	ret = iterate_inode_ref(sctx->parent_root, sctx->right_path,
				sctx->cmp_key, 0, __record_deleted_ref, sctx);
	if (ret < 0)
		goto out;
	ret = 0;

out:
	return ret;
}

struct find_ref_ctx {
	u64 dir;
	u64 dir_gen;
	struct btrfs_root *root;
	struct fs_path *name;
	int found_idx;
};

static int __find_iref(int num, u64 dir, int index,
		       struct fs_path *name,
		       void *ctx_)
{
	struct find_ref_ctx *ctx = ctx_;
	u64 dir_gen;
	int ret;

	if (dir == ctx->dir && fs_path_len(name) == fs_path_len(ctx->name) &&
	    strncmp(name->start, ctx->name->start, fs_path_len(name)) == 0) {
		/*
		 * To avoid doing extra lookups we'll only do this if everything
		 * else matches.
		 */
		ret = get_inode_info(ctx->root, dir, NULL, &dir_gen, NULL,
				     NULL, NULL, NULL);
		if (ret)
			return ret;
		if (dir_gen != ctx->dir_gen)
			return 0;
		ctx->found_idx = num;
		return 1;
	}
	return 0;
}

static int find_iref(struct btrfs_root *root,
		     struct btrfs_path *path,
		     struct btrfs_key *key,
		     u64 dir, u64 dir_gen, struct fs_path *name)
{
	int ret;
	struct find_ref_ctx ctx;

	ctx.dir = dir;
	ctx.name = name;
	ctx.dir_gen = dir_gen;
	ctx.found_idx = -1;
	ctx.root = root;

	ret = iterate_inode_ref(root, path, key, 0, __find_iref, &ctx);
	if (ret < 0)
		return ret;

	if (ctx.found_idx == -1)
		return -ENOENT;

	return ctx.found_idx;
}

static int __record_changed_new_ref(int num, u64 dir, int index,
				    struct fs_path *name,
				    void *ctx)
{
	u64 dir_gen;
	int ret;
	struct send_ctx *sctx = ctx;

	ret = get_inode_info(sctx->send_root, dir, NULL, &dir_gen, NULL,
			     NULL, NULL, NULL);
	if (ret)
		return ret;

	ret = find_iref(sctx->parent_root, sctx->right_path,
			sctx->cmp_key, dir, dir_gen, name);
	if (ret == -ENOENT)
		ret = __record_new_ref(num, dir, index, name, sctx);
	else if (ret > 0)
		ret = 0;

	return ret;
}

static int __record_changed_deleted_ref(int num, u64 dir, int index,
					struct fs_path *name,
					void *ctx)
{
	u64 dir_gen;
	int ret;
	struct send_ctx *sctx = ctx;

	ret = get_inode_info(sctx->parent_root, dir, NULL, &dir_gen, NULL,
			     NULL, NULL, NULL);
	if (ret)
		return ret;

	ret = find_iref(sctx->send_root, sctx->left_path, sctx->cmp_key,
			dir, dir_gen, name);
	if (ret == -ENOENT)
		ret = __record_deleted_ref(num, dir, index, name, sctx);
	else if (ret > 0)
		ret = 0;

	return ret;
}

static int record_changed_ref(struct send_ctx *sctx)
{
	int ret = 0;

	ret = iterate_inode_ref(sctx->send_root, sctx->left_path,
			sctx->cmp_key, 0, __record_changed_new_ref, sctx);
	if (ret < 0)
		goto out;
	ret = iterate_inode_ref(sctx->parent_root, sctx->right_path,
			sctx->cmp_key, 0, __record_changed_deleted_ref, sctx);
	if (ret < 0)
		goto out;
	ret = 0;

out:
	return ret;
}

/*
 * Record and process all refs at once. Needed when an inode changes the
 * generation number, which means that it was deleted and recreated.
 */
static int process_all_refs(struct send_ctx *sctx,
			    enum btrfs_compare_tree_result cmd)
{
	int ret;
	struct btrfs_root *root;
	struct btrfs_path *path;
	struct btrfs_key key;
	struct btrfs_key found_key;
	struct extent_buffer *eb;
	int slot;
	iterate_inode_ref_t cb;
	int pending_move = 0;

	path = alloc_path_for_send();
	if (!path)
		return -ENOMEM;

	if (cmd == BTRFS_COMPARE_TREE_NEW) {
		root = sctx->send_root;
		cb = __record_new_ref;
	} else if (cmd == BTRFS_COMPARE_TREE_DELETED) {
		root = sctx->parent_root;
		cb = __record_deleted_ref;
	} else {
		btrfs_err(sctx->send_root->fs_info,
				"Wrong command %d in process_all_refs", cmd);
		ret = -EINVAL;
		goto out;
	}

	key.objectid = sctx->cmp_key->objectid;
	key.type = BTRFS_INODE_REF_KEY;
	key.offset = 0;
	ret = btrfs_search_slot(NULL, root, &key, path, 0, 0);
	if (ret < 0)
		goto out;

	while (1) {
		eb = path->nodes[0];
		slot = path->slots[0];
		if (slot >= btrfs_header_nritems(eb)) {
			ret = btrfs_next_leaf(root, path);
			if (ret < 0)
				goto out;
			else if (ret > 0)
				break;
			continue;
		}

		btrfs_item_key_to_cpu(eb, &found_key, slot);

		if (found_key.objectid != key.objectid ||
		    (found_key.type != BTRFS_INODE_REF_KEY &&
		     found_key.type != BTRFS_INODE_EXTREF_KEY))
			break;

		ret = iterate_inode_ref(root, path, &found_key, 0, cb, sctx);
		if (ret < 0)
			goto out;

		path->slots[0]++;
	}
	btrfs_release_path(path);

	ret = process_recorded_refs(sctx, &pending_move);
	/* Only applicable to an incremental send. */
	ASSERT(pending_move == 0);

out:
	btrfs_free_path(path);
	return ret;
}

static int send_set_xattr(struct send_ctx *sctx,
			  struct fs_path *path,
			  const char *name, int name_len,
			  const char *data, int data_len)
{
	int ret = 0;

	ret = begin_cmd(sctx, BTRFS_SEND_C_SET_XATTR);
	if (ret < 0)
		goto out;

	TLV_PUT_PATH(sctx, BTRFS_SEND_A_PATH, path);
	TLV_PUT_STRING(sctx, BTRFS_SEND_A_XATTR_NAME, name, name_len);
	TLV_PUT(sctx, BTRFS_SEND_A_XATTR_DATA, data, data_len);

	ret = send_cmd(sctx);

tlv_put_failure:
out:
	return ret;
}

static int send_remove_xattr(struct send_ctx *sctx,
			  struct fs_path *path,
			  const char *name, int name_len)
{
	int ret = 0;

	ret = begin_cmd(sctx, BTRFS_SEND_C_REMOVE_XATTR);
	if (ret < 0)
		goto out;

	TLV_PUT_PATH(sctx, BTRFS_SEND_A_PATH, path);
	TLV_PUT_STRING(sctx, BTRFS_SEND_A_XATTR_NAME, name, name_len);

	ret = send_cmd(sctx);

tlv_put_failure:
out:
	return ret;
}

static int __process_new_xattr(int num, struct btrfs_key *di_key,
			       const char *name, int name_len,
			       const char *data, int data_len,
			       u8 type, void *ctx)
{
	int ret;
	struct send_ctx *sctx = ctx;
	struct fs_path *p;
	posix_acl_xattr_header dummy_acl;

	p = fs_path_alloc();
	if (!p)
		return -ENOMEM;

	/*
	 * This hack is needed because empty acl's are stored as zero byte
	 * data in xattrs. Problem with that is, that receiving these zero byte
	 * acl's will fail later. To fix this, we send a dummy acl list that
	 * only contains the version number and no entries.
	 */
	if (!strncmp(name, XATTR_NAME_POSIX_ACL_ACCESS, name_len) ||
	    !strncmp(name, XATTR_NAME_POSIX_ACL_DEFAULT, name_len)) {
		if (data_len == 0) {
			dummy_acl.a_version =
					cpu_to_le32(POSIX_ACL_XATTR_VERSION);
			data = (char *)&dummy_acl;
			data_len = sizeof(dummy_acl);
		}
	}

	ret = get_cur_path(sctx, sctx->cur_ino, sctx->cur_inode_gen, p);
	if (ret < 0)
		goto out;

	ret = send_set_xattr(sctx, p, name, name_len, data, data_len);

out:
	fs_path_free(p);
	return ret;
}

static int __process_deleted_xattr(int num, struct btrfs_key *di_key,
				   const char *name, int name_len,
				   const char *data, int data_len,
				   u8 type, void *ctx)
{
	int ret;
	struct send_ctx *sctx = ctx;
	struct fs_path *p;

	p = fs_path_alloc();
	if (!p)
		return -ENOMEM;

	ret = get_cur_path(sctx, sctx->cur_ino, sctx->cur_inode_gen, p);
	if (ret < 0)
		goto out;

	ret = send_remove_xattr(sctx, p, name, name_len);

out:
	fs_path_free(p);
	return ret;
}

static int process_new_xattr(struct send_ctx *sctx)
{
	int ret = 0;

	ret = iterate_dir_item(sctx->send_root, sctx->left_path,
			       sctx->cmp_key, __process_new_xattr, sctx);

	return ret;
}

static int process_deleted_xattr(struct send_ctx *sctx)
{
	int ret;

	ret = iterate_dir_item(sctx->parent_root, sctx->right_path,
			       sctx->cmp_key, __process_deleted_xattr, sctx);

	return ret;
}

struct find_xattr_ctx {
	const char *name;
	int name_len;
	int found_idx;
	char *found_data;
	int found_data_len;
};

static int __find_xattr(int num, struct btrfs_key *di_key,
			const char *name, int name_len,
			const char *data, int data_len,
			u8 type, void *vctx)
{
	struct find_xattr_ctx *ctx = vctx;

	if (name_len == ctx->name_len &&
	    strncmp(name, ctx->name, name_len) == 0) {
		ctx->found_idx = num;
		ctx->found_data_len = data_len;
		ctx->found_data = kmemdup(data, data_len, GFP_NOFS);
		if (!ctx->found_data)
			return -ENOMEM;
		return 1;
	}
	return 0;
}

static int find_xattr(struct btrfs_root *root,
		      struct btrfs_path *path,
		      struct btrfs_key *key,
		      const char *name, int name_len,
		      char **data, int *data_len)
{
	int ret;
	struct find_xattr_ctx ctx;

	ctx.name = name;
	ctx.name_len = name_len;
	ctx.found_idx = -1;
	ctx.found_data = NULL;
	ctx.found_data_len = 0;

	ret = iterate_dir_item(root, path, key, __find_xattr, &ctx);
	if (ret < 0)
		return ret;

	if (ctx.found_idx == -1)
		return -ENOENT;
	if (data) {
		*data = ctx.found_data;
		*data_len = ctx.found_data_len;
	} else {
		kfree(ctx.found_data);
	}
	return ctx.found_idx;
}


static int __process_changed_new_xattr(int num, struct btrfs_key *di_key,
				       const char *name, int name_len,
				       const char *data, int data_len,
				       u8 type, void *ctx)
{
	int ret;
	struct send_ctx *sctx = ctx;
	char *found_data = NULL;
	int found_data_len  = 0;

	ret = find_xattr(sctx->parent_root, sctx->right_path,
			 sctx->cmp_key, name, name_len, &found_data,
			 &found_data_len);
	if (ret == -ENOENT) {
		ret = __process_new_xattr(num, di_key, name, name_len, data,
				data_len, type, ctx);
	} else if (ret >= 0) {
		if (data_len != found_data_len ||
		    memcmp(data, found_data, data_len)) {
			ret = __process_new_xattr(num, di_key, name, name_len,
					data, data_len, type, ctx);
		} else {
			ret = 0;
		}
	}

	kfree(found_data);
	return ret;
}

static int __process_changed_deleted_xattr(int num, struct btrfs_key *di_key,
					   const char *name, int name_len,
					   const char *data, int data_len,
					   u8 type, void *ctx)
{
	int ret;
	struct send_ctx *sctx = ctx;

	ret = find_xattr(sctx->send_root, sctx->left_path, sctx->cmp_key,
			 name, name_len, NULL, NULL);
	if (ret == -ENOENT)
		ret = __process_deleted_xattr(num, di_key, name, name_len, data,
				data_len, type, ctx);
	else if (ret >= 0)
		ret = 0;

	return ret;
}

static int process_changed_xattr(struct send_ctx *sctx)
{
	int ret = 0;

	ret = iterate_dir_item(sctx->send_root, sctx->left_path,
			sctx->cmp_key, __process_changed_new_xattr, sctx);
	if (ret < 0)
		goto out;
	ret = iterate_dir_item(sctx->parent_root, sctx->right_path,
			sctx->cmp_key, __process_changed_deleted_xattr, sctx);

out:
	return ret;
}

static int process_all_new_xattrs(struct send_ctx *sctx)
{
	int ret;
	struct btrfs_root *root;
	struct btrfs_path *path;
	struct btrfs_key key;
	struct btrfs_key found_key;
	struct extent_buffer *eb;
	int slot;

	path = alloc_path_for_send();
	if (!path)
		return -ENOMEM;

	root = sctx->send_root;

	key.objectid = sctx->cmp_key->objectid;
	key.type = BTRFS_XATTR_ITEM_KEY;
	key.offset = 0;
	ret = btrfs_search_slot(NULL, root, &key, path, 0, 0);
	if (ret < 0)
		goto out;

	while (1) {
		eb = path->nodes[0];
		slot = path->slots[0];
		if (slot >= btrfs_header_nritems(eb)) {
			ret = btrfs_next_leaf(root, path);
			if (ret < 0) {
				goto out;
			} else if (ret > 0) {
				ret = 0;
				break;
			}
			continue;
		}

		btrfs_item_key_to_cpu(eb, &found_key, slot);
		if (found_key.objectid != key.objectid ||
		    found_key.type != key.type) {
			ret = 0;
			goto out;
		}

		ret = iterate_dir_item(root, path, &found_key,
				       __process_new_xattr, sctx);
		if (ret < 0)
			goto out;

		path->slots[0]++;
	}

out:
	btrfs_free_path(path);
	return ret;
}

static ssize_t fill_read_buf(struct send_ctx *sctx, u64 offset, u32 len)
{
	struct btrfs_root *root = sctx->send_root;
	struct btrfs_fs_info *fs_info = root->fs_info;
	struct inode *inode;
	struct page *page;
	char *addr;
	struct btrfs_key key;
	pgoff_t index = offset >> PAGE_CACHE_SHIFT;
	pgoff_t last_index;
	unsigned pg_offset = offset & ~PAGE_CACHE_MASK;
	ssize_t ret = 0;

	key.objectid = sctx->cur_ino;
	key.type = BTRFS_INODE_ITEM_KEY;
	key.offset = 0;

	inode = btrfs_iget(fs_info->sb, &key, root, NULL);
	if (IS_ERR(inode))
		return PTR_ERR(inode);

	if (offset + len > i_size_read(inode)) {
		if (offset > i_size_read(inode))
			len = 0;
		else
			len = offset - i_size_read(inode);
	}
	if (len == 0)
		goto out;

	last_index = (offset + len - 1) >> PAGE_CACHE_SHIFT;

	/* initial readahead */
	memset(&sctx->ra, 0, sizeof(struct file_ra_state));
	file_ra_state_init(&sctx->ra, inode->i_mapping);
	btrfs_force_ra(inode->i_mapping, &sctx->ra, NULL, index,
		       last_index - index + 1);

	while (index <= last_index) {
		unsigned cur_len = min_t(unsigned, len,
					 PAGE_CACHE_SIZE - pg_offset);
		page = find_or_create_page(inode->i_mapping, index, GFP_NOFS);
		if (!page) {
			ret = -ENOMEM;
			break;
		}

		if (!PageUptodate(page)) {
			btrfs_readpage(NULL, page);
			lock_page(page);
			if (!PageUptodate(page)) {
				unlock_page(page);
				page_cache_release(page);
				ret = -EIO;
				break;
			}
		}

		addr = kmap(page);
		memcpy(sctx->read_buf + ret, addr + pg_offset, cur_len);
		kunmap(page);
		unlock_page(page);
		page_cache_release(page);
		index++;
		pg_offset = 0;
		len -= cur_len;
		ret += cur_len;
	}
out:
	iput(inode);
	return ret;
}

/*
 * Read some bytes from the current inode/file and send a write command to
 * user space.
 */
static int send_write(struct send_ctx *sctx, u64 offset, u32 len)
{
	int ret = 0;
	struct fs_path *p;
	ssize_t num_read = 0;

	p = fs_path_alloc();
	if (!p)
		return -ENOMEM;

verbose_printk("btrfs: send_write offset=%llu, len=%d\n", offset, len);

	num_read = fill_read_buf(sctx, offset, len);
	if (num_read <= 0) {
		if (num_read < 0)
			ret = num_read;
		goto out;
	}

	ret = begin_cmd(sctx, BTRFS_SEND_C_WRITE);
	if (ret < 0)
		goto out;

	ret = get_cur_path(sctx, sctx->cur_ino, sctx->cur_inode_gen, p);
	if (ret < 0)
		goto out;

	TLV_PUT_PATH(sctx, BTRFS_SEND_A_PATH, p);
	TLV_PUT_U64(sctx, BTRFS_SEND_A_FILE_OFFSET, offset);
	TLV_PUT(sctx, BTRFS_SEND_A_DATA, sctx->read_buf, num_read);

	ret = send_cmd(sctx);

tlv_put_failure:
out:
	fs_path_free(p);
	if (ret < 0)
		return ret;
	return num_read;
}

/*
 * Send a clone command to user space.
 */
static int send_clone(struct send_ctx *sctx,
		      u64 offset, u32 len,
		      struct clone_root *clone_root)
{
	int ret = 0;
	struct fs_path *p;
	u64 gen;

verbose_printk("btrfs: send_clone offset=%llu, len=%d, clone_root=%llu, "
	       "clone_inode=%llu, clone_offset=%llu\n", offset, len,
		clone_root->root->objectid, clone_root->ino,
		clone_root->offset);

	p = fs_path_alloc();
	if (!p)
		return -ENOMEM;

	ret = begin_cmd(sctx, BTRFS_SEND_C_CLONE);
	if (ret < 0)
		goto out;

	ret = get_cur_path(sctx, sctx->cur_ino, sctx->cur_inode_gen, p);
	if (ret < 0)
		goto out;

	TLV_PUT_U64(sctx, BTRFS_SEND_A_FILE_OFFSET, offset);
	TLV_PUT_U64(sctx, BTRFS_SEND_A_CLONE_LEN, len);
	TLV_PUT_PATH(sctx, BTRFS_SEND_A_PATH, p);

	if (clone_root->root == sctx->send_root) {
		ret = get_inode_info(sctx->send_root, clone_root->ino, NULL,
				&gen, NULL, NULL, NULL, NULL);
		if (ret < 0)
			goto out;
		ret = get_cur_path(sctx, clone_root->ino, gen, p);
	} else {
		ret = get_inode_path(clone_root->root, clone_root->ino, p);
	}
	if (ret < 0)
		goto out;

	TLV_PUT_UUID(sctx, BTRFS_SEND_A_CLONE_UUID,
			clone_root->root->root_item.uuid);
	TLV_PUT_U64(sctx, BTRFS_SEND_A_CLONE_CTRANSID,
		    le64_to_cpu(clone_root->root->root_item.ctransid));
	TLV_PUT_PATH(sctx, BTRFS_SEND_A_CLONE_PATH, p);
	TLV_PUT_U64(sctx, BTRFS_SEND_A_CLONE_OFFSET,
			clone_root->offset);

	ret = send_cmd(sctx);

tlv_put_failure:
out:
	fs_path_free(p);
	return ret;
}

/*
 * Send an update extent command to user space.
 */
static int send_update_extent(struct send_ctx *sctx,
			      u64 offset, u32 len)
{
	int ret = 0;
	struct fs_path *p;

	p = fs_path_alloc();
	if (!p)
		return -ENOMEM;

	ret = begin_cmd(sctx, BTRFS_SEND_C_UPDATE_EXTENT);
	if (ret < 0)
		goto out;

	ret = get_cur_path(sctx, sctx->cur_ino, sctx->cur_inode_gen, p);
	if (ret < 0)
		goto out;

	TLV_PUT_PATH(sctx, BTRFS_SEND_A_PATH, p);
	TLV_PUT_U64(sctx, BTRFS_SEND_A_FILE_OFFSET, offset);
	TLV_PUT_U64(sctx, BTRFS_SEND_A_SIZE, len);

	ret = send_cmd(sctx);

tlv_put_failure:
out:
	fs_path_free(p);
	return ret;
}

static int send_hole(struct send_ctx *sctx, u64 end)
{
	struct fs_path *p = NULL;
	u64 offset = sctx->cur_inode_last_extent;
	u64 len;
	int ret = 0;

	p = fs_path_alloc();
	if (!p)
		return -ENOMEM;
	ret = get_cur_path(sctx, sctx->cur_ino, sctx->cur_inode_gen, p);
	if (ret < 0)
		goto tlv_put_failure;
	memset(sctx->read_buf, 0, BTRFS_SEND_READ_SIZE);
	while (offset < end) {
		len = min_t(u64, end - offset, BTRFS_SEND_READ_SIZE);

		ret = begin_cmd(sctx, BTRFS_SEND_C_WRITE);
		if (ret < 0)
			break;
		TLV_PUT_PATH(sctx, BTRFS_SEND_A_PATH, p);
		TLV_PUT_U64(sctx, BTRFS_SEND_A_FILE_OFFSET, offset);
		TLV_PUT(sctx, BTRFS_SEND_A_DATA, sctx->read_buf, len);
		ret = send_cmd(sctx);
		if (ret < 0)
			break;
		offset += len;
	}
tlv_put_failure:
	fs_path_free(p);
	return ret;
}

static int send_write_or_clone(struct send_ctx *sctx,
			       struct btrfs_path *path,
			       struct btrfs_key *key,
			       struct clone_root *clone_root)
{
	int ret = 0;
	struct btrfs_file_extent_item *ei;
	u64 offset = key->offset;
	u64 pos = 0;
	u64 len;
	u32 l;
	u8 type;
	u64 bs = sctx->send_root->fs_info->sb->s_blocksize;

	ei = btrfs_item_ptr(path->nodes[0], path->slots[0],
			struct btrfs_file_extent_item);
	type = btrfs_file_extent_type(path->nodes[0], ei);
	if (type == BTRFS_FILE_EXTENT_INLINE) {
		len = btrfs_file_extent_inline_len(path->nodes[0],
						   path->slots[0], ei);
		/*
		 * it is possible the inline item won't cover the whole page,
		 * but there may be items after this page.  Make
		 * sure to send the whole thing
		 */
		len = PAGE_CACHE_ALIGN(len);
	} else {
		len = btrfs_file_extent_num_bytes(path->nodes[0], ei);
	}

	if (offset + len > sctx->cur_inode_size)
		len = sctx->cur_inode_size - offset;
	if (len == 0) {
		ret = 0;
		goto out;
	}

	if (clone_root && IS_ALIGNED(offset + len, bs)) {
		ret = send_clone(sctx, offset, len, clone_root);
	} else if (sctx->flags & BTRFS_SEND_FLAG_NO_FILE_DATA) {
		ret = send_update_extent(sctx, offset, len);
	} else {
		while (pos < len) {
			l = len - pos;
			if (l > BTRFS_SEND_READ_SIZE)
				l = BTRFS_SEND_READ_SIZE;
			ret = send_write(sctx, pos + offset, l);
			if (ret < 0)
				goto out;
			if (!ret)
				break;
			pos += ret;
		}
		ret = 0;
	}
out:
	return ret;
}

static int is_extent_unchanged(struct send_ctx *sctx,
			       struct btrfs_path *left_path,
			       struct btrfs_key *ekey)
{
	int ret = 0;
	struct btrfs_key key;
	struct btrfs_path *path = NULL;
	struct extent_buffer *eb;
	int slot;
	struct btrfs_key found_key;
	struct btrfs_file_extent_item *ei;
	u64 left_disknr;
	u64 right_disknr;
	u64 left_offset;
	u64 right_offset;
	u64 left_offset_fixed;
	u64 left_len;
	u64 right_len;
	u64 left_gen;
	u64 right_gen;
	u8 left_type;
	u8 right_type;

	path = alloc_path_for_send();
	if (!path)
		return -ENOMEM;

	eb = left_path->nodes[0];
	slot = left_path->slots[0];
	ei = btrfs_item_ptr(eb, slot, struct btrfs_file_extent_item);
	left_type = btrfs_file_extent_type(eb, ei);

	if (left_type != BTRFS_FILE_EXTENT_REG) {
		ret = 0;
		goto out;
	}
	left_disknr = btrfs_file_extent_disk_bytenr(eb, ei);
	left_len = btrfs_file_extent_num_bytes(eb, ei);
	left_offset = btrfs_file_extent_offset(eb, ei);
	left_gen = btrfs_file_extent_generation(eb, ei);

	/*
	 * Following comments will refer to these graphics. L is the left
	 * extents which we are checking at the moment. 1-8 are the right
	 * extents that we iterate.
	 *
	 *       |-----L-----|
	 * |-1-|-2a-|-3-|-4-|-5-|-6-|
	 *
	 *       |-----L-----|
	 * |--1--|-2b-|...(same as above)
	 *
	 * Alternative situation. Happens on files where extents got split.
	 *       |-----L-----|
	 * |-----------7-----------|-6-|
	 *
	 * Alternative situation. Happens on files which got larger.
	 *       |-----L-----|
	 * |-8-|
	 * Nothing follows after 8.
	 */

	key.objectid = ekey->objectid;
	key.type = BTRFS_EXTENT_DATA_KEY;
	key.offset = ekey->offset;
	ret = btrfs_search_slot_for_read(sctx->parent_root, &key, path, 0, 0);
	if (ret < 0)
		goto out;
	if (ret) {
		ret = 0;
		goto out;
	}

	/*
	 * Handle special case where the right side has no extents at all.
	 */
	eb = path->nodes[0];
	slot = path->slots[0];
	btrfs_item_key_to_cpu(eb, &found_key, slot);
	if (found_key.objectid != key.objectid ||
	    found_key.type != key.type) {
		/* If we're a hole then just pretend nothing changed */
		ret = (left_disknr) ? 0 : 1;
		goto out;
	}

	/*
	 * We're now on 2a, 2b or 7.
	 */
	key = found_key;
	while (key.offset < ekey->offset + left_len) {
		ei = btrfs_item_ptr(eb, slot, struct btrfs_file_extent_item);
		right_type = btrfs_file_extent_type(eb, ei);
		if (right_type != BTRFS_FILE_EXTENT_REG) {
			ret = 0;
			goto out;
		}

		right_disknr = btrfs_file_extent_disk_bytenr(eb, ei);
		right_len = btrfs_file_extent_num_bytes(eb, ei);
		right_offset = btrfs_file_extent_offset(eb, ei);
		right_gen = btrfs_file_extent_generation(eb, ei);

		/*
		 * Are we at extent 8? If yes, we know the extent is changed.
		 * This may only happen on the first iteration.
		 */
		if (found_key.offset + right_len <= ekey->offset) {
			/* If we're a hole just pretend nothing changed */
			ret = (left_disknr) ? 0 : 1;
			goto out;
		}

		left_offset_fixed = left_offset;
		if (key.offset < ekey->offset) {
			/* Fix the right offset for 2a and 7. */
			right_offset += ekey->offset - key.offset;
		} else {
			/* Fix the left offset for all behind 2a and 2b */
			left_offset_fixed += key.offset - ekey->offset;
		}

		/*
		 * Check if we have the same extent.
		 */
		if (left_disknr != right_disknr ||
		    left_offset_fixed != right_offset ||
		    left_gen != right_gen) {
			ret = 0;
			goto out;
		}

		/*
		 * Go to the next extent.
		 */
		ret = btrfs_next_item(sctx->parent_root, path);
		if (ret < 0)
			goto out;
		if (!ret) {
			eb = path->nodes[0];
			slot = path->slots[0];
			btrfs_item_key_to_cpu(eb, &found_key, slot);
		}
		if (ret || found_key.objectid != key.objectid ||
		    found_key.type != key.type) {
			key.offset += right_len;
			break;
		}
		if (found_key.offset != key.offset + right_len) {
			ret = 0;
			goto out;
		}
		key = found_key;
	}

	/*
	 * We're now behind the left extent (treat as unchanged) or at the end
	 * of the right side (treat as changed).
	 */
	if (key.offset >= ekey->offset + left_len)
		ret = 1;
	else
		ret = 0;


out:
	btrfs_free_path(path);
	return ret;
}

static int get_last_extent(struct send_ctx *sctx, u64 offset)
{
	struct btrfs_path *path;
	struct btrfs_root *root = sctx->send_root;
	struct btrfs_file_extent_item *fi;
	struct btrfs_key key;
	u64 extent_end;
	u8 type;
	int ret;

	path = alloc_path_for_send();
	if (!path)
		return -ENOMEM;

	sctx->cur_inode_last_extent = 0;

	key.objectid = sctx->cur_ino;
	key.type = BTRFS_EXTENT_DATA_KEY;
	key.offset = offset;
	ret = btrfs_search_slot_for_read(root, &key, path, 0, 1);
	if (ret < 0)
		goto out;
	ret = 0;
	btrfs_item_key_to_cpu(path->nodes[0], &key, path->slots[0]);
	if (key.objectid != sctx->cur_ino || key.type != BTRFS_EXTENT_DATA_KEY)
		goto out;

	fi = btrfs_item_ptr(path->nodes[0], path->slots[0],
			    struct btrfs_file_extent_item);
	type = btrfs_file_extent_type(path->nodes[0], fi);
	if (type == BTRFS_FILE_EXTENT_INLINE) {
		u64 size = btrfs_file_extent_inline_len(path->nodes[0],
							path->slots[0], fi);
		extent_end = ALIGN(key.offset + size,
				   sctx->send_root->sectorsize);
	} else {
		extent_end = key.offset +
			btrfs_file_extent_num_bytes(path->nodes[0], fi);
	}
	sctx->cur_inode_last_extent = extent_end;
out:
	btrfs_free_path(path);
	return ret;
}

static int maybe_send_hole(struct send_ctx *sctx, struct btrfs_path *path,
			   struct btrfs_key *key)
{
	struct btrfs_file_extent_item *fi;
	u64 extent_end;
	u8 type;
	int ret = 0;

	if (sctx->cur_ino != key->objectid || !need_send_hole(sctx))
		return 0;

	if (sctx->cur_inode_last_extent == (u64)-1) {
		ret = get_last_extent(sctx, key->offset - 1);
		if (ret)
			return ret;
	}

	fi = btrfs_item_ptr(path->nodes[0], path->slots[0],
			    struct btrfs_file_extent_item);
	type = btrfs_file_extent_type(path->nodes[0], fi);
	if (type == BTRFS_FILE_EXTENT_INLINE) {
		u64 size = btrfs_file_extent_inline_len(path->nodes[0],
							path->slots[0], fi);
		extent_end = ALIGN(key->offset + size,
				   sctx->send_root->sectorsize);
	} else {
		extent_end = key->offset +
			btrfs_file_extent_num_bytes(path->nodes[0], fi);
	}

	if (path->slots[0] == 0 &&
	    sctx->cur_inode_last_extent < key->offset) {
		/*
		 * We might have skipped entire leafs that contained only
		 * file extent items for our current inode. These leafs have
		 * a generation number smaller (older) than the one in the
		 * current leaf and the leaf our last extent came from, and
		 * are located between these 2 leafs.
		 */
		ret = get_last_extent(sctx, key->offset - 1);
		if (ret)
			return ret;
	}

	if (sctx->cur_inode_last_extent < key->offset)
		ret = send_hole(sctx, key->offset);
	sctx->cur_inode_last_extent = extent_end;
	return ret;
}

static int process_extent(struct send_ctx *sctx,
			  struct btrfs_path *path,
			  struct btrfs_key *key)
{
	struct clone_root *found_clone = NULL;
	int ret = 0;

	if (S_ISLNK(sctx->cur_inode_mode))
		return 0;

	if (sctx->parent_root && !sctx->cur_inode_new) {
		ret = is_extent_unchanged(sctx, path, key);
		if (ret < 0)
			goto out;
		if (ret) {
			ret = 0;
			goto out_hole;
		}
	} else {
		struct btrfs_file_extent_item *ei;
		u8 type;

		ei = btrfs_item_ptr(path->nodes[0], path->slots[0],
				    struct btrfs_file_extent_item);
		type = btrfs_file_extent_type(path->nodes[0], ei);
		if (type == BTRFS_FILE_EXTENT_PREALLOC ||
		    type == BTRFS_FILE_EXTENT_REG) {
			/*
			 * The send spec does not have a prealloc command yet,
			 * so just leave a hole for prealloc'ed extents until
			 * we have enough commands queued up to justify rev'ing
			 * the send spec.
			 */
			if (type == BTRFS_FILE_EXTENT_PREALLOC) {
				ret = 0;
				goto out;
			}

			/* Have a hole, just skip it. */
			if (btrfs_file_extent_disk_bytenr(path->nodes[0], ei) == 0) {
				ret = 0;
				goto out;
			}
		}
	}

	ret = find_extent_clone(sctx, path, key->objectid, key->offset,
			sctx->cur_inode_size, &found_clone);
	if (ret != -ENOENT && ret < 0)
		goto out;

	ret = send_write_or_clone(sctx, path, key, found_clone);
	if (ret)
		goto out;
out_hole:
	ret = maybe_send_hole(sctx, path, key);
out:
	return ret;
}

static int process_all_extents(struct send_ctx *sctx)
{
	int ret;
	struct btrfs_root *root;
	struct btrfs_path *path;
	struct btrfs_key key;
	struct btrfs_key found_key;
	struct extent_buffer *eb;
	int slot;

	root = sctx->send_root;
	path = alloc_path_for_send();
	if (!path)
		return -ENOMEM;

	key.objectid = sctx->cmp_key->objectid;
	key.type = BTRFS_EXTENT_DATA_KEY;
	key.offset = 0;
	ret = btrfs_search_slot(NULL, root, &key, path, 0, 0);
	if (ret < 0)
		goto out;

	while (1) {
		eb = path->nodes[0];
		slot = path->slots[0];

		if (slot >= btrfs_header_nritems(eb)) {
			ret = btrfs_next_leaf(root, path);
			if (ret < 0) {
				goto out;
			} else if (ret > 0) {
				ret = 0;
				break;
			}
			continue;
		}

		btrfs_item_key_to_cpu(eb, &found_key, slot);

		if (found_key.objectid != key.objectid ||
		    found_key.type != key.type) {
			ret = 0;
			goto out;
		}

		ret = process_extent(sctx, path, &found_key);
		if (ret < 0)
			goto out;

		path->slots[0]++;
	}

out:
	btrfs_free_path(path);
	return ret;
}

static int process_recorded_refs_if_needed(struct send_ctx *sctx, int at_end,
					   int *pending_move,
					   int *refs_processed)
{
	int ret = 0;

	if (sctx->cur_ino == 0)
		goto out;
	if (!at_end && sctx->cur_ino == sctx->cmp_key->objectid &&
	    sctx->cmp_key->type <= BTRFS_INODE_EXTREF_KEY)
		goto out;
	if (list_empty(&sctx->new_refs) && list_empty(&sctx->deleted_refs))
		goto out;

	ret = process_recorded_refs(sctx, pending_move);
	if (ret < 0)
		goto out;

	*refs_processed = 1;
out:
	return ret;
}

static int finish_inode_if_needed(struct send_ctx *sctx, int at_end)
{
	int ret = 0;
	u64 left_mode;
	u64 left_uid;
	u64 left_gid;
	u64 right_mode;
	u64 right_uid;
	u64 right_gid;
	int need_chmod = 0;
	int need_chown = 0;
	int pending_move = 0;
	int refs_processed = 0;

	ret = process_recorded_refs_if_needed(sctx, at_end, &pending_move,
					      &refs_processed);
	if (ret < 0)
		goto out;

	/*
	 * We have processed the refs and thus need to advance send_progress.
	 * Now, calls to get_cur_xxx will take the updated refs of the current
	 * inode into account.
	 *
	 * On the other hand, if our current inode is a directory and couldn't
	 * be moved/renamed because its parent was renamed/moved too and it has
	 * a higher inode number, we can only move/rename our current inode
	 * after we moved/renamed its parent. Therefore in this case operate on
	 * the old path (pre move/rename) of our current inode, and the
	 * move/rename will be performed later.
	 */
	if (refs_processed && !pending_move)
		sctx->send_progress = sctx->cur_ino + 1;

	if (sctx->cur_ino == 0 || sctx->cur_inode_deleted)
		goto out;
	if (!at_end && sctx->cmp_key->objectid == sctx->cur_ino)
		goto out;

	ret = get_inode_info(sctx->send_root, sctx->cur_ino, NULL, NULL,
			&left_mode, &left_uid, &left_gid, NULL);
	if (ret < 0)
		goto out;

	if (!sctx->parent_root || sctx->cur_inode_new) {
		need_chown = 1;
		if (!S_ISLNK(sctx->cur_inode_mode))
			need_chmod = 1;
	} else {
		ret = get_inode_info(sctx->parent_root, sctx->cur_ino,
				NULL, NULL, &right_mode, &right_uid,
				&right_gid, NULL);
		if (ret < 0)
			goto out;

		if (left_uid != right_uid || left_gid != right_gid)
			need_chown = 1;
		if (!S_ISLNK(sctx->cur_inode_mode) && left_mode != right_mode)
			need_chmod = 1;
	}

	if (S_ISREG(sctx->cur_inode_mode)) {
		if (need_send_hole(sctx)) {
			if (sctx->cur_inode_last_extent == (u64)-1 ||
			    sctx->cur_inode_last_extent <
			    sctx->cur_inode_size) {
				ret = get_last_extent(sctx, (u64)-1);
				if (ret)
					goto out;
			}
			if (sctx->cur_inode_last_extent <
			    sctx->cur_inode_size) {
				ret = send_hole(sctx, sctx->cur_inode_size);
				if (ret)
					goto out;
			}
		}
		ret = send_truncate(sctx, sctx->cur_ino, sctx->cur_inode_gen,
				sctx->cur_inode_size);
		if (ret < 0)
			goto out;
	}

	if (need_chown) {
		ret = send_chown(sctx, sctx->cur_ino, sctx->cur_inode_gen,
				left_uid, left_gid);
		if (ret < 0)
			goto out;
	}
	if (need_chmod) {
		ret = send_chmod(sctx, sctx->cur_ino, sctx->cur_inode_gen,
				left_mode);
		if (ret < 0)
			goto out;
	}

	/*
	 * If other directory inodes depended on our current directory
	 * inode's move/rename, now do their move/rename operations.
	 */
	if (!is_waiting_for_move(sctx, sctx->cur_ino)) {
		ret = apply_children_dir_moves(sctx);
		if (ret)
			goto out;
		/*
		 * Need to send that every time, no matter if it actually
		 * changed between the two trees as we have done changes to
		 * the inode before. If our inode is a directory and it's
		 * waiting to be moved/renamed, we will send its utimes when
		 * it's moved/renamed, therefore we don't need to do it here.
		 */
		sctx->send_progress = sctx->cur_ino + 1;
		ret = send_utimes(sctx, sctx->cur_ino, sctx->cur_inode_gen);
		if (ret < 0)
			goto out;
	}

out:
	return ret;
}

static int changed_inode(struct send_ctx *sctx,
			 enum btrfs_compare_tree_result result)
{
	int ret = 0;
	struct btrfs_key *key = sctx->cmp_key;
	struct btrfs_inode_item *left_ii = NULL;
	struct btrfs_inode_item *right_ii = NULL;
	u64 left_gen = 0;
	u64 right_gen = 0;

	sctx->cur_ino = key->objectid;
	sctx->cur_inode_new_gen = 0;
	sctx->cur_inode_last_extent = (u64)-1;

	/*
	 * Set send_progress to current inode. This will tell all get_cur_xxx
	 * functions that the current inode's refs are not updated yet. Later,
	 * when process_recorded_refs is finished, it is set to cur_ino + 1.
	 */
	sctx->send_progress = sctx->cur_ino;

	if (result == BTRFS_COMPARE_TREE_NEW ||
	    result == BTRFS_COMPARE_TREE_CHANGED) {
		left_ii = btrfs_item_ptr(sctx->left_path->nodes[0],
				sctx->left_path->slots[0],
				struct btrfs_inode_item);
		left_gen = btrfs_inode_generation(sctx->left_path->nodes[0],
				left_ii);
	} else {
		right_ii = btrfs_item_ptr(sctx->right_path->nodes[0],
				sctx->right_path->slots[0],
				struct btrfs_inode_item);
		right_gen = btrfs_inode_generation(sctx->right_path->nodes[0],
				right_ii);
	}
	if (result == BTRFS_COMPARE_TREE_CHANGED) {
		right_ii = btrfs_item_ptr(sctx->right_path->nodes[0],
				sctx->right_path->slots[0],
				struct btrfs_inode_item);

		right_gen = btrfs_inode_generation(sctx->right_path->nodes[0],
				right_ii);

		/*
		 * The cur_ino = root dir case is special here. We can't treat
		 * the inode as deleted+reused because it would generate a
		 * stream that tries to delete/mkdir the root dir.
		 */
		if (left_gen != right_gen &&
		    sctx->cur_ino != BTRFS_FIRST_FREE_OBJECTID)
			sctx->cur_inode_new_gen = 1;
	}

	if (result == BTRFS_COMPARE_TREE_NEW) {
		sctx->cur_inode_gen = left_gen;
		sctx->cur_inode_new = 1;
		sctx->cur_inode_deleted = 0;
		sctx->cur_inode_size = btrfs_inode_size(
				sctx->left_path->nodes[0], left_ii);
		sctx->cur_inode_mode = btrfs_inode_mode(
				sctx->left_path->nodes[0], left_ii);
		sctx->cur_inode_rdev = btrfs_inode_rdev(
				sctx->left_path->nodes[0], left_ii);
		if (sctx->cur_ino != BTRFS_FIRST_FREE_OBJECTID)
			ret = send_create_inode_if_needed(sctx);
	} else if (result == BTRFS_COMPARE_TREE_DELETED) {
		sctx->cur_inode_gen = right_gen;
		sctx->cur_inode_new = 0;
		sctx->cur_inode_deleted = 1;
		sctx->cur_inode_size = btrfs_inode_size(
				sctx->right_path->nodes[0], right_ii);
		sctx->cur_inode_mode = btrfs_inode_mode(
				sctx->right_path->nodes[0], right_ii);
	} else if (result == BTRFS_COMPARE_TREE_CHANGED) {
		/*
		 * We need to do some special handling in case the inode was
		 * reported as changed with a changed generation number. This
		 * means that the original inode was deleted and new inode
		 * reused the same inum. So we have to treat the old inode as
		 * deleted and the new one as new.
		 */
		if (sctx->cur_inode_new_gen) {
			/*
			 * First, process the inode as if it was deleted.
			 */
			sctx->cur_inode_gen = right_gen;
			sctx->cur_inode_new = 0;
			sctx->cur_inode_deleted = 1;
			sctx->cur_inode_size = btrfs_inode_size(
					sctx->right_path->nodes[0], right_ii);
			sctx->cur_inode_mode = btrfs_inode_mode(
					sctx->right_path->nodes[0], right_ii);
			ret = process_all_refs(sctx,
					BTRFS_COMPARE_TREE_DELETED);
			if (ret < 0)
				goto out;

			/*
			 * Now process the inode as if it was new.
			 */
			sctx->cur_inode_gen = left_gen;
			sctx->cur_inode_new = 1;
			sctx->cur_inode_deleted = 0;
			sctx->cur_inode_size = btrfs_inode_size(
					sctx->left_path->nodes[0], left_ii);
			sctx->cur_inode_mode = btrfs_inode_mode(
					sctx->left_path->nodes[0], left_ii);
			sctx->cur_inode_rdev = btrfs_inode_rdev(
					sctx->left_path->nodes[0], left_ii);
			ret = send_create_inode_if_needed(sctx);
			if (ret < 0)
				goto out;

			ret = process_all_refs(sctx, BTRFS_COMPARE_TREE_NEW);
			if (ret < 0)
				goto out;
			/*
			 * Advance send_progress now as we did not get into
			 * process_recorded_refs_if_needed in the new_gen case.
			 */
			sctx->send_progress = sctx->cur_ino + 1;

			/*
			 * Now process all extents and xattrs of the inode as if
			 * they were all new.
			 */
			ret = process_all_extents(sctx);
			if (ret < 0)
				goto out;
			ret = process_all_new_xattrs(sctx);
			if (ret < 0)
				goto out;
		} else {
			sctx->cur_inode_gen = left_gen;
			sctx->cur_inode_new = 0;
			sctx->cur_inode_new_gen = 0;
			sctx->cur_inode_deleted = 0;
			sctx->cur_inode_size = btrfs_inode_size(
					sctx->left_path->nodes[0], left_ii);
			sctx->cur_inode_mode = btrfs_inode_mode(
					sctx->left_path->nodes[0], left_ii);
		}
	}

out:
	return ret;
}

/*
 * We have to process new refs before deleted refs, but compare_trees gives us
 * the new and deleted refs mixed. To fix this, we record the new/deleted refs
 * first and later process them in process_recorded_refs.
 * For the cur_inode_new_gen case, we skip recording completely because
 * changed_inode did already initiate processing of refs. The reason for this is
 * that in this case, compare_tree actually compares the refs of 2 different
 * inodes. To fix this, process_all_refs is used in changed_inode to handle all
 * refs of the right tree as deleted and all refs of the left tree as new.
 */
static int changed_ref(struct send_ctx *sctx,
		       enum btrfs_compare_tree_result result)
{
	int ret = 0;

	BUG_ON(sctx->cur_ino != sctx->cmp_key->objectid);

	if (!sctx->cur_inode_new_gen &&
	    sctx->cur_ino != BTRFS_FIRST_FREE_OBJECTID) {
		if (result == BTRFS_COMPARE_TREE_NEW)
			ret = record_new_ref(sctx);
		else if (result == BTRFS_COMPARE_TREE_DELETED)
			ret = record_deleted_ref(sctx);
		else if (result == BTRFS_COMPARE_TREE_CHANGED)
			ret = record_changed_ref(sctx);
	}

	return ret;
}

/*
 * Process new/deleted/changed xattrs. We skip processing in the
 * cur_inode_new_gen case because changed_inode did already initiate processing
 * of xattrs. The reason is the same as in changed_ref
 */
static int changed_xattr(struct send_ctx *sctx,
			 enum btrfs_compare_tree_result result)
{
	int ret = 0;

	BUG_ON(sctx->cur_ino != sctx->cmp_key->objectid);

	if (!sctx->cur_inode_new_gen && !sctx->cur_inode_deleted) {
		if (result == BTRFS_COMPARE_TREE_NEW)
			ret = process_new_xattr(sctx);
		else if (result == BTRFS_COMPARE_TREE_DELETED)
			ret = process_deleted_xattr(sctx);
		else if (result == BTRFS_COMPARE_TREE_CHANGED)
			ret = process_changed_xattr(sctx);
	}

	return ret;
}

/*
 * Process new/deleted/changed extents. We skip processing in the
 * cur_inode_new_gen case because changed_inode did already initiate processing
 * of extents. The reason is the same as in changed_ref
 */
static int changed_extent(struct send_ctx *sctx,
			  enum btrfs_compare_tree_result result)
{
	int ret = 0;

	BUG_ON(sctx->cur_ino != sctx->cmp_key->objectid);

	if (!sctx->cur_inode_new_gen && !sctx->cur_inode_deleted) {
		if (result != BTRFS_COMPARE_TREE_DELETED)
			ret = process_extent(sctx, sctx->left_path,
					sctx->cmp_key);
	}

	return ret;
}

static int dir_changed(struct send_ctx *sctx, u64 dir)
{
	u64 orig_gen, new_gen;
	int ret;

	ret = get_inode_info(sctx->send_root, dir, NULL, &new_gen, NULL, NULL,
			     NULL, NULL);
	if (ret)
		return ret;

	ret = get_inode_info(sctx->parent_root, dir, NULL, &orig_gen, NULL,
			     NULL, NULL, NULL);
	if (ret)
		return ret;

	return (orig_gen != new_gen) ? 1 : 0;
}

static int compare_refs(struct send_ctx *sctx, struct btrfs_path *path,
			struct btrfs_key *key)
{
	struct btrfs_inode_extref *extref;
	struct extent_buffer *leaf;
	u64 dirid = 0, last_dirid = 0;
	unsigned long ptr;
	u32 item_size;
	u32 cur_offset = 0;
	int ref_name_len;
	int ret = 0;

	/* Easy case, just check this one dirid */
	if (key->type == BTRFS_INODE_REF_KEY) {
		dirid = key->offset;

		ret = dir_changed(sctx, dirid);
		goto out;
	}

	leaf = path->nodes[0];
	item_size = btrfs_item_size_nr(leaf, path->slots[0]);
	ptr = btrfs_item_ptr_offset(leaf, path->slots[0]);
	while (cur_offset < item_size) {
		extref = (struct btrfs_inode_extref *)(ptr +
						       cur_offset);
		dirid = btrfs_inode_extref_parent(leaf, extref);
		ref_name_len = btrfs_inode_extref_name_len(leaf, extref);
		cur_offset += ref_name_len + sizeof(*extref);
		if (dirid == last_dirid)
			continue;
		ret = dir_changed(sctx, dirid);
		if (ret)
			break;
		last_dirid = dirid;
	}
out:
	return ret;
}

/*
 * Updates compare related fields in sctx and simply forwards to the actual
 * changed_xxx functions.
 */
static int changed_cb(struct btrfs_root *left_root,
		      struct btrfs_root *right_root,
		      struct btrfs_path *left_path,
		      struct btrfs_path *right_path,
		      struct btrfs_key *key,
		      enum btrfs_compare_tree_result result,
		      void *ctx)
{
	int ret = 0;
	struct send_ctx *sctx = ctx;

	if (result == BTRFS_COMPARE_TREE_SAME) {
		if (key->type == BTRFS_INODE_REF_KEY ||
		    key->type == BTRFS_INODE_EXTREF_KEY) {
			ret = compare_refs(sctx, left_path, key);
			if (!ret)
				return 0;
			if (ret < 0)
				return ret;
		} else if (key->type == BTRFS_EXTENT_DATA_KEY) {
			return maybe_send_hole(sctx, left_path, key);
		} else {
			return 0;
		}
		result = BTRFS_COMPARE_TREE_CHANGED;
		ret = 0;
	}

	sctx->left_path = left_path;
	sctx->right_path = right_path;
	sctx->cmp_key = key;

	ret = finish_inode_if_needed(sctx, 0);
	if (ret < 0)
		goto out;

	/* Ignore non-FS objects */
	if (key->objectid == BTRFS_FREE_INO_OBJECTID ||
	    key->objectid == BTRFS_FREE_SPACE_OBJECTID)
		goto out;

	if (key->type == BTRFS_INODE_ITEM_KEY)
		ret = changed_inode(sctx, result);
	else if (key->type == BTRFS_INODE_REF_KEY ||
		 key->type == BTRFS_INODE_EXTREF_KEY)
		ret = changed_ref(sctx, result);
	else if (key->type == BTRFS_XATTR_ITEM_KEY)
		ret = changed_xattr(sctx, result);
	else if (key->type == BTRFS_EXTENT_DATA_KEY)
		ret = changed_extent(sctx, result);

out:
	return ret;
}

static int full_send_tree(struct send_ctx *sctx)
{
	int ret;
	struct btrfs_root *send_root = sctx->send_root;
	struct btrfs_key key;
	struct btrfs_key found_key;
	struct btrfs_path *path;
	struct extent_buffer *eb;
	int slot;

	path = alloc_path_for_send();
	if (!path)
		return -ENOMEM;

	key.objectid = BTRFS_FIRST_FREE_OBJECTID;
	key.type = BTRFS_INODE_ITEM_KEY;
	key.offset = 0;

	ret = btrfs_search_slot_for_read(send_root, &key, path, 1, 0);
	if (ret < 0)
		goto out;
	if (ret)
		goto out_finish;

	while (1) {
		eb = path->nodes[0];
		slot = path->slots[0];
		btrfs_item_key_to_cpu(eb, &found_key, slot);

		ret = changed_cb(send_root, NULL, path, NULL,
				&found_key, BTRFS_COMPARE_TREE_NEW, sctx);
		if (ret < 0)
			goto out;

		key.objectid = found_key.objectid;
		key.type = found_key.type;
		key.offset = found_key.offset + 1;

		ret = btrfs_next_item(send_root, path);
		if (ret < 0)
			goto out;
		if (ret) {
			ret  = 0;
			break;
		}
	}

out_finish:
	ret = finish_inode_if_needed(sctx, 1);

out:
	btrfs_free_path(path);
	return ret;
}

static int send_subvol(struct send_ctx *sctx)
{
	int ret;

	if (!(sctx->flags & BTRFS_SEND_FLAG_OMIT_STREAM_HEADER)) {
		ret = send_header(sctx);
		if (ret < 0)
			goto out;
	}

	ret = send_subvol_begin(sctx);
	if (ret < 0)
		goto out;

	if (sctx->parent_root) {
		ret = btrfs_compare_trees(sctx->send_root, sctx->parent_root,
				changed_cb, sctx);
		if (ret < 0)
			goto out;
		ret = finish_inode_if_needed(sctx, 1);
		if (ret < 0)
			goto out;
	} else {
		ret = full_send_tree(sctx);
		if (ret < 0)
			goto out;
	}

out:
	free_recorded_refs(sctx);
	return ret;
}

static void btrfs_root_dec_send_in_progress(struct btrfs_root* root)
{
	spin_lock(&root->root_item_lock);
	root->send_in_progress--;
	/*
	 * Not much left to do, we don't know why it's unbalanced and
	 * can't blindly reset it to 0.
	 */
	if (root->send_in_progress < 0)
		btrfs_err(root->fs_info,
			"send_in_progres unbalanced %d root %llu\n",
			root->send_in_progress, root->root_key.objectid);
	spin_unlock(&root->root_item_lock);
}

long btrfs_ioctl_send(struct file *mnt_file, void __user *arg_)
{
	int ret = 0;
	struct btrfs_root *send_root;
	struct btrfs_root *clone_root;
	struct btrfs_fs_info *fs_info;
	struct btrfs_ioctl_send_args *arg = NULL;
	struct btrfs_key key;
	struct send_ctx *sctx = NULL;
	u32 i;
	u64 *clone_sources_tmp = NULL;
	int clone_sources_to_rollback = 0;
	int sort_clone_roots = 0;
	int index;

	if (!capable(CAP_SYS_ADMIN))
		return -EPERM;

	send_root = BTRFS_I(file_inode(mnt_file))->root;
	fs_info = send_root->fs_info;

	/*
	 * The subvolume must remain read-only during send, protect against
	 * making it RW.
	 */
	spin_lock(&send_root->root_item_lock);
	send_root->send_in_progress++;
	spin_unlock(&send_root->root_item_lock);

	/*
	 * This is done when we lookup the root, it should already be complete
	 * by the time we get here.
	 */
	WARN_ON(send_root->orphan_cleanup_state != ORPHAN_CLEANUP_DONE);

	/*
	 * Userspace tools do the checks and warn the user if it's
	 * not RO.
	 */
	if (!btrfs_root_readonly(send_root)) {
		ret = -EPERM;
		goto out;
	}

	arg = memdup_user(arg_, sizeof(*arg));
	if (IS_ERR(arg)) {
		ret = PTR_ERR(arg);
		arg = NULL;
		goto out;
	}

	if (!access_ok(VERIFY_READ, arg->clone_sources,
			sizeof(*arg->clone_sources) *
			arg->clone_sources_count)) {
		ret = -EFAULT;
		goto out;
	}

	if (arg->flags & ~BTRFS_SEND_FLAG_MASK) {
		ret = -EINVAL;
		goto out;
	}

	sctx = kzalloc(sizeof(struct send_ctx), GFP_NOFS);
	if (!sctx) {
		ret = -ENOMEM;
		goto out;
	}

	INIT_LIST_HEAD(&sctx->new_refs);
	INIT_LIST_HEAD(&sctx->deleted_refs);
	INIT_RADIX_TREE(&sctx->name_cache, GFP_NOFS);
	INIT_LIST_HEAD(&sctx->name_cache_list);

	sctx->flags = arg->flags;

	sctx->send_filp = fget(arg->send_fd);
	if (!sctx->send_filp) {
		ret = -EBADF;
		goto out;
	}

	sctx->send_root = send_root;
	sctx->clone_roots_cnt = arg->clone_sources_count;

	sctx->send_max_size = BTRFS_SEND_BUF_SIZE;
	sctx->send_buf = vmalloc(sctx->send_max_size);
	if (!sctx->send_buf) {
		ret = -ENOMEM;
		goto out;
	}

	sctx->read_buf = vmalloc(BTRFS_SEND_READ_SIZE);
	if (!sctx->read_buf) {
		ret = -ENOMEM;
		goto out;
	}

	sctx->pending_dir_moves = RB_ROOT;
	sctx->waiting_dir_moves = RB_ROOT;
	sctx->orphan_dirs = RB_ROOT;

	sctx->clone_roots = vzalloc(sizeof(struct clone_root) *
			(arg->clone_sources_count + 1));
	if (!sctx->clone_roots) {
		ret = -ENOMEM;
		goto out;
	}

	if (arg->clone_sources_count) {
		clone_sources_tmp = vmalloc(arg->clone_sources_count *
				sizeof(*arg->clone_sources));
		if (!clone_sources_tmp) {
			ret = -ENOMEM;
			goto out;
		}

		ret = copy_from_user(clone_sources_tmp, arg->clone_sources,
				arg->clone_sources_count *
				sizeof(*arg->clone_sources));
		if (ret) {
			ret = -EFAULT;
			goto out;
		}

		for (i = 0; i < arg->clone_sources_count; i++) {
			key.objectid = clone_sources_tmp[i];
			key.type = BTRFS_ROOT_ITEM_KEY;
			key.offset = (u64)-1;

			index = srcu_read_lock(&fs_info->subvol_srcu);

			clone_root = btrfs_read_fs_root_no_name(fs_info, &key);
			if (IS_ERR(clone_root)) {
				srcu_read_unlock(&fs_info->subvol_srcu, index);
				ret = PTR_ERR(clone_root);
				goto out;
			}
			clone_sources_to_rollback = i + 1;
			spin_lock(&clone_root->root_item_lock);
			clone_root->send_in_progress++;
			if (!btrfs_root_readonly(clone_root)) {
				spin_unlock(&clone_root->root_item_lock);
				srcu_read_unlock(&fs_info->subvol_srcu, index);
				ret = -EPERM;
				goto out;
			}
			spin_unlock(&clone_root->root_item_lock);
			srcu_read_unlock(&fs_info->subvol_srcu, index);

			sctx->clone_roots[i].root = clone_root;
		}
		vfree(clone_sources_tmp);
		clone_sources_tmp = NULL;
	}

	if (arg->parent_root) {
		key.objectid = arg->parent_root;
		key.type = BTRFS_ROOT_ITEM_KEY;
		key.offset = (u64)-1;

		index = srcu_read_lock(&fs_info->subvol_srcu);

		sctx->parent_root = btrfs_read_fs_root_no_name(fs_info, &key);
		if (IS_ERR(sctx->parent_root)) {
			srcu_read_unlock(&fs_info->subvol_srcu, index);
			ret = PTR_ERR(sctx->parent_root);
			goto out;
		}

		spin_lock(&sctx->parent_root->root_item_lock);
		sctx->parent_root->send_in_progress++;
		if (!btrfs_root_readonly(sctx->parent_root)) {
			spin_unlock(&sctx->parent_root->root_item_lock);
			srcu_read_unlock(&fs_info->subvol_srcu, index);
			ret = -EPERM;
			goto out;
		}
		spin_unlock(&sctx->parent_root->root_item_lock);

		srcu_read_unlock(&fs_info->subvol_srcu, index);
	}

	/*
	 * Clones from send_root are allowed, but only if the clone source
	 * is behind the current send position. This is checked while searching
	 * for possible clone sources.
	 */
	sctx->clone_roots[sctx->clone_roots_cnt++].root = sctx->send_root;

	/* We do a bsearch later */
	sort(sctx->clone_roots, sctx->clone_roots_cnt,
			sizeof(*sctx->clone_roots), __clone_root_cmp_sort,
			NULL);
	sort_clone_roots = 1;

	current->journal_info = (void *)BTRFS_SEND_TRANS_STUB;
	ret = send_subvol(sctx);
	current->journal_info = NULL;
	if (ret < 0)
		goto out;

	if (!(sctx->flags & BTRFS_SEND_FLAG_OMIT_END_CMD)) {
		ret = begin_cmd(sctx, BTRFS_SEND_C_END);
		if (ret < 0)
			goto out;
		ret = send_cmd(sctx);
		if (ret < 0)
			goto out;
	}

out:
	WARN_ON(sctx && !ret && !RB_EMPTY_ROOT(&sctx->pending_dir_moves));
	while (sctx && !RB_EMPTY_ROOT(&sctx->pending_dir_moves)) {
		struct rb_node *n;
		struct pending_dir_move *pm;

		n = rb_first(&sctx->pending_dir_moves);
		pm = rb_entry(n, struct pending_dir_move, node);
		while (!list_empty(&pm->list)) {
			struct pending_dir_move *pm2;

			pm2 = list_first_entry(&pm->list,
					       struct pending_dir_move, list);
			free_pending_move(sctx, pm2);
		}
		free_pending_move(sctx, pm);
	}

	WARN_ON(sctx && !ret && !RB_EMPTY_ROOT(&sctx->waiting_dir_moves));
	while (sctx && !RB_EMPTY_ROOT(&sctx->waiting_dir_moves)) {
		struct rb_node *n;
		struct waiting_dir_move *dm;

		n = rb_first(&sctx->waiting_dir_moves);
		dm = rb_entry(n, struct waiting_dir_move, node);
		rb_erase(&dm->node, &sctx->waiting_dir_moves);
		kfree(dm);
	}

	WARN_ON(sctx && !ret && !RB_EMPTY_ROOT(&sctx->orphan_dirs));
	while (sctx && !RB_EMPTY_ROOT(&sctx->orphan_dirs)) {
		struct rb_node *n;
		struct orphan_dir_info *odi;

		n = rb_first(&sctx->orphan_dirs);
		odi = rb_entry(n, struct orphan_dir_info, node);
		free_orphan_dir_info(sctx, odi);
	}

	if (sort_clone_roots) {
		for (i = 0; i < sctx->clone_roots_cnt; i++)
			btrfs_root_dec_send_in_progress(
					sctx->clone_roots[i].root);
	} else {
		for (i = 0; sctx && i < clone_sources_to_rollback; i++)
			btrfs_root_dec_send_in_progress(
					sctx->clone_roots[i].root);

		btrfs_root_dec_send_in_progress(send_root);
	}
	if (sctx && !IS_ERR_OR_NULL(sctx->parent_root))
		btrfs_root_dec_send_in_progress(sctx->parent_root);

	kfree(arg);
	vfree(clone_sources_tmp);

	if (sctx) {
		if (sctx->send_filp)
			fput(sctx->send_filp);

		vfree(sctx->clone_roots);
		vfree(sctx->send_buf);
		vfree(sctx->read_buf);

		name_cache_free(sctx);

		kfree(sctx);
	}

	return ret;
}<|MERGE_RESOLUTION|>--- conflicted
+++ resolved
@@ -360,12 +360,6 @@
 	/*
 	 * First time the inline_buf does not suffice
 	 */
-<<<<<<< HEAD
-	if (p->buf == p->inline_buf)
-		tmp_buf = kmalloc(len, GFP_NOFS);
-	else
-		tmp_buf = krealloc(p->buf, len, GFP_NOFS);
-=======
 	if (p->buf == p->inline_buf) {
 		tmp_buf = kmalloc(len, GFP_NOFS);
 		if (tmp_buf)
@@ -373,7 +367,6 @@
 	} else {
 		tmp_buf = krealloc(p->buf, len, GFP_NOFS);
 	}
->>>>>>> 1a4cc9b5
 	if (!tmp_buf)
 		return -ENOMEM;
 	p->buf = tmp_buf;
@@ -2938,7 +2931,6 @@
 			return entry;
 	}
 	return NULL;
-<<<<<<< HEAD
 }
 
 static void free_waiting_dir_move(struct send_ctx *sctx,
@@ -2950,19 +2942,6 @@
 	kfree(dm);
 }
 
-=======
-}
-
-static void free_waiting_dir_move(struct send_ctx *sctx,
-				  struct waiting_dir_move *dm)
-{
-	if (!dm)
-		return;
-	rb_erase(&dm->node, &sctx->waiting_dir_moves);
-	kfree(dm);
-}
-
->>>>>>> 1a4cc9b5
 static int add_pending_dir_move(struct send_ctx *sctx,
 				u64 ino,
 				u64 ino_gen,
@@ -3064,21 +3043,12 @@
 		ret = -ENOMEM;
 		goto out;
 	}
-<<<<<<< HEAD
 
 	dm = get_waiting_dir_move(sctx, pm->ino);
 	ASSERT(dm);
 	rmdir_ino = dm->rmdir_ino;
 	free_waiting_dir_move(sctx, dm);
 
-=======
-
-	dm = get_waiting_dir_move(sctx, pm->ino);
-	ASSERT(dm);
-	rmdir_ino = dm->rmdir_ino;
-	free_waiting_dir_move(sctx, dm);
-
->>>>>>> 1a4cc9b5
 	ret = get_first_ref(sctx->parent_root, pm->ino,
 			    &parent_ino, &parent_gen, name);
 	if (ret < 0)
