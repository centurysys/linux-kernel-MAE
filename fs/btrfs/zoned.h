/* SPDX-License-Identifier: GPL-2.0 */

#ifndef BTRFS_ZONED_H
#define BTRFS_ZONED_H

#include <linux/types.h>
#include <linux/blkdev.h>
#include "volumes.h"
#include "disk-io.h"
#include "block-group.h"
#include "btrfs_inode.h"

#define BTRFS_DEFAULT_RECLAIM_THRESH           			(75)

struct btrfs_zoned_device_info {
	/*
	 * Number of zones, zone size and types of zones if bdev is a
	 * zoned block device.
	 */
	u64 zone_size;
	u8  zone_size_shift;
	u64 max_zone_append_size;
	u32 nr_zones;
	unsigned int max_active_zones;
	atomic_t active_zones_left;
	unsigned long *seq_zones;
	unsigned long *empty_zones;
	unsigned long *active_zones;
	struct blk_zone *zone_cache;
	struct blk_zone sb_zones[2 * BTRFS_SUPER_MIRROR_MAX];
};

#ifdef CONFIG_BLK_DEV_ZONED
int btrfs_get_dev_zone(struct btrfs_device *device, u64 pos,
		       struct blk_zone *zone);
int btrfs_get_dev_zone_info_all_devices(struct btrfs_fs_info *fs_info);
int btrfs_get_dev_zone_info(struct btrfs_device *device, bool populate_cache);
void btrfs_destroy_dev_zone_info(struct btrfs_device *device);
int btrfs_check_zoned_mode(struct btrfs_fs_info *fs_info);
int btrfs_check_mountopts_zoned(struct btrfs_fs_info *info);
int btrfs_sb_log_location_bdev(struct block_device *bdev, int mirror, int rw,
			       u64 *bytenr_ret);
int btrfs_sb_log_location(struct btrfs_device *device, int mirror, int rw,
			  u64 *bytenr_ret);
int btrfs_advance_sb_log(struct btrfs_device *device, int mirror);
int btrfs_reset_sb_log_zones(struct block_device *bdev, int mirror);
u64 btrfs_find_allocatable_zones(struct btrfs_device *device, u64 hole_start,
				 u64 hole_end, u64 num_bytes);
int btrfs_reset_device_zone(struct btrfs_device *device, u64 physical,
			    u64 length, u64 *bytes);
int btrfs_ensure_empty_zones(struct btrfs_device *device, u64 start, u64 size);
int btrfs_load_block_group_zone_info(struct btrfs_block_group *cache, bool new);
void btrfs_calc_zone_unusable(struct btrfs_block_group *cache);
void btrfs_redirty_list_add(struct btrfs_transaction *trans,
			    struct extent_buffer *eb);
void btrfs_free_redirty_list(struct btrfs_transaction *trans);
bool btrfs_use_zone_append(struct btrfs_inode *inode, u64 start);
void btrfs_record_physical_zoned(struct inode *inode, u64 file_offset,
				 struct bio *bio);
void btrfs_rewrite_logical_zoned(struct btrfs_ordered_extent *ordered);
bool btrfs_check_meta_write_pointer(struct btrfs_fs_info *fs_info,
				    struct extent_buffer *eb,
				    struct btrfs_block_group **cache_ret);
void btrfs_revert_meta_write_pointer(struct btrfs_block_group *cache,
				     struct extent_buffer *eb);
int btrfs_zoned_issue_zeroout(struct btrfs_device *device, u64 physical, u64 length);
int btrfs_sync_zone_write_pointer(struct btrfs_device *tgt_dev, u64 logical,
				  u64 physical_start, u64 physical_pos);
struct btrfs_device *btrfs_zoned_get_device(struct btrfs_fs_info *fs_info,
					    u64 logical, u64 length);
bool btrfs_zone_activate(struct btrfs_block_group *block_group);
int btrfs_zone_finish(struct btrfs_block_group *block_group);
bool btrfs_can_activate_zone(struct btrfs_fs_devices *fs_devices, u64 flags);
void btrfs_zone_finish_endio(struct btrfs_fs_info *fs_info, u64 logical,
			     u64 length);
void btrfs_schedule_zone_finish_bg(struct btrfs_block_group *bg,
				   struct extent_buffer *eb);
void btrfs_clear_data_reloc_bg(struct btrfs_block_group *bg);
void btrfs_free_zone_cache(struct btrfs_fs_info *fs_info);
<<<<<<< HEAD
=======
bool btrfs_zoned_should_reclaim(struct btrfs_fs_info *fs_info);
>>>>>>> bf44eed7
void btrfs_zoned_release_data_reloc_bg(struct btrfs_fs_info *fs_info, u64 logical,
				       u64 length);
int btrfs_zone_finish_one_bg(struct btrfs_fs_info *fs_info);
int btrfs_zoned_activate_one_bg(struct btrfs_fs_info *fs_info,
				struct btrfs_space_info *space_info, bool do_finish);
#else /* CONFIG_BLK_DEV_ZONED */
static inline int btrfs_get_dev_zone(struct btrfs_device *device, u64 pos,
				     struct blk_zone *zone)
{
	return 0;
}

static inline int btrfs_get_dev_zone_info_all_devices(struct btrfs_fs_info *fs_info)
{
	return 0;
}

static inline int btrfs_get_dev_zone_info(struct btrfs_device *device,
					  bool populate_cache)
{
	return 0;
}

static inline void btrfs_destroy_dev_zone_info(struct btrfs_device *device) { }

static inline int btrfs_check_zoned_mode(const struct btrfs_fs_info *fs_info)
{
	if (!btrfs_is_zoned(fs_info))
		return 0;

	btrfs_err(fs_info, "zoned block devices support is not enabled");
	return -EOPNOTSUPP;
}

static inline int btrfs_check_mountopts_zoned(struct btrfs_fs_info *info)
{
	return 0;
}

static inline int btrfs_sb_log_location_bdev(struct block_device *bdev,
					     int mirror, int rw, u64 *bytenr_ret)
{
	*bytenr_ret = btrfs_sb_offset(mirror);
	return 0;
}

static inline int btrfs_sb_log_location(struct btrfs_device *device, int mirror,
					int rw, u64 *bytenr_ret)
{
	*bytenr_ret = btrfs_sb_offset(mirror);
	return 0;
}

static inline int btrfs_advance_sb_log(struct btrfs_device *device, int mirror)
{
	return 0;
}

static inline int btrfs_reset_sb_log_zones(struct block_device *bdev, int mirror)
{
	return 0;
}

static inline u64 btrfs_find_allocatable_zones(struct btrfs_device *device,
					       u64 hole_start, u64 hole_end,
					       u64 num_bytes)
{
	return hole_start;
}

static inline int btrfs_reset_device_zone(struct btrfs_device *device,
					  u64 physical, u64 length, u64 *bytes)
{
	*bytes = 0;
	return 0;
}

static inline int btrfs_ensure_empty_zones(struct btrfs_device *device,
					   u64 start, u64 size)
{
	return 0;
}

static inline int btrfs_load_block_group_zone_info(
		struct btrfs_block_group *cache, bool new)
{
	return 0;
}

static inline void btrfs_calc_zone_unusable(struct btrfs_block_group *cache) { }

static inline void btrfs_redirty_list_add(struct btrfs_transaction *trans,
					  struct extent_buffer *eb) { }
static inline void btrfs_free_redirty_list(struct btrfs_transaction *trans) { }

static inline bool btrfs_use_zone_append(struct btrfs_inode *inode, u64 start)
{
	return false;
}

static inline void btrfs_record_physical_zoned(struct inode *inode,
					       u64 file_offset, struct bio *bio)
{
}

static inline void btrfs_rewrite_logical_zoned(
				struct btrfs_ordered_extent *ordered) { }

static inline bool btrfs_check_meta_write_pointer(struct btrfs_fs_info *fs_info,
			       struct extent_buffer *eb,
			       struct btrfs_block_group **cache_ret)
{
	return true;
}

static inline void btrfs_revert_meta_write_pointer(
						struct btrfs_block_group *cache,
						struct extent_buffer *eb)
{
}

static inline int btrfs_zoned_issue_zeroout(struct btrfs_device *device,
					    u64 physical, u64 length)
{
	return -EOPNOTSUPP;
}

static inline int btrfs_sync_zone_write_pointer(struct btrfs_device *tgt_dev,
						u64 logical, u64 physical_start,
						u64 physical_pos)
{
	return -EOPNOTSUPP;
}

static inline struct btrfs_device *btrfs_zoned_get_device(
						  struct btrfs_fs_info *fs_info,
						  u64 logical, u64 length)
{
	return ERR_PTR(-EOPNOTSUPP);
}

static inline bool btrfs_zone_activate(struct btrfs_block_group *block_group)
{
	return true;
}

static inline int btrfs_zone_finish(struct btrfs_block_group *block_group)
{
	return 0;
}

static inline bool btrfs_can_activate_zone(struct btrfs_fs_devices *fs_devices,
					   u64 flags)
{
	return true;
}

static inline void btrfs_zone_finish_endio(struct btrfs_fs_info *fs_info,
					   u64 logical, u64 length) { }

static inline void btrfs_schedule_zone_finish_bg(struct btrfs_block_group *bg,
						 struct extent_buffer *eb) { }

static inline void btrfs_clear_data_reloc_bg(struct btrfs_block_group *bg) { }

static inline void btrfs_free_zone_cache(struct btrfs_fs_info *fs_info) { }

<<<<<<< HEAD
=======
static inline bool btrfs_zoned_should_reclaim(struct btrfs_fs_info *fs_info)
{
	return false;
}

>>>>>>> bf44eed7
static inline void btrfs_zoned_release_data_reloc_bg(struct btrfs_fs_info *fs_info,
						     u64 logical, u64 length) { }

static inline int btrfs_zone_finish_one_bg(struct btrfs_fs_info *fs_info)
{
	return 1;
}

static inline int btrfs_zoned_activate_one_bg(struct btrfs_fs_info *fs_info,
					      struct btrfs_space_info *space_info,
					      bool do_finish)
{
	/* Consider all the block groups are active */
	return 0;
}

#endif

static inline bool btrfs_dev_is_sequential(struct btrfs_device *device, u64 pos)
{
	struct btrfs_zoned_device_info *zone_info = device->zone_info;

	if (!zone_info)
		return false;

	return test_bit(pos >> zone_info->zone_size_shift, zone_info->seq_zones);
}

static inline bool btrfs_dev_is_empty_zone(struct btrfs_device *device, u64 pos)
{
	struct btrfs_zoned_device_info *zone_info = device->zone_info;

	if (!zone_info)
		return true;

	return test_bit(pos >> zone_info->zone_size_shift, zone_info->empty_zones);
}

static inline void btrfs_dev_set_empty_zone_bit(struct btrfs_device *device,
						u64 pos, bool set)
{
	struct btrfs_zoned_device_info *zone_info = device->zone_info;
	unsigned int zno;

	if (!zone_info)
		return;

	zno = pos >> zone_info->zone_size_shift;
	if (set)
		set_bit(zno, zone_info->empty_zones);
	else
		clear_bit(zno, zone_info->empty_zones);
}

static inline void btrfs_dev_set_zone_empty(struct btrfs_device *device, u64 pos)
{
	btrfs_dev_set_empty_zone_bit(device, pos, true);
}

static inline void btrfs_dev_clear_zone_empty(struct btrfs_device *device, u64 pos)
{
	btrfs_dev_set_empty_zone_bit(device, pos, false);
}

static inline bool btrfs_check_device_zone_type(const struct btrfs_fs_info *fs_info,
						struct block_device *bdev)
{
	if (btrfs_is_zoned(fs_info)) {
		/*
		 * We can allow a regular device on a zoned filesystem, because
		 * we will emulate the zoned capabilities.
		 */
		if (!bdev_is_zoned(bdev))
			return true;

		return fs_info->zone_size ==
			(bdev_zone_sectors(bdev) << SECTOR_SHIFT);
	}

	/* Do not allow Host Manged zoned device */
	return bdev_zoned_model(bdev) != BLK_ZONED_HM;
}

static inline bool btrfs_check_super_location(struct btrfs_device *device, u64 pos)
{
	/*
	 * On a non-zoned device, any address is OK. On a zoned device,
	 * non-SEQUENTIAL WRITE REQUIRED zones are capable.
	 */
	return device->zone_info == NULL || !btrfs_dev_is_sequential(device, pos);
}

static inline bool btrfs_can_zone_reset(struct btrfs_device *device,
					u64 physical, u64 length)
{
	u64 zone_size;

	if (!btrfs_dev_is_sequential(device, physical))
		return false;

	zone_size = device->zone_info->zone_size;
	if (!IS_ALIGNED(physical, zone_size) || !IS_ALIGNED(length, zone_size))
		return false;

	return true;
}

static inline void btrfs_zoned_meta_io_lock(struct btrfs_fs_info *fs_info)
{
	if (!btrfs_is_zoned(fs_info))
		return;
	mutex_lock(&fs_info->zoned_meta_io_lock);
}

static inline void btrfs_zoned_meta_io_unlock(struct btrfs_fs_info *fs_info)
{
	if (!btrfs_is_zoned(fs_info))
		return;
	mutex_unlock(&fs_info->zoned_meta_io_lock);
}

static inline void btrfs_clear_treelog_bg(struct btrfs_block_group *bg)
{
	struct btrfs_fs_info *fs_info = bg->fs_info;

	if (!btrfs_is_zoned(fs_info))
		return;

	spin_lock(&fs_info->treelog_bg_lock);
	if (fs_info->treelog_bg == bg->start)
		fs_info->treelog_bg = 0;
	spin_unlock(&fs_info->treelog_bg_lock);
}

static inline void btrfs_zoned_data_reloc_lock(struct btrfs_inode *inode)
{
	struct btrfs_root *root = inode->root;

	if (btrfs_is_data_reloc_root(root) && btrfs_is_zoned(root->fs_info))
		mutex_lock(&root->fs_info->zoned_data_reloc_io_lock);
}

static inline void btrfs_zoned_data_reloc_unlock(struct btrfs_inode *inode)
{
	struct btrfs_root *root = inode->root;

	if (btrfs_is_data_reloc_root(root) && btrfs_is_zoned(root->fs_info))
		mutex_unlock(&root->fs_info->zoned_data_reloc_io_lock);
}

static inline bool btrfs_zoned_bg_is_full(const struct btrfs_block_group *bg)
{
	ASSERT(btrfs_is_zoned(bg->fs_info));
	return (bg->alloc_offset == bg->zone_capacity);
}

#endif<|MERGE_RESOLUTION|>--- conflicted
+++ resolved
@@ -77,10 +77,7 @@
 				   struct extent_buffer *eb);
 void btrfs_clear_data_reloc_bg(struct btrfs_block_group *bg);
 void btrfs_free_zone_cache(struct btrfs_fs_info *fs_info);
-<<<<<<< HEAD
-=======
 bool btrfs_zoned_should_reclaim(struct btrfs_fs_info *fs_info);
->>>>>>> bf44eed7
 void btrfs_zoned_release_data_reloc_bg(struct btrfs_fs_info *fs_info, u64 logical,
 				       u64 length);
 int btrfs_zone_finish_one_bg(struct btrfs_fs_info *fs_info);
@@ -248,14 +245,11 @@
 
 static inline void btrfs_free_zone_cache(struct btrfs_fs_info *fs_info) { }
 
-<<<<<<< HEAD
-=======
 static inline bool btrfs_zoned_should_reclaim(struct btrfs_fs_info *fs_info)
 {
 	return false;
 }
 
->>>>>>> bf44eed7
 static inline void btrfs_zoned_release_data_reloc_bg(struct btrfs_fs_info *fs_info,
 						     u64 logical, u64 length) { }
 
