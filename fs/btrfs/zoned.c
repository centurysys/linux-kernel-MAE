// SPDX-License-Identifier: GPL-2.0

#include <linux/bitops.h>
#include <linux/slab.h>
#include <linux/blkdev.h>
#include <linux/sched/mm.h>
#include "ctree.h"
#include "volumes.h"
#include "zoned.h"
#include "rcu-string.h"
#include "disk-io.h"
#include "block-group.h"
#include "transaction.h"
#include "dev-replace.h"
#include "space-info.h"

/* Maximum number of zones to report per blkdev_report_zones() call */
#define BTRFS_REPORT_NR_ZONES   4096
/* Invalid allocation pointer value for missing devices */
#define WP_MISSING_DEV ((u64)-1)
/* Pseudo write pointer value for conventional zone */
#define WP_CONVENTIONAL ((u64)-2)

/*
 * Location of the first zone of superblock logging zone pairs.
 *
 * - primary superblock:    0B (zone 0)
 * - first copy:          512G (zone starting at that offset)
 * - second copy:           4T (zone starting at that offset)
 */
#define BTRFS_SB_LOG_PRIMARY_OFFSET	(0ULL)
#define BTRFS_SB_LOG_FIRST_OFFSET	(512ULL * SZ_1G)
#define BTRFS_SB_LOG_SECOND_OFFSET	(4096ULL * SZ_1G)

#define BTRFS_SB_LOG_FIRST_SHIFT	const_ilog2(BTRFS_SB_LOG_FIRST_OFFSET)
#define BTRFS_SB_LOG_SECOND_SHIFT	const_ilog2(BTRFS_SB_LOG_SECOND_OFFSET)

/* Number of superblock log zones */
#define BTRFS_NR_SB_LOG_ZONES 2

/*
 * Maximum supported zone size. Currently, SMR disks have a zone size of
 * 256MiB, and we are expecting ZNS drives to be in the 1-4GiB range. We do not
 * expect the zone size to become larger than 8GiB in the near future.
 */
#define BTRFS_MAX_ZONE_SIZE		SZ_8G

static int copy_zone_info_cb(struct blk_zone *zone, unsigned int idx, void *data)
{
	struct blk_zone *zones = data;

	memcpy(&zones[idx], zone, sizeof(*zone));

	return 0;
}

static int sb_write_pointer(struct block_device *bdev, struct blk_zone *zones,
			    u64 *wp_ret)
{
	bool empty[BTRFS_NR_SB_LOG_ZONES];
	bool full[BTRFS_NR_SB_LOG_ZONES];
	sector_t sector;

	ASSERT(zones[0].type != BLK_ZONE_TYPE_CONVENTIONAL &&
	       zones[1].type != BLK_ZONE_TYPE_CONVENTIONAL);

	empty[0] = (zones[0].cond == BLK_ZONE_COND_EMPTY);
	empty[1] = (zones[1].cond == BLK_ZONE_COND_EMPTY);
	full[0] = (zones[0].cond == BLK_ZONE_COND_FULL);
	full[1] = (zones[1].cond == BLK_ZONE_COND_FULL);

	/*
	 * Possible states of log buffer zones
	 *
	 *           Empty[0]  In use[0]  Full[0]
	 * Empty[1]         *          x        0
	 * In use[1]        0          x        0
	 * Full[1]          1          1        C
	 *
	 * Log position:
	 *   *: Special case, no superblock is written
	 *   0: Use write pointer of zones[0]
	 *   1: Use write pointer of zones[1]
	 *   C: Compare super blcoks from zones[0] and zones[1], use the latest
	 *      one determined by generation
	 *   x: Invalid state
	 */

	if (empty[0] && empty[1]) {
		/* Special case to distinguish no superblock to read */
		*wp_ret = zones[0].start << SECTOR_SHIFT;
		return -ENOENT;
	} else if (full[0] && full[1]) {
		/* Compare two super blocks */
		struct address_space *mapping = bdev->bd_inode->i_mapping;
		struct page *page[BTRFS_NR_SB_LOG_ZONES];
		struct btrfs_super_block *super[BTRFS_NR_SB_LOG_ZONES];
		int i;

		for (i = 0; i < BTRFS_NR_SB_LOG_ZONES; i++) {
			u64 bytenr;

			bytenr = ((zones[i].start + zones[i].len)
				   << SECTOR_SHIFT) - BTRFS_SUPER_INFO_SIZE;

			page[i] = read_cache_page_gfp(mapping,
					bytenr >> PAGE_SHIFT, GFP_NOFS);
			if (IS_ERR(page[i])) {
				if (i == 1)
					btrfs_release_disk_super(super[0]);
				return PTR_ERR(page[i]);
			}
			super[i] = page_address(page[i]);
		}

		if (super[0]->generation > super[1]->generation)
			sector = zones[1].start;
		else
			sector = zones[0].start;

		for (i = 0; i < BTRFS_NR_SB_LOG_ZONES; i++)
			btrfs_release_disk_super(super[i]);
	} else if (!full[0] && (empty[1] || full[1])) {
		sector = zones[0].wp;
	} else if (full[0]) {
		sector = zones[1].wp;
	} else {
		return -EUCLEAN;
	}
	*wp_ret = sector << SECTOR_SHIFT;
	return 0;
}

/*
 * Get the first zone number of the superblock mirror
 */
static inline u32 sb_zone_number(int shift, int mirror)
{
	u64 zone;

	ASSERT(mirror < BTRFS_SUPER_MIRROR_MAX);
	switch (mirror) {
	case 0: zone = 0; break;
	case 1: zone = 1ULL << (BTRFS_SB_LOG_FIRST_SHIFT - shift); break;
	case 2: zone = 1ULL << (BTRFS_SB_LOG_SECOND_SHIFT - shift); break;
	}

	ASSERT(zone <= U32_MAX);

	return (u32)zone;
}

/*
 * Emulate blkdev_report_zones() for a non-zoned device. It slices up the block
 * device into static sized chunks and fake a conventional zone on each of
 * them.
 */
static int emulate_report_zones(struct btrfs_device *device, u64 pos,
				struct blk_zone *zones, unsigned int nr_zones)
{
	const sector_t zone_sectors = device->fs_info->zone_size >> SECTOR_SHIFT;
	sector_t bdev_size = bdev_nr_sectors(device->bdev);
	unsigned int i;

	pos >>= SECTOR_SHIFT;
	for (i = 0; i < nr_zones; i++) {
		zones[i].start = i * zone_sectors + pos;
		zones[i].len = zone_sectors;
		zones[i].capacity = zone_sectors;
		zones[i].wp = zones[i].start + zone_sectors;
		zones[i].type = BLK_ZONE_TYPE_CONVENTIONAL;
		zones[i].cond = BLK_ZONE_COND_NOT_WP;

		if (zones[i].wp >= bdev_size) {
			i++;
			break;
		}
	}

	return i;
}

static int btrfs_get_dev_zones(struct btrfs_device *device, u64 pos,
			       struct blk_zone *zones, unsigned int *nr_zones)
{
	int ret;

	if (!*nr_zones)
		return 0;

	if (!bdev_is_zoned(device->bdev)) {
		ret = emulate_report_zones(device, pos, zones, *nr_zones);
		*nr_zones = ret;
		return 0;
	}

	ret = blkdev_report_zones(device->bdev, pos >> SECTOR_SHIFT, *nr_zones,
				  copy_zone_info_cb, zones);
	if (ret < 0) {
		btrfs_err_in_rcu(device->fs_info,
				 "zoned: failed to read zone %llu on %s (devid %llu)",
				 pos, rcu_str_deref(device->name),
				 device->devid);
		return ret;
	}
	*nr_zones = ret;
	if (!ret)
		return -EIO;

	return 0;
}

/* The emulated zone size is determined from the size of device extent */
static int calculate_emulated_zone_size(struct btrfs_fs_info *fs_info)
{
	struct btrfs_path *path;
	struct btrfs_root *root = fs_info->dev_root;
	struct btrfs_key key;
	struct extent_buffer *leaf;
	struct btrfs_dev_extent *dext;
	int ret = 0;

	key.objectid = 1;
	key.type = BTRFS_DEV_EXTENT_KEY;
	key.offset = 0;

	path = btrfs_alloc_path();
	if (!path)
		return -ENOMEM;

	ret = btrfs_search_slot(NULL, root, &key, path, 0, 0);
	if (ret < 0)
		goto out;

	if (path->slots[0] >= btrfs_header_nritems(path->nodes[0])) {
		ret = btrfs_next_item(root, path);
		if (ret < 0)
			goto out;
		/* No dev extents at all? Not good */
		if (ret > 0) {
			ret = -EUCLEAN;
			goto out;
		}
	}

	leaf = path->nodes[0];
	dext = btrfs_item_ptr(leaf, path->slots[0], struct btrfs_dev_extent);
	fs_info->zone_size = btrfs_dev_extent_length(leaf, dext);
	ret = 0;

out:
	btrfs_free_path(path);

	return ret;
}

int btrfs_get_dev_zone_info_all_devices(struct btrfs_fs_info *fs_info)
{
	struct btrfs_fs_devices *fs_devices = fs_info->fs_devices;
	struct btrfs_device *device;
	int ret = 0;

	/* fs_info->zone_size might not set yet. Use the incomapt flag here. */
	if (!btrfs_fs_incompat(fs_info, ZONED))
		return 0;

	mutex_lock(&fs_devices->device_list_mutex);
	list_for_each_entry(device, &fs_devices->devices, dev_list) {
		/* We can skip reading of zone info for missing devices */
		if (!device->bdev)
			continue;

		ret = btrfs_get_dev_zone_info(device);
		if (ret)
			break;
	}
	mutex_unlock(&fs_devices->device_list_mutex);

	return ret;
}

int btrfs_get_dev_zone_info(struct btrfs_device *device)
{
	struct btrfs_fs_info *fs_info = device->fs_info;
	struct btrfs_zoned_device_info *zone_info = NULL;
	struct block_device *bdev = device->bdev;
	struct request_queue *queue = bdev_get_queue(bdev);
	sector_t nr_sectors;
	sector_t sector = 0;
	struct blk_zone *zones = NULL;
	unsigned int i, nreported = 0, nr_zones;
	sector_t zone_sectors;
<<<<<<< HEAD
=======
	char *model, *emulated;
>>>>>>> 4bcf3b75
	int ret;

	/*
	 * Cannot use btrfs_is_zoned here, since fs_info::zone_size might not
	 * yet be set.
	 */
	if (!btrfs_fs_incompat(fs_info, ZONED))
		return 0;

	if (device->zone_info)
		return 0;

	zone_info = kzalloc(sizeof(*zone_info), GFP_KERNEL);
	if (!zone_info)
		return -ENOMEM;

	if (!bdev_is_zoned(bdev)) {
		if (!fs_info->zone_size) {
			ret = calculate_emulated_zone_size(fs_info);
			if (ret)
				goto out;
		}

		ASSERT(fs_info->zone_size);
		zone_sectors = fs_info->zone_size >> SECTOR_SHIFT;
	} else {
		zone_sectors = bdev_zone_sectors(bdev);
	}

	/* Check if it's power of 2 (see is_power_of_2) */
	ASSERT(zone_sectors != 0 && (zone_sectors & (zone_sectors - 1)) == 0);
	zone_info->zone_size = zone_sectors << SECTOR_SHIFT;

	/* We reject devices with a zone size larger than 8GB */
	if (zone_info->zone_size > BTRFS_MAX_ZONE_SIZE) {
		btrfs_err_in_rcu(fs_info,
		"zoned: %s: zone size %llu larger than supported maximum %llu",
				 rcu_str_deref(device->name),
				 zone_info->zone_size, BTRFS_MAX_ZONE_SIZE);
		ret = -EINVAL;
		goto out;
	}

	nr_sectors = bdev_nr_sectors(bdev);
	zone_info->zone_size_shift = ilog2(zone_info->zone_size);
	zone_info->max_zone_append_size =
		(u64)queue_max_zone_append_sectors(queue) << SECTOR_SHIFT;
	zone_info->nr_zones = nr_sectors >> ilog2(zone_sectors);
	if (!IS_ALIGNED(nr_sectors, zone_sectors))
		zone_info->nr_zones++;

	if (bdev_is_zoned(bdev) && zone_info->max_zone_append_size == 0) {
		btrfs_err(fs_info, "zoned: device %pg does not support zone append",
			  bdev);
		ret = -EINVAL;
		goto out;
	}

	zone_info->seq_zones = bitmap_zalloc(zone_info->nr_zones, GFP_KERNEL);
	if (!zone_info->seq_zones) {
		ret = -ENOMEM;
		goto out;
	}

	zone_info->empty_zones = bitmap_zalloc(zone_info->nr_zones, GFP_KERNEL);
	if (!zone_info->empty_zones) {
		ret = -ENOMEM;
		goto out;
	}

	zones = kcalloc(BTRFS_REPORT_NR_ZONES, sizeof(struct blk_zone), GFP_KERNEL);
	if (!zones) {
		ret = -ENOMEM;
		goto out;
	}

	/* Get zones type */
	while (sector < nr_sectors) {
		nr_zones = BTRFS_REPORT_NR_ZONES;
		ret = btrfs_get_dev_zones(device, sector << SECTOR_SHIFT, zones,
					  &nr_zones);
		if (ret)
			goto out;

		for (i = 0; i < nr_zones; i++) {
			if (zones[i].type == BLK_ZONE_TYPE_SEQWRITE_REQ)
				__set_bit(nreported, zone_info->seq_zones);
			if (zones[i].cond == BLK_ZONE_COND_EMPTY)
				__set_bit(nreported, zone_info->empty_zones);
			nreported++;
		}
		sector = zones[nr_zones - 1].start + zones[nr_zones - 1].len;
	}

	if (nreported != zone_info->nr_zones) {
		btrfs_err_in_rcu(device->fs_info,
				 "inconsistent number of zones on %s (%u/%u)",
				 rcu_str_deref(device->name), nreported,
				 zone_info->nr_zones);
		ret = -EIO;
		goto out;
	}

	/* Validate superblock log */
	nr_zones = BTRFS_NR_SB_LOG_ZONES;
	for (i = 0; i < BTRFS_SUPER_MIRROR_MAX; i++) {
		u32 sb_zone;
		u64 sb_wp;
		int sb_pos = BTRFS_NR_SB_LOG_ZONES * i;

		sb_zone = sb_zone_number(zone_info->zone_size_shift, i);
		if (sb_zone + 1 >= zone_info->nr_zones)
			continue;

		sector = sb_zone << (zone_info->zone_size_shift - SECTOR_SHIFT);
		ret = btrfs_get_dev_zones(device, sector << SECTOR_SHIFT,
					  &zone_info->sb_zones[sb_pos],
					  &nr_zones);
		if (ret)
			goto out;

		if (nr_zones != BTRFS_NR_SB_LOG_ZONES) {
			btrfs_err_in_rcu(device->fs_info,
	"zoned: failed to read super block log zone info at devid %llu zone %u",
					 device->devid, sb_zone);
			ret = -EUCLEAN;
			goto out;
		}

		/*
		 * If zones[0] is conventional, always use the beggining of the
		 * zone to record superblock. No need to validate in that case.
		 */
		if (zone_info->sb_zones[BTRFS_NR_SB_LOG_ZONES * i].type ==
		    BLK_ZONE_TYPE_CONVENTIONAL)
			continue;

		ret = sb_write_pointer(device->bdev,
				       &zone_info->sb_zones[sb_pos], &sb_wp);
		if (ret != -ENOENT && ret) {
			btrfs_err_in_rcu(device->fs_info,
			"zoned: super block log zone corrupted devid %llu zone %u",
					 device->devid, sb_zone);
			ret = -EUCLEAN;
			goto out;
		}
	}


	kfree(zones);

	device->zone_info = zone_info;

	switch (bdev_zoned_model(bdev)) {
	case BLK_ZONED_HM:
		model = "host-managed zoned";
		emulated = "";
		break;
	case BLK_ZONED_HA:
		model = "host-aware zoned";
		emulated = "";
		break;
	case BLK_ZONED_NONE:
		model = "regular";
		emulated = "emulated ";
		break;
	default:
		/* Just in case */
		btrfs_err_in_rcu(fs_info, "zoned: unsupported model %d on %s",
				 bdev_zoned_model(bdev),
				 rcu_str_deref(device->name));
		ret = -EOPNOTSUPP;
		goto out_free_zone_info;
	}

	btrfs_info_in_rcu(fs_info,
		"%s block device %s, %u %szones of %llu bytes",
		model, rcu_str_deref(device->name), zone_info->nr_zones,
		emulated, zone_info->zone_size);

	return 0;

out:
	kfree(zones);
out_free_zone_info:
	bitmap_free(zone_info->empty_zones);
	bitmap_free(zone_info->seq_zones);
	kfree(zone_info);
	device->zone_info = NULL;

	return ret;
}

void btrfs_destroy_dev_zone_info(struct btrfs_device *device)
{
	struct btrfs_zoned_device_info *zone_info = device->zone_info;

	if (!zone_info)
		return;

	bitmap_free(zone_info->seq_zones);
	bitmap_free(zone_info->empty_zones);
	kfree(zone_info);
	device->zone_info = NULL;
}

int btrfs_get_dev_zone(struct btrfs_device *device, u64 pos,
		       struct blk_zone *zone)
{
	unsigned int nr_zones = 1;
	int ret;

	ret = btrfs_get_dev_zones(device, pos, zone, &nr_zones);
	if (ret != 0 || !nr_zones)
		return ret ? ret : -EIO;

	return 0;
}

int btrfs_check_zoned_mode(struct btrfs_fs_info *fs_info)
{
	struct btrfs_fs_devices *fs_devices = fs_info->fs_devices;
	struct btrfs_device *device;
	u64 zoned_devices = 0;
	u64 nr_devices = 0;
	u64 zone_size = 0;
	u64 max_zone_append_size = 0;
	const bool incompat_zoned = btrfs_fs_incompat(fs_info, ZONED);
	int ret = 0;

	/* Count zoned devices */
	list_for_each_entry(device, &fs_devices->devices, dev_list) {
		enum blk_zoned_model model;

		if (!device->bdev)
			continue;

		model = bdev_zoned_model(device->bdev);
		/*
		 * A Host-Managed zoned device must be used as a zoned device.
		 * A Host-Aware zoned device and a non-zoned devices can be
		 * treated as a zoned device, if ZONED flag is enabled in the
		 * superblock.
		 */
		if (model == BLK_ZONED_HM ||
		    (model == BLK_ZONED_HA && incompat_zoned) ||
		    (model == BLK_ZONED_NONE && incompat_zoned)) {
			struct btrfs_zoned_device_info *zone_info =
				device->zone_info;

			zone_info = device->zone_info;
			zoned_devices++;
			if (!zone_size) {
				zone_size = zone_info->zone_size;
			} else if (zone_info->zone_size != zone_size) {
				btrfs_err(fs_info,
		"zoned: unequal block device zone sizes: have %llu found %llu",
					  device->zone_info->zone_size,
					  zone_size);
				ret = -EINVAL;
				goto out;
			}
			if (!max_zone_append_size ||
			    (zone_info->max_zone_append_size &&
			     zone_info->max_zone_append_size < max_zone_append_size))
				max_zone_append_size =
					zone_info->max_zone_append_size;
		}
		nr_devices++;
	}

	if (!zoned_devices && !incompat_zoned)
		goto out;

	if (!zoned_devices && incompat_zoned) {
		/* No zoned block device found on ZONED filesystem */
		btrfs_err(fs_info,
			  "zoned: no zoned devices found on a zoned filesystem");
		ret = -EINVAL;
		goto out;
	}

	if (zoned_devices && !incompat_zoned) {
		btrfs_err(fs_info,
			  "zoned: mode not enabled but zoned device found");
		ret = -EINVAL;
		goto out;
	}

	if (zoned_devices != nr_devices) {
		btrfs_err(fs_info,
			  "zoned: cannot mix zoned and regular devices");
		ret = -EINVAL;
		goto out;
	}

	/*
	 * stripe_size is always aligned to BTRFS_STRIPE_LEN in
	 * __btrfs_alloc_chunk(). Since we want stripe_len == zone_size,
	 * check the alignment here.
	 */
	if (!IS_ALIGNED(zone_size, BTRFS_STRIPE_LEN)) {
		btrfs_err(fs_info,
			  "zoned: zone size %llu not aligned to stripe %u",
			  zone_size, BTRFS_STRIPE_LEN);
		ret = -EINVAL;
		goto out;
	}

	if (btrfs_fs_incompat(fs_info, MIXED_GROUPS)) {
		btrfs_err(fs_info, "zoned: mixed block groups not supported");
		ret = -EINVAL;
		goto out;
	}

	fs_info->zone_size = zone_size;
	fs_info->max_zone_append_size = max_zone_append_size;
	fs_info->fs_devices->chunk_alloc_policy = BTRFS_CHUNK_ALLOC_ZONED;

	/*
	 * Check mount options here, because we might change fs_info->zoned
	 * from fs_info->zone_size.
	 */
	ret = btrfs_check_mountopts_zoned(fs_info);
	if (ret)
		goto out;

	btrfs_info(fs_info, "zoned mode enabled with zone size %llu", zone_size);
out:
	return ret;
}

int btrfs_check_mountopts_zoned(struct btrfs_fs_info *info)
{
	if (!btrfs_is_zoned(info))
		return 0;

	/*
	 * Space cache writing is not COWed. Disable that to avoid write errors
	 * in sequential zones.
	 */
	if (btrfs_test_opt(info, SPACE_CACHE)) {
		btrfs_err(info, "zoned: space cache v1 is not supported");
		return -EINVAL;
	}

	if (btrfs_test_opt(info, NODATACOW)) {
		btrfs_err(info, "zoned: NODATACOW not supported");
		return -EINVAL;
	}

	return 0;
}

static int sb_log_location(struct block_device *bdev, struct blk_zone *zones,
			   int rw, u64 *bytenr_ret)
{
	u64 wp;
	int ret;

	if (zones[0].type == BLK_ZONE_TYPE_CONVENTIONAL) {
		*bytenr_ret = zones[0].start << SECTOR_SHIFT;
		return 0;
	}

	ret = sb_write_pointer(bdev, zones, &wp);
	if (ret != -ENOENT && ret < 0)
		return ret;

	if (rw == WRITE) {
		struct blk_zone *reset = NULL;

		if (wp == zones[0].start << SECTOR_SHIFT)
			reset = &zones[0];
		else if (wp == zones[1].start << SECTOR_SHIFT)
			reset = &zones[1];

		if (reset && reset->cond != BLK_ZONE_COND_EMPTY) {
			ASSERT(reset->cond == BLK_ZONE_COND_FULL);

			ret = blkdev_zone_mgmt(bdev, REQ_OP_ZONE_RESET,
					       reset->start, reset->len,
					       GFP_NOFS);
			if (ret)
				return ret;

			reset->cond = BLK_ZONE_COND_EMPTY;
			reset->wp = reset->start;
		}
	} else if (ret != -ENOENT) {
		/* For READ, we want the precious one */
		if (wp == zones[0].start << SECTOR_SHIFT)
			wp = (zones[1].start + zones[1].len) << SECTOR_SHIFT;
		wp -= BTRFS_SUPER_INFO_SIZE;
	}

	*bytenr_ret = wp;
	return 0;

}

int btrfs_sb_log_location_bdev(struct block_device *bdev, int mirror, int rw,
			       u64 *bytenr_ret)
{
	struct blk_zone zones[BTRFS_NR_SB_LOG_ZONES];
	sector_t zone_sectors;
	u32 sb_zone;
	int ret;
	u8 zone_sectors_shift;
	sector_t nr_sectors;
	u32 nr_zones;

	if (!bdev_is_zoned(bdev)) {
		*bytenr_ret = btrfs_sb_offset(mirror);
		return 0;
	}

	ASSERT(rw == READ || rw == WRITE);

	zone_sectors = bdev_zone_sectors(bdev);
	if (!is_power_of_2(zone_sectors))
		return -EINVAL;
	zone_sectors_shift = ilog2(zone_sectors);
	nr_sectors = bdev_nr_sectors(bdev);
	nr_zones = nr_sectors >> zone_sectors_shift;

	sb_zone = sb_zone_number(zone_sectors_shift + SECTOR_SHIFT, mirror);
	if (sb_zone + 1 >= nr_zones)
		return -ENOENT;

	ret = blkdev_report_zones(bdev, sb_zone << zone_sectors_shift,
				  BTRFS_NR_SB_LOG_ZONES, copy_zone_info_cb,
				  zones);
	if (ret < 0)
		return ret;
	if (ret != BTRFS_NR_SB_LOG_ZONES)
		return -EIO;

	return sb_log_location(bdev, zones, rw, bytenr_ret);
}

int btrfs_sb_log_location(struct btrfs_device *device, int mirror, int rw,
			  u64 *bytenr_ret)
{
	struct btrfs_zoned_device_info *zinfo = device->zone_info;
	u32 zone_num;

	/*
	 * For a zoned filesystem on a non-zoned block device, use the same
	 * super block locations as regular filesystem. Doing so, the super
	 * block can always be retrieved and the zoned flag of the volume
	 * detected from the super block information.
	 */
	if (!bdev_is_zoned(device->bdev)) {
		*bytenr_ret = btrfs_sb_offset(mirror);
		return 0;
	}

	zone_num = sb_zone_number(zinfo->zone_size_shift, mirror);
	if (zone_num + 1 >= zinfo->nr_zones)
		return -ENOENT;

	return sb_log_location(device->bdev,
			       &zinfo->sb_zones[BTRFS_NR_SB_LOG_ZONES * mirror],
			       rw, bytenr_ret);
}

static inline bool is_sb_log_zone(struct btrfs_zoned_device_info *zinfo,
				  int mirror)
{
	u32 zone_num;

	if (!zinfo)
		return false;

	zone_num = sb_zone_number(zinfo->zone_size_shift, mirror);
	if (zone_num + 1 >= zinfo->nr_zones)
		return false;

	if (!test_bit(zone_num, zinfo->seq_zones))
		return false;

	return true;
}

void btrfs_advance_sb_log(struct btrfs_device *device, int mirror)
{
	struct btrfs_zoned_device_info *zinfo = device->zone_info;
	struct blk_zone *zone;

	if (!is_sb_log_zone(zinfo, mirror))
		return;

	zone = &zinfo->sb_zones[BTRFS_NR_SB_LOG_ZONES * mirror];
	if (zone->cond != BLK_ZONE_COND_FULL) {
		if (zone->cond == BLK_ZONE_COND_EMPTY)
			zone->cond = BLK_ZONE_COND_IMP_OPEN;

		zone->wp += (BTRFS_SUPER_INFO_SIZE >> SECTOR_SHIFT);

		if (zone->wp == zone->start + zone->len)
			zone->cond = BLK_ZONE_COND_FULL;

		return;
	}

	zone++;
	ASSERT(zone->cond != BLK_ZONE_COND_FULL);
	if (zone->cond == BLK_ZONE_COND_EMPTY)
		zone->cond = BLK_ZONE_COND_IMP_OPEN;

	zone->wp += (BTRFS_SUPER_INFO_SIZE >> SECTOR_SHIFT);

	if (zone->wp == zone->start + zone->len)
		zone->cond = BLK_ZONE_COND_FULL;
}

int btrfs_reset_sb_log_zones(struct block_device *bdev, int mirror)
{
	sector_t zone_sectors;
	sector_t nr_sectors;
	u8 zone_sectors_shift;
	u32 sb_zone;
	u32 nr_zones;

	zone_sectors = bdev_zone_sectors(bdev);
	zone_sectors_shift = ilog2(zone_sectors);
	nr_sectors = bdev_nr_sectors(bdev);
	nr_zones = nr_sectors >> zone_sectors_shift;

	sb_zone = sb_zone_number(zone_sectors_shift + SECTOR_SHIFT, mirror);
	if (sb_zone + 1 >= nr_zones)
		return -ENOENT;

	return blkdev_zone_mgmt(bdev, REQ_OP_ZONE_RESET,
				sb_zone << zone_sectors_shift,
				zone_sectors * BTRFS_NR_SB_LOG_ZONES, GFP_NOFS);
}

/**
 * btrfs_find_allocatable_zones - find allocatable zones within a given region
 *
 * @device:	the device to allocate a region on
 * @hole_start: the position of the hole to allocate the region
 * @num_bytes:	size of wanted region
 * @hole_end:	the end of the hole
 * @return:	position of allocatable zones
 *
 * Allocatable region should not contain any superblock locations.
 */
u64 btrfs_find_allocatable_zones(struct btrfs_device *device, u64 hole_start,
				 u64 hole_end, u64 num_bytes)
{
	struct btrfs_zoned_device_info *zinfo = device->zone_info;
	const u8 shift = zinfo->zone_size_shift;
	u64 nzones = num_bytes >> shift;
	u64 pos = hole_start;
	u64 begin, end;
	bool have_sb;
	int i;

	ASSERT(IS_ALIGNED(hole_start, zinfo->zone_size));
	ASSERT(IS_ALIGNED(num_bytes, zinfo->zone_size));

	while (pos < hole_end) {
		begin = pos >> shift;
		end = begin + nzones;

		if (end > zinfo->nr_zones)
			return hole_end;

		/* Check if zones in the region are all empty */
		if (btrfs_dev_is_sequential(device, pos) &&
		    find_next_zero_bit(zinfo->empty_zones, end, begin) != end) {
			pos += zinfo->zone_size;
			continue;
		}

		have_sb = false;
		for (i = 0; i < BTRFS_SUPER_MIRROR_MAX; i++) {
			u32 sb_zone;
			u64 sb_pos;

			sb_zone = sb_zone_number(shift, i);
			if (!(end <= sb_zone ||
			      sb_zone + BTRFS_NR_SB_LOG_ZONES <= begin)) {
				have_sb = true;
				pos = ((u64)sb_zone + BTRFS_NR_SB_LOG_ZONES) << shift;
				break;
			}

			/* We also need to exclude regular superblock positions */
			sb_pos = btrfs_sb_offset(i);
			if (!(pos + num_bytes <= sb_pos ||
			      sb_pos + BTRFS_SUPER_INFO_SIZE <= pos)) {
				have_sb = true;
				pos = ALIGN(sb_pos + BTRFS_SUPER_INFO_SIZE,
					    zinfo->zone_size);
				break;
			}
		}
		if (!have_sb)
			break;
	}

	return pos;
}

int btrfs_reset_device_zone(struct btrfs_device *device, u64 physical,
			    u64 length, u64 *bytes)
{
	int ret;

	*bytes = 0;
	ret = blkdev_zone_mgmt(device->bdev, REQ_OP_ZONE_RESET,
			       physical >> SECTOR_SHIFT, length >> SECTOR_SHIFT,
			       GFP_NOFS);
	if (ret)
		return ret;

	*bytes = length;
	while (length) {
		btrfs_dev_set_zone_empty(device, physical);
		physical += device->zone_info->zone_size;
		length -= device->zone_info->zone_size;
	}

	return 0;
}

int btrfs_ensure_empty_zones(struct btrfs_device *device, u64 start, u64 size)
{
	struct btrfs_zoned_device_info *zinfo = device->zone_info;
	const u8 shift = zinfo->zone_size_shift;
	unsigned long begin = start >> shift;
	unsigned long end = (start + size) >> shift;
	u64 pos;
	int ret;

	ASSERT(IS_ALIGNED(start, zinfo->zone_size));
	ASSERT(IS_ALIGNED(size, zinfo->zone_size));

	if (end > zinfo->nr_zones)
		return -ERANGE;

	/* All the zones are conventional */
	if (find_next_bit(zinfo->seq_zones, begin, end) == end)
		return 0;

	/* All the zones are sequential and empty */
	if (find_next_zero_bit(zinfo->seq_zones, begin, end) == end &&
	    find_next_zero_bit(zinfo->empty_zones, begin, end) == end)
		return 0;

	for (pos = start; pos < start + size; pos += zinfo->zone_size) {
		u64 reset_bytes;

		if (!btrfs_dev_is_sequential(device, pos) ||
		    btrfs_dev_is_empty_zone(device, pos))
			continue;

		/* Free regions should be empty */
		btrfs_warn_in_rcu(
			device->fs_info,
		"zoned: resetting device %s (devid %llu) zone %llu for allocation",
			rcu_str_deref(device->name), device->devid, pos >> shift);
		WARN_ON_ONCE(1);

		ret = btrfs_reset_device_zone(device, pos, zinfo->zone_size,
					      &reset_bytes);
		if (ret)
			return ret;
	}

	return 0;
}

/*
 * Calculate an allocation pointer from the extent allocation information
 * for a block group consist of conventional zones. It is pointed to the
 * end of the highest addressed extent in the block group as an allocation
 * offset.
 */
static int calculate_alloc_pointer(struct btrfs_block_group *cache,
				   u64 *offset_ret)
{
	struct btrfs_fs_info *fs_info = cache->fs_info;
	struct btrfs_root *root = fs_info->extent_root;
	struct btrfs_path *path;
	struct btrfs_key key;
	struct btrfs_key found_key;
	int ret;
	u64 length;

	path = btrfs_alloc_path();
	if (!path)
		return -ENOMEM;

	key.objectid = cache->start + cache->length;
	key.type = 0;
	key.offset = 0;

	ret = btrfs_search_slot(NULL, root, &key, path, 0, 0);
	/* We should not find the exact match */
	if (!ret)
		ret = -EUCLEAN;
	if (ret < 0)
		goto out;

	ret = btrfs_previous_extent_item(root, path, cache->start);
	if (ret) {
		if (ret == 1) {
			ret = 0;
			*offset_ret = 0;
		}
		goto out;
	}

	btrfs_item_key_to_cpu(path->nodes[0], &found_key, path->slots[0]);

	if (found_key.type == BTRFS_EXTENT_ITEM_KEY)
		length = found_key.offset;
	else
		length = fs_info->nodesize;

	if (!(found_key.objectid >= cache->start &&
	       found_key.objectid + length <= cache->start + cache->length)) {
		ret = -EUCLEAN;
		goto out;
	}
	*offset_ret = found_key.objectid + length - cache->start;
	ret = 0;

out:
	btrfs_free_path(path);
	return ret;
}

int btrfs_load_block_group_zone_info(struct btrfs_block_group *cache, bool new)
{
	struct btrfs_fs_info *fs_info = cache->fs_info;
	struct extent_map_tree *em_tree = &fs_info->mapping_tree;
	struct extent_map *em;
	struct map_lookup *map;
	struct btrfs_device *device;
	u64 logical = cache->start;
	u64 length = cache->length;
	u64 physical = 0;
	int ret;
	int i;
	unsigned int nofs_flag;
	u64 *alloc_offsets = NULL;
	u64 last_alloc = 0;
	u32 num_sequential = 0, num_conventional = 0;

	if (!btrfs_is_zoned(fs_info))
		return 0;

	/* Sanity check */
	if (!IS_ALIGNED(length, fs_info->zone_size)) {
		btrfs_err(fs_info,
		"zoned: block group %llu len %llu unaligned to zone size %llu",
			  logical, length, fs_info->zone_size);
		return -EIO;
	}

	/* Get the chunk mapping */
	read_lock(&em_tree->lock);
	em = lookup_extent_mapping(em_tree, logical, length);
	read_unlock(&em_tree->lock);

	if (!em)
		return -EINVAL;

	map = em->map_lookup;

	alloc_offsets = kcalloc(map->num_stripes, sizeof(*alloc_offsets), GFP_NOFS);
	if (!alloc_offsets) {
		free_extent_map(em);
		return -ENOMEM;
	}

	for (i = 0; i < map->num_stripes; i++) {
		bool is_sequential;
		struct blk_zone zone;
		struct btrfs_dev_replace *dev_replace = &fs_info->dev_replace;
		int dev_replace_is_ongoing = 0;

		device = map->stripes[i].dev;
		physical = map->stripes[i].physical;

		if (device->bdev == NULL) {
			alloc_offsets[i] = WP_MISSING_DEV;
			continue;
		}

		is_sequential = btrfs_dev_is_sequential(device, physical);
		if (is_sequential)
			num_sequential++;
		else
			num_conventional++;

		if (!is_sequential) {
			alloc_offsets[i] = WP_CONVENTIONAL;
			continue;
		}

		/*
		 * This zone will be used for allocation, so mark this zone
		 * non-empty.
		 */
		btrfs_dev_clear_zone_empty(device, physical);

		down_read(&dev_replace->rwsem);
		dev_replace_is_ongoing = btrfs_dev_replace_is_ongoing(dev_replace);
		if (dev_replace_is_ongoing && dev_replace->tgtdev != NULL)
			btrfs_dev_clear_zone_empty(dev_replace->tgtdev, physical);
		up_read(&dev_replace->rwsem);

		/*
		 * The group is mapped to a sequential zone. Get the zone write
		 * pointer to determine the allocation offset within the zone.
		 */
		WARN_ON(!IS_ALIGNED(physical, fs_info->zone_size));
		nofs_flag = memalloc_nofs_save();
		ret = btrfs_get_dev_zone(device, physical, &zone);
		memalloc_nofs_restore(nofs_flag);
		if (ret == -EIO || ret == -EOPNOTSUPP) {
			ret = 0;
			alloc_offsets[i] = WP_MISSING_DEV;
			continue;
		} else if (ret) {
			goto out;
		}

		switch (zone.cond) {
		case BLK_ZONE_COND_OFFLINE:
		case BLK_ZONE_COND_READONLY:
			btrfs_err(fs_info,
		"zoned: offline/readonly zone %llu on device %s (devid %llu)",
				  physical >> device->zone_info->zone_size_shift,
				  rcu_str_deref(device->name), device->devid);
			alloc_offsets[i] = WP_MISSING_DEV;
			break;
		case BLK_ZONE_COND_EMPTY:
			alloc_offsets[i] = 0;
			break;
		case BLK_ZONE_COND_FULL:
			alloc_offsets[i] = fs_info->zone_size;
			break;
		default:
			/* Partially used zone */
			alloc_offsets[i] =
					((zone.wp - zone.start) << SECTOR_SHIFT);
			break;
		}
	}

	if (num_sequential > 0)
		cache->seq_zone = true;

	if (num_conventional > 0) {
		/*
		 * Avoid calling calculate_alloc_pointer() for new BG. It
		 * is no use for new BG. It must be always 0.
		 *
		 * Also, we have a lock chain of extent buffer lock ->
		 * chunk mutex.  For new BG, this function is called from
		 * btrfs_make_block_group() which is already taking the
		 * chunk mutex. Thus, we cannot call
		 * calculate_alloc_pointer() which takes extent buffer
		 * locks to avoid deadlock.
		 */
		if (new) {
			cache->alloc_offset = 0;
			goto out;
		}
		ret = calculate_alloc_pointer(cache, &last_alloc);
		if (ret || map->num_stripes == num_conventional) {
			if (!ret)
				cache->alloc_offset = last_alloc;
			else
				btrfs_err(fs_info,
			"zoned: failed to determine allocation offset of bg %llu",
					  cache->start);
			goto out;
		}
	}

	switch (map->type & BTRFS_BLOCK_GROUP_PROFILE_MASK) {
	case 0: /* single */
		cache->alloc_offset = alloc_offsets[0];
		break;
	case BTRFS_BLOCK_GROUP_DUP:
	case BTRFS_BLOCK_GROUP_RAID1:
	case BTRFS_BLOCK_GROUP_RAID0:
	case BTRFS_BLOCK_GROUP_RAID10:
	case BTRFS_BLOCK_GROUP_RAID5:
	case BTRFS_BLOCK_GROUP_RAID6:
		/* non-single profiles are not supported yet */
	default:
		btrfs_err(fs_info, "zoned: profile %s not yet supported",
			  btrfs_bg_type_to_raid_name(map->type));
		ret = -EINVAL;
		goto out;
	}

out:
	/* An extent is allocated after the write pointer */
	if (!ret && num_conventional && last_alloc > cache->alloc_offset) {
		btrfs_err(fs_info,
			  "zoned: got wrong write pointer in BG %llu: %llu > %llu",
			  logical, last_alloc, cache->alloc_offset);
		ret = -EIO;
	}

	if (!ret)
		cache->meta_write_pointer = cache->alloc_offset + cache->start;

	kfree(alloc_offsets);
	free_extent_map(em);

	return ret;
}

void btrfs_calc_zone_unusable(struct btrfs_block_group *cache)
{
	u64 unusable, free;

	if (!btrfs_is_zoned(cache->fs_info))
		return;

	WARN_ON(cache->bytes_super != 0);
	unusable = cache->alloc_offset - cache->used;
	free = cache->length - cache->alloc_offset;

	/* We only need ->free_space in ALLOC_SEQ block groups */
	cache->last_byte_to_unpin = (u64)-1;
	cache->cached = BTRFS_CACHE_FINISHED;
	cache->free_space_ctl->free_space = free;
	cache->zone_unusable = unusable;

	/* Should not have any excluded extents. Just in case, though */
	btrfs_free_excluded_extents(cache);
}

void btrfs_redirty_list_add(struct btrfs_transaction *trans,
			    struct extent_buffer *eb)
{
	struct btrfs_fs_info *fs_info = eb->fs_info;

	if (!btrfs_is_zoned(fs_info) ||
	    btrfs_header_flag(eb, BTRFS_HEADER_FLAG_WRITTEN) ||
	    !list_empty(&eb->release_list))
		return;

	set_extent_buffer_dirty(eb);
	set_extent_bits_nowait(&trans->dirty_pages, eb->start,
			       eb->start + eb->len - 1, EXTENT_DIRTY);
	memzero_extent_buffer(eb, 0, eb->len);
	set_bit(EXTENT_BUFFER_NO_CHECK, &eb->bflags);

	spin_lock(&trans->releasing_ebs_lock);
	list_add_tail(&eb->release_list, &trans->releasing_ebs);
	spin_unlock(&trans->releasing_ebs_lock);
	atomic_inc(&eb->refs);
}

void btrfs_free_redirty_list(struct btrfs_transaction *trans)
{
	spin_lock(&trans->releasing_ebs_lock);
	while (!list_empty(&trans->releasing_ebs)) {
		struct extent_buffer *eb;

		eb = list_first_entry(&trans->releasing_ebs,
				      struct extent_buffer, release_list);
		list_del_init(&eb->release_list);
		free_extent_buffer(eb);
	}
	spin_unlock(&trans->releasing_ebs_lock);
}

bool btrfs_use_zone_append(struct btrfs_inode *inode, struct extent_map *em)
{
	struct btrfs_fs_info *fs_info = inode->root->fs_info;
	struct btrfs_block_group *cache;
	bool ret = false;

	if (!btrfs_is_zoned(fs_info))
		return false;

	if (!fs_info->max_zone_append_size)
		return false;

	if (!is_data_inode(&inode->vfs_inode))
		return false;

	cache = btrfs_lookup_block_group(fs_info, em->block_start);
	ASSERT(cache);
	if (!cache)
		return false;

	ret = cache->seq_zone;
	btrfs_put_block_group(cache);

	return ret;
}

void btrfs_record_physical_zoned(struct inode *inode, u64 file_offset,
				 struct bio *bio)
{
	struct btrfs_ordered_extent *ordered;
	const u64 physical = bio->bi_iter.bi_sector << SECTOR_SHIFT;

	if (bio_op(bio) != REQ_OP_ZONE_APPEND)
		return;

	ordered = btrfs_lookup_ordered_extent(BTRFS_I(inode), file_offset);
	if (WARN_ON(!ordered))
		return;

	ordered->physical = physical;
	ordered->disk = bio->bi_bdev->bd_disk;
	ordered->partno = bio->bi_bdev->bd_partno;

	btrfs_put_ordered_extent(ordered);
}

void btrfs_rewrite_logical_zoned(struct btrfs_ordered_extent *ordered)
{
	struct btrfs_inode *inode = BTRFS_I(ordered->inode);
	struct btrfs_fs_info *fs_info = inode->root->fs_info;
	struct extent_map_tree *em_tree;
	struct extent_map *em;
	struct btrfs_ordered_sum *sum;
	struct block_device *bdev;
	u64 orig_logical = ordered->disk_bytenr;
	u64 *logical = NULL;
	int nr, stripe_len;

	/* Zoned devices should not have partitions. So, we can assume it is 0 */
	ASSERT(ordered->partno == 0);
	bdev = bdgrab(ordered->disk->part0);
	if (WARN_ON(!bdev))
		return;

	if (WARN_ON(btrfs_rmap_block(fs_info, orig_logical, bdev,
				     ordered->physical, &logical, &nr,
				     &stripe_len)))
		goto out;

	WARN_ON(nr != 1);

	if (orig_logical == *logical)
		goto out;

	ordered->disk_bytenr = *logical;

	em_tree = &inode->extent_tree;
	write_lock(&em_tree->lock);
	em = search_extent_mapping(em_tree, ordered->file_offset,
				   ordered->num_bytes);
	em->block_start = *logical;
	free_extent_map(em);
	write_unlock(&em_tree->lock);

	list_for_each_entry(sum, &ordered->list, list) {
		if (*logical < orig_logical)
			sum->bytenr -= orig_logical - *logical;
		else
			sum->bytenr += *logical - orig_logical;
	}

out:
	kfree(logical);
	bdput(bdev);
}

bool btrfs_check_meta_write_pointer(struct btrfs_fs_info *fs_info,
				    struct extent_buffer *eb,
				    struct btrfs_block_group **cache_ret)
{
	struct btrfs_block_group *cache;
	bool ret = true;

	if (!btrfs_is_zoned(fs_info))
		return true;

	cache = *cache_ret;

	if (cache && (eb->start < cache->start ||
		      cache->start + cache->length <= eb->start)) {
		btrfs_put_block_group(cache);
		cache = NULL;
		*cache_ret = NULL;
	}

	if (!cache)
		cache = btrfs_lookup_block_group(fs_info, eb->start);

	if (cache) {
		if (cache->meta_write_pointer != eb->start) {
			btrfs_put_block_group(cache);
			cache = NULL;
			ret = false;
		} else {
			cache->meta_write_pointer = eb->start + eb->len;
		}

		*cache_ret = cache;
	}

	return ret;
}

void btrfs_revert_meta_write_pointer(struct btrfs_block_group *cache,
				     struct extent_buffer *eb)
{
	if (!btrfs_is_zoned(eb->fs_info) || !cache)
		return;

	ASSERT(cache->meta_write_pointer == eb->start + eb->len);
	cache->meta_write_pointer = eb->start;
}

int btrfs_zoned_issue_zeroout(struct btrfs_device *device, u64 physical, u64 length)
{
	if (!btrfs_dev_is_sequential(device, physical))
		return -EOPNOTSUPP;

	return blkdev_issue_zeroout(device->bdev, physical >> SECTOR_SHIFT,
				    length >> SECTOR_SHIFT, GFP_NOFS, 0);
}

static int read_zone_info(struct btrfs_fs_info *fs_info, u64 logical,
			  struct blk_zone *zone)
{
	struct btrfs_bio *bbio = NULL;
	u64 mapped_length = PAGE_SIZE;
	unsigned int nofs_flag;
	int nmirrors;
	int i, ret;

	ret = btrfs_map_sblock(fs_info, BTRFS_MAP_GET_READ_MIRRORS, logical,
			       &mapped_length, &bbio);
	if (ret || !bbio || mapped_length < PAGE_SIZE) {
		btrfs_put_bbio(bbio);
		return -EIO;
	}

	if (bbio->map_type & BTRFS_BLOCK_GROUP_RAID56_MASK)
		return -EINVAL;

	nofs_flag = memalloc_nofs_save();
	nmirrors = (int)bbio->num_stripes;
	for (i = 0; i < nmirrors; i++) {
		u64 physical = bbio->stripes[i].physical;
		struct btrfs_device *dev = bbio->stripes[i].dev;

		/* Missing device */
		if (!dev->bdev)
			continue;

		ret = btrfs_get_dev_zone(dev, physical, zone);
		/* Failing device */
		if (ret == -EIO || ret == -EOPNOTSUPP)
			continue;
		break;
	}
	memalloc_nofs_restore(nofs_flag);

	return ret;
}

/*
 * Synchronize write pointer in a zone at @physical_start on @tgt_dev, by
 * filling zeros between @physical_pos to a write pointer of dev-replace
 * source device.
 */
int btrfs_sync_zone_write_pointer(struct btrfs_device *tgt_dev, u64 logical,
				    u64 physical_start, u64 physical_pos)
{
	struct btrfs_fs_info *fs_info = tgt_dev->fs_info;
	struct blk_zone zone;
	u64 length;
	u64 wp;
	int ret;

	if (!btrfs_dev_is_sequential(tgt_dev, physical_pos))
		return 0;

	ret = read_zone_info(fs_info, logical, &zone);
	if (ret)
		return ret;

	wp = physical_start + ((zone.wp - zone.start) << SECTOR_SHIFT);

	if (physical_pos == wp)
		return 0;

	if (physical_pos > wp)
		return -EUCLEAN;

	length = wp - physical_pos;
	return btrfs_zoned_issue_zeroout(tgt_dev, physical_pos, length);
}<|MERGE_RESOLUTION|>--- conflicted
+++ resolved
@@ -290,10 +290,7 @@
 	struct blk_zone *zones = NULL;
 	unsigned int i, nreported = 0, nr_zones;
 	sector_t zone_sectors;
-<<<<<<< HEAD
-=======
 	char *model, *emulated;
->>>>>>> 4bcf3b75
 	int ret;
 
 	/*
