--- conflicted
+++ resolved
@@ -656,8 +656,6 @@
 	mutex_lock(&caching_ctl->mutex);
 	down_read(&fs_info->commit_root_sem);
 
-<<<<<<< HEAD
-=======
 	if (btrfs_test_opt(fs_info, SPACE_CACHE)) {
 		ret = load_free_space_cache(block_group);
 		if (ret == 1) {
@@ -675,7 +673,6 @@
 		wake_up(&caching_ctl->wait);
 	}
 
->>>>>>> e0733463
 	/*
 	 * If we are in the transaction that populated the free space tree we
 	 * can't actually cache from the free space tree as our commit root and
