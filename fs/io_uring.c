--- conflicted
+++ resolved
@@ -775,10 +775,7 @@
 	REQ_F_SKIP_LINK_CQES_BIT,
 	REQ_F_SINGLE_POLL_BIT,
 	REQ_F_DOUBLE_POLL_BIT,
-<<<<<<< HEAD
-=======
 	REQ_F_PARTIAL_IO_BIT,
->>>>>>> 3a82f341
 	/* keep async read/write and isreg together and in order */
 	REQ_F_SUPPORT_NOWAIT_BIT,
 	REQ_F_ISREG_BIT,
@@ -841,11 +838,8 @@
 	REQ_F_SINGLE_POLL	= BIT(REQ_F_SINGLE_POLL_BIT),
 	/* double poll may active */
 	REQ_F_DOUBLE_POLL	= BIT(REQ_F_DOUBLE_POLL_BIT),
-<<<<<<< HEAD
-=======
 	/* request has already done partial IO */
 	REQ_F_PARTIAL_IO	= BIT(REQ_F_PARTIAL_IO_BIT),
->>>>>>> 3a82f341
 };
 
 struct async_poll {
@@ -1399,8 +1393,6 @@
 static struct io_buffer_list *io_buffer_get_list(struct io_ring_ctx *ctx,
 						 unsigned int bgid)
 {
-<<<<<<< HEAD
-=======
 	struct list_head *hash_list;
 	struct io_buffer_list *bl;
 
@@ -1443,7 +1435,6 @@
 			  bool cancel_all)
 	__must_hold(&req->ctx->timeout_lock)
 {
->>>>>>> 3a82f341
 	if (task && head->task != task)
 		return false;
 	return cancel_all;
@@ -2809,11 +2800,7 @@
 		nr_events++;
 		if (unlikely(req->flags & REQ_F_CQE_SKIP))
 			continue;
-<<<<<<< HEAD
-		__io_fill_cqe(ctx, req->user_data, req->result, io_put_kbuf(req));
-=======
 		__io_fill_cqe_req(req, req->result, io_put_kbuf(req, 0));
->>>>>>> 3a82f341
 	}
 
 	if (unlikely(!nr_events))
@@ -3778,18 +3765,6 @@
 	if (!io_req_ffs_set(req))
 		req->flags |= io_file_get_flags(file) << REQ_F_SUPPORT_NOWAIT_BIT;
 
-<<<<<<< HEAD
-	if (kiocb->ki_pos == -1) {
-		if (!(file->f_mode & FMODE_STREAM)) {
-			req->flags |= REQ_F_CUR_POS;
-			kiocb->ki_pos = file->f_pos;
-		} else {
-			kiocb->ki_pos = 0;
-		}
-	}
-
-=======
->>>>>>> 3a82f341
 	kiocb->ki_flags = iocb_flags(file);
 	ret = kiocb_set_rw_flags(kiocb, req->rw.flags);
 	if (unlikely(ret))
@@ -5893,20 +5868,12 @@
 			return -ECANCELED;
 
 		if (!req->result) {
-<<<<<<< HEAD
-			struct poll_table_struct pt = { ._key = poll->events };
-=======
 			struct poll_table_struct pt = { ._key = req->apoll_events };
->>>>>>> 3a82f341
 			unsigned flags = locked ? 0 : IO_URING_F_UNLOCKED;
 
 			if (unlikely(!io_assign_file(req, flags)))
 				return -EBADF;
-<<<<<<< HEAD
-			req->result = vfs_poll(req->file, &pt) & poll->events;
-=======
 			req->result = vfs_poll(req->file, &pt) & req->apoll_events;
->>>>>>> 3a82f341
 		}
 
 		/* multishot, just fill an CQE and proceed */
@@ -7443,11 +7410,7 @@
 {
 	struct file *file = fget(fd);
 
-<<<<<<< HEAD
-	trace_io_uring_file_get(req->ctx, fd);
-=======
 	trace_io_uring_file_get(req->ctx, req, req->user_data, fd);
->>>>>>> 3a82f341
 
 	/* we don't allow fixed io_uring files */
 	if (file && file->f_op == &io_uring_fops)
