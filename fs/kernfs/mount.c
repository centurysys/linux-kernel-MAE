/*
 * fs/kernfs/mount.c - kernfs mount implementation
 *
 * Copyright (c) 2001-3 Patrick Mochel
 * Copyright (c) 2007 SUSE Linux Products GmbH
 * Copyright (c) 2007, 2013 Tejun Heo <tj@kernel.org>
 *
 * This file is released under the GPLv2.
 */

#include <linux/fs.h>
#include <linux/mount.h>
#include <linux/init.h>
#include <linux/magic.h>
#include <linux/slab.h>
#include <linux/pagemap.h>

#include "kernfs-internal.h"

struct kmem_cache *kernfs_node_cache;

static int kernfs_sop_remount_fs(struct super_block *sb, int *flags, char *data)
{
	struct kernfs_root *root = kernfs_info(sb)->root;
	struct kernfs_syscall_ops *scops = root->syscall_ops;

	if (scops && scops->remount_fs)
		return scops->remount_fs(root, flags, data);
	return 0;
}

static int kernfs_sop_show_options(struct seq_file *sf, struct dentry *dentry)
{
	struct kernfs_root *root = kernfs_root(dentry->d_fsdata);
	struct kernfs_syscall_ops *scops = root->syscall_ops;

	if (scops && scops->show_options)
		return scops->show_options(sf, root);
	return 0;
}

const struct super_operations kernfs_sops = {
	.statfs		= simple_statfs,
	.drop_inode	= generic_delete_inode,
	.evict_inode	= kernfs_evict_inode,

	.remount_fs	= kernfs_sop_remount_fs,
	.show_options	= kernfs_sop_show_options,
};

/**
 * kernfs_root_from_sb - determine kernfs_root associated with a super_block
 * @sb: the super_block in question
 *
 * Return the kernfs_root associated with @sb.  If @sb is not a kernfs one,
 * %NULL is returned.
 */
struct kernfs_root *kernfs_root_from_sb(struct super_block *sb)
{
	if (sb->s_op == &kernfs_sops)
		return kernfs_info(sb)->root;
	return NULL;
}

<<<<<<< HEAD
static int kernfs_fill_super(struct super_block *sb)
=======
static int kernfs_fill_super(struct super_block *sb, unsigned long magic)
>>>>>>> 1a4cc9b5
{
	struct kernfs_super_info *info = kernfs_info(sb);
	struct inode *inode;
	struct dentry *root;

	sb->s_blocksize = PAGE_CACHE_SIZE;
	sb->s_blocksize_bits = PAGE_CACHE_SHIFT;
	sb->s_magic = magic;
	sb->s_op = &kernfs_sops;
	sb->s_time_gran = 1;

	/* get root inode, initialize and unlock it */
	mutex_lock(&kernfs_mutex);
	inode = kernfs_get_inode(sb, info->root->kn);
	mutex_unlock(&kernfs_mutex);
	if (!inode) {
		pr_debug("kernfs: could not get root inode\n");
		return -ENOMEM;
	}

	/* instantiate and link root dentry */
	root = d_make_root(inode);
	if (!root) {
		pr_debug("%s: could not get root dentry!\n", __func__);
		return -ENOMEM;
	}
	kernfs_get(info->root->kn);
	root->d_fsdata = info->root->kn;
	sb->s_root = root;
	sb->s_d_op = &kernfs_dops;
	return 0;
}

static int kernfs_test_super(struct super_block *sb, void *data)
{
	struct kernfs_super_info *sb_info = kernfs_info(sb);
	struct kernfs_super_info *info = data;

	return sb_info->root == info->root && sb_info->ns == info->ns;
}

static int kernfs_set_super(struct super_block *sb, void *data)
{
	int error;
	error = set_anon_super(sb, data);
	if (!error)
		sb->s_fs_info = data;
	return error;
}

/**
 * kernfs_super_ns - determine the namespace tag of a kernfs super_block
 * @sb: super_block of interest
 *
 * Return the namespace tag associated with kernfs super_block @sb.
 */
const void *kernfs_super_ns(struct super_block *sb)
{
	struct kernfs_super_info *info = kernfs_info(sb);

	return info->ns;
}

/**
 * kernfs_mount_ns - kernfs mount helper
 * @fs_type: file_system_type of the fs being mounted
 * @flags: mount flags specified for the mount
 * @root: kernfs_root of the hierarchy being mounted
 * @magic: file system specific magic number
 * @new_sb_created: tell the caller if we allocated a new superblock
 * @ns: optional namespace tag of the mount
 *
 * This is to be called from each kernfs user's file_system_type->mount()
 * implementation, which should pass through the specified @fs_type and
 * @flags, and specify the hierarchy and namespace tag to mount via @root
 * and @ns, respectively.
 *
 * The return value can be passed to the vfs layer verbatim.
 */
struct dentry *kernfs_mount_ns(struct file_system_type *fs_type, int flags,
				struct kernfs_root *root, unsigned long magic,
				bool *new_sb_created, const void *ns)
{
	struct super_block *sb;
	struct kernfs_super_info *info;
	int error;

	info = kzalloc(sizeof(*info), GFP_KERNEL);
	if (!info)
		return ERR_PTR(-ENOMEM);

	info->root = root;
	info->ns = ns;

	sb = sget(fs_type, kernfs_test_super, kernfs_set_super, flags, info);
	if (IS_ERR(sb) || sb->s_fs_info != info)
		kfree(info);
	if (IS_ERR(sb))
		return ERR_CAST(sb);

	if (new_sb_created)
		*new_sb_created = !sb->s_root;

	if (!sb->s_root) {
		error = kernfs_fill_super(sb, magic);
		if (error) {
			deactivate_locked_super(sb);
			return ERR_PTR(error);
		}
		sb->s_flags |= MS_ACTIVE;
	}

	return dget(sb->s_root);
}

/**
 * kernfs_kill_sb - kill_sb for kernfs
 * @sb: super_block being killed
 *
 * This can be used directly for file_system_type->kill_sb().  If a kernfs
 * user needs extra cleanup, it can implement its own kill_sb() and call
 * this function at the end.
 */
void kernfs_kill_sb(struct super_block *sb)
{
	struct kernfs_super_info *info = kernfs_info(sb);
	struct kernfs_node *root_kn = sb->s_root->d_fsdata;

	/*
	 * Remove the superblock from fs_supers/s_instances
	 * so we can't find it, before freeing kernfs_super_info.
	 */
	kill_anon_super(sb);
	kfree(info);
	kernfs_put(root_kn);
}

void __init kernfs_init(void)
{
	kernfs_node_cache = kmem_cache_create("kernfs_node_cache",
					      sizeof(struct kernfs_node),
					      0, SLAB_PANIC, NULL);
	kernfs_inode_init();
}<|MERGE_RESOLUTION|>--- conflicted
+++ resolved
@@ -62,11 +62,7 @@
 	return NULL;
 }
 
-<<<<<<< HEAD
-static int kernfs_fill_super(struct super_block *sb)
-=======
 static int kernfs_fill_super(struct super_block *sb, unsigned long magic)
->>>>>>> 1a4cc9b5
 {
 	struct kernfs_super_info *info = kernfs_info(sb);
 	struct inode *inode;
