--- conflicted
+++ resolved
@@ -161,11 +161,7 @@
 				ret = 0;
 		}
 		if (!ret)
-<<<<<<< HEAD
-			ret = gfs2_make_fs_ro(sdp);
-=======
 			gfs2_make_fs_ro(sdp);
->>>>>>> 4bcf3b75
 		gfs2_freeze_unlock(&freeze_gh);
 	}
 
