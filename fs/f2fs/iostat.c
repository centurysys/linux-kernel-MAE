// SPDX-License-Identifier: GPL-2.0
/*
 * f2fs iostat support
 *
 * Copyright 2021 Google LLC
 * Author: Daeho Jeong <daehojeong@google.com>
 */

#include <linux/fs.h>
#include <linux/f2fs_fs.h>
#include <linux/seq_file.h>

#include "f2fs.h"
#include "iostat.h"
#include <trace/events/f2fs.h>

static struct kmem_cache *bio_iostat_ctx_cache;
static mempool_t *bio_iostat_ctx_pool;

static inline unsigned long long iostat_get_avg_bytes(struct f2fs_sb_info *sbi,
	enum iostat_type type)
{
	return sbi->iostat_count[type] ? div64_u64(sbi->iostat_bytes[type],
		sbi->iostat_count[type]) : 0;
}

#define IOSTAT_INFO_SHOW(name, type)					\
	seq_printf(seq, "%-23s %-16llu %-16llu %-16llu\n",		\
			name":", sbi->iostat_bytes[type],		\
			sbi->iostat_count[type],			\
			iostat_get_avg_bytes(sbi, type))

int __maybe_unused iostat_info_seq_show(struct seq_file *seq, void *offset)
{
	struct super_block *sb = seq->private;
	struct f2fs_sb_info *sbi = F2FS_SB(sb);

	if (!sbi->iostat_enable)
		return 0;

	seq_printf(seq, "time:		%-16llu\n", ktime_get_real_seconds());
	seq_printf(seq, "\t\t\t%-16s %-16s %-16s\n",
				"io_bytes", "count", "avg_bytes");

	/* print app write IOs */
	seq_puts(seq, "[WRITE]\n");
	IOSTAT_INFO_SHOW("app buffered data", APP_BUFFERED_IO);
	IOSTAT_INFO_SHOW("app direct data", APP_DIRECT_IO);
	IOSTAT_INFO_SHOW("app mapped data", APP_MAPPED_IO);
	IOSTAT_INFO_SHOW("app buffered cdata", APP_BUFFERED_CDATA_IO);
	IOSTAT_INFO_SHOW("app mapped cdata", APP_MAPPED_CDATA_IO);

	/* print fs write IOs */
	IOSTAT_INFO_SHOW("fs data", FS_DATA_IO);
	IOSTAT_INFO_SHOW("fs cdata", FS_CDATA_IO);
	IOSTAT_INFO_SHOW("fs node", FS_NODE_IO);
	IOSTAT_INFO_SHOW("fs meta", FS_META_IO);
	IOSTAT_INFO_SHOW("fs gc data", FS_GC_DATA_IO);
	IOSTAT_INFO_SHOW("fs gc node", FS_GC_NODE_IO);
	IOSTAT_INFO_SHOW("fs cp data", FS_CP_DATA_IO);
	IOSTAT_INFO_SHOW("fs cp node", FS_CP_NODE_IO);
	IOSTAT_INFO_SHOW("fs cp meta", FS_CP_META_IO);

	/* print app read IOs */
	seq_puts(seq, "[READ]\n");
	IOSTAT_INFO_SHOW("app buffered data", APP_BUFFERED_READ_IO);
	IOSTAT_INFO_SHOW("app direct data", APP_DIRECT_READ_IO);
	IOSTAT_INFO_SHOW("app mapped data", APP_MAPPED_READ_IO);
	IOSTAT_INFO_SHOW("app buffered cdata", APP_BUFFERED_CDATA_READ_IO);
	IOSTAT_INFO_SHOW("app mapped cdata", APP_MAPPED_CDATA_READ_IO);

	/* print fs read IOs */
	IOSTAT_INFO_SHOW("fs data", FS_DATA_READ_IO);
	IOSTAT_INFO_SHOW("fs gc data", FS_GDATA_READ_IO);
	IOSTAT_INFO_SHOW("fs cdata", FS_CDATA_READ_IO);
	IOSTAT_INFO_SHOW("fs node", FS_NODE_READ_IO);
	IOSTAT_INFO_SHOW("fs meta", FS_META_READ_IO);

	/* print other IOs */
	seq_puts(seq, "[OTHER]\n");
	IOSTAT_INFO_SHOW("fs discard", FS_DISCARD_IO);
	IOSTAT_INFO_SHOW("fs flush", FS_FLUSH_IO);

	return 0;
}

static inline void __record_iostat_latency(struct f2fs_sb_info *sbi)
{
	int io, idx;
	struct f2fs_iostat_latency iostat_lat[MAX_IO_TYPE][NR_PAGE_TYPE];
	struct iostat_lat_info *io_lat = sbi->iostat_io_lat;
	unsigned long flags;

	spin_lock_irqsave(&sbi->iostat_lat_lock, flags);
	for (idx = 0; idx < MAX_IO_TYPE; idx++) {
		for (io = 0; io < NR_PAGE_TYPE; io++) {
			iostat_lat[idx][io].peak_lat =
			   jiffies_to_msecs(io_lat->peak_lat[idx][io]);
			iostat_lat[idx][io].cnt = io_lat->bio_cnt[idx][io];
			iostat_lat[idx][io].avg_lat = iostat_lat[idx][io].cnt ?
			   jiffies_to_msecs(io_lat->sum_lat[idx][io]) / iostat_lat[idx][io].cnt : 0;
			io_lat->sum_lat[idx][io] = 0;
			io_lat->peak_lat[idx][io] = 0;
			io_lat->bio_cnt[idx][io] = 0;
		}
	}
	spin_unlock_irqrestore(&sbi->iostat_lat_lock, flags);

	trace_f2fs_iostat_latency(sbi, iostat_lat);
}

static inline void f2fs_record_iostat(struct f2fs_sb_info *sbi)
{
	unsigned long long iostat_diff[NR_IO_TYPE];
	int i;
	unsigned long flags;

	if (time_is_after_jiffies(sbi->iostat_next_period))
		return;

	/* Need double check under the lock */
	spin_lock_irqsave(&sbi->iostat_lock, flags);
	if (time_is_after_jiffies(sbi->iostat_next_period)) {
		spin_unlock_irqrestore(&sbi->iostat_lock, flags);
		return;
	}
	sbi->iostat_next_period = jiffies +
				msecs_to_jiffies(sbi->iostat_period_ms);

	for (i = 0; i < NR_IO_TYPE; i++) {
		iostat_diff[i] = sbi->iostat_bytes[i] -
				sbi->prev_iostat_bytes[i];
		sbi->prev_iostat_bytes[i] = sbi->iostat_bytes[i];
	}
	spin_unlock_irqrestore(&sbi->iostat_lock, flags);

	trace_f2fs_iostat(sbi, iostat_diff);

	__record_iostat_latency(sbi);
}

void f2fs_reset_iostat(struct f2fs_sb_info *sbi)
{
	struct iostat_lat_info *io_lat = sbi->iostat_io_lat;
	int i;

	spin_lock_irq(&sbi->iostat_lock);
	for (i = 0; i < NR_IO_TYPE; i++) {
		sbi->iostat_count[i] = 0;
		sbi->iostat_bytes[i] = 0;
		sbi->prev_iostat_bytes[i] = 0;
	}
	spin_unlock_irq(&sbi->iostat_lock);

	spin_lock_irq(&sbi->iostat_lat_lock);
	memset(io_lat, 0, sizeof(struct iostat_lat_info));
	spin_unlock_irq(&sbi->iostat_lat_lock);
}

static inline void __f2fs_update_iostat(struct f2fs_sb_info *sbi,
			enum iostat_type type, unsigned long long io_bytes)
{
	sbi->iostat_bytes[type] += io_bytes;
	sbi->iostat_count[type]++;
}

void f2fs_update_iostat(struct f2fs_sb_info *sbi, struct inode *inode,
			enum iostat_type type, unsigned long long io_bytes)
{
	unsigned long flags;

	if (!sbi->iostat_enable)
		return;

	spin_lock_irqsave(&sbi->iostat_lock, flags);
	__f2fs_update_iostat(sbi, type, io_bytes);

	if (type == APP_BUFFERED_IO || type == APP_DIRECT_IO)
		__f2fs_update_iostat(sbi, APP_WRITE_IO, io_bytes);

	if (type == APP_BUFFERED_READ_IO || type == APP_DIRECT_READ_IO)
		__f2fs_update_iostat(sbi, APP_READ_IO, io_bytes);

#ifdef CONFIG_F2FS_FS_COMPRESSION
	if (inode && f2fs_compressed_file(inode)) {
		if (type == APP_BUFFERED_IO)
			__f2fs_update_iostat(sbi, APP_BUFFERED_CDATA_IO, io_bytes);

		if (type == APP_BUFFERED_READ_IO)
			__f2fs_update_iostat(sbi, APP_BUFFERED_CDATA_READ_IO, io_bytes);

		if (type == APP_MAPPED_READ_IO)
			__f2fs_update_iostat(sbi, APP_MAPPED_CDATA_READ_IO, io_bytes);

		if (type == APP_MAPPED_IO)
			__f2fs_update_iostat(sbi, APP_MAPPED_CDATA_IO, io_bytes);

		if (type == FS_DATA_READ_IO)
			__f2fs_update_iostat(sbi, FS_CDATA_READ_IO, io_bytes);

		if (type == FS_DATA_IO)
			__f2fs_update_iostat(sbi, FS_CDATA_IO, io_bytes);
	}
#endif

	spin_unlock_irqrestore(&sbi->iostat_lock, flags);

	f2fs_record_iostat(sbi);
}

static inline void __update_iostat_latency(struct bio_iostat_ctx *iostat_ctx,
				enum iostat_lat_type lat_type)
{
	unsigned long ts_diff;
	unsigned int page_type = iostat_ctx->type;
	struct f2fs_sb_info *sbi = iostat_ctx->sbi;
	struct iostat_lat_info *io_lat = sbi->iostat_io_lat;
	unsigned long flags;

	if (!sbi->iostat_enable)
		return;

	ts_diff = jiffies - iostat_ctx->submit_ts;
<<<<<<< HEAD
	if (iotype == META_FLUSH) {
		iotype = META;
	} else if (iotype >= NR_PAGE_TYPE) {
		f2fs_warn(sbi, "%s: %d over NR_PAGE_TYPE", __func__, iotype);
		return;
	}

	if (rw == 0) {
		idx = READ_IO;
	} else {
		if (is_sync)
			idx = WRITE_SYNC_IO;
		else
			idx = WRITE_ASYNC_IO;
=======
	if (page_type == META_FLUSH) {
		page_type = META;
	} else if (page_type >= NR_PAGE_TYPE) {
		f2fs_warn(sbi, "%s: %d over NR_PAGE_TYPE", __func__, page_type);
		return;
>>>>>>> 5729a900
	}

	spin_lock_irqsave(&sbi->iostat_lat_lock, flags);
	io_lat->sum_lat[lat_type][page_type] += ts_diff;
	io_lat->bio_cnt[lat_type][page_type]++;
	if (ts_diff > io_lat->peak_lat[lat_type][page_type])
		io_lat->peak_lat[lat_type][page_type] = ts_diff;
	spin_unlock_irqrestore(&sbi->iostat_lat_lock, flags);
}

void iostat_update_and_unbind_ctx(struct bio *bio)
{
	struct bio_iostat_ctx *iostat_ctx = bio->bi_private;
	enum iostat_lat_type lat_type;

	if (op_is_write(bio_op(bio))) {
		lat_type = bio->bi_opf & REQ_SYNC ?
				WRITE_SYNC_IO : WRITE_ASYNC_IO;
		bio->bi_private = iostat_ctx->sbi;
	} else {
		lat_type = READ_IO;
		bio->bi_private = iostat_ctx->post_read_ctx;
	}

	__update_iostat_latency(iostat_ctx, lat_type);
	mempool_free(iostat_ctx, bio_iostat_ctx_pool);
}

void iostat_alloc_and_bind_ctx(struct f2fs_sb_info *sbi,
		struct bio *bio, struct bio_post_read_ctx *ctx)
{
	struct bio_iostat_ctx *iostat_ctx;
	/* Due to the mempool, this never fails. */
	iostat_ctx = mempool_alloc(bio_iostat_ctx_pool, GFP_NOFS);
	iostat_ctx->sbi = sbi;
	iostat_ctx->submit_ts = 0;
	iostat_ctx->type = 0;
	iostat_ctx->post_read_ctx = ctx;
	bio->bi_private = iostat_ctx;
}

int __init f2fs_init_iostat_processing(void)
{
	bio_iostat_ctx_cache =
		kmem_cache_create("f2fs_bio_iostat_ctx",
				  sizeof(struct bio_iostat_ctx), 0, 0, NULL);
	if (!bio_iostat_ctx_cache)
		goto fail;
	bio_iostat_ctx_pool =
		mempool_create_slab_pool(NUM_PREALLOC_IOSTAT_CTXS,
					 bio_iostat_ctx_cache);
	if (!bio_iostat_ctx_pool)
		goto fail_free_cache;
	return 0;

fail_free_cache:
	kmem_cache_destroy(bio_iostat_ctx_cache);
fail:
	return -ENOMEM;
}

void f2fs_destroy_iostat_processing(void)
{
	mempool_destroy(bio_iostat_ctx_pool);
	kmem_cache_destroy(bio_iostat_ctx_cache);
}

int f2fs_init_iostat(struct f2fs_sb_info *sbi)
{
	/* init iostat info */
	spin_lock_init(&sbi->iostat_lock);
	spin_lock_init(&sbi->iostat_lat_lock);
	sbi->iostat_enable = false;
	sbi->iostat_period_ms = DEFAULT_IOSTAT_PERIOD_MS;
	sbi->iostat_io_lat = f2fs_kzalloc(sbi, sizeof(struct iostat_lat_info),
					GFP_KERNEL);
	if (!sbi->iostat_io_lat)
		return -ENOMEM;

	return 0;
}

void f2fs_destroy_iostat(struct f2fs_sb_info *sbi)
{
	kfree(sbi->iostat_io_lat);
}<|MERGE_RESOLUTION|>--- conflicted
+++ resolved
@@ -221,28 +221,11 @@
 		return;
 
 	ts_diff = jiffies - iostat_ctx->submit_ts;
-<<<<<<< HEAD
-	if (iotype == META_FLUSH) {
-		iotype = META;
-	} else if (iotype >= NR_PAGE_TYPE) {
-		f2fs_warn(sbi, "%s: %d over NR_PAGE_TYPE", __func__, iotype);
-		return;
-	}
-
-	if (rw == 0) {
-		idx = READ_IO;
-	} else {
-		if (is_sync)
-			idx = WRITE_SYNC_IO;
-		else
-			idx = WRITE_ASYNC_IO;
-=======
 	if (page_type == META_FLUSH) {
 		page_type = META;
 	} else if (page_type >= NR_PAGE_TYPE) {
 		f2fs_warn(sbi, "%s: %d over NR_PAGE_TYPE", __func__, page_type);
 		return;
->>>>>>> 5729a900
 	}
 
 	spin_lock_irqsave(&sbi->iostat_lat_lock, flags);
