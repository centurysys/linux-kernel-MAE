// SPDX-License-Identifier: GPL-2.0
/*
 * fs/f2fs/gc.c
 *
 * Copyright (c) 2012 Samsung Electronics Co., Ltd.
 *             http://www.samsung.com/
 */
#include <linux/fs.h>
#include <linux/module.h>
#include <linux/init.h>
#include <linux/f2fs_fs.h>
#include <linux/kthread.h>
#include <linux/delay.h>
#include <linux/freezer.h>
#include <linux/sched/signal.h>
#include <linux/random.h>
#include <linux/sched/mm.h>

#include "f2fs.h"
#include "node.h"
#include "segment.h"
#include "gc.h"
#include "iostat.h"
#include <trace/events/f2fs.h>

static struct kmem_cache *victim_entry_slab;

static unsigned int count_bits(const unsigned long *addr,
				unsigned int offset, unsigned int len);

static int gc_thread_func(void *data)
{
	struct f2fs_sb_info *sbi = data;
	struct f2fs_gc_kthread *gc_th = sbi->gc_thread;
	wait_queue_head_t *wq = &sbi->gc_thread->gc_wait_queue_head;
	wait_queue_head_t *fggc_wq = &sbi->gc_thread->fggc_wq;
	unsigned int wait_ms;
	struct f2fs_gc_control gc_control = {
		.victim_segno = NULL_SEGNO,
		.should_migrate_blocks = false,
		.err_gc_skipped = false };

	wait_ms = gc_th->min_sleep_time;

	set_freezable();
	do {
		bool sync_mode, foreground = false;

		wait_event_interruptible_timeout(*wq,
				kthread_should_stop() || freezing(current) ||
				waitqueue_active(fggc_wq) ||
				gc_th->gc_wake,
				msecs_to_jiffies(wait_ms));

		if (test_opt(sbi, GC_MERGE) && waitqueue_active(fggc_wq))
			foreground = true;

		/* give it a try one time */
		if (gc_th->gc_wake)
			gc_th->gc_wake = 0;

		if (try_to_freeze()) {
			stat_other_skip_bggc_count(sbi);
			continue;
		}
		if (kthread_should_stop())
			break;

		if (sbi->sb->s_writers.frozen >= SB_FREEZE_WRITE) {
			increase_sleep_time(gc_th, &wait_ms);
			stat_other_skip_bggc_count(sbi);
			continue;
		}

		if (time_to_inject(sbi, FAULT_CHECKPOINT)) {
			f2fs_show_injection_info(sbi, FAULT_CHECKPOINT);
			f2fs_stop_checkpoint(sbi, false,
					STOP_CP_REASON_FAULT_INJECT);
		}

		if (!sb_start_write_trylock(sbi->sb)) {
			stat_other_skip_bggc_count(sbi);
			continue;
		}

		/*
		 * [GC triggering condition]
		 * 0. GC is not conducted currently.
		 * 1. There are enough dirty segments.
		 * 2. IO subsystem is idle by checking the # of writeback pages.
		 * 3. IO subsystem is idle by checking the # of requests in
		 *    bdev's request list.
		 *
		 * Note) We have to avoid triggering GCs frequently.
		 * Because it is possible that some segments can be
		 * invalidated soon after by user update or deletion.
		 * So, I'd like to wait some time to collect dirty segments.
		 */
<<<<<<< HEAD
		if (sbi->gc_mode == GC_URGENT_HIGH) {
			spin_lock(&sbi->gc_urgent_high_lock);
			if (sbi->gc_urgent_high_limited &&
					!sbi->gc_urgent_high_remaining--) {
				sbi->gc_urgent_high_limited = false;
				sbi->gc_mode = GC_NORMAL;
			}
			spin_unlock(&sbi->gc_urgent_high_lock);
		}

=======
>>>>>>> 2cb8e624
		if (sbi->gc_mode == GC_URGENT_HIGH ||
				sbi->gc_mode == GC_URGENT_MID) {
			wait_ms = gc_th->urgent_sleep_time;
			f2fs_down_write(&sbi->gc_lock);
			goto do_gc;
		}

		if (foreground) {
			f2fs_down_write(&sbi->gc_lock);
			goto do_gc;
		} else if (!f2fs_down_write_trylock(&sbi->gc_lock)) {
			stat_other_skip_bggc_count(sbi);
			goto next;
		}

		if (!is_idle(sbi, GC_TIME)) {
			increase_sleep_time(gc_th, &wait_ms);
			f2fs_up_write(&sbi->gc_lock);
			stat_io_skip_bggc_count(sbi);
			goto next;
		}

		if (has_enough_invalid_blocks(sbi))
			decrease_sleep_time(gc_th, &wait_ms);
		else
			increase_sleep_time(gc_th, &wait_ms);
do_gc:
		if (!foreground)
			stat_inc_bggc_count(sbi->stat_info);

		sync_mode = F2FS_OPTION(sbi).bggc_mode == BGGC_MODE_SYNC;

		/* foreground GC was been triggered via f2fs_balance_fs() */
		if (foreground)
			sync_mode = false;

		gc_control.init_gc_type = sync_mode ? FG_GC : BG_GC;
		gc_control.no_bg_gc = foreground;
		gc_control.nr_free_secs = foreground ? 1 : 0;

		/* if return value is not zero, no victim was selected */
		if (f2fs_gc(sbi, &gc_control)) {
			/* don't bother wait_ms by foreground gc */
			if (!foreground)
				wait_ms = gc_th->no_gc_sleep_time;
		}

		if (foreground)
			wake_up_all(&gc_th->fggc_wq);

		trace_f2fs_background_gc(sbi->sb, wait_ms,
				prefree_segments(sbi), free_segments(sbi));

		/* balancing f2fs's metadata periodically */
		f2fs_balance_fs_bg(sbi, true);
next:
		if (sbi->gc_mode == GC_URGENT_HIGH) {
			spin_lock(&sbi->gc_urgent_high_lock);
			if (sbi->gc_urgent_high_remaining) {
				sbi->gc_urgent_high_remaining--;
				if (!sbi->gc_urgent_high_remaining)
					sbi->gc_mode = GC_NORMAL;
			}
			spin_unlock(&sbi->gc_urgent_high_lock);
		}
		sb_end_write(sbi->sb);

	} while (!kthread_should_stop());
	return 0;
}

int f2fs_start_gc_thread(struct f2fs_sb_info *sbi)
{
	struct f2fs_gc_kthread *gc_th;
	dev_t dev = sbi->sb->s_bdev->bd_dev;
	int err = 0;

	gc_th = f2fs_kmalloc(sbi, sizeof(struct f2fs_gc_kthread), GFP_KERNEL);
	if (!gc_th) {
		err = -ENOMEM;
		goto out;
	}

	gc_th->urgent_sleep_time = DEF_GC_THREAD_URGENT_SLEEP_TIME;
	gc_th->min_sleep_time = DEF_GC_THREAD_MIN_SLEEP_TIME;
	gc_th->max_sleep_time = DEF_GC_THREAD_MAX_SLEEP_TIME;
	gc_th->no_gc_sleep_time = DEF_GC_THREAD_NOGC_SLEEP_TIME;

	gc_th->gc_wake = 0;

	sbi->gc_thread = gc_th;
	init_waitqueue_head(&sbi->gc_thread->gc_wait_queue_head);
	init_waitqueue_head(&sbi->gc_thread->fggc_wq);
	sbi->gc_thread->f2fs_gc_task = kthread_run(gc_thread_func, sbi,
			"f2fs_gc-%u:%u", MAJOR(dev), MINOR(dev));
	if (IS_ERR(gc_th->f2fs_gc_task)) {
		err = PTR_ERR(gc_th->f2fs_gc_task);
		kfree(gc_th);
		sbi->gc_thread = NULL;
	}
out:
	return err;
}

void f2fs_stop_gc_thread(struct f2fs_sb_info *sbi)
{
	struct f2fs_gc_kthread *gc_th = sbi->gc_thread;

	if (!gc_th)
		return;
	kthread_stop(gc_th->f2fs_gc_task);
	wake_up_all(&gc_th->fggc_wq);
	kfree(gc_th);
	sbi->gc_thread = NULL;
}

static int select_gc_type(struct f2fs_sb_info *sbi, int gc_type)
{
	int gc_mode;

	if (gc_type == BG_GC) {
		if (sbi->am.atgc_enabled)
			gc_mode = GC_AT;
		else
			gc_mode = GC_CB;
	} else {
		gc_mode = GC_GREEDY;
	}

	switch (sbi->gc_mode) {
	case GC_IDLE_CB:
		gc_mode = GC_CB;
		break;
	case GC_IDLE_GREEDY:
	case GC_URGENT_HIGH:
		gc_mode = GC_GREEDY;
		break;
	case GC_IDLE_AT:
		gc_mode = GC_AT;
		break;
	}

	return gc_mode;
}

static void select_policy(struct f2fs_sb_info *sbi, int gc_type,
			int type, struct victim_sel_policy *p)
{
	struct dirty_seglist_info *dirty_i = DIRTY_I(sbi);

	if (p->alloc_mode == SSR) {
		p->gc_mode = GC_GREEDY;
		p->dirty_bitmap = dirty_i->dirty_segmap[type];
		p->max_search = dirty_i->nr_dirty[type];
		p->ofs_unit = 1;
	} else if (p->alloc_mode == AT_SSR) {
		p->gc_mode = GC_GREEDY;
		p->dirty_bitmap = dirty_i->dirty_segmap[type];
		p->max_search = dirty_i->nr_dirty[type];
		p->ofs_unit = 1;
	} else {
		p->gc_mode = select_gc_type(sbi, gc_type);
		p->ofs_unit = sbi->segs_per_sec;
		if (__is_large_section(sbi)) {
			p->dirty_bitmap = dirty_i->dirty_secmap;
			p->max_search = count_bits(p->dirty_bitmap,
						0, MAIN_SECS(sbi));
		} else {
			p->dirty_bitmap = dirty_i->dirty_segmap[DIRTY];
			p->max_search = dirty_i->nr_dirty[DIRTY];
		}
	}

	/*
	 * adjust candidates range, should select all dirty segments for
	 * foreground GC and urgent GC cases.
	 */
	if (gc_type != FG_GC &&
			(sbi->gc_mode != GC_URGENT_HIGH) &&
			(p->gc_mode != GC_AT && p->alloc_mode != AT_SSR) &&
			p->max_search > sbi->max_victim_search)
		p->max_search = sbi->max_victim_search;

	/* let's select beginning hot/small space first in no_heap mode*/
	if (f2fs_need_rand_seg(sbi))
		p->offset = prandom_u32_max(MAIN_SECS(sbi) * sbi->segs_per_sec);
	else if (test_opt(sbi, NOHEAP) &&
		(type == CURSEG_HOT_DATA || IS_NODESEG(type)))
		p->offset = 0;
	else
		p->offset = SIT_I(sbi)->last_victim[p->gc_mode];
}

static unsigned int get_max_cost(struct f2fs_sb_info *sbi,
				struct victim_sel_policy *p)
{
	/* SSR allocates in a segment unit */
	if (p->alloc_mode == SSR)
		return sbi->blocks_per_seg;
	else if (p->alloc_mode == AT_SSR)
		return UINT_MAX;

	/* LFS */
	if (p->gc_mode == GC_GREEDY)
		return 2 * sbi->blocks_per_seg * p->ofs_unit;
	else if (p->gc_mode == GC_CB)
		return UINT_MAX;
	else if (p->gc_mode == GC_AT)
		return UINT_MAX;
	else /* No other gc_mode */
		return 0;
}

static unsigned int check_bg_victims(struct f2fs_sb_info *sbi)
{
	struct dirty_seglist_info *dirty_i = DIRTY_I(sbi);
	unsigned int secno;

	/*
	 * If the gc_type is FG_GC, we can select victim segments
	 * selected by background GC before.
	 * Those segments guarantee they have small valid blocks.
	 */
	for_each_set_bit(secno, dirty_i->victim_secmap, MAIN_SECS(sbi)) {
		if (sec_usage_check(sbi, secno))
			continue;
		clear_bit(secno, dirty_i->victim_secmap);
		return GET_SEG_FROM_SEC(sbi, secno);
	}
	return NULL_SEGNO;
}

static unsigned int get_cb_cost(struct f2fs_sb_info *sbi, unsigned int segno)
{
	struct sit_info *sit_i = SIT_I(sbi);
	unsigned int secno = GET_SEC_FROM_SEG(sbi, segno);
	unsigned int start = GET_SEG_FROM_SEC(sbi, secno);
	unsigned long long mtime = 0;
	unsigned int vblocks;
	unsigned char age = 0;
	unsigned char u;
	unsigned int i;
	unsigned int usable_segs_per_sec = f2fs_usable_segs_in_sec(sbi, segno);

	for (i = 0; i < usable_segs_per_sec; i++)
		mtime += get_seg_entry(sbi, start + i)->mtime;
	vblocks = get_valid_blocks(sbi, segno, true);

	mtime = div_u64(mtime, usable_segs_per_sec);
	vblocks = div_u64(vblocks, usable_segs_per_sec);

	u = (vblocks * 100) >> sbi->log_blocks_per_seg;

	/* Handle if the system time has changed by the user */
	if (mtime < sit_i->min_mtime)
		sit_i->min_mtime = mtime;
	if (mtime > sit_i->max_mtime)
		sit_i->max_mtime = mtime;
	if (sit_i->max_mtime != sit_i->min_mtime)
		age = 100 - div64_u64(100 * (mtime - sit_i->min_mtime),
				sit_i->max_mtime - sit_i->min_mtime);

	return UINT_MAX - ((100 * (100 - u) * age) / (100 + u));
}

static inline unsigned int get_gc_cost(struct f2fs_sb_info *sbi,
			unsigned int segno, struct victim_sel_policy *p)
{
	if (p->alloc_mode == SSR)
		return get_seg_entry(sbi, segno)->ckpt_valid_blocks;

	/* alloc_mode == LFS */
	if (p->gc_mode == GC_GREEDY)
		return get_valid_blocks(sbi, segno, true);
	else if (p->gc_mode == GC_CB)
		return get_cb_cost(sbi, segno);

	f2fs_bug_on(sbi, 1);
	return 0;
}

static unsigned int count_bits(const unsigned long *addr,
				unsigned int offset, unsigned int len)
{
	unsigned int end = offset + len, sum = 0;

	while (offset < end) {
		if (test_bit(offset++, addr))
			++sum;
	}
	return sum;
}

static struct victim_entry *attach_victim_entry(struct f2fs_sb_info *sbi,
				unsigned long long mtime, unsigned int segno,
				struct rb_node *parent, struct rb_node **p,
				bool left_most)
{
	struct atgc_management *am = &sbi->am;
	struct victim_entry *ve;

	ve =  f2fs_kmem_cache_alloc(victim_entry_slab,
				GFP_NOFS, true, NULL);

	ve->mtime = mtime;
	ve->segno = segno;

	rb_link_node(&ve->rb_node, parent, p);
	rb_insert_color_cached(&ve->rb_node, &am->root, left_most);

	list_add_tail(&ve->list, &am->victim_list);

	am->victim_count++;

	return ve;
}

static void insert_victim_entry(struct f2fs_sb_info *sbi,
				unsigned long long mtime, unsigned int segno)
{
	struct atgc_management *am = &sbi->am;
	struct rb_node **p;
	struct rb_node *parent = NULL;
	bool left_most = true;

	p = f2fs_lookup_rb_tree_ext(sbi, &am->root, &parent, mtime, &left_most);
	attach_victim_entry(sbi, mtime, segno, parent, p, left_most);
}

static void add_victim_entry(struct f2fs_sb_info *sbi,
				struct victim_sel_policy *p, unsigned int segno)
{
	struct sit_info *sit_i = SIT_I(sbi);
	unsigned int secno = GET_SEC_FROM_SEG(sbi, segno);
	unsigned int start = GET_SEG_FROM_SEC(sbi, secno);
	unsigned long long mtime = 0;
	unsigned int i;

	if (unlikely(is_sbi_flag_set(sbi, SBI_CP_DISABLED))) {
		if (p->gc_mode == GC_AT &&
			get_valid_blocks(sbi, segno, true) == 0)
			return;
	}

	for (i = 0; i < sbi->segs_per_sec; i++)
		mtime += get_seg_entry(sbi, start + i)->mtime;
	mtime = div_u64(mtime, sbi->segs_per_sec);

	/* Handle if the system time has changed by the user */
	if (mtime < sit_i->min_mtime)
		sit_i->min_mtime = mtime;
	if (mtime > sit_i->max_mtime)
		sit_i->max_mtime = mtime;
	if (mtime < sit_i->dirty_min_mtime)
		sit_i->dirty_min_mtime = mtime;
	if (mtime > sit_i->dirty_max_mtime)
		sit_i->dirty_max_mtime = mtime;

	/* don't choose young section as candidate */
	if (sit_i->dirty_max_mtime - mtime < p->age_threshold)
		return;

	insert_victim_entry(sbi, mtime, segno);
}

static struct rb_node *lookup_central_victim(struct f2fs_sb_info *sbi,
						struct victim_sel_policy *p)
{
	struct atgc_management *am = &sbi->am;
	struct rb_node *parent = NULL;
	bool left_most;

	f2fs_lookup_rb_tree_ext(sbi, &am->root, &parent, p->age, &left_most);

	return parent;
}

static void atgc_lookup_victim(struct f2fs_sb_info *sbi,
						struct victim_sel_policy *p)
{
	struct sit_info *sit_i = SIT_I(sbi);
	struct atgc_management *am = &sbi->am;
	struct rb_root_cached *root = &am->root;
	struct rb_node *node;
	struct rb_entry *re;
	struct victim_entry *ve;
	unsigned long long total_time;
	unsigned long long age, u, accu;
	unsigned long long max_mtime = sit_i->dirty_max_mtime;
	unsigned long long min_mtime = sit_i->dirty_min_mtime;
	unsigned int sec_blocks = CAP_BLKS_PER_SEC(sbi);
	unsigned int vblocks;
	unsigned int dirty_threshold = max(am->max_candidate_count,
					am->candidate_ratio *
					am->victim_count / 100);
	unsigned int age_weight = am->age_weight;
	unsigned int cost;
	unsigned int iter = 0;

	if (max_mtime < min_mtime)
		return;

	max_mtime += 1;
	total_time = max_mtime - min_mtime;

	accu = div64_u64(ULLONG_MAX, total_time);
	accu = min_t(unsigned long long, div_u64(accu, 100),
					DEFAULT_ACCURACY_CLASS);

	node = rb_first_cached(root);
next:
	re = rb_entry_safe(node, struct rb_entry, rb_node);
	if (!re)
		return;

	ve = (struct victim_entry *)re;

	if (ve->mtime >= max_mtime || ve->mtime < min_mtime)
		goto skip;

	/* age = 10000 * x% * 60 */
	age = div64_u64(accu * (max_mtime - ve->mtime), total_time) *
								age_weight;

	vblocks = get_valid_blocks(sbi, ve->segno, true);
	f2fs_bug_on(sbi, !vblocks || vblocks == sec_blocks);

	/* u = 10000 * x% * 40 */
	u = div64_u64(accu * (sec_blocks - vblocks), sec_blocks) *
							(100 - age_weight);

	f2fs_bug_on(sbi, age + u >= UINT_MAX);

	cost = UINT_MAX - (age + u);
	iter++;

	if (cost < p->min_cost ||
			(cost == p->min_cost && age > p->oldest_age)) {
		p->min_cost = cost;
		p->oldest_age = age;
		p->min_segno = ve->segno;
	}
skip:
	if (iter < dirty_threshold) {
		node = rb_next(node);
		goto next;
	}
}

/*
 * select candidates around source section in range of
 * [target - dirty_threshold, target + dirty_threshold]
 */
static void atssr_lookup_victim(struct f2fs_sb_info *sbi,
						struct victim_sel_policy *p)
{
	struct sit_info *sit_i = SIT_I(sbi);
	struct atgc_management *am = &sbi->am;
	struct rb_node *node;
	struct rb_entry *re;
	struct victim_entry *ve;
	unsigned long long age;
	unsigned long long max_mtime = sit_i->dirty_max_mtime;
	unsigned long long min_mtime = sit_i->dirty_min_mtime;
	unsigned int seg_blocks = sbi->blocks_per_seg;
	unsigned int vblocks;
	unsigned int dirty_threshold = max(am->max_candidate_count,
					am->candidate_ratio *
					am->victim_count / 100);
	unsigned int cost;
	unsigned int iter = 0;
	int stage = 0;

	if (max_mtime < min_mtime)
		return;
	max_mtime += 1;
next_stage:
	node = lookup_central_victim(sbi, p);
next_node:
	re = rb_entry_safe(node, struct rb_entry, rb_node);
	if (!re) {
		if (stage == 0)
			goto skip_stage;
		return;
	}

	ve = (struct victim_entry *)re;

	if (ve->mtime >= max_mtime || ve->mtime < min_mtime)
		goto skip_node;

	age = max_mtime - ve->mtime;

	vblocks = get_seg_entry(sbi, ve->segno)->ckpt_valid_blocks;
	f2fs_bug_on(sbi, !vblocks);

	/* rare case */
	if (vblocks == seg_blocks)
		goto skip_node;

	iter++;

	age = max_mtime - abs(p->age - age);
	cost = UINT_MAX - vblocks;

	if (cost < p->min_cost ||
			(cost == p->min_cost && age > p->oldest_age)) {
		p->min_cost = cost;
		p->oldest_age = age;
		p->min_segno = ve->segno;
	}
skip_node:
	if (iter < dirty_threshold) {
		if (stage == 0)
			node = rb_prev(node);
		else if (stage == 1)
			node = rb_next(node);
		goto next_node;
	}
skip_stage:
	if (stage < 1) {
		stage++;
		iter = 0;
		goto next_stage;
	}
}
static void lookup_victim_by_age(struct f2fs_sb_info *sbi,
						struct victim_sel_policy *p)
{
	f2fs_bug_on(sbi, !f2fs_check_rb_tree_consistence(sbi,
						&sbi->am.root, true));

	if (p->gc_mode == GC_AT)
		atgc_lookup_victim(sbi, p);
	else if (p->alloc_mode == AT_SSR)
		atssr_lookup_victim(sbi, p);
	else
		f2fs_bug_on(sbi, 1);
}

static void release_victim_entry(struct f2fs_sb_info *sbi)
{
	struct atgc_management *am = &sbi->am;
	struct victim_entry *ve, *tmp;

	list_for_each_entry_safe(ve, tmp, &am->victim_list, list) {
		list_del(&ve->list);
		kmem_cache_free(victim_entry_slab, ve);
		am->victim_count--;
	}

	am->root = RB_ROOT_CACHED;

	f2fs_bug_on(sbi, am->victim_count);
	f2fs_bug_on(sbi, !list_empty(&am->victim_list));
}

static bool f2fs_pin_section(struct f2fs_sb_info *sbi, unsigned int segno)
{
	struct dirty_seglist_info *dirty_i = DIRTY_I(sbi);
	unsigned int secno = GET_SEC_FROM_SEG(sbi, segno);

	if (!dirty_i->enable_pin_section)
		return false;
	if (!test_and_set_bit(secno, dirty_i->pinned_secmap))
		dirty_i->pinned_secmap_cnt++;
	return true;
}

static bool f2fs_pinned_section_exists(struct dirty_seglist_info *dirty_i)
{
	return dirty_i->pinned_secmap_cnt;
}

static bool f2fs_section_is_pinned(struct dirty_seglist_info *dirty_i,
						unsigned int secno)
{
	return dirty_i->enable_pin_section &&
		f2fs_pinned_section_exists(dirty_i) &&
		test_bit(secno, dirty_i->pinned_secmap);
}

static void f2fs_unpin_all_sections(struct f2fs_sb_info *sbi, bool enable)
{
	unsigned int bitmap_size = f2fs_bitmap_size(MAIN_SECS(sbi));

	if (f2fs_pinned_section_exists(DIRTY_I(sbi))) {
		memset(DIRTY_I(sbi)->pinned_secmap, 0, bitmap_size);
		DIRTY_I(sbi)->pinned_secmap_cnt = 0;
	}
	DIRTY_I(sbi)->enable_pin_section = enable;
}

static int f2fs_gc_pinned_control(struct inode *inode, int gc_type,
							unsigned int segno)
{
	if (!f2fs_is_pinned_file(inode))
		return 0;
	if (gc_type != FG_GC)
		return -EBUSY;
	if (!f2fs_pin_section(F2FS_I_SB(inode), segno))
		f2fs_pin_file_control(inode, true);
	return -EAGAIN;
}

/*
 * This function is called from two paths.
 * One is garbage collection and the other is SSR segment selection.
 * When it is called during GC, it just gets a victim segment
 * and it does not remove it from dirty seglist.
 * When it is called from SSR segment selection, it finds a segment
 * which has minimum valid blocks and removes it from dirty seglist.
 */
static int get_victim_by_default(struct f2fs_sb_info *sbi,
			unsigned int *result, int gc_type, int type,
			char alloc_mode, unsigned long long age)
{
	struct dirty_seglist_info *dirty_i = DIRTY_I(sbi);
	struct sit_info *sm = SIT_I(sbi);
	struct victim_sel_policy p;
	unsigned int secno, last_victim;
	unsigned int last_segment;
	unsigned int nsearched;
	bool is_atgc;
	int ret = 0;

	mutex_lock(&dirty_i->seglist_lock);
	last_segment = MAIN_SECS(sbi) * sbi->segs_per_sec;

	p.alloc_mode = alloc_mode;
	p.age = age;
	p.age_threshold = sbi->am.age_threshold;

retry:
	select_policy(sbi, gc_type, type, &p);
	p.min_segno = NULL_SEGNO;
	p.oldest_age = 0;
	p.min_cost = get_max_cost(sbi, &p);

	is_atgc = (p.gc_mode == GC_AT || p.alloc_mode == AT_SSR);
	nsearched = 0;

	if (is_atgc)
		SIT_I(sbi)->dirty_min_mtime = ULLONG_MAX;

	if (*result != NULL_SEGNO) {
		if (!get_valid_blocks(sbi, *result, false)) {
			ret = -ENODATA;
			goto out;
		}

		if (sec_usage_check(sbi, GET_SEC_FROM_SEG(sbi, *result)))
			ret = -EBUSY;
		else
			p.min_segno = *result;
		goto out;
	}

	ret = -ENODATA;
	if (p.max_search == 0)
		goto out;

	if (__is_large_section(sbi) && p.alloc_mode == LFS) {
		if (sbi->next_victim_seg[BG_GC] != NULL_SEGNO) {
			p.min_segno = sbi->next_victim_seg[BG_GC];
			*result = p.min_segno;
			sbi->next_victim_seg[BG_GC] = NULL_SEGNO;
			goto got_result;
		}
		if (gc_type == FG_GC &&
				sbi->next_victim_seg[FG_GC] != NULL_SEGNO) {
			p.min_segno = sbi->next_victim_seg[FG_GC];
			*result = p.min_segno;
			sbi->next_victim_seg[FG_GC] = NULL_SEGNO;
			goto got_result;
		}
	}

	last_victim = sm->last_victim[p.gc_mode];
	if (p.alloc_mode == LFS && gc_type == FG_GC) {
		p.min_segno = check_bg_victims(sbi);
		if (p.min_segno != NULL_SEGNO)
			goto got_it;
	}

	while (1) {
		unsigned long cost, *dirty_bitmap;
		unsigned int unit_no, segno;

		dirty_bitmap = p.dirty_bitmap;
		unit_no = find_next_bit(dirty_bitmap,
				last_segment / p.ofs_unit,
				p.offset / p.ofs_unit);
		segno = unit_no * p.ofs_unit;
		if (segno >= last_segment) {
			if (sm->last_victim[p.gc_mode]) {
				last_segment =
					sm->last_victim[p.gc_mode];
				sm->last_victim[p.gc_mode] = 0;
				p.offset = 0;
				continue;
			}
			break;
		}

		p.offset = segno + p.ofs_unit;
		nsearched++;

#ifdef CONFIG_F2FS_CHECK_FS
		/*
		 * skip selecting the invalid segno (that is failed due to block
		 * validity check failure during GC) to avoid endless GC loop in
		 * such cases.
		 */
		if (test_bit(segno, sm->invalid_segmap))
			goto next;
#endif

		secno = GET_SEC_FROM_SEG(sbi, segno);

		if (sec_usage_check(sbi, secno))
			goto next;

		/* Don't touch checkpointed data */
		if (unlikely(is_sbi_flag_set(sbi, SBI_CP_DISABLED))) {
			if (p.alloc_mode == LFS) {
				/*
				 * LFS is set to find source section during GC.
				 * The victim should have no checkpointed data.
				 */
				if (get_ckpt_valid_blocks(sbi, segno, true))
					goto next;
			} else {
				/*
				 * SSR | AT_SSR are set to find target segment
				 * for writes which can be full by checkpointed
				 * and newly written blocks.
				 */
				if (!f2fs_segment_has_free_slot(sbi, segno))
					goto next;
			}
		}

		if (gc_type == BG_GC && test_bit(secno, dirty_i->victim_secmap))
			goto next;

		if (gc_type == FG_GC && f2fs_section_is_pinned(dirty_i, secno))
			goto next;

		if (is_atgc) {
			add_victim_entry(sbi, &p, segno);
			goto next;
		}

		cost = get_gc_cost(sbi, segno, &p);

		if (p.min_cost > cost) {
			p.min_segno = segno;
			p.min_cost = cost;
		}
next:
		if (nsearched >= p.max_search) {
			if (!sm->last_victim[p.gc_mode] && segno <= last_victim)
				sm->last_victim[p.gc_mode] =
					last_victim + p.ofs_unit;
			else
				sm->last_victim[p.gc_mode] = segno + p.ofs_unit;
			sm->last_victim[p.gc_mode] %=
				(MAIN_SECS(sbi) * sbi->segs_per_sec);
			break;
		}
	}

	/* get victim for GC_AT/AT_SSR */
	if (is_atgc) {
		lookup_victim_by_age(sbi, &p);
		release_victim_entry(sbi);
	}

	if (is_atgc && p.min_segno == NULL_SEGNO &&
			sm->elapsed_time < p.age_threshold) {
		p.age_threshold = 0;
		goto retry;
	}

	if (p.min_segno != NULL_SEGNO) {
got_it:
		*result = (p.min_segno / p.ofs_unit) * p.ofs_unit;
got_result:
		if (p.alloc_mode == LFS) {
			secno = GET_SEC_FROM_SEG(sbi, p.min_segno);
			if (gc_type == FG_GC)
				sbi->cur_victim_sec = secno;
			else
				set_bit(secno, dirty_i->victim_secmap);
		}
		ret = 0;

	}
out:
	if (p.min_segno != NULL_SEGNO)
		trace_f2fs_get_victim(sbi->sb, type, gc_type, &p,
				sbi->cur_victim_sec,
				prefree_segments(sbi), free_segments(sbi));
	mutex_unlock(&dirty_i->seglist_lock);

	return ret;
}

static const struct victim_selection default_v_ops = {
	.get_victim = get_victim_by_default,
};

static struct inode *find_gc_inode(struct gc_inode_list *gc_list, nid_t ino)
{
	struct inode_entry *ie;

	ie = radix_tree_lookup(&gc_list->iroot, ino);
	if (ie)
		return ie->inode;
	return NULL;
}

static void add_gc_inode(struct gc_inode_list *gc_list, struct inode *inode)
{
	struct inode_entry *new_ie;

	if (inode == find_gc_inode(gc_list, inode->i_ino)) {
		iput(inode);
		return;
	}
	new_ie = f2fs_kmem_cache_alloc(f2fs_inode_entry_slab,
					GFP_NOFS, true, NULL);
	new_ie->inode = inode;

	f2fs_radix_tree_insert(&gc_list->iroot, inode->i_ino, new_ie);
	list_add_tail(&new_ie->list, &gc_list->ilist);
}

static void put_gc_inode(struct gc_inode_list *gc_list)
{
	struct inode_entry *ie, *next_ie;

	list_for_each_entry_safe(ie, next_ie, &gc_list->ilist, list) {
		radix_tree_delete(&gc_list->iroot, ie->inode->i_ino);
		iput(ie->inode);
		list_del(&ie->list);
		kmem_cache_free(f2fs_inode_entry_slab, ie);
	}
}

static int check_valid_map(struct f2fs_sb_info *sbi,
				unsigned int segno, int offset)
{
	struct sit_info *sit_i = SIT_I(sbi);
	struct seg_entry *sentry;
	int ret;

	down_read(&sit_i->sentry_lock);
	sentry = get_seg_entry(sbi, segno);
	ret = f2fs_test_bit(offset, sentry->cur_valid_map);
	up_read(&sit_i->sentry_lock);
	return ret;
}

/*
 * This function compares node address got in summary with that in NAT.
 * On validity, copy that node with cold status, otherwise (invalid node)
 * ignore that.
 */
static int gc_node_segment(struct f2fs_sb_info *sbi,
		struct f2fs_summary *sum, unsigned int segno, int gc_type)
{
	struct f2fs_summary *entry;
	block_t start_addr;
	int off;
	int phase = 0;
	bool fggc = (gc_type == FG_GC);
	int submitted = 0;
	unsigned int usable_blks_in_seg = f2fs_usable_blks_in_seg(sbi, segno);

	start_addr = START_BLOCK(sbi, segno);

next_step:
	entry = sum;

	if (fggc && phase == 2)
		atomic_inc(&sbi->wb_sync_req[NODE]);

	for (off = 0; off < usable_blks_in_seg; off++, entry++) {
		nid_t nid = le32_to_cpu(entry->nid);
		struct page *node_page;
		struct node_info ni;
		int err;

		/* stop BG_GC if there is not enough free sections. */
		if (gc_type == BG_GC && has_not_enough_free_secs(sbi, 0, 0))
			return submitted;

		if (check_valid_map(sbi, segno, off) == 0)
			continue;

		if (phase == 0) {
			f2fs_ra_meta_pages(sbi, NAT_BLOCK_OFFSET(nid), 1,
							META_NAT, true);
			continue;
		}

		if (phase == 1) {
			f2fs_ra_node_page(sbi, nid);
			continue;
		}

		/* phase == 2 */
		node_page = f2fs_get_node_page(sbi, nid);
		if (IS_ERR(node_page))
			continue;

		/* block may become invalid during f2fs_get_node_page */
		if (check_valid_map(sbi, segno, off) == 0) {
			f2fs_put_page(node_page, 1);
			continue;
		}

		if (f2fs_get_node_info(sbi, nid, &ni, false)) {
			f2fs_put_page(node_page, 1);
			continue;
		}

		if (ni.blk_addr != start_addr + off) {
			f2fs_put_page(node_page, 1);
			continue;
		}

		err = f2fs_move_node_page(node_page, gc_type);
		if (!err && gc_type == FG_GC)
			submitted++;
		stat_inc_node_blk_count(sbi, 1, gc_type);
	}

	if (++phase < 3)
		goto next_step;

	if (fggc)
		atomic_dec(&sbi->wb_sync_req[NODE]);
	return submitted;
}

/*
 * Calculate start block index indicating the given node offset.
 * Be careful, caller should give this node offset only indicating direct node
 * blocks. If any node offsets, which point the other types of node blocks such
 * as indirect or double indirect node blocks, are given, it must be a caller's
 * bug.
 */
block_t f2fs_start_bidx_of_node(unsigned int node_ofs, struct inode *inode)
{
	unsigned int indirect_blks = 2 * NIDS_PER_BLOCK + 4;
	unsigned int bidx;

	if (node_ofs == 0)
		return 0;

	if (node_ofs <= 2) {
		bidx = node_ofs - 1;
	} else if (node_ofs <= indirect_blks) {
		int dec = (node_ofs - 4) / (NIDS_PER_BLOCK + 1);

		bidx = node_ofs - 2 - dec;
	} else {
		int dec = (node_ofs - indirect_blks - 3) / (NIDS_PER_BLOCK + 1);

		bidx = node_ofs - 5 - dec;
	}
	return bidx * ADDRS_PER_BLOCK(inode) + ADDRS_PER_INODE(inode);
}

static bool is_alive(struct f2fs_sb_info *sbi, struct f2fs_summary *sum,
		struct node_info *dni, block_t blkaddr, unsigned int *nofs)
{
	struct page *node_page;
	nid_t nid;
	unsigned int ofs_in_node, max_addrs;
	block_t source_blkaddr;

	nid = le32_to_cpu(sum->nid);
	ofs_in_node = le16_to_cpu(sum->ofs_in_node);

	node_page = f2fs_get_node_page(sbi, nid);
	if (IS_ERR(node_page))
		return false;

	if (f2fs_get_node_info(sbi, nid, dni, false)) {
		f2fs_put_page(node_page, 1);
		return false;
	}

	if (sum->version != dni->version) {
		f2fs_warn(sbi, "%s: valid data with mismatched node version.",
			  __func__);
		set_sbi_flag(sbi, SBI_NEED_FSCK);
	}

	if (f2fs_check_nid_range(sbi, dni->ino)) {
		f2fs_put_page(node_page, 1);
		return false;
	}

	max_addrs = IS_INODE(node_page) ? DEF_ADDRS_PER_INODE :
						DEF_ADDRS_PER_BLOCK;
	if (ofs_in_node >= max_addrs) {
		f2fs_err(sbi, "Inconsistent ofs_in_node:%u in summary, ino:%u, nid:%u, max:%u",
			ofs_in_node, dni->ino, dni->nid, max_addrs);
		f2fs_put_page(node_page, 1);
		return false;
	}

	*nofs = ofs_of_node(node_page);
	source_blkaddr = data_blkaddr(NULL, node_page, ofs_in_node);
	f2fs_put_page(node_page, 1);

	if (source_blkaddr != blkaddr) {
#ifdef CONFIG_F2FS_CHECK_FS
		unsigned int segno = GET_SEGNO(sbi, blkaddr);
		unsigned long offset = GET_BLKOFF_FROM_SEG0(sbi, blkaddr);

		if (unlikely(check_valid_map(sbi, segno, offset))) {
			if (!test_and_set_bit(segno, SIT_I(sbi)->invalid_segmap)) {
				f2fs_err(sbi, "mismatched blkaddr %u (source_blkaddr %u) in seg %u",
					 blkaddr, source_blkaddr, segno);
				set_sbi_flag(sbi, SBI_NEED_FSCK);
			}
		}
#endif
		return false;
	}
	return true;
}

static int ra_data_block(struct inode *inode, pgoff_t index)
{
	struct f2fs_sb_info *sbi = F2FS_I_SB(inode);
	struct address_space *mapping = inode->i_mapping;
	struct dnode_of_data dn;
	struct page *page;
	struct extent_info ei = {0, 0, 0};
	struct f2fs_io_info fio = {
		.sbi = sbi,
		.ino = inode->i_ino,
		.type = DATA,
		.temp = COLD,
		.op = REQ_OP_READ,
		.op_flags = 0,
		.encrypted_page = NULL,
		.in_list = false,
		.retry = false,
	};
	int err;

	page = f2fs_grab_cache_page(mapping, index, true);
	if (!page)
		return -ENOMEM;

	if (f2fs_lookup_extent_cache(inode, index, &ei)) {
		dn.data_blkaddr = ei.blk + index - ei.fofs;
		if (unlikely(!f2fs_is_valid_blkaddr(sbi, dn.data_blkaddr,
						DATA_GENERIC_ENHANCE_READ))) {
			err = -EFSCORRUPTED;
			f2fs_handle_error(sbi, ERROR_INVALID_BLKADDR);
			goto put_page;
		}
		goto got_it;
	}

	set_new_dnode(&dn, inode, NULL, NULL, 0);
	err = f2fs_get_dnode_of_data(&dn, index, LOOKUP_NODE);
	if (err)
		goto put_page;
	f2fs_put_dnode(&dn);

	if (!__is_valid_data_blkaddr(dn.data_blkaddr)) {
		err = -ENOENT;
		goto put_page;
	}
	if (unlikely(!f2fs_is_valid_blkaddr(sbi, dn.data_blkaddr,
						DATA_GENERIC_ENHANCE))) {
		err = -EFSCORRUPTED;
		f2fs_handle_error(sbi, ERROR_INVALID_BLKADDR);
		goto put_page;
	}
got_it:
	/* read page */
	fio.page = page;
	fio.new_blkaddr = fio.old_blkaddr = dn.data_blkaddr;

	/*
	 * don't cache encrypted data into meta inode until previous dirty
	 * data were writebacked to avoid racing between GC and flush.
	 */
	f2fs_wait_on_page_writeback(page, DATA, true, true);

	f2fs_wait_on_block_writeback(inode, dn.data_blkaddr);

	fio.encrypted_page = f2fs_pagecache_get_page(META_MAPPING(sbi),
					dn.data_blkaddr,
					FGP_LOCK | FGP_CREAT, GFP_NOFS);
	if (!fio.encrypted_page) {
		err = -ENOMEM;
		goto put_page;
	}

	err = f2fs_submit_page_bio(&fio);
	if (err)
		goto put_encrypted_page;
	f2fs_put_page(fio.encrypted_page, 0);
	f2fs_put_page(page, 1);

	f2fs_update_iostat(sbi, inode, FS_DATA_READ_IO, F2FS_BLKSIZE);
	f2fs_update_iostat(sbi, NULL, FS_GDATA_READ_IO, F2FS_BLKSIZE);

	return 0;
put_encrypted_page:
	f2fs_put_page(fio.encrypted_page, 1);
put_page:
	f2fs_put_page(page, 1);
	return err;
}

/*
 * Move data block via META_MAPPING while keeping locked data page.
 * This can be used to move blocks, aka LBAs, directly on disk.
 */
static int move_data_block(struct inode *inode, block_t bidx,
				int gc_type, unsigned int segno, int off)
{
	struct f2fs_io_info fio = {
		.sbi = F2FS_I_SB(inode),
		.ino = inode->i_ino,
		.type = DATA,
		.temp = COLD,
		.op = REQ_OP_READ,
		.op_flags = 0,
		.encrypted_page = NULL,
		.in_list = false,
		.retry = false,
	};
	struct dnode_of_data dn;
	struct f2fs_summary sum;
	struct node_info ni;
	struct page *page, *mpage;
	block_t newaddr;
	int err = 0;
	bool lfs_mode = f2fs_lfs_mode(fio.sbi);
	int type = fio.sbi->am.atgc_enabled && (gc_type == BG_GC) &&
				(fio.sbi->gc_mode != GC_URGENT_HIGH) ?
				CURSEG_ALL_DATA_ATGC : CURSEG_COLD_DATA;

	/* do not read out */
	page = f2fs_grab_cache_page(inode->i_mapping, bidx, false);
	if (!page)
		return -ENOMEM;

	if (!check_valid_map(F2FS_I_SB(inode), segno, off)) {
		err = -ENOENT;
		goto out;
	}

	err = f2fs_gc_pinned_control(inode, gc_type, segno);
	if (err)
		goto out;

	set_new_dnode(&dn, inode, NULL, NULL, 0);
	err = f2fs_get_dnode_of_data(&dn, bidx, LOOKUP_NODE);
	if (err)
		goto out;

	if (unlikely(dn.data_blkaddr == NULL_ADDR)) {
		ClearPageUptodate(page);
		err = -ENOENT;
		goto put_out;
	}

	/*
	 * don't cache encrypted data into meta inode until previous dirty
	 * data were writebacked to avoid racing between GC and flush.
	 */
	f2fs_wait_on_page_writeback(page, DATA, true, true);

	f2fs_wait_on_block_writeback(inode, dn.data_blkaddr);

	err = f2fs_get_node_info(fio.sbi, dn.nid, &ni, false);
	if (err)
		goto put_out;

	/* read page */
	fio.page = page;
	fio.new_blkaddr = fio.old_blkaddr = dn.data_blkaddr;

	if (lfs_mode)
		f2fs_down_write(&fio.sbi->io_order_lock);

	mpage = f2fs_grab_cache_page(META_MAPPING(fio.sbi),
					fio.old_blkaddr, false);
	if (!mpage) {
		err = -ENOMEM;
		goto up_out;
	}

	fio.encrypted_page = mpage;

	/* read source block in mpage */
	if (!PageUptodate(mpage)) {
		err = f2fs_submit_page_bio(&fio);
		if (err) {
			f2fs_put_page(mpage, 1);
			goto up_out;
		}

		f2fs_update_iostat(fio.sbi, inode, FS_DATA_READ_IO,
							F2FS_BLKSIZE);
		f2fs_update_iostat(fio.sbi, NULL, FS_GDATA_READ_IO,
							F2FS_BLKSIZE);

		lock_page(mpage);
		if (unlikely(mpage->mapping != META_MAPPING(fio.sbi) ||
						!PageUptodate(mpage))) {
			err = -EIO;
			f2fs_put_page(mpage, 1);
			goto up_out;
		}
	}

	set_summary(&sum, dn.nid, dn.ofs_in_node, ni.version);

	/* allocate block address */
	f2fs_allocate_data_block(fio.sbi, NULL, fio.old_blkaddr, &newaddr,
				&sum, type, NULL);

	fio.encrypted_page = f2fs_pagecache_get_page(META_MAPPING(fio.sbi),
				newaddr, FGP_LOCK | FGP_CREAT, GFP_NOFS);
	if (!fio.encrypted_page) {
		err = -ENOMEM;
		f2fs_put_page(mpage, 1);
		goto recover_block;
	}

	/* write target block */
	f2fs_wait_on_page_writeback(fio.encrypted_page, DATA, true, true);
	memcpy(page_address(fio.encrypted_page),
				page_address(mpage), PAGE_SIZE);
	f2fs_put_page(mpage, 1);
	invalidate_mapping_pages(META_MAPPING(fio.sbi),
				fio.old_blkaddr, fio.old_blkaddr);
	f2fs_invalidate_compress_page(fio.sbi, fio.old_blkaddr);

	set_page_dirty(fio.encrypted_page);
	if (clear_page_dirty_for_io(fio.encrypted_page))
		dec_page_count(fio.sbi, F2FS_DIRTY_META);

	set_page_writeback(fio.encrypted_page);
	ClearPageError(page);

	fio.op = REQ_OP_WRITE;
	fio.op_flags = REQ_SYNC;
	fio.new_blkaddr = newaddr;
	f2fs_submit_page_write(&fio);
	if (fio.retry) {
		err = -EAGAIN;
		if (PageWriteback(fio.encrypted_page))
			end_page_writeback(fio.encrypted_page);
		goto put_page_out;
	}

	f2fs_update_iostat(fio.sbi, NULL, FS_GC_DATA_IO, F2FS_BLKSIZE);

	f2fs_update_data_blkaddr(&dn, newaddr);
	set_inode_flag(inode, FI_APPEND_WRITE);
	if (page->index == 0)
		set_inode_flag(inode, FI_FIRST_BLOCK_WRITTEN);
put_page_out:
	f2fs_put_page(fio.encrypted_page, 1);
recover_block:
	if (err)
		f2fs_do_replace_block(fio.sbi, &sum, newaddr, fio.old_blkaddr,
							true, true, true);
up_out:
	if (lfs_mode)
		f2fs_up_write(&fio.sbi->io_order_lock);
put_out:
	f2fs_put_dnode(&dn);
out:
	f2fs_put_page(page, 1);
	return err;
}

static int move_data_page(struct inode *inode, block_t bidx, int gc_type,
							unsigned int segno, int off)
{
	struct page *page;
	int err = 0;

	page = f2fs_get_lock_data_page(inode, bidx, true);
	if (IS_ERR(page))
		return PTR_ERR(page);

	if (!check_valid_map(F2FS_I_SB(inode), segno, off)) {
		err = -ENOENT;
		goto out;
	}

	err = f2fs_gc_pinned_control(inode, gc_type, segno);
	if (err)
		goto out;

	if (gc_type == BG_GC) {
		if (PageWriteback(page)) {
			err = -EAGAIN;
			goto out;
		}
		set_page_dirty(page);
		set_page_private_gcing(page);
	} else {
		struct f2fs_io_info fio = {
			.sbi = F2FS_I_SB(inode),
			.ino = inode->i_ino,
			.type = DATA,
			.temp = COLD,
			.op = REQ_OP_WRITE,
			.op_flags = REQ_SYNC,
			.old_blkaddr = NULL_ADDR,
			.page = page,
			.encrypted_page = NULL,
			.need_lock = LOCK_REQ,
			.io_type = FS_GC_DATA_IO,
		};
		bool is_dirty = PageDirty(page);

retry:
		f2fs_wait_on_page_writeback(page, DATA, true, true);

		set_page_dirty(page);
		if (clear_page_dirty_for_io(page)) {
			inode_dec_dirty_pages(inode);
			f2fs_remove_dirty_inode(inode);
		}

		set_page_private_gcing(page);

		err = f2fs_do_write_data_page(&fio);
		if (err) {
			clear_page_private_gcing(page);
			if (err == -ENOMEM) {
				memalloc_retry_wait(GFP_NOFS);
				goto retry;
			}
			if (is_dirty)
				set_page_dirty(page);
		}
	}
out:
	f2fs_put_page(page, 1);
	return err;
}

/*
 * This function tries to get parent node of victim data block, and identifies
 * data block validity. If the block is valid, copy that with cold status and
 * modify parent node.
 * If the parent node is not valid or the data block address is different,
 * the victim data block is ignored.
 */
static int gc_data_segment(struct f2fs_sb_info *sbi, struct f2fs_summary *sum,
		struct gc_inode_list *gc_list, unsigned int segno, int gc_type,
		bool force_migrate)
{
	struct super_block *sb = sbi->sb;
	struct f2fs_summary *entry;
	block_t start_addr;
	int off;
	int phase = 0;
	int submitted = 0;
	unsigned int usable_blks_in_seg = f2fs_usable_blks_in_seg(sbi, segno);

	start_addr = START_BLOCK(sbi, segno);

next_step:
	entry = sum;

	for (off = 0; off < usable_blks_in_seg; off++, entry++) {
		struct page *data_page;
		struct inode *inode;
		struct node_info dni; /* dnode info for the data */
		unsigned int ofs_in_node, nofs;
		block_t start_bidx;
		nid_t nid = le32_to_cpu(entry->nid);

		/*
		 * stop BG_GC if there is not enough free sections.
		 * Or, stop GC if the segment becomes fully valid caused by
		 * race condition along with SSR block allocation.
		 */
		if ((gc_type == BG_GC && has_not_enough_free_secs(sbi, 0, 0)) ||
			(!force_migrate && get_valid_blocks(sbi, segno, true) ==
							CAP_BLKS_PER_SEC(sbi)))
			return submitted;

		if (check_valid_map(sbi, segno, off) == 0)
			continue;

		if (phase == 0) {
			f2fs_ra_meta_pages(sbi, NAT_BLOCK_OFFSET(nid), 1,
							META_NAT, true);
			continue;
		}

		if (phase == 1) {
			f2fs_ra_node_page(sbi, nid);
			continue;
		}

		/* Get an inode by ino with checking validity */
		if (!is_alive(sbi, entry, &dni, start_addr + off, &nofs))
			continue;

		if (phase == 2) {
			f2fs_ra_node_page(sbi, dni.ino);
			continue;
		}

		ofs_in_node = le16_to_cpu(entry->ofs_in_node);

		if (phase == 3) {
			int err;

			inode = f2fs_iget(sb, dni.ino);
			if (IS_ERR(inode) || is_bad_inode(inode) ||
					special_file(inode->i_mode))
				continue;

			err = f2fs_gc_pinned_control(inode, gc_type, segno);
			if (err == -EAGAIN) {
				iput(inode);
				return submitted;
			}

			if (!f2fs_down_write_trylock(
				&F2FS_I(inode)->i_gc_rwsem[WRITE])) {
				iput(inode);
				sbi->skipped_gc_rwsem++;
				continue;
			}

			start_bidx = f2fs_start_bidx_of_node(nofs, inode) +
								ofs_in_node;

			if (f2fs_post_read_required(inode)) {
				int err = ra_data_block(inode, start_bidx);

				f2fs_up_write(&F2FS_I(inode)->i_gc_rwsem[WRITE]);
				if (err) {
					iput(inode);
					continue;
				}
				add_gc_inode(gc_list, inode);
				continue;
			}

			data_page = f2fs_get_read_data_page(inode,
						start_bidx, REQ_RAHEAD, true);
			f2fs_up_write(&F2FS_I(inode)->i_gc_rwsem[WRITE]);
			if (IS_ERR(data_page)) {
				iput(inode);
				continue;
			}

			f2fs_put_page(data_page, 0);
			add_gc_inode(gc_list, inode);
			continue;
		}

		/* phase 4 */
		inode = find_gc_inode(gc_list, dni.ino);
		if (inode) {
			struct f2fs_inode_info *fi = F2FS_I(inode);
			bool locked = false;
			int err;

			if (S_ISREG(inode->i_mode)) {
				if (!f2fs_down_write_trylock(&fi->i_gc_rwsem[READ])) {
					sbi->skipped_gc_rwsem++;
					continue;
				}
				if (!f2fs_down_write_trylock(
						&fi->i_gc_rwsem[WRITE])) {
					sbi->skipped_gc_rwsem++;
					f2fs_up_write(&fi->i_gc_rwsem[READ]);
					continue;
				}
				locked = true;

				/* wait for all inflight aio data */
				inode_dio_wait(inode);
			}

			start_bidx = f2fs_start_bidx_of_node(nofs, inode)
								+ ofs_in_node;
			if (f2fs_post_read_required(inode))
				err = move_data_block(inode, start_bidx,
							gc_type, segno, off);
			else
				err = move_data_page(inode, start_bidx, gc_type,
								segno, off);

			if (!err && (gc_type == FG_GC ||
					f2fs_post_read_required(inode)))
				submitted++;

			if (locked) {
				f2fs_up_write(&fi->i_gc_rwsem[WRITE]);
				f2fs_up_write(&fi->i_gc_rwsem[READ]);
			}

			stat_inc_data_blk_count(sbi, 1, gc_type);
		}
	}

	if (++phase < 5)
		goto next_step;

	return submitted;
}

static int __get_victim(struct f2fs_sb_info *sbi, unsigned int *victim,
			int gc_type)
{
	struct sit_info *sit_i = SIT_I(sbi);
	int ret;

	down_write(&sit_i->sentry_lock);
	ret = DIRTY_I(sbi)->v_ops->get_victim(sbi, victim, gc_type,
					      NO_CHECK_TYPE, LFS, 0);
	up_write(&sit_i->sentry_lock);
	return ret;
}

static int do_garbage_collect(struct f2fs_sb_info *sbi,
				unsigned int start_segno,
				struct gc_inode_list *gc_list, int gc_type,
				bool force_migrate)
{
	struct page *sum_page;
	struct f2fs_summary_block *sum;
	struct blk_plug plug;
	unsigned int segno = start_segno;
	unsigned int end_segno = start_segno + sbi->segs_per_sec;
	int seg_freed = 0, migrated = 0;
	unsigned char type = IS_DATASEG(get_seg_entry(sbi, segno)->type) ?
						SUM_TYPE_DATA : SUM_TYPE_NODE;
	int submitted = 0;

	if (__is_large_section(sbi))
		end_segno = rounddown(end_segno, sbi->segs_per_sec);

	/*
	 * zone-capacity can be less than zone-size in zoned devices,
	 * resulting in less than expected usable segments in the zone,
	 * calculate the end segno in the zone which can be garbage collected
	 */
	if (f2fs_sb_has_blkzoned(sbi))
		end_segno -= sbi->segs_per_sec -
					f2fs_usable_segs_in_sec(sbi, segno);

	sanity_check_seg_type(sbi, get_seg_entry(sbi, segno)->type);

	/* readahead multi ssa blocks those have contiguous address */
	if (__is_large_section(sbi))
		f2fs_ra_meta_pages(sbi, GET_SUM_BLOCK(sbi, segno),
					end_segno - segno, META_SSA, true);

	/* reference all summary page */
	while (segno < end_segno) {
		sum_page = f2fs_get_sum_page(sbi, segno++);
		if (IS_ERR(sum_page)) {
			int err = PTR_ERR(sum_page);

			end_segno = segno - 1;
			for (segno = start_segno; segno < end_segno; segno++) {
				sum_page = find_get_page(META_MAPPING(sbi),
						GET_SUM_BLOCK(sbi, segno));
				f2fs_put_page(sum_page, 0);
				f2fs_put_page(sum_page, 0);
			}
			return err;
		}
		unlock_page(sum_page);
	}

	blk_start_plug(&plug);

	for (segno = start_segno; segno < end_segno; segno++) {

		/* find segment summary of victim */
		sum_page = find_get_page(META_MAPPING(sbi),
					GET_SUM_BLOCK(sbi, segno));
		f2fs_put_page(sum_page, 0);

		if (get_valid_blocks(sbi, segno, false) == 0)
			goto freed;
		if (gc_type == BG_GC && __is_large_section(sbi) &&
				migrated >= sbi->migration_granularity)
			goto skip;
		if (!PageUptodate(sum_page) || unlikely(f2fs_cp_error(sbi)))
			goto skip;

		sum = page_address(sum_page);
		if (type != GET_SUM_TYPE((&sum->footer))) {
			f2fs_err(sbi, "Inconsistent segment (%u) type [%d, %d] in SSA and SIT",
				 segno, type, GET_SUM_TYPE((&sum->footer)));
			set_sbi_flag(sbi, SBI_NEED_FSCK);
			f2fs_stop_checkpoint(sbi, false,
				STOP_CP_REASON_CORRUPTED_SUMMARY);
			goto skip;
		}

		/*
		 * this is to avoid deadlock:
		 * - lock_page(sum_page)         - f2fs_replace_block
		 *  - check_valid_map()            - down_write(sentry_lock)
		 *   - down_read(sentry_lock)     - change_curseg()
		 *                                  - lock_page(sum_page)
		 */
		if (type == SUM_TYPE_NODE)
			submitted += gc_node_segment(sbi, sum->entries, segno,
								gc_type);
		else
			submitted += gc_data_segment(sbi, sum->entries, gc_list,
							segno, gc_type,
							force_migrate);

		stat_inc_seg_count(sbi, type, gc_type);
		sbi->gc_reclaimed_segs[sbi->gc_mode]++;
		migrated++;

freed:
		if (gc_type == FG_GC &&
				get_valid_blocks(sbi, segno, false) == 0)
			seg_freed++;

		if (__is_large_section(sbi))
			sbi->next_victim_seg[gc_type] =
				(segno + 1 < end_segno) ? segno + 1 : NULL_SEGNO;
skip:
		f2fs_put_page(sum_page, 0);
	}

	if (submitted)
		f2fs_submit_merged_write(sbi,
				(type == SUM_TYPE_NODE) ? NODE : DATA);

	blk_finish_plug(&plug);

	stat_inc_call_count(sbi->stat_info);

	return seg_freed;
}

int f2fs_gc(struct f2fs_sb_info *sbi, struct f2fs_gc_control *gc_control)
{
	int gc_type = gc_control->init_gc_type;
	unsigned int segno = gc_control->victim_segno;
	int sec_freed = 0, seg_freed = 0, total_freed = 0;
	int ret = 0;
	struct cp_control cpc;
	struct gc_inode_list gc_list = {
		.ilist = LIST_HEAD_INIT(gc_list.ilist),
		.iroot = RADIX_TREE_INIT(gc_list.iroot, GFP_NOFS),
	};
	unsigned int skipped_round = 0, round = 0;

	trace_f2fs_gc_begin(sbi->sb, gc_type, gc_control->no_bg_gc,
				gc_control->nr_free_secs,
				get_pages(sbi, F2FS_DIRTY_NODES),
				get_pages(sbi, F2FS_DIRTY_DENTS),
				get_pages(sbi, F2FS_DIRTY_IMETA),
				free_sections(sbi),
				free_segments(sbi),
				reserved_segments(sbi),
				prefree_segments(sbi));

	cpc.reason = __get_cp_reason(sbi);
	sbi->skipped_gc_rwsem = 0;
gc_more:
	if (unlikely(!(sbi->sb->s_flags & SB_ACTIVE))) {
		ret = -EINVAL;
		goto stop;
	}
	if (unlikely(f2fs_cp_error(sbi))) {
		ret = -EIO;
		goto stop;
	}

	if (gc_type == BG_GC && has_not_enough_free_secs(sbi, 0, 0)) {
		/*
		 * For example, if there are many prefree_segments below given
		 * threshold, we can make them free by checkpoint. Then, we
		 * secure free segments which doesn't need fggc any more.
		 */
		if (prefree_segments(sbi)) {
			ret = f2fs_write_checkpoint(sbi, &cpc);
			if (ret)
				goto stop;
		}
		if (has_not_enough_free_secs(sbi, 0, 0))
			gc_type = FG_GC;
	}

	/* f2fs_balance_fs doesn't need to do BG_GC in critical path. */
	if (gc_type == BG_GC && gc_control->no_bg_gc) {
		ret = -EINVAL;
		goto stop;
	}
retry:
	ret = __get_victim(sbi, &segno, gc_type);
	if (ret) {
		/* allow to search victim from sections has pinned data */
		if (ret == -ENODATA && gc_type == FG_GC &&
				f2fs_pinned_section_exists(DIRTY_I(sbi))) {
			f2fs_unpin_all_sections(sbi, false);
			goto retry;
		}
		goto stop;
	}

	seg_freed = do_garbage_collect(sbi, segno, &gc_list, gc_type,
				gc_control->should_migrate_blocks);
	total_freed += seg_freed;

	if (seg_freed == f2fs_usable_segs_in_sec(sbi, segno))
		sec_freed++;

	if (gc_type == FG_GC)
		sbi->cur_victim_sec = NULL_SEGNO;

	if (gc_control->init_gc_type == FG_GC ||
	    !has_not_enough_free_secs(sbi,
				(gc_type == FG_GC) ? sec_freed : 0, 0)) {
		if (gc_type == FG_GC && sec_freed < gc_control->nr_free_secs)
			goto go_gc_more;
		goto stop;
	}

	/* FG_GC stops GC by skip_count */
	if (gc_type == FG_GC) {
		if (sbi->skipped_gc_rwsem)
			skipped_round++;
		round++;
		if (skipped_round > MAX_SKIP_GC_COUNT &&
				skipped_round * 2 >= round) {
			ret = f2fs_write_checkpoint(sbi, &cpc);
			goto stop;
		}
	}

	/* Write checkpoint to reclaim prefree segments */
	if (free_sections(sbi) < NR_CURSEG_PERSIST_TYPE &&
				prefree_segments(sbi)) {
		ret = f2fs_write_checkpoint(sbi, &cpc);
		if (ret)
			goto stop;
	}
go_gc_more:
	segno = NULL_SEGNO;
	goto gc_more;

stop:
	SIT_I(sbi)->last_victim[ALLOC_NEXT] = 0;
	SIT_I(sbi)->last_victim[FLUSH_DEVICE] = gc_control->victim_segno;

	if (gc_type == FG_GC)
		f2fs_unpin_all_sections(sbi, true);

	trace_f2fs_gc_end(sbi->sb, ret, total_freed, sec_freed,
				get_pages(sbi, F2FS_DIRTY_NODES),
				get_pages(sbi, F2FS_DIRTY_DENTS),
				get_pages(sbi, F2FS_DIRTY_IMETA),
				free_sections(sbi),
				free_segments(sbi),
				reserved_segments(sbi),
				prefree_segments(sbi));

	f2fs_up_write(&sbi->gc_lock);

	put_gc_inode(&gc_list);

	if (gc_control->err_gc_skipped && !ret)
		ret = sec_freed ? 0 : -EAGAIN;
	return ret;
}

int __init f2fs_create_garbage_collection_cache(void)
{
	victim_entry_slab = f2fs_kmem_cache_create("f2fs_victim_entry",
					sizeof(struct victim_entry));
	if (!victim_entry_slab)
		return -ENOMEM;
	return 0;
}

void f2fs_destroy_garbage_collection_cache(void)
{
	kmem_cache_destroy(victim_entry_slab);
}

static void init_atgc_management(struct f2fs_sb_info *sbi)
{
	struct atgc_management *am = &sbi->am;

	if (test_opt(sbi, ATGC) &&
		SIT_I(sbi)->elapsed_time >= DEF_GC_THREAD_AGE_THRESHOLD)
		am->atgc_enabled = true;

	am->root = RB_ROOT_CACHED;
	INIT_LIST_HEAD(&am->victim_list);
	am->victim_count = 0;

	am->candidate_ratio = DEF_GC_THREAD_CANDIDATE_RATIO;
	am->max_candidate_count = DEF_GC_THREAD_MAX_CANDIDATE_COUNT;
	am->age_weight = DEF_GC_THREAD_AGE_WEIGHT;
	am->age_threshold = DEF_GC_THREAD_AGE_THRESHOLD;
}

void f2fs_build_gc_manager(struct f2fs_sb_info *sbi)
{
	DIRTY_I(sbi)->v_ops = &default_v_ops;

	sbi->gc_pin_file_threshold = DEF_GC_FAILED_PINNED_FILES;

	/* give warm/cold data area from slower device */
	if (f2fs_is_multi_device(sbi) && !__is_large_section(sbi))
		SIT_I(sbi)->last_victim[ALLOC_NEXT] =
				GET_SEGNO(sbi, FDEV(0).end_blk) + 1;

	init_atgc_management(sbi);
}

static int free_segment_range(struct f2fs_sb_info *sbi,
				unsigned int secs, bool gc_only)
{
	unsigned int segno, next_inuse, start, end;
	struct cp_control cpc = { CP_RESIZE, 0, 0, 0 };
	int gc_mode, gc_type;
	int err = 0;
	int type;

	/* Force block allocation for GC */
	MAIN_SECS(sbi) -= secs;
	start = MAIN_SECS(sbi) * sbi->segs_per_sec;
	end = MAIN_SEGS(sbi) - 1;

	mutex_lock(&DIRTY_I(sbi)->seglist_lock);
	for (gc_mode = 0; gc_mode < MAX_GC_POLICY; gc_mode++)
		if (SIT_I(sbi)->last_victim[gc_mode] >= start)
			SIT_I(sbi)->last_victim[gc_mode] = 0;

	for (gc_type = BG_GC; gc_type <= FG_GC; gc_type++)
		if (sbi->next_victim_seg[gc_type] >= start)
			sbi->next_victim_seg[gc_type] = NULL_SEGNO;
	mutex_unlock(&DIRTY_I(sbi)->seglist_lock);

	/* Move out cursegs from the target range */
	for (type = CURSEG_HOT_DATA; type < NR_CURSEG_PERSIST_TYPE; type++)
		f2fs_allocate_segment_for_resize(sbi, type, start, end);

	/* do GC to move out valid blocks in the range */
	for (segno = start; segno <= end; segno += sbi->segs_per_sec) {
		struct gc_inode_list gc_list = {
			.ilist = LIST_HEAD_INIT(gc_list.ilist),
			.iroot = RADIX_TREE_INIT(gc_list.iroot, GFP_NOFS),
		};

		do_garbage_collect(sbi, segno, &gc_list, FG_GC, true);
		put_gc_inode(&gc_list);

		if (!gc_only && get_valid_blocks(sbi, segno, true)) {
			err = -EAGAIN;
			goto out;
		}
		if (fatal_signal_pending(current)) {
			err = -ERESTARTSYS;
			goto out;
		}
	}
	if (gc_only)
		goto out;

	err = f2fs_write_checkpoint(sbi, &cpc);
	if (err)
		goto out;

	next_inuse = find_next_inuse(FREE_I(sbi), end + 1, start);
	if (next_inuse <= end) {
		f2fs_err(sbi, "segno %u should be free but still inuse!",
			 next_inuse);
		f2fs_bug_on(sbi, 1);
	}
out:
	MAIN_SECS(sbi) += secs;
	return err;
}

static void update_sb_metadata(struct f2fs_sb_info *sbi, int secs)
{
	struct f2fs_super_block *raw_sb = F2FS_RAW_SUPER(sbi);
	int section_count;
	int segment_count;
	int segment_count_main;
	long long block_count;
	int segs = secs * sbi->segs_per_sec;

	f2fs_down_write(&sbi->sb_lock);

	section_count = le32_to_cpu(raw_sb->section_count);
	segment_count = le32_to_cpu(raw_sb->segment_count);
	segment_count_main = le32_to_cpu(raw_sb->segment_count_main);
	block_count = le64_to_cpu(raw_sb->block_count);

	raw_sb->section_count = cpu_to_le32(section_count + secs);
	raw_sb->segment_count = cpu_to_le32(segment_count + segs);
	raw_sb->segment_count_main = cpu_to_le32(segment_count_main + segs);
	raw_sb->block_count = cpu_to_le64(block_count +
					(long long)segs * sbi->blocks_per_seg);
	if (f2fs_is_multi_device(sbi)) {
		int last_dev = sbi->s_ndevs - 1;
		int dev_segs =
			le32_to_cpu(raw_sb->devs[last_dev].total_segments);

		raw_sb->devs[last_dev].total_segments =
						cpu_to_le32(dev_segs + segs);
	}

	f2fs_up_write(&sbi->sb_lock);
}

static void update_fs_metadata(struct f2fs_sb_info *sbi, int secs)
{
	int segs = secs * sbi->segs_per_sec;
	long long blks = (long long)segs * sbi->blocks_per_seg;
	long long user_block_count =
				le64_to_cpu(F2FS_CKPT(sbi)->user_block_count);

	SM_I(sbi)->segment_count = (int)SM_I(sbi)->segment_count + segs;
	MAIN_SEGS(sbi) = (int)MAIN_SEGS(sbi) + segs;
	MAIN_SECS(sbi) += secs;
	FREE_I(sbi)->free_sections = (int)FREE_I(sbi)->free_sections + secs;
	FREE_I(sbi)->free_segments = (int)FREE_I(sbi)->free_segments + segs;
	F2FS_CKPT(sbi)->user_block_count = cpu_to_le64(user_block_count + blks);

	if (f2fs_is_multi_device(sbi)) {
		int last_dev = sbi->s_ndevs - 1;

		FDEV(last_dev).total_segments =
				(int)FDEV(last_dev).total_segments + segs;
		FDEV(last_dev).end_blk =
				(long long)FDEV(last_dev).end_blk + blks;
#ifdef CONFIG_BLK_DEV_ZONED
		FDEV(last_dev).nr_blkz = (int)FDEV(last_dev).nr_blkz +
					(int)(blks >> sbi->log_blocks_per_blkz);
#endif
	}
}

int f2fs_resize_fs(struct f2fs_sb_info *sbi, __u64 block_count)
{
	__u64 old_block_count, shrunk_blocks;
	struct cp_control cpc = { CP_RESIZE, 0, 0, 0 };
	unsigned int secs;
	int err = 0;
	__u32 rem;

	old_block_count = le64_to_cpu(F2FS_RAW_SUPER(sbi)->block_count);
	if (block_count > old_block_count)
		return -EINVAL;

	if (f2fs_is_multi_device(sbi)) {
		int last_dev = sbi->s_ndevs - 1;
		__u64 last_segs = FDEV(last_dev).total_segments;

		if (block_count + last_segs * sbi->blocks_per_seg <=
								old_block_count)
			return -EINVAL;
	}

	/* new fs size should align to section size */
	div_u64_rem(block_count, BLKS_PER_SEC(sbi), &rem);
	if (rem)
		return -EINVAL;

	if (block_count == old_block_count)
		return 0;

	if (is_sbi_flag_set(sbi, SBI_NEED_FSCK)) {
		f2fs_err(sbi, "Should run fsck to repair first.");
		return -EFSCORRUPTED;
	}

	if (test_opt(sbi, DISABLE_CHECKPOINT)) {
		f2fs_err(sbi, "Checkpoint should be enabled.");
		return -EINVAL;
	}

	shrunk_blocks = old_block_count - block_count;
	secs = div_u64(shrunk_blocks, BLKS_PER_SEC(sbi));

	/* stop other GC */
	if (!f2fs_down_write_trylock(&sbi->gc_lock))
		return -EAGAIN;

	/* stop CP to protect MAIN_SEC in free_segment_range */
	f2fs_lock_op(sbi);

	spin_lock(&sbi->stat_lock);
	if (shrunk_blocks + valid_user_blocks(sbi) +
		sbi->current_reserved_blocks + sbi->unusable_block_count +
		F2FS_OPTION(sbi).root_reserved_blocks > sbi->user_block_count)
		err = -ENOSPC;
	spin_unlock(&sbi->stat_lock);

	if (err)
		goto out_unlock;

	err = free_segment_range(sbi, secs, true);

out_unlock:
	f2fs_unlock_op(sbi);
	f2fs_up_write(&sbi->gc_lock);
	if (err)
		return err;

	freeze_super(sbi->sb);
	f2fs_down_write(&sbi->gc_lock);
	f2fs_down_write(&sbi->cp_global_sem);

	spin_lock(&sbi->stat_lock);
	if (shrunk_blocks + valid_user_blocks(sbi) +
		sbi->current_reserved_blocks + sbi->unusable_block_count +
		F2FS_OPTION(sbi).root_reserved_blocks > sbi->user_block_count)
		err = -ENOSPC;
	else
		sbi->user_block_count -= shrunk_blocks;
	spin_unlock(&sbi->stat_lock);
	if (err)
		goto out_err;

	set_sbi_flag(sbi, SBI_IS_RESIZEFS);
	err = free_segment_range(sbi, secs, false);
	if (err)
		goto recover_out;

	update_sb_metadata(sbi, -secs);

	err = f2fs_commit_super(sbi, false);
	if (err) {
		update_sb_metadata(sbi, secs);
		goto recover_out;
	}

	update_fs_metadata(sbi, -secs);
	clear_sbi_flag(sbi, SBI_IS_RESIZEFS);
	set_sbi_flag(sbi, SBI_IS_DIRTY);

	err = f2fs_write_checkpoint(sbi, &cpc);
	if (err) {
		update_fs_metadata(sbi, secs);
		update_sb_metadata(sbi, secs);
		f2fs_commit_super(sbi, false);
	}
recover_out:
	clear_sbi_flag(sbi, SBI_IS_RESIZEFS);
	if (err) {
		set_sbi_flag(sbi, SBI_NEED_FSCK);
		f2fs_err(sbi, "resize_fs failed, should run fsck to repair!");

		spin_lock(&sbi->stat_lock);
		sbi->user_block_count += shrunk_blocks;
		spin_unlock(&sbi->stat_lock);
	}
out_err:
	f2fs_up_write(&sbi->cp_global_sem);
	f2fs_up_write(&sbi->gc_lock);
	thaw_super(sbi->sb);
	return err;
}<|MERGE_RESOLUTION|>--- conflicted
+++ resolved
@@ -96,19 +96,6 @@
 		 * invalidated soon after by user update or deletion.
 		 * So, I'd like to wait some time to collect dirty segments.
 		 */
-<<<<<<< HEAD
-		if (sbi->gc_mode == GC_URGENT_HIGH) {
-			spin_lock(&sbi->gc_urgent_high_lock);
-			if (sbi->gc_urgent_high_limited &&
-					!sbi->gc_urgent_high_remaining--) {
-				sbi->gc_urgent_high_limited = false;
-				sbi->gc_mode = GC_NORMAL;
-			}
-			spin_unlock(&sbi->gc_urgent_high_lock);
-		}
-
-=======
->>>>>>> 2cb8e624
 		if (sbi->gc_mode == GC_URGENT_HIGH ||
 				sbi->gc_mode == GC_URGENT_MID) {
 			wait_ms = gc_th->urgent_sleep_time;
