// SPDX-License-Identifier: GPL-2.0
/*
 * fs/f2fs/file.c
 *
 * Copyright (c) 2012 Samsung Electronics Co., Ltd.
 *             http://www.samsung.com/
 */
#include <linux/fs.h>
#include <linux/f2fs_fs.h>
#include <linux/stat.h>
#include <linux/buffer_head.h>
#include <linux/writeback.h>
#include <linux/blkdev.h>
#include <linux/falloc.h>
#include <linux/types.h>
#include <linux/compat.h>
#include <linux/uaccess.h>
#include <linux/mount.h>
#include <linux/pagevec.h>
#include <linux/uio.h>
#include <linux/uuid.h>
#include <linux/file.h>
#include <linux/nls.h>
#include <linux/sched/signal.h>
#include <linux/fileattr.h>
#include <linux/fadvise.h>
#include <linux/iomap.h>

#include "f2fs.h"
#include "node.h"
#include "segment.h"
#include "xattr.h"
#include "acl.h"
#include "gc.h"
#include "iostat.h"
#include <trace/events/f2fs.h>
#include <uapi/linux/f2fs.h>

static vm_fault_t f2fs_filemap_fault(struct vm_fault *vmf)
{
	struct inode *inode = file_inode(vmf->vma->vm_file);
	vm_fault_t ret;

	ret = filemap_fault(vmf);
	if (!ret)
		f2fs_update_iostat(F2FS_I_SB(inode), APP_MAPPED_READ_IO,
							F2FS_BLKSIZE);

	trace_f2fs_filemap_fault(inode, vmf->pgoff, (unsigned long)ret);

	return ret;
}

static vm_fault_t f2fs_vm_page_mkwrite(struct vm_fault *vmf)
{
	struct page *page = vmf->page;
	struct inode *inode = file_inode(vmf->vma->vm_file);
	struct f2fs_sb_info *sbi = F2FS_I_SB(inode);
	struct dnode_of_data dn;
	bool need_alloc = true;
	int err = 0;

	if (unlikely(IS_IMMUTABLE(inode)))
		return VM_FAULT_SIGBUS;

	if (is_inode_flag_set(inode, FI_COMPRESS_RELEASED))
		return VM_FAULT_SIGBUS;

	if (unlikely(f2fs_cp_error(sbi))) {
		err = -EIO;
		goto err;
	}

	if (!f2fs_is_checkpoint_ready(sbi)) {
		err = -ENOSPC;
		goto err;
	}

	err = f2fs_convert_inline_inode(inode);
	if (err)
		goto err;

#ifdef CONFIG_F2FS_FS_COMPRESSION
	if (f2fs_compressed_file(inode)) {
		int ret = f2fs_is_compressed_cluster(inode, page->index);

		if (ret < 0) {
			err = ret;
			goto err;
		} else if (ret) {
			need_alloc = false;
		}
	}
#endif
	/* should do out of any locked page */
	if (need_alloc)
		f2fs_balance_fs(sbi, true);

	sb_start_pagefault(inode->i_sb);

	f2fs_bug_on(sbi, f2fs_has_inline_data(inode));

	file_update_time(vmf->vma->vm_file);
	filemap_invalidate_lock_shared(inode->i_mapping);
	lock_page(page);
	if (unlikely(page->mapping != inode->i_mapping ||
			page_offset(page) > i_size_read(inode) ||
			!PageUptodate(page))) {
		unlock_page(page);
		err = -EFAULT;
		goto out_sem;
	}

	if (need_alloc) {
		/* block allocation */
		f2fs_do_map_lock(sbi, F2FS_GET_BLOCK_PRE_AIO, true);
		set_new_dnode(&dn, inode, NULL, NULL, 0);
		err = f2fs_get_block(&dn, page->index);
		f2fs_do_map_lock(sbi, F2FS_GET_BLOCK_PRE_AIO, false);
	}

#ifdef CONFIG_F2FS_FS_COMPRESSION
	if (!need_alloc) {
		set_new_dnode(&dn, inode, NULL, NULL, 0);
		err = f2fs_get_dnode_of_data(&dn, page->index, LOOKUP_NODE);
		f2fs_put_dnode(&dn);
	}
#endif
	if (err) {
		unlock_page(page);
		goto out_sem;
	}

	f2fs_wait_on_page_writeback(page, DATA, false, true);

	/* wait for GCed page writeback via META_MAPPING */
	f2fs_wait_on_block_writeback(inode, dn.data_blkaddr);

	/*
	 * check to see if the page is mapped already (no holes)
	 */
	if (PageMappedToDisk(page))
		goto out_sem;

	/* page is wholly or partially inside EOF */
	if (((loff_t)(page->index + 1) << PAGE_SHIFT) >
						i_size_read(inode)) {
		loff_t offset;

		offset = i_size_read(inode) & ~PAGE_MASK;
		zero_user_segment(page, offset, PAGE_SIZE);
	}
	set_page_dirty(page);
	if (!PageUptodate(page))
		SetPageUptodate(page);

	f2fs_update_iostat(sbi, APP_MAPPED_IO, F2FS_BLKSIZE);
	f2fs_update_time(sbi, REQ_TIME);

	trace_f2fs_vm_page_mkwrite(page, DATA);
out_sem:
	filemap_invalidate_unlock_shared(inode->i_mapping);

	sb_end_pagefault(inode->i_sb);
err:
	return block_page_mkwrite_return(err);
}

static const struct vm_operations_struct f2fs_file_vm_ops = {
	.fault		= f2fs_filemap_fault,
	.map_pages	= filemap_map_pages,
	.page_mkwrite	= f2fs_vm_page_mkwrite,
};

static int get_parent_ino(struct inode *inode, nid_t *pino)
{
	struct dentry *dentry;

	/*
	 * Make sure to get the non-deleted alias.  The alias associated with
	 * the open file descriptor being fsync()'ed may be deleted already.
	 */
	dentry = d_find_alias(inode);
	if (!dentry)
		return 0;

	*pino = parent_ino(dentry);
	dput(dentry);
	return 1;
}

static inline enum cp_reason_type need_do_checkpoint(struct inode *inode)
{
	struct f2fs_sb_info *sbi = F2FS_I_SB(inode);
	enum cp_reason_type cp_reason = CP_NO_NEEDED;

	if (!S_ISREG(inode->i_mode))
		cp_reason = CP_NON_REGULAR;
	else if (f2fs_compressed_file(inode))
		cp_reason = CP_COMPRESSED;
	else if (inode->i_nlink != 1)
		cp_reason = CP_HARDLINK;
	else if (is_sbi_flag_set(sbi, SBI_NEED_CP))
		cp_reason = CP_SB_NEED_CP;
	else if (file_wrong_pino(inode))
		cp_reason = CP_WRONG_PINO;
	else if (!f2fs_space_for_roll_forward(sbi))
		cp_reason = CP_NO_SPC_ROLL;
	else if (!f2fs_is_checkpointed_node(sbi, F2FS_I(inode)->i_pino))
		cp_reason = CP_NODE_NEED_CP;
	else if (test_opt(sbi, FASTBOOT))
		cp_reason = CP_FASTBOOT_MODE;
	else if (F2FS_OPTION(sbi).active_logs == 2)
		cp_reason = CP_SPEC_LOG_NUM;
	else if (F2FS_OPTION(sbi).fsync_mode == FSYNC_MODE_STRICT &&
		f2fs_need_dentry_mark(sbi, inode->i_ino) &&
		f2fs_exist_written_data(sbi, F2FS_I(inode)->i_pino,
							TRANS_DIR_INO))
		cp_reason = CP_RECOVER_DIR;

	return cp_reason;
}

static bool need_inode_page_update(struct f2fs_sb_info *sbi, nid_t ino)
{
	struct page *i = find_get_page(NODE_MAPPING(sbi), ino);
	bool ret = false;
	/* But we need to avoid that there are some inode updates */
	if ((i && PageDirty(i)) || f2fs_need_inode_block_update(sbi, ino))
		ret = true;
	f2fs_put_page(i, 0);
	return ret;
}

static void try_to_fix_pino(struct inode *inode)
{
	struct f2fs_inode_info *fi = F2FS_I(inode);
	nid_t pino;

	f2fs_down_write(&fi->i_sem);
	if (file_wrong_pino(inode) && inode->i_nlink == 1 &&
			get_parent_ino(inode, &pino)) {
		f2fs_i_pino_write(inode, pino);
		file_got_pino(inode);
	}
	f2fs_up_write(&fi->i_sem);
}

static int f2fs_do_sync_file(struct file *file, loff_t start, loff_t end,
						int datasync, bool atomic)
{
	struct inode *inode = file->f_mapping->host;
	struct f2fs_sb_info *sbi = F2FS_I_SB(inode);
	nid_t ino = inode->i_ino;
	int ret = 0;
	enum cp_reason_type cp_reason = 0;
	struct writeback_control wbc = {
		.sync_mode = WB_SYNC_ALL,
		.nr_to_write = LONG_MAX,
		.for_reclaim = 0,
	};
	unsigned int seq_id = 0;

	if (unlikely(f2fs_readonly(inode->i_sb)))
		return 0;

	trace_f2fs_sync_file_enter(inode);

	if (S_ISDIR(inode->i_mode))
		goto go_write;

	/* if fdatasync is triggered, let's do in-place-update */
	if (datasync || get_dirty_pages(inode) <= SM_I(sbi)->min_fsync_blocks)
		set_inode_flag(inode, FI_NEED_IPU);
	ret = file_write_and_wait_range(file, start, end);
	clear_inode_flag(inode, FI_NEED_IPU);

	if (ret || is_sbi_flag_set(sbi, SBI_CP_DISABLED)) {
		trace_f2fs_sync_file_exit(inode, cp_reason, datasync, ret);
		return ret;
	}

	/* if the inode is dirty, let's recover all the time */
	if (!f2fs_skip_inode_update(inode, datasync)) {
		f2fs_write_inode(inode, NULL);
		goto go_write;
	}

	/*
	 * if there is no written data, don't waste time to write recovery info.
	 */
	if (!is_inode_flag_set(inode, FI_APPEND_WRITE) &&
			!f2fs_exist_written_data(sbi, ino, APPEND_INO)) {

		/* it may call write_inode just prior to fsync */
		if (need_inode_page_update(sbi, ino))
			goto go_write;

		if (is_inode_flag_set(inode, FI_UPDATE_WRITE) ||
				f2fs_exist_written_data(sbi, ino, UPDATE_INO))
			goto flush_out;
		goto out;
	} else {
		/*
		 * for OPU case, during fsync(), node can be persisted before
		 * data when lower device doesn't support write barrier, result
		 * in data corruption after SPO.
		 * So for strict fsync mode, force to use atomic write sematics
		 * to keep write order in between data/node and last node to
		 * avoid potential data corruption.
		 */
		if (F2FS_OPTION(sbi).fsync_mode ==
				FSYNC_MODE_STRICT && !atomic)
			atomic = true;
	}
go_write:
	/*
	 * Both of fdatasync() and fsync() are able to be recovered from
	 * sudden-power-off.
	 */
	f2fs_down_read(&F2FS_I(inode)->i_sem);
	cp_reason = need_do_checkpoint(inode);
	f2fs_up_read(&F2FS_I(inode)->i_sem);

	if (cp_reason) {
		/* all the dirty node pages should be flushed for POR */
		ret = f2fs_sync_fs(inode->i_sb, 1);

		/*
		 * We've secured consistency through sync_fs. Following pino
		 * will be used only for fsynced inodes after checkpoint.
		 */
		try_to_fix_pino(inode);
		clear_inode_flag(inode, FI_APPEND_WRITE);
		clear_inode_flag(inode, FI_UPDATE_WRITE);
		goto out;
	}
sync_nodes:
	atomic_inc(&sbi->wb_sync_req[NODE]);
	ret = f2fs_fsync_node_pages(sbi, inode, &wbc, atomic, &seq_id);
	atomic_dec(&sbi->wb_sync_req[NODE]);
	if (ret)
		goto out;

	/* if cp_error was enabled, we should avoid infinite loop */
	if (unlikely(f2fs_cp_error(sbi))) {
		ret = -EIO;
		goto out;
	}

	if (f2fs_need_inode_block_update(sbi, ino)) {
		f2fs_mark_inode_dirty_sync(inode, true);
		f2fs_write_inode(inode, NULL);
		goto sync_nodes;
	}

	/*
	 * If it's atomic_write, it's just fine to keep write ordering. So
	 * here we don't need to wait for node write completion, since we use
	 * node chain which serializes node blocks. If one of node writes are
	 * reordered, we can see simply broken chain, resulting in stopping
	 * roll-forward recovery. It means we'll recover all or none node blocks
	 * given fsync mark.
	 */
	if (!atomic) {
		ret = f2fs_wait_on_node_pages_writeback(sbi, seq_id);
		if (ret)
			goto out;
	}

	/* once recovery info is written, don't need to tack this */
	f2fs_remove_ino_entry(sbi, ino, APPEND_INO);
	clear_inode_flag(inode, FI_APPEND_WRITE);
flush_out:
	if ((!atomic && F2FS_OPTION(sbi).fsync_mode != FSYNC_MODE_NOBARRIER) ||
	    (atomic && !test_opt(sbi, NOBARRIER) && f2fs_sb_has_blkzoned(sbi)))
		ret = f2fs_issue_flush(sbi, inode->i_ino);
	if (!ret) {
		f2fs_remove_ino_entry(sbi, ino, UPDATE_INO);
		clear_inode_flag(inode, FI_UPDATE_WRITE);
		f2fs_remove_ino_entry(sbi, ino, FLUSH_INO);
	}
	f2fs_update_time(sbi, REQ_TIME);
out:
	trace_f2fs_sync_file_exit(inode, cp_reason, datasync, ret);
	return ret;
}

int f2fs_sync_file(struct file *file, loff_t start, loff_t end, int datasync)
{
	if (unlikely(f2fs_cp_error(F2FS_I_SB(file_inode(file)))))
		return -EIO;
	return f2fs_do_sync_file(file, start, end, datasync, false);
}

static bool __found_offset(struct address_space *mapping, block_t blkaddr,
				pgoff_t index, int whence)
{
	switch (whence) {
	case SEEK_DATA:
		if (__is_valid_data_blkaddr(blkaddr))
			return true;
		if (blkaddr == NEW_ADDR &&
		    xa_get_mark(&mapping->i_pages, index, PAGECACHE_TAG_DIRTY))
			return true;
		break;
	case SEEK_HOLE:
		if (blkaddr == NULL_ADDR)
			return true;
		break;
	}
	return false;
}

static loff_t f2fs_seek_block(struct file *file, loff_t offset, int whence)
{
	struct inode *inode = file->f_mapping->host;
	loff_t maxbytes = inode->i_sb->s_maxbytes;
	struct dnode_of_data dn;
	pgoff_t pgofs, end_offset;
	loff_t data_ofs = offset;
	loff_t isize;
	int err = 0;

	inode_lock(inode);

	isize = i_size_read(inode);
	if (offset >= isize)
		goto fail;

	/* handle inline data case */
	if (f2fs_has_inline_data(inode)) {
		if (whence == SEEK_HOLE) {
			data_ofs = isize;
			goto found;
		} else if (whence == SEEK_DATA) {
			data_ofs = offset;
			goto found;
		}
	}

	pgofs = (pgoff_t)(offset >> PAGE_SHIFT);

	for (; data_ofs < isize; data_ofs = (loff_t)pgofs << PAGE_SHIFT) {
		set_new_dnode(&dn, inode, NULL, NULL, 0);
		err = f2fs_get_dnode_of_data(&dn, pgofs, LOOKUP_NODE);
		if (err && err != -ENOENT) {
			goto fail;
		} else if (err == -ENOENT) {
			/* direct node does not exists */
			if (whence == SEEK_DATA) {
				pgofs = f2fs_get_next_page_offset(&dn, pgofs);
				continue;
			} else {
				goto found;
			}
		}

		end_offset = ADDRS_PER_PAGE(dn.node_page, inode);

		/* find data/hole in dnode block */
		for (; dn.ofs_in_node < end_offset;
				dn.ofs_in_node++, pgofs++,
				data_ofs = (loff_t)pgofs << PAGE_SHIFT) {
			block_t blkaddr;

			blkaddr = f2fs_data_blkaddr(&dn);

			if (__is_valid_data_blkaddr(blkaddr) &&
				!f2fs_is_valid_blkaddr(F2FS_I_SB(inode),
					blkaddr, DATA_GENERIC_ENHANCE)) {
				f2fs_put_dnode(&dn);
				goto fail;
			}

			if (__found_offset(file->f_mapping, blkaddr,
							pgofs, whence)) {
				f2fs_put_dnode(&dn);
				goto found;
			}
		}
		f2fs_put_dnode(&dn);
	}

	if (whence == SEEK_DATA)
		goto fail;
found:
	if (whence == SEEK_HOLE && data_ofs > isize)
		data_ofs = isize;
	inode_unlock(inode);
	return vfs_setpos(file, data_ofs, maxbytes);
fail:
	inode_unlock(inode);
	return -ENXIO;
}

static loff_t f2fs_llseek(struct file *file, loff_t offset, int whence)
{
	struct inode *inode = file->f_mapping->host;
	loff_t maxbytes = inode->i_sb->s_maxbytes;

	if (f2fs_compressed_file(inode))
		maxbytes = max_file_blocks(inode) << F2FS_BLKSIZE_BITS;

	switch (whence) {
	case SEEK_SET:
	case SEEK_CUR:
	case SEEK_END:
		return generic_file_llseek_size(file, offset, whence,
						maxbytes, i_size_read(inode));
	case SEEK_DATA:
	case SEEK_HOLE:
		if (offset < 0)
			return -ENXIO;
		return f2fs_seek_block(file, offset, whence);
	}

	return -EINVAL;
}

static int f2fs_file_mmap(struct file *file, struct vm_area_struct *vma)
{
	struct inode *inode = file_inode(file);

	if (unlikely(f2fs_cp_error(F2FS_I_SB(inode))))
		return -EIO;

	if (!f2fs_is_compress_backend_ready(inode))
		return -EOPNOTSUPP;

	file_accessed(file);
	vma->vm_ops = &f2fs_file_vm_ops;
	set_inode_flag(inode, FI_MMAP_FILE);
	return 0;
}

static int f2fs_file_open(struct inode *inode, struct file *filp)
{
	int err = fscrypt_file_open(inode, filp);

	if (err)
		return err;

	if (!f2fs_is_compress_backend_ready(inode))
		return -EOPNOTSUPP;

	err = fsverity_file_open(inode, filp);
	if (err)
		return err;

	filp->f_mode |= FMODE_NOWAIT;

	return dquot_file_open(inode, filp);
}

void f2fs_truncate_data_blocks_range(struct dnode_of_data *dn, int count)
{
	struct f2fs_sb_info *sbi = F2FS_I_SB(dn->inode);
	struct f2fs_node *raw_node;
	int nr_free = 0, ofs = dn->ofs_in_node, len = count;
	__le32 *addr;
	int base = 0;
	bool compressed_cluster = false;
	int cluster_index = 0, valid_blocks = 0;
	int cluster_size = F2FS_I(dn->inode)->i_cluster_size;
	bool released = !atomic_read(&F2FS_I(dn->inode)->i_compr_blocks);

	if (IS_INODE(dn->node_page) && f2fs_has_extra_attr(dn->inode))
		base = get_extra_isize(dn->inode);

	raw_node = F2FS_NODE(dn->node_page);
	addr = blkaddr_in_node(raw_node) + base + ofs;

	/* Assumption: truncateion starts with cluster */
	for (; count > 0; count--, addr++, dn->ofs_in_node++, cluster_index++) {
		block_t blkaddr = le32_to_cpu(*addr);

		if (f2fs_compressed_file(dn->inode) &&
					!(cluster_index & (cluster_size - 1))) {
			if (compressed_cluster)
				f2fs_i_compr_blocks_update(dn->inode,
							valid_blocks, false);
			compressed_cluster = (blkaddr == COMPRESS_ADDR);
			valid_blocks = 0;
		}

		if (blkaddr == NULL_ADDR)
			continue;

		dn->data_blkaddr = NULL_ADDR;
		f2fs_set_data_blkaddr(dn);

		if (__is_valid_data_blkaddr(blkaddr)) {
			if (!f2fs_is_valid_blkaddr(sbi, blkaddr,
					DATA_GENERIC_ENHANCE))
				continue;
			if (compressed_cluster)
				valid_blocks++;
		}

		if (dn->ofs_in_node == 0 && IS_INODE(dn->node_page))
			clear_inode_flag(dn->inode, FI_FIRST_BLOCK_WRITTEN);

		f2fs_invalidate_blocks(sbi, blkaddr);

		if (!released || blkaddr != COMPRESS_ADDR)
			nr_free++;
	}

	if (compressed_cluster)
		f2fs_i_compr_blocks_update(dn->inode, valid_blocks, false);

	if (nr_free) {
		pgoff_t fofs;
		/*
		 * once we invalidate valid blkaddr in range [ofs, ofs + count],
		 * we will invalidate all blkaddr in the whole range.
		 */
		fofs = f2fs_start_bidx_of_node(ofs_of_node(dn->node_page),
							dn->inode) + ofs;
		f2fs_update_extent_cache_range(dn, fofs, 0, len);
		dec_valid_block_count(sbi, dn->inode, nr_free);
	}
	dn->ofs_in_node = ofs;

	f2fs_update_time(sbi, REQ_TIME);
	trace_f2fs_truncate_data_blocks_range(dn->inode, dn->nid,
					 dn->ofs_in_node, nr_free);
}

void f2fs_truncate_data_blocks(struct dnode_of_data *dn)
{
	f2fs_truncate_data_blocks_range(dn, ADDRS_PER_BLOCK(dn->inode));
}

static int truncate_partial_data_page(struct inode *inode, u64 from,
								bool cache_only)
{
	loff_t offset = from & (PAGE_SIZE - 1);
	pgoff_t index = from >> PAGE_SHIFT;
	struct address_space *mapping = inode->i_mapping;
	struct page *page;

	if (!offset && !cache_only)
		return 0;

	if (cache_only) {
		page = find_lock_page(mapping, index);
		if (page && PageUptodate(page))
			goto truncate_out;
		f2fs_put_page(page, 1);
		return 0;
	}

	page = f2fs_get_lock_data_page(inode, index, true);
	if (IS_ERR(page))
		return PTR_ERR(page) == -ENOENT ? 0 : PTR_ERR(page);
truncate_out:
	f2fs_wait_on_page_writeback(page, DATA, true, true);
	zero_user(page, offset, PAGE_SIZE - offset);

	/* An encrypted inode should have a key and truncate the last page. */
	f2fs_bug_on(F2FS_I_SB(inode), cache_only && IS_ENCRYPTED(inode));
	if (!cache_only)
		set_page_dirty(page);
	f2fs_put_page(page, 1);
	return 0;
}

int f2fs_do_truncate_blocks(struct inode *inode, u64 from, bool lock)
{
	struct f2fs_sb_info *sbi = F2FS_I_SB(inode);
	struct dnode_of_data dn;
	pgoff_t free_from;
	int count = 0, err = 0;
	struct page *ipage;
	bool truncate_page = false;

	trace_f2fs_truncate_blocks_enter(inode, from);

	free_from = (pgoff_t)F2FS_BLK_ALIGN(from);

	if (free_from >= max_file_blocks(inode))
		goto free_partial;

	if (lock)
		f2fs_lock_op(sbi);

	ipage = f2fs_get_node_page(sbi, inode->i_ino);
	if (IS_ERR(ipage)) {
		err = PTR_ERR(ipage);
		goto out;
	}

	if (f2fs_has_inline_data(inode)) {
		f2fs_truncate_inline_inode(inode, ipage, from);
		f2fs_put_page(ipage, 1);
		truncate_page = true;
		goto out;
	}

	set_new_dnode(&dn, inode, ipage, NULL, 0);
	err = f2fs_get_dnode_of_data(&dn, free_from, LOOKUP_NODE_RA);
	if (err) {
		if (err == -ENOENT)
			goto free_next;
		goto out;
	}

	count = ADDRS_PER_PAGE(dn.node_page, inode);

	count -= dn.ofs_in_node;
	f2fs_bug_on(sbi, count < 0);

	if (dn.ofs_in_node || IS_INODE(dn.node_page)) {
		f2fs_truncate_data_blocks_range(&dn, count);
		free_from += count;
	}

	f2fs_put_dnode(&dn);
free_next:
	err = f2fs_truncate_inode_blocks(inode, free_from);
out:
	if (lock)
		f2fs_unlock_op(sbi);
free_partial:
	/* lastly zero out the first data page */
	if (!err)
		err = truncate_partial_data_page(inode, from, truncate_page);

	trace_f2fs_truncate_blocks_exit(inode, err);
	return err;
}

int f2fs_truncate_blocks(struct inode *inode, u64 from, bool lock)
{
	u64 free_from = from;
	int err;

#ifdef CONFIG_F2FS_FS_COMPRESSION
	/*
	 * for compressed file, only support cluster size
	 * aligned truncation.
	 */
	if (f2fs_compressed_file(inode))
		free_from = round_up(from,
				F2FS_I(inode)->i_cluster_size << PAGE_SHIFT);
#endif

	err = f2fs_do_truncate_blocks(inode, free_from, lock);
	if (err)
		return err;

#ifdef CONFIG_F2FS_FS_COMPRESSION
	/*
	 * For compressed file, after release compress blocks, don't allow write
	 * direct, but we should allow write direct after truncate to zero.
	 */
	if (f2fs_compressed_file(inode) && !free_from
			&& is_inode_flag_set(inode, FI_COMPRESS_RELEASED))
		clear_inode_flag(inode, FI_COMPRESS_RELEASED);

	if (from != free_from) {
		err = f2fs_truncate_partial_cluster(inode, from, lock);
		if (err)
			return err;
	}
#endif

	return 0;
}

int f2fs_truncate(struct inode *inode)
{
	int err;

	if (unlikely(f2fs_cp_error(F2FS_I_SB(inode))))
		return -EIO;

	if (!(S_ISREG(inode->i_mode) || S_ISDIR(inode->i_mode) ||
				S_ISLNK(inode->i_mode)))
		return 0;

	trace_f2fs_truncate(inode);

	if (time_to_inject(F2FS_I_SB(inode), FAULT_TRUNCATE)) {
		f2fs_show_injection_info(F2FS_I_SB(inode), FAULT_TRUNCATE);
		return -EIO;
	}

	err = f2fs_dquot_initialize(inode);
	if (err)
		return err;

	/* we should check inline_data size */
	if (!f2fs_may_inline_data(inode)) {
		err = f2fs_convert_inline_inode(inode);
		if (err)
			return err;
	}

	err = f2fs_truncate_blocks(inode, i_size_read(inode), true);
	if (err)
		return err;

	inode->i_mtime = inode->i_ctime = current_time(inode);
	f2fs_mark_inode_dirty_sync(inode, false);
	return 0;
}

int f2fs_getattr(struct user_namespace *mnt_userns, const struct path *path,
		 struct kstat *stat, u32 request_mask, unsigned int query_flags)
{
	struct inode *inode = d_inode(path->dentry);
	struct f2fs_inode_info *fi = F2FS_I(inode);
	struct f2fs_inode *ri = NULL;
	unsigned int flags;

	if (f2fs_has_extra_attr(inode) &&
			f2fs_sb_has_inode_crtime(F2FS_I_SB(inode)) &&
			F2FS_FITS_IN_INODE(ri, fi->i_extra_isize, i_crtime)) {
		stat->result_mask |= STATX_BTIME;
		stat->btime.tv_sec = fi->i_crtime.tv_sec;
		stat->btime.tv_nsec = fi->i_crtime.tv_nsec;
	}

	flags = fi->i_flags;
	if (flags & F2FS_COMPR_FL)
		stat->attributes |= STATX_ATTR_COMPRESSED;
	if (flags & F2FS_APPEND_FL)
		stat->attributes |= STATX_ATTR_APPEND;
	if (IS_ENCRYPTED(inode))
		stat->attributes |= STATX_ATTR_ENCRYPTED;
	if (flags & F2FS_IMMUTABLE_FL)
		stat->attributes |= STATX_ATTR_IMMUTABLE;
	if (flags & F2FS_NODUMP_FL)
		stat->attributes |= STATX_ATTR_NODUMP;
	if (IS_VERITY(inode))
		stat->attributes |= STATX_ATTR_VERITY;

	stat->attributes_mask |= (STATX_ATTR_COMPRESSED |
				  STATX_ATTR_APPEND |
				  STATX_ATTR_ENCRYPTED |
				  STATX_ATTR_IMMUTABLE |
				  STATX_ATTR_NODUMP |
				  STATX_ATTR_VERITY);

	generic_fillattr(mnt_userns, inode, stat);

	/* we need to show initial sectors used for inline_data/dentries */
	if ((S_ISREG(inode->i_mode) && f2fs_has_inline_data(inode)) ||
					f2fs_has_inline_dentry(inode))
		stat->blocks += (stat->size + 511) >> 9;

	return 0;
}

#ifdef CONFIG_F2FS_FS_POSIX_ACL
static void __setattr_copy(struct user_namespace *mnt_userns,
			   struct inode *inode, const struct iattr *attr)
{
	unsigned int ia_valid = attr->ia_valid;

	if (ia_valid & ATTR_UID)
		inode->i_uid = attr->ia_uid;
	if (ia_valid & ATTR_GID)
		inode->i_gid = attr->ia_gid;
	if (ia_valid & ATTR_ATIME)
		inode->i_atime = attr->ia_atime;
	if (ia_valid & ATTR_MTIME)
		inode->i_mtime = attr->ia_mtime;
	if (ia_valid & ATTR_CTIME)
		inode->i_ctime = attr->ia_ctime;
	if (ia_valid & ATTR_MODE) {
		umode_t mode = attr->ia_mode;
		kgid_t kgid = i_gid_into_mnt(mnt_userns, inode);

		if (!in_group_p(kgid) && !capable_wrt_inode_uidgid(mnt_userns, inode, CAP_FSETID))
			mode &= ~S_ISGID;
		set_acl_inode(inode, mode);
	}
}
#else
#define __setattr_copy setattr_copy
#endif

int f2fs_setattr(struct user_namespace *mnt_userns, struct dentry *dentry,
		 struct iattr *attr)
{
	struct inode *inode = d_inode(dentry);
	int err;

	if (unlikely(f2fs_cp_error(F2FS_I_SB(inode))))
		return -EIO;

	if (unlikely(IS_IMMUTABLE(inode)))
		return -EPERM;

	if (unlikely(IS_APPEND(inode) &&
			(attr->ia_valid & (ATTR_MODE | ATTR_UID |
				  ATTR_GID | ATTR_TIMES_SET))))
		return -EPERM;

	if ((attr->ia_valid & ATTR_SIZE) &&
		!f2fs_is_compress_backend_ready(inode))
		return -EOPNOTSUPP;

	err = setattr_prepare(mnt_userns, dentry, attr);
	if (err)
		return err;

	err = fscrypt_prepare_setattr(dentry, attr);
	if (err)
		return err;

	err = fsverity_prepare_setattr(dentry, attr);
	if (err)
		return err;

	if (is_quota_modification(inode, attr)) {
		err = f2fs_dquot_initialize(inode);
		if (err)
			return err;
	}
	if ((attr->ia_valid & ATTR_UID &&
		!uid_eq(attr->ia_uid, inode->i_uid)) ||
		(attr->ia_valid & ATTR_GID &&
		!gid_eq(attr->ia_gid, inode->i_gid))) {
		f2fs_lock_op(F2FS_I_SB(inode));
		err = dquot_transfer(inode, attr);
		if (err) {
			set_sbi_flag(F2FS_I_SB(inode),
					SBI_QUOTA_NEED_REPAIR);
			f2fs_unlock_op(F2FS_I_SB(inode));
			return err;
		}
		/*
		 * update uid/gid under lock_op(), so that dquot and inode can
		 * be updated atomically.
		 */
		if (attr->ia_valid & ATTR_UID)
			inode->i_uid = attr->ia_uid;
		if (attr->ia_valid & ATTR_GID)
			inode->i_gid = attr->ia_gid;
		f2fs_mark_inode_dirty_sync(inode, true);
		f2fs_unlock_op(F2FS_I_SB(inode));
	}

	if (attr->ia_valid & ATTR_SIZE) {
		loff_t old_size = i_size_read(inode);

		if (attr->ia_size > MAX_INLINE_DATA(inode)) {
			/*
			 * should convert inline inode before i_size_write to
			 * keep smaller than inline_data size with inline flag.
			 */
			err = f2fs_convert_inline_inode(inode);
			if (err)
				return err;
		}

		f2fs_down_write(&F2FS_I(inode)->i_gc_rwsem[WRITE]);
		filemap_invalidate_lock(inode->i_mapping);

		truncate_setsize(inode, attr->ia_size);

		if (attr->ia_size <= old_size)
			err = f2fs_truncate(inode);
		/*
		 * do not trim all blocks after i_size if target size is
		 * larger than i_size.
		 */
		filemap_invalidate_unlock(inode->i_mapping);
		f2fs_up_write(&F2FS_I(inode)->i_gc_rwsem[WRITE]);
		if (err)
			return err;

		spin_lock(&F2FS_I(inode)->i_size_lock);
		inode->i_mtime = inode->i_ctime = current_time(inode);
		F2FS_I(inode)->last_disk_size = i_size_read(inode);
		spin_unlock(&F2FS_I(inode)->i_size_lock);
	}

	__setattr_copy(mnt_userns, inode, attr);

	if (attr->ia_valid & ATTR_MODE) {
		err = posix_acl_chmod(mnt_userns, inode, f2fs_get_inode_mode(inode));

		if (is_inode_flag_set(inode, FI_ACL_MODE)) {
			if (!err)
				inode->i_mode = F2FS_I(inode)->i_acl_mode;
			clear_inode_flag(inode, FI_ACL_MODE);
		}
	}

	/* file size may changed here */
	f2fs_mark_inode_dirty_sync(inode, true);

	/* inode change will produce dirty node pages flushed by checkpoint */
	f2fs_balance_fs(F2FS_I_SB(inode), true);

	return err;
}

const struct inode_operations f2fs_file_inode_operations = {
	.getattr	= f2fs_getattr,
	.setattr	= f2fs_setattr,
	.get_acl	= f2fs_get_acl,
	.set_acl	= f2fs_set_acl,
	.listxattr	= f2fs_listxattr,
	.fiemap		= f2fs_fiemap,
	.fileattr_get	= f2fs_fileattr_get,
	.fileattr_set	= f2fs_fileattr_set,
};

static int fill_zero(struct inode *inode, pgoff_t index,
					loff_t start, loff_t len)
{
	struct f2fs_sb_info *sbi = F2FS_I_SB(inode);
	struct page *page;

	if (!len)
		return 0;

	f2fs_balance_fs(sbi, true);

	f2fs_lock_op(sbi);
	page = f2fs_get_new_data_page(inode, NULL, index, false);
	f2fs_unlock_op(sbi);

	if (IS_ERR(page))
		return PTR_ERR(page);

	f2fs_wait_on_page_writeback(page, DATA, true, true);
	zero_user(page, start, len);
	set_page_dirty(page);
	f2fs_put_page(page, 1);
	return 0;
}

int f2fs_truncate_hole(struct inode *inode, pgoff_t pg_start, pgoff_t pg_end)
{
	int err;

	while (pg_start < pg_end) {
		struct dnode_of_data dn;
		pgoff_t end_offset, count;

		set_new_dnode(&dn, inode, NULL, NULL, 0);
		err = f2fs_get_dnode_of_data(&dn, pg_start, LOOKUP_NODE);
		if (err) {
			if (err == -ENOENT) {
				pg_start = f2fs_get_next_page_offset(&dn,
								pg_start);
				continue;
			}
			return err;
		}

		end_offset = ADDRS_PER_PAGE(dn.node_page, inode);
		count = min(end_offset - dn.ofs_in_node, pg_end - pg_start);

		f2fs_bug_on(F2FS_I_SB(inode), count == 0 || count > end_offset);

		f2fs_truncate_data_blocks_range(&dn, count);
		f2fs_put_dnode(&dn);

		pg_start += count;
	}
	return 0;
}

static int punch_hole(struct inode *inode, loff_t offset, loff_t len)
{
	pgoff_t pg_start, pg_end;
	loff_t off_start, off_end;
	int ret;

	ret = f2fs_convert_inline_inode(inode);
	if (ret)
		return ret;

	pg_start = ((unsigned long long) offset) >> PAGE_SHIFT;
	pg_end = ((unsigned long long) offset + len) >> PAGE_SHIFT;

	off_start = offset & (PAGE_SIZE - 1);
	off_end = (offset + len) & (PAGE_SIZE - 1);

	if (pg_start == pg_end) {
		ret = fill_zero(inode, pg_start, off_start,
						off_end - off_start);
		if (ret)
			return ret;
	} else {
		if (off_start) {
			ret = fill_zero(inode, pg_start++, off_start,
						PAGE_SIZE - off_start);
			if (ret)
				return ret;
		}
		if (off_end) {
			ret = fill_zero(inode, pg_end, 0, off_end);
			if (ret)
				return ret;
		}

		if (pg_start < pg_end) {
			loff_t blk_start, blk_end;
			struct f2fs_sb_info *sbi = F2FS_I_SB(inode);

			f2fs_balance_fs(sbi, true);

			blk_start = (loff_t)pg_start << PAGE_SHIFT;
			blk_end = (loff_t)pg_end << PAGE_SHIFT;

			f2fs_down_write(&F2FS_I(inode)->i_gc_rwsem[WRITE]);
			filemap_invalidate_lock(inode->i_mapping);

			truncate_pagecache_range(inode, blk_start, blk_end - 1);

			f2fs_lock_op(sbi);
			ret = f2fs_truncate_hole(inode, pg_start, pg_end);
			f2fs_unlock_op(sbi);

			filemap_invalidate_unlock(inode->i_mapping);
			f2fs_up_write(&F2FS_I(inode)->i_gc_rwsem[WRITE]);
		}
	}

	return ret;
}

static int __read_out_blkaddrs(struct inode *inode, block_t *blkaddr,
				int *do_replace, pgoff_t off, pgoff_t len)
{
	struct f2fs_sb_info *sbi = F2FS_I_SB(inode);
	struct dnode_of_data dn;
	int ret, done, i;

next_dnode:
	set_new_dnode(&dn, inode, NULL, NULL, 0);
	ret = f2fs_get_dnode_of_data(&dn, off, LOOKUP_NODE_RA);
	if (ret && ret != -ENOENT) {
		return ret;
	} else if (ret == -ENOENT) {
		if (dn.max_level == 0)
			return -ENOENT;
		done = min((pgoff_t)ADDRS_PER_BLOCK(inode) -
						dn.ofs_in_node, len);
		blkaddr += done;
		do_replace += done;
		goto next;
	}

	done = min((pgoff_t)ADDRS_PER_PAGE(dn.node_page, inode) -
							dn.ofs_in_node, len);
	for (i = 0; i < done; i++, blkaddr++, do_replace++, dn.ofs_in_node++) {
		*blkaddr = f2fs_data_blkaddr(&dn);

		if (__is_valid_data_blkaddr(*blkaddr) &&
			!f2fs_is_valid_blkaddr(sbi, *blkaddr,
					DATA_GENERIC_ENHANCE)) {
			f2fs_put_dnode(&dn);
			return -EFSCORRUPTED;
		}

		if (!f2fs_is_checkpointed_data(sbi, *blkaddr)) {

			if (f2fs_lfs_mode(sbi)) {
				f2fs_put_dnode(&dn);
				return -EOPNOTSUPP;
			}

			/* do not invalidate this block address */
			f2fs_update_data_blkaddr(&dn, NULL_ADDR);
			*do_replace = 1;
		}
	}
	f2fs_put_dnode(&dn);
next:
	len -= done;
	off += done;
	if (len)
		goto next_dnode;
	return 0;
}

static int __roll_back_blkaddrs(struct inode *inode, block_t *blkaddr,
				int *do_replace, pgoff_t off, int len)
{
	struct f2fs_sb_info *sbi = F2FS_I_SB(inode);
	struct dnode_of_data dn;
	int ret, i;

	for (i = 0; i < len; i++, do_replace++, blkaddr++) {
		if (*do_replace == 0)
			continue;

		set_new_dnode(&dn, inode, NULL, NULL, 0);
		ret = f2fs_get_dnode_of_data(&dn, off + i, LOOKUP_NODE_RA);
		if (ret) {
			dec_valid_block_count(sbi, inode, 1);
			f2fs_invalidate_blocks(sbi, *blkaddr);
		} else {
			f2fs_update_data_blkaddr(&dn, *blkaddr);
		}
		f2fs_put_dnode(&dn);
	}
	return 0;
}

static int __clone_blkaddrs(struct inode *src_inode, struct inode *dst_inode,
			block_t *blkaddr, int *do_replace,
			pgoff_t src, pgoff_t dst, pgoff_t len, bool full)
{
	struct f2fs_sb_info *sbi = F2FS_I_SB(src_inode);
	pgoff_t i = 0;
	int ret;

	while (i < len) {
		if (blkaddr[i] == NULL_ADDR && !full) {
			i++;
			continue;
		}

		if (do_replace[i] || blkaddr[i] == NULL_ADDR) {
			struct dnode_of_data dn;
			struct node_info ni;
			size_t new_size;
			pgoff_t ilen;

			set_new_dnode(&dn, dst_inode, NULL, NULL, 0);
			ret = f2fs_get_dnode_of_data(&dn, dst + i, ALLOC_NODE);
			if (ret)
				return ret;

			ret = f2fs_get_node_info(sbi, dn.nid, &ni, false);
			if (ret) {
				f2fs_put_dnode(&dn);
				return ret;
			}

			ilen = min((pgoff_t)
				ADDRS_PER_PAGE(dn.node_page, dst_inode) -
						dn.ofs_in_node, len - i);
			do {
				dn.data_blkaddr = f2fs_data_blkaddr(&dn);
				f2fs_truncate_data_blocks_range(&dn, 1);

				if (do_replace[i]) {
					f2fs_i_blocks_write(src_inode,
							1, false, false);
					f2fs_i_blocks_write(dst_inode,
							1, true, false);
					f2fs_replace_block(sbi, &dn, dn.data_blkaddr,
					blkaddr[i], ni.version, true, false);

					do_replace[i] = 0;
				}
				dn.ofs_in_node++;
				i++;
				new_size = (loff_t)(dst + i) << PAGE_SHIFT;
				if (dst_inode->i_size < new_size)
					f2fs_i_size_write(dst_inode, new_size);
			} while (--ilen && (do_replace[i] || blkaddr[i] == NULL_ADDR));

			f2fs_put_dnode(&dn);
		} else {
			struct page *psrc, *pdst;

			psrc = f2fs_get_lock_data_page(src_inode,
							src + i, true);
			if (IS_ERR(psrc))
				return PTR_ERR(psrc);
			pdst = f2fs_get_new_data_page(dst_inode, NULL, dst + i,
								true);
			if (IS_ERR(pdst)) {
				f2fs_put_page(psrc, 1);
				return PTR_ERR(pdst);
			}
			f2fs_copy_page(psrc, pdst);
			set_page_dirty(pdst);
			f2fs_put_page(pdst, 1);
			f2fs_put_page(psrc, 1);

			ret = f2fs_truncate_hole(src_inode,
						src + i, src + i + 1);
			if (ret)
				return ret;
			i++;
		}
	}
	return 0;
}

static int __exchange_data_block(struct inode *src_inode,
			struct inode *dst_inode, pgoff_t src, pgoff_t dst,
			pgoff_t len, bool full)
{
	block_t *src_blkaddr;
	int *do_replace;
	pgoff_t olen;
	int ret;

	while (len) {
		olen = min((pgoff_t)4 * ADDRS_PER_BLOCK(src_inode), len);

		src_blkaddr = f2fs_kvzalloc(F2FS_I_SB(src_inode),
					array_size(olen, sizeof(block_t)),
					GFP_NOFS);
		if (!src_blkaddr)
			return -ENOMEM;

		do_replace = f2fs_kvzalloc(F2FS_I_SB(src_inode),
					array_size(olen, sizeof(int)),
					GFP_NOFS);
		if (!do_replace) {
			kvfree(src_blkaddr);
			return -ENOMEM;
		}

		ret = __read_out_blkaddrs(src_inode, src_blkaddr,
					do_replace, src, olen);
		if (ret)
			goto roll_back;

		ret = __clone_blkaddrs(src_inode, dst_inode, src_blkaddr,
					do_replace, src, dst, olen, full);
		if (ret)
			goto roll_back;

		src += olen;
		dst += olen;
		len -= olen;

		kvfree(src_blkaddr);
		kvfree(do_replace);
	}
	return 0;

roll_back:
	__roll_back_blkaddrs(src_inode, src_blkaddr, do_replace, src, olen);
	kvfree(src_blkaddr);
	kvfree(do_replace);
	return ret;
}

static int f2fs_do_collapse(struct inode *inode, loff_t offset, loff_t len)
{
	struct f2fs_sb_info *sbi = F2FS_I_SB(inode);
	pgoff_t nrpages = DIV_ROUND_UP(i_size_read(inode), PAGE_SIZE);
	pgoff_t start = offset >> PAGE_SHIFT;
	pgoff_t end = (offset + len) >> PAGE_SHIFT;
	int ret;

	f2fs_balance_fs(sbi, true);

	/* avoid gc operation during block exchange */
	f2fs_down_write(&F2FS_I(inode)->i_gc_rwsem[WRITE]);
	filemap_invalidate_lock(inode->i_mapping);

	f2fs_lock_op(sbi);
	f2fs_drop_extent_tree(inode);
	truncate_pagecache(inode, offset);
	ret = __exchange_data_block(inode, inode, end, start, nrpages - end, true);
	f2fs_unlock_op(sbi);

	filemap_invalidate_unlock(inode->i_mapping);
	f2fs_up_write(&F2FS_I(inode)->i_gc_rwsem[WRITE]);
	return ret;
}

static int f2fs_collapse_range(struct inode *inode, loff_t offset, loff_t len)
{
	loff_t new_size;
	int ret;

	if (offset + len >= i_size_read(inode))
		return -EINVAL;

	/* collapse range should be aligned to block size of f2fs. */
	if (offset & (F2FS_BLKSIZE - 1) || len & (F2FS_BLKSIZE - 1))
		return -EINVAL;

	ret = f2fs_convert_inline_inode(inode);
	if (ret)
		return ret;

	/* write out all dirty pages from offset */
	ret = filemap_write_and_wait_range(inode->i_mapping, offset, LLONG_MAX);
	if (ret)
		return ret;

	ret = f2fs_do_collapse(inode, offset, len);
	if (ret)
		return ret;

	/* write out all moved pages, if possible */
	filemap_invalidate_lock(inode->i_mapping);
	filemap_write_and_wait_range(inode->i_mapping, offset, LLONG_MAX);
	truncate_pagecache(inode, offset);

	new_size = i_size_read(inode) - len;
	ret = f2fs_truncate_blocks(inode, new_size, true);
	filemap_invalidate_unlock(inode->i_mapping);
	if (!ret)
		f2fs_i_size_write(inode, new_size);
	return ret;
}

static int f2fs_do_zero_range(struct dnode_of_data *dn, pgoff_t start,
								pgoff_t end)
{
	struct f2fs_sb_info *sbi = F2FS_I_SB(dn->inode);
	pgoff_t index = start;
	unsigned int ofs_in_node = dn->ofs_in_node;
	blkcnt_t count = 0;
	int ret;

	for (; index < end; index++, dn->ofs_in_node++) {
		if (f2fs_data_blkaddr(dn) == NULL_ADDR)
			count++;
	}

	dn->ofs_in_node = ofs_in_node;
	ret = f2fs_reserve_new_blocks(dn, count);
	if (ret)
		return ret;

	dn->ofs_in_node = ofs_in_node;
	for (index = start; index < end; index++, dn->ofs_in_node++) {
		dn->data_blkaddr = f2fs_data_blkaddr(dn);
		/*
		 * f2fs_reserve_new_blocks will not guarantee entire block
		 * allocation.
		 */
		if (dn->data_blkaddr == NULL_ADDR) {
			ret = -ENOSPC;
			break;
		}

		if (dn->data_blkaddr == NEW_ADDR)
			continue;

		if (!f2fs_is_valid_blkaddr(sbi, dn->data_blkaddr,
					DATA_GENERIC_ENHANCE)) {
			ret = -EFSCORRUPTED;
			break;
		}

		f2fs_invalidate_blocks(sbi, dn->data_blkaddr);
		dn->data_blkaddr = NEW_ADDR;
		f2fs_set_data_blkaddr(dn);
	}

	f2fs_update_extent_cache_range(dn, start, 0, index - start);

	return ret;
}

static int f2fs_zero_range(struct inode *inode, loff_t offset, loff_t len,
								int mode)
{
	struct f2fs_sb_info *sbi = F2FS_I_SB(inode);
	struct address_space *mapping = inode->i_mapping;
	pgoff_t index, pg_start, pg_end;
	loff_t new_size = i_size_read(inode);
	loff_t off_start, off_end;
	int ret = 0;

	ret = inode_newsize_ok(inode, (len + offset));
	if (ret)
		return ret;

	ret = f2fs_convert_inline_inode(inode);
	if (ret)
		return ret;

	ret = filemap_write_and_wait_range(mapping, offset, offset + len - 1);
	if (ret)
		return ret;

	pg_start = ((unsigned long long) offset) >> PAGE_SHIFT;
	pg_end = ((unsigned long long) offset + len) >> PAGE_SHIFT;

	off_start = offset & (PAGE_SIZE - 1);
	off_end = (offset + len) & (PAGE_SIZE - 1);

	if (pg_start == pg_end) {
		ret = fill_zero(inode, pg_start, off_start,
						off_end - off_start);
		if (ret)
			return ret;

		new_size = max_t(loff_t, new_size, offset + len);
	} else {
		if (off_start) {
			ret = fill_zero(inode, pg_start++, off_start,
						PAGE_SIZE - off_start);
			if (ret)
				return ret;

			new_size = max_t(loff_t, new_size,
					(loff_t)pg_start << PAGE_SHIFT);
		}

		for (index = pg_start; index < pg_end;) {
			struct dnode_of_data dn;
			unsigned int end_offset;
			pgoff_t end;

			f2fs_down_write(&F2FS_I(inode)->i_gc_rwsem[WRITE]);
			filemap_invalidate_lock(mapping);

			truncate_pagecache_range(inode,
				(loff_t)index << PAGE_SHIFT,
				((loff_t)pg_end << PAGE_SHIFT) - 1);

			f2fs_lock_op(sbi);

			set_new_dnode(&dn, inode, NULL, NULL, 0);
			ret = f2fs_get_dnode_of_data(&dn, index, ALLOC_NODE);
			if (ret) {
				f2fs_unlock_op(sbi);
				filemap_invalidate_unlock(mapping);
				f2fs_up_write(&F2FS_I(inode)->i_gc_rwsem[WRITE]);
				goto out;
			}

			end_offset = ADDRS_PER_PAGE(dn.node_page, inode);
			end = min(pg_end, end_offset - dn.ofs_in_node + index);

			ret = f2fs_do_zero_range(&dn, index, end);
			f2fs_put_dnode(&dn);

			f2fs_unlock_op(sbi);
			filemap_invalidate_unlock(mapping);
			f2fs_up_write(&F2FS_I(inode)->i_gc_rwsem[WRITE]);

			f2fs_balance_fs(sbi, dn.node_changed);

			if (ret)
				goto out;

			index = end;
			new_size = max_t(loff_t, new_size,
					(loff_t)index << PAGE_SHIFT);
		}

		if (off_end) {
			ret = fill_zero(inode, pg_end, 0, off_end);
			if (ret)
				goto out;

			new_size = max_t(loff_t, new_size, offset + len);
		}
	}

out:
	if (new_size > i_size_read(inode)) {
		if (mode & FALLOC_FL_KEEP_SIZE)
			file_set_keep_isize(inode);
		else
			f2fs_i_size_write(inode, new_size);
	}
	return ret;
}

static int f2fs_insert_range(struct inode *inode, loff_t offset, loff_t len)
{
	struct f2fs_sb_info *sbi = F2FS_I_SB(inode);
	struct address_space *mapping = inode->i_mapping;
	pgoff_t nr, pg_start, pg_end, delta, idx;
	loff_t new_size;
	int ret = 0;

	new_size = i_size_read(inode) + len;
	ret = inode_newsize_ok(inode, new_size);
	if (ret)
		return ret;

	if (offset >= i_size_read(inode))
		return -EINVAL;

	/* insert range should be aligned to block size of f2fs. */
	if (offset & (F2FS_BLKSIZE - 1) || len & (F2FS_BLKSIZE - 1))
		return -EINVAL;

	ret = f2fs_convert_inline_inode(inode);
	if (ret)
		return ret;

	f2fs_balance_fs(sbi, true);

	filemap_invalidate_lock(mapping);
	ret = f2fs_truncate_blocks(inode, i_size_read(inode), true);
	filemap_invalidate_unlock(mapping);
	if (ret)
		return ret;

	/* write out all dirty pages from offset */
	ret = filemap_write_and_wait_range(mapping, offset, LLONG_MAX);
	if (ret)
		return ret;

	pg_start = offset >> PAGE_SHIFT;
	pg_end = (offset + len) >> PAGE_SHIFT;
	delta = pg_end - pg_start;
	idx = DIV_ROUND_UP(i_size_read(inode), PAGE_SIZE);

	/* avoid gc operation during block exchange */
	f2fs_down_write(&F2FS_I(inode)->i_gc_rwsem[WRITE]);
	filemap_invalidate_lock(mapping);
	truncate_pagecache(inode, offset);

	while (!ret && idx > pg_start) {
		nr = idx - pg_start;
		if (nr > delta)
			nr = delta;
		idx -= nr;

		f2fs_lock_op(sbi);
		f2fs_drop_extent_tree(inode);

		ret = __exchange_data_block(inode, inode, idx,
					idx + delta, nr, false);
		f2fs_unlock_op(sbi);
	}
	filemap_invalidate_unlock(mapping);
	f2fs_up_write(&F2FS_I(inode)->i_gc_rwsem[WRITE]);

	/* write out all moved pages, if possible */
	filemap_invalidate_lock(mapping);
	filemap_write_and_wait_range(mapping, offset, LLONG_MAX);
	truncate_pagecache(inode, offset);
	filemap_invalidate_unlock(mapping);

	if (!ret)
		f2fs_i_size_write(inode, new_size);
	return ret;
}

static int expand_inode_data(struct inode *inode, loff_t offset,
					loff_t len, int mode)
{
	struct f2fs_sb_info *sbi = F2FS_I_SB(inode);
	struct f2fs_map_blocks map = { .m_next_pgofs = NULL,
			.m_next_extent = NULL, .m_seg_type = NO_CHECK_TYPE,
			.m_may_create = true };
	struct f2fs_gc_control gc_control = { .victim_segno = NULL_SEGNO,
			.init_gc_type = FG_GC,
			.should_migrate_blocks = false,
			.err_gc_skipped = true,
			.nr_free_secs = 0 };
	pgoff_t pg_start, pg_end;
	loff_t new_size = i_size_read(inode);
	loff_t off_end;
	block_t expanded = 0;
	int err;

	err = inode_newsize_ok(inode, (len + offset));
	if (err)
		return err;

	err = f2fs_convert_inline_inode(inode);
	if (err)
		return err;

	f2fs_balance_fs(sbi, true);

	pg_start = ((unsigned long long)offset) >> PAGE_SHIFT;
	pg_end = ((unsigned long long)offset + len) >> PAGE_SHIFT;
	off_end = (offset + len) & (PAGE_SIZE - 1);

	map.m_lblk = pg_start;
	map.m_len = pg_end - pg_start;
	if (off_end)
		map.m_len++;

	if (!map.m_len)
		return 0;

	if (f2fs_is_pinned_file(inode)) {
		block_t sec_blks = BLKS_PER_SEC(sbi);
		block_t sec_len = roundup(map.m_len, sec_blks);

		map.m_len = sec_blks;
next_alloc:
		if (has_not_enough_free_secs(sbi, 0,
			GET_SEC_FROM_SEG(sbi, overprovision_segments(sbi)))) {
			f2fs_down_write(&sbi->gc_lock);
			err = f2fs_gc(sbi, &gc_control);
			if (err && err != -ENODATA)
				goto out_err;
		}

		f2fs_down_write(&sbi->pin_sem);

		f2fs_lock_op(sbi);
		f2fs_allocate_new_section(sbi, CURSEG_COLD_DATA_PINNED, false);
		f2fs_unlock_op(sbi);

		map.m_seg_type = CURSEG_COLD_DATA_PINNED;
		err = f2fs_map_blocks(inode, &map, 1, F2FS_GET_BLOCK_PRE_DIO);
		file_dont_truncate(inode);

		f2fs_up_write(&sbi->pin_sem);

		expanded += map.m_len;
		sec_len -= map.m_len;
		map.m_lblk += map.m_len;
		if (!err && sec_len)
			goto next_alloc;

		map.m_len = expanded;
	} else {
		err = f2fs_map_blocks(inode, &map, 1, F2FS_GET_BLOCK_PRE_AIO);
		expanded = map.m_len;
	}
out_err:
	if (err) {
		pgoff_t last_off;

		if (!expanded)
			return err;

		last_off = pg_start + expanded - 1;

		/* update new size to the failed position */
		new_size = (last_off == pg_end) ? offset + len :
					(loff_t)(last_off + 1) << PAGE_SHIFT;
	} else {
		new_size = ((loff_t)pg_end << PAGE_SHIFT) + off_end;
	}

	if (new_size > i_size_read(inode)) {
		if (mode & FALLOC_FL_KEEP_SIZE)
			file_set_keep_isize(inode);
		else
			f2fs_i_size_write(inode, new_size);
	}

	return err;
}

static long f2fs_fallocate(struct file *file, int mode,
				loff_t offset, loff_t len)
{
	struct inode *inode = file_inode(file);
	long ret = 0;

	if (unlikely(f2fs_cp_error(F2FS_I_SB(inode))))
		return -EIO;
	if (!f2fs_is_checkpoint_ready(F2FS_I_SB(inode)))
		return -ENOSPC;
	if (!f2fs_is_compress_backend_ready(inode))
		return -EOPNOTSUPP;

	/* f2fs only support ->fallocate for regular file */
	if (!S_ISREG(inode->i_mode))
		return -EINVAL;

	if (IS_ENCRYPTED(inode) &&
		(mode & (FALLOC_FL_COLLAPSE_RANGE | FALLOC_FL_INSERT_RANGE)))
		return -EOPNOTSUPP;

	/*
	 * Pinned file should not support partial trucation since the block
	 * can be used by applications.
	 */
	if ((f2fs_compressed_file(inode) || f2fs_is_pinned_file(inode)) &&
		(mode & (FALLOC_FL_PUNCH_HOLE | FALLOC_FL_COLLAPSE_RANGE |
			FALLOC_FL_ZERO_RANGE | FALLOC_FL_INSERT_RANGE)))
		return -EOPNOTSUPP;

	if (mode & ~(FALLOC_FL_KEEP_SIZE | FALLOC_FL_PUNCH_HOLE |
			FALLOC_FL_COLLAPSE_RANGE | FALLOC_FL_ZERO_RANGE |
			FALLOC_FL_INSERT_RANGE))
		return -EOPNOTSUPP;

	inode_lock(inode);

	ret = file_modified(file);
	if (ret)
		goto out;

	if (mode & FALLOC_FL_PUNCH_HOLE) {
		if (offset >= inode->i_size)
			goto out;

		ret = punch_hole(inode, offset, len);
	} else if (mode & FALLOC_FL_COLLAPSE_RANGE) {
		ret = f2fs_collapse_range(inode, offset, len);
	} else if (mode & FALLOC_FL_ZERO_RANGE) {
		ret = f2fs_zero_range(inode, offset, len, mode);
	} else if (mode & FALLOC_FL_INSERT_RANGE) {
		ret = f2fs_insert_range(inode, offset, len);
	} else {
		ret = expand_inode_data(inode, offset, len, mode);
	}

	if (!ret) {
		inode->i_mtime = inode->i_ctime = current_time(inode);
		f2fs_mark_inode_dirty_sync(inode, false);
		f2fs_update_time(F2FS_I_SB(inode), REQ_TIME);
	}

out:
	inode_unlock(inode);

	trace_f2fs_fallocate(inode, mode, offset, len, ret);
	return ret;
}

static int f2fs_release_file(struct inode *inode, struct file *filp)
{
	/*
	 * f2fs_relase_file is called at every close calls. So we should
	 * not drop any inmemory pages by close called by other process.
	 */
	if (!(filp->f_mode & FMODE_WRITE) ||
			atomic_read(&inode->i_writecount) != 1)
		return 0;

	if (f2fs_is_atomic_file(inode))
		f2fs_abort_atomic_write(inode, true);
	return 0;
}

static int f2fs_file_flush(struct file *file, fl_owner_t id)
{
	struct inode *inode = file_inode(file);

	/*
	 * If the process doing a transaction is crashed, we should do
	 * roll-back. Otherwise, other reader/write can see corrupted database
	 * until all the writers close its file. Since this should be done
	 * before dropping file lock, it needs to do in ->flush.
	 */
	if (f2fs_is_atomic_file(inode) &&
			F2FS_I(inode)->atomic_write_task == current)
		f2fs_abort_atomic_write(inode, true);
	return 0;
}

static int f2fs_setflags_common(struct inode *inode, u32 iflags, u32 mask)
{
	struct f2fs_inode_info *fi = F2FS_I(inode);
	u32 masked_flags = fi->i_flags & mask;

	/* mask can be shrunk by flags_valid selector */
	iflags &= mask;

	/* Is it quota file? Do not allow user to mess with it */
	if (IS_NOQUOTA(inode))
		return -EPERM;

	if ((iflags ^ masked_flags) & F2FS_CASEFOLD_FL) {
		if (!f2fs_sb_has_casefold(F2FS_I_SB(inode)))
			return -EOPNOTSUPP;
		if (!f2fs_empty_dir(inode))
			return -ENOTEMPTY;
	}

	if (iflags & (F2FS_COMPR_FL | F2FS_NOCOMP_FL)) {
		if (!f2fs_sb_has_compression(F2FS_I_SB(inode)))
			return -EOPNOTSUPP;
		if ((iflags & F2FS_COMPR_FL) && (iflags & F2FS_NOCOMP_FL))
			return -EINVAL;
	}

	if ((iflags ^ masked_flags) & F2FS_COMPR_FL) {
		if (masked_flags & F2FS_COMPR_FL) {
			if (!f2fs_disable_compressed_file(inode))
				return -EINVAL;
		} else {
			if (!f2fs_may_compress(inode))
				return -EINVAL;
			if (S_ISREG(inode->i_mode) && inode->i_size)
				return -EINVAL;

			set_compress_context(inode);
		}
	}

	fi->i_flags = iflags | (fi->i_flags & ~mask);
	f2fs_bug_on(F2FS_I_SB(inode), (fi->i_flags & F2FS_COMPR_FL) &&
					(fi->i_flags & F2FS_NOCOMP_FL));

	if (fi->i_flags & F2FS_PROJINHERIT_FL)
		set_inode_flag(inode, FI_PROJ_INHERIT);
	else
		clear_inode_flag(inode, FI_PROJ_INHERIT);

	inode->i_ctime = current_time(inode);
	f2fs_set_inode_flags(inode);
	f2fs_mark_inode_dirty_sync(inode, true);
	return 0;
}

/* FS_IOC_[GS]ETFLAGS and FS_IOC_FS[GS]ETXATTR support */

/*
 * To make a new on-disk f2fs i_flag gettable via FS_IOC_GETFLAGS, add an entry
 * for it to f2fs_fsflags_map[], and add its FS_*_FL equivalent to
 * F2FS_GETTABLE_FS_FL.  To also make it settable via FS_IOC_SETFLAGS, also add
 * its FS_*_FL equivalent to F2FS_SETTABLE_FS_FL.
 *
 * Translating flags to fsx_flags value used by FS_IOC_FSGETXATTR and
 * FS_IOC_FSSETXATTR is done by the VFS.
 */

static const struct {
	u32 iflag;
	u32 fsflag;
} f2fs_fsflags_map[] = {
	{ F2FS_COMPR_FL,	FS_COMPR_FL },
	{ F2FS_SYNC_FL,		FS_SYNC_FL },
	{ F2FS_IMMUTABLE_FL,	FS_IMMUTABLE_FL },
	{ F2FS_APPEND_FL,	FS_APPEND_FL },
	{ F2FS_NODUMP_FL,	FS_NODUMP_FL },
	{ F2FS_NOATIME_FL,	FS_NOATIME_FL },
	{ F2FS_NOCOMP_FL,	FS_NOCOMP_FL },
	{ F2FS_INDEX_FL,	FS_INDEX_FL },
	{ F2FS_DIRSYNC_FL,	FS_DIRSYNC_FL },
	{ F2FS_PROJINHERIT_FL,	FS_PROJINHERIT_FL },
	{ F2FS_CASEFOLD_FL,	FS_CASEFOLD_FL },
};

#define F2FS_GETTABLE_FS_FL (		\
		FS_COMPR_FL |		\
		FS_SYNC_FL |		\
		FS_IMMUTABLE_FL |	\
		FS_APPEND_FL |		\
		FS_NODUMP_FL |		\
		FS_NOATIME_FL |		\
		FS_NOCOMP_FL |		\
		FS_INDEX_FL |		\
		FS_DIRSYNC_FL |		\
		FS_PROJINHERIT_FL |	\
		FS_ENCRYPT_FL |		\
		FS_INLINE_DATA_FL |	\
		FS_NOCOW_FL |		\
		FS_VERITY_FL |		\
		FS_CASEFOLD_FL)

#define F2FS_SETTABLE_FS_FL (		\
		FS_COMPR_FL |		\
		FS_SYNC_FL |		\
		FS_IMMUTABLE_FL |	\
		FS_APPEND_FL |		\
		FS_NODUMP_FL |		\
		FS_NOATIME_FL |		\
		FS_NOCOMP_FL |		\
		FS_DIRSYNC_FL |		\
		FS_PROJINHERIT_FL |	\
		FS_CASEFOLD_FL)

/* Convert f2fs on-disk i_flags to FS_IOC_{GET,SET}FLAGS flags */
static inline u32 f2fs_iflags_to_fsflags(u32 iflags)
{
	u32 fsflags = 0;
	int i;

	for (i = 0; i < ARRAY_SIZE(f2fs_fsflags_map); i++)
		if (iflags & f2fs_fsflags_map[i].iflag)
			fsflags |= f2fs_fsflags_map[i].fsflag;

	return fsflags;
}

/* Convert FS_IOC_{GET,SET}FLAGS flags to f2fs on-disk i_flags */
static inline u32 f2fs_fsflags_to_iflags(u32 fsflags)
{
	u32 iflags = 0;
	int i;

	for (i = 0; i < ARRAY_SIZE(f2fs_fsflags_map); i++)
		if (fsflags & f2fs_fsflags_map[i].fsflag)
			iflags |= f2fs_fsflags_map[i].iflag;

	return iflags;
}

static int f2fs_ioc_getversion(struct file *filp, unsigned long arg)
{
	struct inode *inode = file_inode(filp);

	return put_user(inode->i_generation, (int __user *)arg);
}

static int f2fs_ioc_start_atomic_write(struct file *filp)
{
	struct inode *inode = file_inode(filp);
	struct user_namespace *mnt_userns = file_mnt_user_ns(filp);
	struct f2fs_inode_info *fi = F2FS_I(inode);
	struct f2fs_sb_info *sbi = F2FS_I_SB(inode);
	struct inode *pinode;
	int ret;

	if (!inode_owner_or_capable(mnt_userns, inode))
		return -EACCES;

	if (!S_ISREG(inode->i_mode))
		return -EINVAL;

	if (filp->f_flags & O_DIRECT)
		return -EINVAL;

	ret = mnt_want_write_file(filp);
	if (ret)
		return ret;

	inode_lock(inode);

	if (!f2fs_disable_compressed_file(inode)) {
		ret = -EINVAL;
		goto out;
	}

	if (f2fs_is_atomic_file(inode))
		goto out;

	ret = f2fs_convert_inline_inode(inode);
	if (ret)
		goto out;

	f2fs_down_write(&fi->i_gc_rwsem[WRITE]);

	/*
	 * Should wait end_io to count F2FS_WB_CP_DATA correctly by
	 * f2fs_is_atomic_file.
	 */
	if (get_dirty_pages(inode))
		f2fs_warn(sbi, "Unexpected flush for atomic writes: ino=%lu, npages=%u",
			  inode->i_ino, get_dirty_pages(inode));
	ret = filemap_write_and_wait_range(inode->i_mapping, 0, LLONG_MAX);
	if (ret) {
		f2fs_up_write(&fi->i_gc_rwsem[WRITE]);
		goto out;
	}

	/* Create a COW inode for atomic write */
	pinode = f2fs_iget(inode->i_sb, fi->i_pino);
	if (IS_ERR(pinode)) {
<<<<<<< HEAD
		f2fs_up_write(&F2FS_I(inode)->i_gc_rwsem[WRITE]);
=======
		f2fs_up_write(&fi->i_gc_rwsem[WRITE]);
>>>>>>> bf44eed7
		ret = PTR_ERR(pinode);
		goto out;
	}

	ret = f2fs_get_tmpfile(mnt_userns, pinode, &fi->cow_inode);
	iput(pinode);
	if (ret) {
<<<<<<< HEAD
		f2fs_up_write(&F2FS_I(inode)->i_gc_rwsem[WRITE]);
=======
		f2fs_up_write(&fi->i_gc_rwsem[WRITE]);
>>>>>>> bf44eed7
		goto out;
	}
	f2fs_i_size_write(fi->cow_inode, i_size_read(inode));

	spin_lock(&sbi->inode_lock[ATOMIC_FILE]);
	sbi->atomic_files++;
	spin_unlock(&sbi->inode_lock[ATOMIC_FILE]);

	set_inode_flag(inode, FI_ATOMIC_FILE);
<<<<<<< HEAD
	set_inode_flag(fi->cow_inode, FI_COW_FILE);
	clear_inode_flag(fi->cow_inode, FI_INLINE_DATA);
	f2fs_up_write(&F2FS_I(inode)->i_gc_rwsem[WRITE]);

	f2fs_update_time(F2FS_I_SB(inode), REQ_TIME);
	F2FS_I(inode)->atomic_write_task = current;
=======
	set_inode_flag(fi->cow_inode, FI_ATOMIC_FILE);
	clear_inode_flag(fi->cow_inode, FI_INLINE_DATA);
	f2fs_up_write(&fi->i_gc_rwsem[WRITE]);

	f2fs_update_time(sbi, REQ_TIME);
	fi->atomic_write_task = current;
>>>>>>> bf44eed7
	stat_update_max_atomic_write(inode);
out:
	inode_unlock(inode);
	mnt_drop_write_file(filp);
	return ret;
}

static int f2fs_ioc_commit_atomic_write(struct file *filp)
{
	struct inode *inode = file_inode(filp);
	struct user_namespace *mnt_userns = file_mnt_user_ns(filp);
	int ret;

	if (!inode_owner_or_capable(mnt_userns, inode))
		return -EACCES;

	ret = mnt_want_write_file(filp);
	if (ret)
		return ret;

	f2fs_balance_fs(F2FS_I_SB(inode), true);

	inode_lock(inode);

	if (f2fs_is_atomic_file(inode)) {
		ret = f2fs_commit_atomic_write(inode);
		if (ret)
			goto unlock_out;

		ret = f2fs_do_sync_file(filp, 0, LLONG_MAX, 0, true);
		if (!ret)
			f2fs_abort_atomic_write(inode, false);
	} else {
		ret = f2fs_do_sync_file(filp, 0, LLONG_MAX, 1, false);
	}
unlock_out:
<<<<<<< HEAD
	inode_unlock(inode);
	mnt_drop_write_file(filp);
	return ret;
}

static int f2fs_ioc_abort_atomic_write(struct file *filp)
{
	struct inode *inode = file_inode(filp);
	struct user_namespace *mnt_userns = file_mnt_user_ns(filp);
	int ret;

	if (!inode_owner_or_capable(mnt_userns, inode))
		return -EACCES;

	ret = mnt_want_write_file(filp);
	if (ret)
		return ret;

	inode_lock(inode);

	if (f2fs_is_atomic_file(inode))
		f2fs_abort_atomic_write(inode, true);

=======
>>>>>>> bf44eed7
	inode_unlock(inode);
	mnt_drop_write_file(filp);
	return ret;
}

static int f2fs_ioc_shutdown(struct file *filp, unsigned long arg)
{
	struct inode *inode = file_inode(filp);
	struct f2fs_sb_info *sbi = F2FS_I_SB(inode);
	struct super_block *sb = sbi->sb;
	__u32 in;
	int ret = 0;

	if (!capable(CAP_SYS_ADMIN))
		return -EPERM;

	if (get_user(in, (__u32 __user *)arg))
		return -EFAULT;

	if (in != F2FS_GOING_DOWN_FULLSYNC) {
		ret = mnt_want_write_file(filp);
		if (ret) {
			if (ret == -EROFS) {
				ret = 0;
				f2fs_stop_checkpoint(sbi, false);
				set_sbi_flag(sbi, SBI_IS_SHUTDOWN);
				trace_f2fs_shutdown(sbi, in, ret);
			}
			return ret;
		}
	}

	switch (in) {
	case F2FS_GOING_DOWN_FULLSYNC:
		ret = freeze_bdev(sb->s_bdev);
		if (ret)
			goto out;
		f2fs_stop_checkpoint(sbi, false);
		set_sbi_flag(sbi, SBI_IS_SHUTDOWN);
		thaw_bdev(sb->s_bdev);
		break;
	case F2FS_GOING_DOWN_METASYNC:
		/* do checkpoint only */
		ret = f2fs_sync_fs(sb, 1);
		if (ret)
			goto out;
		f2fs_stop_checkpoint(sbi, false);
		set_sbi_flag(sbi, SBI_IS_SHUTDOWN);
		break;
	case F2FS_GOING_DOWN_NOSYNC:
		f2fs_stop_checkpoint(sbi, false);
		set_sbi_flag(sbi, SBI_IS_SHUTDOWN);
		break;
	case F2FS_GOING_DOWN_METAFLUSH:
		f2fs_sync_meta_pages(sbi, META, LONG_MAX, FS_META_IO);
		f2fs_stop_checkpoint(sbi, false);
		set_sbi_flag(sbi, SBI_IS_SHUTDOWN);
		break;
	case F2FS_GOING_DOWN_NEED_FSCK:
		set_sbi_flag(sbi, SBI_NEED_FSCK);
		set_sbi_flag(sbi, SBI_CP_DISABLED_QUICK);
		set_sbi_flag(sbi, SBI_IS_DIRTY);
		/* do checkpoint only */
		ret = f2fs_sync_fs(sb, 1);
		goto out;
	default:
		ret = -EINVAL;
		goto out;
	}

	f2fs_stop_gc_thread(sbi);
	f2fs_stop_discard_thread(sbi);

	f2fs_drop_discard_cmd(sbi);
	clear_opt(sbi, DISCARD);

	f2fs_update_time(sbi, REQ_TIME);
out:
	if (in != F2FS_GOING_DOWN_FULLSYNC)
		mnt_drop_write_file(filp);

	trace_f2fs_shutdown(sbi, in, ret);

	return ret;
}

static int f2fs_ioc_fitrim(struct file *filp, unsigned long arg)
{
	struct inode *inode = file_inode(filp);
	struct super_block *sb = inode->i_sb;
	struct fstrim_range range;
	int ret;

	if (!capable(CAP_SYS_ADMIN))
		return -EPERM;

	if (!f2fs_hw_support_discard(F2FS_SB(sb)))
		return -EOPNOTSUPP;

	if (copy_from_user(&range, (struct fstrim_range __user *)arg,
				sizeof(range)))
		return -EFAULT;

	ret = mnt_want_write_file(filp);
	if (ret)
		return ret;

	range.minlen = max((unsigned int)range.minlen,
			   bdev_discard_granularity(sb->s_bdev));
	ret = f2fs_trim_fs(F2FS_SB(sb), &range);
	mnt_drop_write_file(filp);
	if (ret < 0)
		return ret;

	if (copy_to_user((struct fstrim_range __user *)arg, &range,
				sizeof(range)))
		return -EFAULT;
	f2fs_update_time(F2FS_I_SB(inode), REQ_TIME);
	return 0;
}

static bool uuid_is_nonzero(__u8 u[16])
{
	int i;

	for (i = 0; i < 16; i++)
		if (u[i])
			return true;
	return false;
}

static int f2fs_ioc_set_encryption_policy(struct file *filp, unsigned long arg)
{
	struct inode *inode = file_inode(filp);

	if (!f2fs_sb_has_encrypt(F2FS_I_SB(inode)))
		return -EOPNOTSUPP;

	f2fs_update_time(F2FS_I_SB(inode), REQ_TIME);

	return fscrypt_ioctl_set_policy(filp, (const void __user *)arg);
}

static int f2fs_ioc_get_encryption_policy(struct file *filp, unsigned long arg)
{
	if (!f2fs_sb_has_encrypt(F2FS_I_SB(file_inode(filp))))
		return -EOPNOTSUPP;
	return fscrypt_ioctl_get_policy(filp, (void __user *)arg);
}

static int f2fs_ioc_get_encryption_pwsalt(struct file *filp, unsigned long arg)
{
	struct inode *inode = file_inode(filp);
	struct f2fs_sb_info *sbi = F2FS_I_SB(inode);
	int err;

	if (!f2fs_sb_has_encrypt(sbi))
		return -EOPNOTSUPP;

	err = mnt_want_write_file(filp);
	if (err)
		return err;

	f2fs_down_write(&sbi->sb_lock);

	if (uuid_is_nonzero(sbi->raw_super->encrypt_pw_salt))
		goto got_it;

	/* update superblock with uuid */
	generate_random_uuid(sbi->raw_super->encrypt_pw_salt);

	err = f2fs_commit_super(sbi, false);
	if (err) {
		/* undo new data */
		memset(sbi->raw_super->encrypt_pw_salt, 0, 16);
		goto out_err;
	}
got_it:
	if (copy_to_user((__u8 __user *)arg, sbi->raw_super->encrypt_pw_salt,
									16))
		err = -EFAULT;
out_err:
	f2fs_up_write(&sbi->sb_lock);
	mnt_drop_write_file(filp);
	return err;
}

static int f2fs_ioc_get_encryption_policy_ex(struct file *filp,
					     unsigned long arg)
{
	if (!f2fs_sb_has_encrypt(F2FS_I_SB(file_inode(filp))))
		return -EOPNOTSUPP;

	return fscrypt_ioctl_get_policy_ex(filp, (void __user *)arg);
}

static int f2fs_ioc_add_encryption_key(struct file *filp, unsigned long arg)
{
	if (!f2fs_sb_has_encrypt(F2FS_I_SB(file_inode(filp))))
		return -EOPNOTSUPP;

	return fscrypt_ioctl_add_key(filp, (void __user *)arg);
}

static int f2fs_ioc_remove_encryption_key(struct file *filp, unsigned long arg)
{
	if (!f2fs_sb_has_encrypt(F2FS_I_SB(file_inode(filp))))
		return -EOPNOTSUPP;

	return fscrypt_ioctl_remove_key(filp, (void __user *)arg);
}

static int f2fs_ioc_remove_encryption_key_all_users(struct file *filp,
						    unsigned long arg)
{
	if (!f2fs_sb_has_encrypt(F2FS_I_SB(file_inode(filp))))
		return -EOPNOTSUPP;

	return fscrypt_ioctl_remove_key_all_users(filp, (void __user *)arg);
}

static int f2fs_ioc_get_encryption_key_status(struct file *filp,
					      unsigned long arg)
{
	if (!f2fs_sb_has_encrypt(F2FS_I_SB(file_inode(filp))))
		return -EOPNOTSUPP;

	return fscrypt_ioctl_get_key_status(filp, (void __user *)arg);
}

static int f2fs_ioc_get_encryption_nonce(struct file *filp, unsigned long arg)
{
	if (!f2fs_sb_has_encrypt(F2FS_I_SB(file_inode(filp))))
		return -EOPNOTSUPP;

	return fscrypt_ioctl_get_nonce(filp, (void __user *)arg);
}

static int f2fs_ioc_gc(struct file *filp, unsigned long arg)
{
	struct inode *inode = file_inode(filp);
	struct f2fs_sb_info *sbi = F2FS_I_SB(inode);
	struct f2fs_gc_control gc_control = { .victim_segno = NULL_SEGNO,
			.no_bg_gc = false,
			.should_migrate_blocks = false,
			.nr_free_secs = 0 };
	__u32 sync;
	int ret;

	if (!capable(CAP_SYS_ADMIN))
		return -EPERM;

	if (get_user(sync, (__u32 __user *)arg))
		return -EFAULT;

	if (f2fs_readonly(sbi->sb))
		return -EROFS;

	ret = mnt_want_write_file(filp);
	if (ret)
		return ret;

	if (!sync) {
		if (!f2fs_down_write_trylock(&sbi->gc_lock)) {
			ret = -EBUSY;
			goto out;
		}
	} else {
		f2fs_down_write(&sbi->gc_lock);
	}

	gc_control.init_gc_type = sync ? FG_GC : BG_GC;
	gc_control.err_gc_skipped = sync;
	ret = f2fs_gc(sbi, &gc_control);
out:
	mnt_drop_write_file(filp);
	return ret;
}

static int __f2fs_ioc_gc_range(struct file *filp, struct f2fs_gc_range *range)
{
	struct f2fs_sb_info *sbi = F2FS_I_SB(file_inode(filp));
	struct f2fs_gc_control gc_control = {
			.init_gc_type = range->sync ? FG_GC : BG_GC,
			.no_bg_gc = false,
			.should_migrate_blocks = false,
			.err_gc_skipped = range->sync,
			.nr_free_secs = 0 };
	u64 end;
	int ret;

	if (!capable(CAP_SYS_ADMIN))
		return -EPERM;
	if (f2fs_readonly(sbi->sb))
		return -EROFS;

	end = range->start + range->len;
	if (end < range->start || range->start < MAIN_BLKADDR(sbi) ||
					end >= MAX_BLKADDR(sbi))
		return -EINVAL;

	ret = mnt_want_write_file(filp);
	if (ret)
		return ret;

do_more:
	if (!range->sync) {
		if (!f2fs_down_write_trylock(&sbi->gc_lock)) {
			ret = -EBUSY;
			goto out;
		}
	} else {
		f2fs_down_write(&sbi->gc_lock);
	}

	gc_control.victim_segno = GET_SEGNO(sbi, range->start);
	ret = f2fs_gc(sbi, &gc_control);
	if (ret) {
		if (ret == -EBUSY)
			ret = -EAGAIN;
		goto out;
	}
	range->start += BLKS_PER_SEC(sbi);
	if (range->start <= end)
		goto do_more;
out:
	mnt_drop_write_file(filp);
	return ret;
}

static int f2fs_ioc_gc_range(struct file *filp, unsigned long arg)
{
	struct f2fs_gc_range range;

	if (copy_from_user(&range, (struct f2fs_gc_range __user *)arg,
							sizeof(range)))
		return -EFAULT;
	return __f2fs_ioc_gc_range(filp, &range);
}

static int f2fs_ioc_write_checkpoint(struct file *filp, unsigned long arg)
{
	struct inode *inode = file_inode(filp);
	struct f2fs_sb_info *sbi = F2FS_I_SB(inode);
	int ret;

	if (!capable(CAP_SYS_ADMIN))
		return -EPERM;

	if (f2fs_readonly(sbi->sb))
		return -EROFS;

	if (unlikely(is_sbi_flag_set(sbi, SBI_CP_DISABLED))) {
		f2fs_info(sbi, "Skipping Checkpoint. Checkpoints currently disabled.");
		return -EINVAL;
	}

	ret = mnt_want_write_file(filp);
	if (ret)
		return ret;

	ret = f2fs_sync_fs(sbi->sb, 1);

	mnt_drop_write_file(filp);
	return ret;
}

static int f2fs_defragment_range(struct f2fs_sb_info *sbi,
					struct file *filp,
					struct f2fs_defragment *range)
{
	struct inode *inode = file_inode(filp);
	struct f2fs_map_blocks map = { .m_next_extent = NULL,
					.m_seg_type = NO_CHECK_TYPE,
					.m_may_create = false };
	struct extent_info ei = {0, 0, 0};
	pgoff_t pg_start, pg_end, next_pgofs;
	unsigned int blk_per_seg = sbi->blocks_per_seg;
	unsigned int total = 0, sec_num;
	block_t blk_end = 0;
	bool fragmented = false;
	int err;

	pg_start = range->start >> PAGE_SHIFT;
	pg_end = (range->start + range->len) >> PAGE_SHIFT;

	f2fs_balance_fs(sbi, true);

	inode_lock(inode);

	/* if in-place-update policy is enabled, don't waste time here */
	set_inode_flag(inode, FI_OPU_WRITE);
	if (f2fs_should_update_inplace(inode, NULL)) {
		err = -EINVAL;
		goto out;
	}

	/* writeback all dirty pages in the range */
	err = filemap_write_and_wait_range(inode->i_mapping, range->start,
						range->start + range->len - 1);
	if (err)
		goto out;

	/*
	 * lookup mapping info in extent cache, skip defragmenting if physical
	 * block addresses are continuous.
	 */
	if (f2fs_lookup_extent_cache(inode, pg_start, &ei)) {
		if (ei.fofs + ei.len >= pg_end)
			goto out;
	}

	map.m_lblk = pg_start;
	map.m_next_pgofs = &next_pgofs;

	/*
	 * lookup mapping info in dnode page cache, skip defragmenting if all
	 * physical block addresses are continuous even if there are hole(s)
	 * in logical blocks.
	 */
	while (map.m_lblk < pg_end) {
		map.m_len = pg_end - map.m_lblk;
		err = f2fs_map_blocks(inode, &map, 0, F2FS_GET_BLOCK_DEFAULT);
		if (err)
			goto out;

		if (!(map.m_flags & F2FS_MAP_FLAGS)) {
			map.m_lblk = next_pgofs;
			continue;
		}

		if (blk_end && blk_end != map.m_pblk)
			fragmented = true;

		/* record total count of block that we're going to move */
		total += map.m_len;

		blk_end = map.m_pblk + map.m_len;

		map.m_lblk += map.m_len;
	}

	if (!fragmented) {
		total = 0;
		goto out;
	}

	sec_num = DIV_ROUND_UP(total, BLKS_PER_SEC(sbi));

	/*
	 * make sure there are enough free section for LFS allocation, this can
	 * avoid defragment running in SSR mode when free section are allocated
	 * intensively
	 */
	if (has_not_enough_free_secs(sbi, 0, sec_num)) {
		err = -EAGAIN;
		goto out;
	}

	map.m_lblk = pg_start;
	map.m_len = pg_end - pg_start;
	total = 0;

	while (map.m_lblk < pg_end) {
		pgoff_t idx;
		int cnt = 0;

do_map:
		map.m_len = pg_end - map.m_lblk;
		err = f2fs_map_blocks(inode, &map, 0, F2FS_GET_BLOCK_DEFAULT);
		if (err)
			goto clear_out;

		if (!(map.m_flags & F2FS_MAP_FLAGS)) {
			map.m_lblk = next_pgofs;
			goto check;
		}

		set_inode_flag(inode, FI_SKIP_WRITES);

		idx = map.m_lblk;
		while (idx < map.m_lblk + map.m_len && cnt < blk_per_seg) {
			struct page *page;

			page = f2fs_get_lock_data_page(inode, idx, true);
			if (IS_ERR(page)) {
				err = PTR_ERR(page);
				goto clear_out;
			}

			set_page_dirty(page);
			set_page_private_gcing(page);
			f2fs_put_page(page, 1);

			idx++;
			cnt++;
			total++;
		}

		map.m_lblk = idx;
check:
		if (map.m_lblk < pg_end && cnt < blk_per_seg)
			goto do_map;

		clear_inode_flag(inode, FI_SKIP_WRITES);

		err = filemap_fdatawrite(inode->i_mapping);
		if (err)
			goto out;
	}
clear_out:
	clear_inode_flag(inode, FI_SKIP_WRITES);
out:
	clear_inode_flag(inode, FI_OPU_WRITE);
	inode_unlock(inode);
	if (!err)
		range->len = (u64)total << PAGE_SHIFT;
	return err;
}

static int f2fs_ioc_defragment(struct file *filp, unsigned long arg)
{
	struct inode *inode = file_inode(filp);
	struct f2fs_sb_info *sbi = F2FS_I_SB(inode);
	struct f2fs_defragment range;
	int err;

	if (!capable(CAP_SYS_ADMIN))
		return -EPERM;

	if (!S_ISREG(inode->i_mode) || f2fs_is_atomic_file(inode))
		return -EINVAL;

	if (f2fs_readonly(sbi->sb))
		return -EROFS;

	if (copy_from_user(&range, (struct f2fs_defragment __user *)arg,
							sizeof(range)))
		return -EFAULT;

	/* verify alignment of offset & size */
	if (range.start & (F2FS_BLKSIZE - 1) || range.len & (F2FS_BLKSIZE - 1))
		return -EINVAL;

	if (unlikely((range.start + range.len) >> PAGE_SHIFT >
					max_file_blocks(inode)))
		return -EINVAL;

	err = mnt_want_write_file(filp);
	if (err)
		return err;

	err = f2fs_defragment_range(sbi, filp, &range);
	mnt_drop_write_file(filp);

	f2fs_update_time(sbi, REQ_TIME);
	if (err < 0)
		return err;

	if (copy_to_user((struct f2fs_defragment __user *)arg, &range,
							sizeof(range)))
		return -EFAULT;

	return 0;
}

static int f2fs_move_file_range(struct file *file_in, loff_t pos_in,
			struct file *file_out, loff_t pos_out, size_t len)
{
	struct inode *src = file_inode(file_in);
	struct inode *dst = file_inode(file_out);
	struct f2fs_sb_info *sbi = F2FS_I_SB(src);
	size_t olen = len, dst_max_i_size = 0;
	size_t dst_osize;
	int ret;

	if (file_in->f_path.mnt != file_out->f_path.mnt ||
				src->i_sb != dst->i_sb)
		return -EXDEV;

	if (unlikely(f2fs_readonly(src->i_sb)))
		return -EROFS;

	if (!S_ISREG(src->i_mode) || !S_ISREG(dst->i_mode))
		return -EINVAL;

	if (IS_ENCRYPTED(src) || IS_ENCRYPTED(dst))
		return -EOPNOTSUPP;

	if (pos_out < 0 || pos_in < 0)
		return -EINVAL;

	if (src == dst) {
		if (pos_in == pos_out)
			return 0;
		if (pos_out > pos_in && pos_out < pos_in + len)
			return -EINVAL;
	}

	inode_lock(src);
	if (src != dst) {
		ret = -EBUSY;
		if (!inode_trylock(dst))
			goto out;
	}

	ret = -EINVAL;
	if (pos_in + len > src->i_size || pos_in + len < pos_in)
		goto out_unlock;
	if (len == 0)
		olen = len = src->i_size - pos_in;
	if (pos_in + len == src->i_size)
		len = ALIGN(src->i_size, F2FS_BLKSIZE) - pos_in;
	if (len == 0) {
		ret = 0;
		goto out_unlock;
	}

	dst_osize = dst->i_size;
	if (pos_out + olen > dst->i_size)
		dst_max_i_size = pos_out + olen;

	/* verify the end result is block aligned */
	if (!IS_ALIGNED(pos_in, F2FS_BLKSIZE) ||
			!IS_ALIGNED(pos_in + len, F2FS_BLKSIZE) ||
			!IS_ALIGNED(pos_out, F2FS_BLKSIZE))
		goto out_unlock;

	ret = f2fs_convert_inline_inode(src);
	if (ret)
		goto out_unlock;

	ret = f2fs_convert_inline_inode(dst);
	if (ret)
		goto out_unlock;

	/* write out all dirty pages from offset */
	ret = filemap_write_and_wait_range(src->i_mapping,
					pos_in, pos_in + len);
	if (ret)
		goto out_unlock;

	ret = filemap_write_and_wait_range(dst->i_mapping,
					pos_out, pos_out + len);
	if (ret)
		goto out_unlock;

	f2fs_balance_fs(sbi, true);

	f2fs_down_write(&F2FS_I(src)->i_gc_rwsem[WRITE]);
	if (src != dst) {
		ret = -EBUSY;
		if (!f2fs_down_write_trylock(&F2FS_I(dst)->i_gc_rwsem[WRITE]))
			goto out_src;
	}

	f2fs_lock_op(sbi);
	ret = __exchange_data_block(src, dst, pos_in >> F2FS_BLKSIZE_BITS,
				pos_out >> F2FS_BLKSIZE_BITS,
				len >> F2FS_BLKSIZE_BITS, false);

	if (!ret) {
		if (dst_max_i_size)
			f2fs_i_size_write(dst, dst_max_i_size);
		else if (dst_osize != dst->i_size)
			f2fs_i_size_write(dst, dst_osize);
	}
	f2fs_unlock_op(sbi);

	if (src != dst)
		f2fs_up_write(&F2FS_I(dst)->i_gc_rwsem[WRITE]);
out_src:
	f2fs_up_write(&F2FS_I(src)->i_gc_rwsem[WRITE]);
out_unlock:
	if (src != dst)
		inode_unlock(dst);
out:
	inode_unlock(src);
	return ret;
}

static int __f2fs_ioc_move_range(struct file *filp,
				struct f2fs_move_range *range)
{
	struct fd dst;
	int err;

	if (!(filp->f_mode & FMODE_READ) ||
			!(filp->f_mode & FMODE_WRITE))
		return -EBADF;

	dst = fdget(range->dst_fd);
	if (!dst.file)
		return -EBADF;

	if (!(dst.file->f_mode & FMODE_WRITE)) {
		err = -EBADF;
		goto err_out;
	}

	err = mnt_want_write_file(filp);
	if (err)
		goto err_out;

	err = f2fs_move_file_range(filp, range->pos_in, dst.file,
					range->pos_out, range->len);

	mnt_drop_write_file(filp);
err_out:
	fdput(dst);
	return err;
}

static int f2fs_ioc_move_range(struct file *filp, unsigned long arg)
{
	struct f2fs_move_range range;

	if (copy_from_user(&range, (struct f2fs_move_range __user *)arg,
							sizeof(range)))
		return -EFAULT;
	return __f2fs_ioc_move_range(filp, &range);
}

static int f2fs_ioc_flush_device(struct file *filp, unsigned long arg)
{
	struct inode *inode = file_inode(filp);
	struct f2fs_sb_info *sbi = F2FS_I_SB(inode);
	struct sit_info *sm = SIT_I(sbi);
	unsigned int start_segno = 0, end_segno = 0;
	unsigned int dev_start_segno = 0, dev_end_segno = 0;
	struct f2fs_flush_device range;
	struct f2fs_gc_control gc_control = {
			.init_gc_type = FG_GC,
			.should_migrate_blocks = true,
			.err_gc_skipped = true,
			.nr_free_secs = 0 };
	int ret;

	if (!capable(CAP_SYS_ADMIN))
		return -EPERM;

	if (f2fs_readonly(sbi->sb))
		return -EROFS;

	if (unlikely(is_sbi_flag_set(sbi, SBI_CP_DISABLED)))
		return -EINVAL;

	if (copy_from_user(&range, (struct f2fs_flush_device __user *)arg,
							sizeof(range)))
		return -EFAULT;

	if (!f2fs_is_multi_device(sbi) || sbi->s_ndevs - 1 <= range.dev_num ||
			__is_large_section(sbi)) {
		f2fs_warn(sbi, "Can't flush %u in %d for segs_per_sec %u != 1",
			  range.dev_num, sbi->s_ndevs, sbi->segs_per_sec);
		return -EINVAL;
	}

	ret = mnt_want_write_file(filp);
	if (ret)
		return ret;

	if (range.dev_num != 0)
		dev_start_segno = GET_SEGNO(sbi, FDEV(range.dev_num).start_blk);
	dev_end_segno = GET_SEGNO(sbi, FDEV(range.dev_num).end_blk);

	start_segno = sm->last_victim[FLUSH_DEVICE];
	if (start_segno < dev_start_segno || start_segno >= dev_end_segno)
		start_segno = dev_start_segno;
	end_segno = min(start_segno + range.segments, dev_end_segno);

	while (start_segno < end_segno) {
		if (!f2fs_down_write_trylock(&sbi->gc_lock)) {
			ret = -EBUSY;
			goto out;
		}
		sm->last_victim[GC_CB] = end_segno + 1;
		sm->last_victim[GC_GREEDY] = end_segno + 1;
		sm->last_victim[ALLOC_NEXT] = end_segno + 1;

		gc_control.victim_segno = start_segno;
		ret = f2fs_gc(sbi, &gc_control);
		if (ret == -EAGAIN)
			ret = 0;
		else if (ret < 0)
			break;
		start_segno++;
	}
out:
	mnt_drop_write_file(filp);
	return ret;
}

static int f2fs_ioc_get_features(struct file *filp, unsigned long arg)
{
	struct inode *inode = file_inode(filp);
	u32 sb_feature = le32_to_cpu(F2FS_I_SB(inode)->raw_super->feature);

	/* Must validate to set it with SQLite behavior in Android. */
	sb_feature |= F2FS_FEATURE_ATOMIC_WRITE;

	return put_user(sb_feature, (u32 __user *)arg);
}

#ifdef CONFIG_QUOTA
int f2fs_transfer_project_quota(struct inode *inode, kprojid_t kprojid)
{
	struct dquot *transfer_to[MAXQUOTAS] = {};
	struct f2fs_sb_info *sbi = F2FS_I_SB(inode);
	struct super_block *sb = sbi->sb;
	int err = 0;

	transfer_to[PRJQUOTA] = dqget(sb, make_kqid_projid(kprojid));
	if (!IS_ERR(transfer_to[PRJQUOTA])) {
		err = __dquot_transfer(inode, transfer_to);
		if (err)
			set_sbi_flag(sbi, SBI_QUOTA_NEED_REPAIR);
		dqput(transfer_to[PRJQUOTA]);
	}
	return err;
}

static int f2fs_ioc_setproject(struct inode *inode, __u32 projid)
{
	struct f2fs_inode_info *fi = F2FS_I(inode);
	struct f2fs_sb_info *sbi = F2FS_I_SB(inode);
	struct f2fs_inode *ri = NULL;
	kprojid_t kprojid;
	int err;

	if (!f2fs_sb_has_project_quota(sbi)) {
		if (projid != F2FS_DEF_PROJID)
			return -EOPNOTSUPP;
		else
			return 0;
	}

	if (!f2fs_has_extra_attr(inode))
		return -EOPNOTSUPP;

	kprojid = make_kprojid(&init_user_ns, (projid_t)projid);

	if (projid_eq(kprojid, fi->i_projid))
		return 0;

	err = -EPERM;
	/* Is it quota file? Do not allow user to mess with it */
	if (IS_NOQUOTA(inode))
		return err;

	if (!F2FS_FITS_IN_INODE(ri, fi->i_extra_isize, i_projid))
		return -EOVERFLOW;

	err = f2fs_dquot_initialize(inode);
	if (err)
		return err;

	f2fs_lock_op(sbi);
	err = f2fs_transfer_project_quota(inode, kprojid);
	if (err)
		goto out_unlock;

	fi->i_projid = kprojid;
	inode->i_ctime = current_time(inode);
	f2fs_mark_inode_dirty_sync(inode, true);
out_unlock:
	f2fs_unlock_op(sbi);
	return err;
}
#else
int f2fs_transfer_project_quota(struct inode *inode, kprojid_t kprojid)
{
	return 0;
}

static int f2fs_ioc_setproject(struct inode *inode, __u32 projid)
{
	if (projid != F2FS_DEF_PROJID)
		return -EOPNOTSUPP;
	return 0;
}
#endif

int f2fs_fileattr_get(struct dentry *dentry, struct fileattr *fa)
{
	struct inode *inode = d_inode(dentry);
	struct f2fs_inode_info *fi = F2FS_I(inode);
	u32 fsflags = f2fs_iflags_to_fsflags(fi->i_flags);

	if (IS_ENCRYPTED(inode))
		fsflags |= FS_ENCRYPT_FL;
	if (IS_VERITY(inode))
		fsflags |= FS_VERITY_FL;
	if (f2fs_has_inline_data(inode) || f2fs_has_inline_dentry(inode))
		fsflags |= FS_INLINE_DATA_FL;
	if (is_inode_flag_set(inode, FI_PIN_FILE))
		fsflags |= FS_NOCOW_FL;

	fileattr_fill_flags(fa, fsflags & F2FS_GETTABLE_FS_FL);

	if (f2fs_sb_has_project_quota(F2FS_I_SB(inode)))
		fa->fsx_projid = from_kprojid(&init_user_ns, fi->i_projid);

	return 0;
}

int f2fs_fileattr_set(struct user_namespace *mnt_userns,
		      struct dentry *dentry, struct fileattr *fa)
{
	struct inode *inode = d_inode(dentry);
	u32 fsflags = fa->flags, mask = F2FS_SETTABLE_FS_FL;
	u32 iflags;
	int err;

	if (unlikely(f2fs_cp_error(F2FS_I_SB(inode))))
		return -EIO;
	if (!f2fs_is_checkpoint_ready(F2FS_I_SB(inode)))
		return -ENOSPC;
	if (fsflags & ~F2FS_GETTABLE_FS_FL)
		return -EOPNOTSUPP;
	fsflags &= F2FS_SETTABLE_FS_FL;
	if (!fa->flags_valid)
		mask &= FS_COMMON_FL;

	iflags = f2fs_fsflags_to_iflags(fsflags);
	if (f2fs_mask_flags(inode->i_mode, iflags) != iflags)
		return -EOPNOTSUPP;

	err = f2fs_setflags_common(inode, iflags, f2fs_fsflags_to_iflags(mask));
	if (!err)
		err = f2fs_ioc_setproject(inode, fa->fsx_projid);

	return err;
}

int f2fs_pin_file_control(struct inode *inode, bool inc)
{
	struct f2fs_inode_info *fi = F2FS_I(inode);
	struct f2fs_sb_info *sbi = F2FS_I_SB(inode);

	/* Use i_gc_failures for normal file as a risk signal. */
	if (inc)
		f2fs_i_gc_failures_write(inode,
				fi->i_gc_failures[GC_FAILURE_PIN] + 1);

	if (fi->i_gc_failures[GC_FAILURE_PIN] > sbi->gc_pin_file_threshold) {
		f2fs_warn(sbi, "%s: Enable GC = ino %lx after %x GC trials",
			  __func__, inode->i_ino,
			  fi->i_gc_failures[GC_FAILURE_PIN]);
		clear_inode_flag(inode, FI_PIN_FILE);
		return -EAGAIN;
	}
	return 0;
}

static int f2fs_ioc_set_pin_file(struct file *filp, unsigned long arg)
{
	struct inode *inode = file_inode(filp);
	__u32 pin;
	int ret = 0;

	if (get_user(pin, (__u32 __user *)arg))
		return -EFAULT;

	if (!S_ISREG(inode->i_mode))
		return -EINVAL;

	if (f2fs_readonly(F2FS_I_SB(inode)->sb))
		return -EROFS;

	ret = mnt_want_write_file(filp);
	if (ret)
		return ret;

	inode_lock(inode);

	if (!pin) {
		clear_inode_flag(inode, FI_PIN_FILE);
		f2fs_i_gc_failures_write(inode, 0);
		goto done;
	}

	if (f2fs_should_update_outplace(inode, NULL)) {
		ret = -EINVAL;
		goto out;
	}

	if (f2fs_pin_file_control(inode, false)) {
		ret = -EAGAIN;
		goto out;
	}

	ret = f2fs_convert_inline_inode(inode);
	if (ret)
		goto out;

	if (!f2fs_disable_compressed_file(inode)) {
		ret = -EOPNOTSUPP;
		goto out;
	}

	set_inode_flag(inode, FI_PIN_FILE);
	ret = F2FS_I(inode)->i_gc_failures[GC_FAILURE_PIN];
done:
	f2fs_update_time(F2FS_I_SB(inode), REQ_TIME);
out:
	inode_unlock(inode);
	mnt_drop_write_file(filp);
	return ret;
}

static int f2fs_ioc_get_pin_file(struct file *filp, unsigned long arg)
{
	struct inode *inode = file_inode(filp);
	__u32 pin = 0;

	if (is_inode_flag_set(inode, FI_PIN_FILE))
		pin = F2FS_I(inode)->i_gc_failures[GC_FAILURE_PIN];
	return put_user(pin, (u32 __user *)arg);
}

int f2fs_precache_extents(struct inode *inode)
{
	struct f2fs_inode_info *fi = F2FS_I(inode);
	struct f2fs_map_blocks map;
	pgoff_t m_next_extent;
	loff_t end;
	int err;

	if (is_inode_flag_set(inode, FI_NO_EXTENT))
		return -EOPNOTSUPP;

	map.m_lblk = 0;
	map.m_next_pgofs = NULL;
	map.m_next_extent = &m_next_extent;
	map.m_seg_type = NO_CHECK_TYPE;
	map.m_may_create = false;
	end = max_file_blocks(inode);

	while (map.m_lblk < end) {
		map.m_len = end - map.m_lblk;

		f2fs_down_write(&fi->i_gc_rwsem[WRITE]);
		err = f2fs_map_blocks(inode, &map, 0, F2FS_GET_BLOCK_PRECACHE);
		f2fs_up_write(&fi->i_gc_rwsem[WRITE]);
		if (err)
			return err;

		map.m_lblk = m_next_extent;
	}

	return 0;
}

static int f2fs_ioc_precache_extents(struct file *filp, unsigned long arg)
{
	return f2fs_precache_extents(file_inode(filp));
}

static int f2fs_ioc_resize_fs(struct file *filp, unsigned long arg)
{
	struct f2fs_sb_info *sbi = F2FS_I_SB(file_inode(filp));
	__u64 block_count;

	if (!capable(CAP_SYS_ADMIN))
		return -EPERM;

	if (f2fs_readonly(sbi->sb))
		return -EROFS;

	if (copy_from_user(&block_count, (void __user *)arg,
			   sizeof(block_count)))
		return -EFAULT;

	return f2fs_resize_fs(sbi, block_count);
}

static int f2fs_ioc_enable_verity(struct file *filp, unsigned long arg)
{
	struct inode *inode = file_inode(filp);

	f2fs_update_time(F2FS_I_SB(inode), REQ_TIME);

	if (!f2fs_sb_has_verity(F2FS_I_SB(inode))) {
		f2fs_warn(F2FS_I_SB(inode),
			  "Can't enable fs-verity on inode %lu: the verity feature is not enabled on this filesystem",
			  inode->i_ino);
		return -EOPNOTSUPP;
	}

	return fsverity_ioctl_enable(filp, (const void __user *)arg);
}

static int f2fs_ioc_measure_verity(struct file *filp, unsigned long arg)
{
	if (!f2fs_sb_has_verity(F2FS_I_SB(file_inode(filp))))
		return -EOPNOTSUPP;

	return fsverity_ioctl_measure(filp, (void __user *)arg);
}

static int f2fs_ioc_read_verity_metadata(struct file *filp, unsigned long arg)
{
	if (!f2fs_sb_has_verity(F2FS_I_SB(file_inode(filp))))
		return -EOPNOTSUPP;

	return fsverity_ioctl_read_metadata(filp, (const void __user *)arg);
}

static int f2fs_ioc_getfslabel(struct file *filp, unsigned long arg)
{
	struct inode *inode = file_inode(filp);
	struct f2fs_sb_info *sbi = F2FS_I_SB(inode);
	char *vbuf;
	int count;
	int err = 0;

	vbuf = f2fs_kzalloc(sbi, MAX_VOLUME_NAME, GFP_KERNEL);
	if (!vbuf)
		return -ENOMEM;

	f2fs_down_read(&sbi->sb_lock);
	count = utf16s_to_utf8s(sbi->raw_super->volume_name,
			ARRAY_SIZE(sbi->raw_super->volume_name),
			UTF16_LITTLE_ENDIAN, vbuf, MAX_VOLUME_NAME);
	f2fs_up_read(&sbi->sb_lock);

	if (copy_to_user((char __user *)arg, vbuf,
				min(FSLABEL_MAX, count)))
		err = -EFAULT;

	kfree(vbuf);
	return err;
}

static int f2fs_ioc_setfslabel(struct file *filp, unsigned long arg)
{
	struct inode *inode = file_inode(filp);
	struct f2fs_sb_info *sbi = F2FS_I_SB(inode);
	char *vbuf;
	int err = 0;

	if (!capable(CAP_SYS_ADMIN))
		return -EPERM;

	vbuf = strndup_user((const char __user *)arg, FSLABEL_MAX);
	if (IS_ERR(vbuf))
		return PTR_ERR(vbuf);

	err = mnt_want_write_file(filp);
	if (err)
		goto out;

	f2fs_down_write(&sbi->sb_lock);

	memset(sbi->raw_super->volume_name, 0,
			sizeof(sbi->raw_super->volume_name));
	utf8s_to_utf16s(vbuf, strlen(vbuf), UTF16_LITTLE_ENDIAN,
			sbi->raw_super->volume_name,
			ARRAY_SIZE(sbi->raw_super->volume_name));

	err = f2fs_commit_super(sbi, false);

	f2fs_up_write(&sbi->sb_lock);

	mnt_drop_write_file(filp);
out:
	kfree(vbuf);
	return err;
}

static int f2fs_get_compress_blocks(struct file *filp, unsigned long arg)
{
	struct inode *inode = file_inode(filp);
	__u64 blocks;

	if (!f2fs_sb_has_compression(F2FS_I_SB(inode)))
		return -EOPNOTSUPP;

	if (!f2fs_compressed_file(inode))
		return -EINVAL;

	blocks = atomic_read(&F2FS_I(inode)->i_compr_blocks);
	return put_user(blocks, (u64 __user *)arg);
}

static int release_compress_blocks(struct dnode_of_data *dn, pgoff_t count)
{
	struct f2fs_sb_info *sbi = F2FS_I_SB(dn->inode);
	unsigned int released_blocks = 0;
	int cluster_size = F2FS_I(dn->inode)->i_cluster_size;
	block_t blkaddr;
	int i;

	for (i = 0; i < count; i++) {
		blkaddr = data_blkaddr(dn->inode, dn->node_page,
						dn->ofs_in_node + i);

		if (!__is_valid_data_blkaddr(blkaddr))
			continue;
		if (unlikely(!f2fs_is_valid_blkaddr(sbi, blkaddr,
					DATA_GENERIC_ENHANCE)))
			return -EFSCORRUPTED;
	}

	while (count) {
		int compr_blocks = 0;

		for (i = 0; i < cluster_size; i++, dn->ofs_in_node++) {
			blkaddr = f2fs_data_blkaddr(dn);

			if (i == 0) {
				if (blkaddr == COMPRESS_ADDR)
					continue;
				dn->ofs_in_node += cluster_size;
				goto next;
			}

			if (__is_valid_data_blkaddr(blkaddr))
				compr_blocks++;

			if (blkaddr != NEW_ADDR)
				continue;

			dn->data_blkaddr = NULL_ADDR;
			f2fs_set_data_blkaddr(dn);
		}

		f2fs_i_compr_blocks_update(dn->inode, compr_blocks, false);
		dec_valid_block_count(sbi, dn->inode,
					cluster_size - compr_blocks);

		released_blocks += cluster_size - compr_blocks;
next:
		count -= cluster_size;
	}

	return released_blocks;
}

static int f2fs_release_compress_blocks(struct file *filp, unsigned long arg)
{
	struct inode *inode = file_inode(filp);
	struct f2fs_sb_info *sbi = F2FS_I_SB(inode);
	pgoff_t page_idx = 0, last_idx;
	unsigned int released_blocks = 0;
	int ret;
	int writecount;

	if (!f2fs_sb_has_compression(F2FS_I_SB(inode)))
		return -EOPNOTSUPP;

	if (!f2fs_compressed_file(inode))
		return -EINVAL;

	if (f2fs_readonly(sbi->sb))
		return -EROFS;

	ret = mnt_want_write_file(filp);
	if (ret)
		return ret;

	f2fs_balance_fs(F2FS_I_SB(inode), true);

	inode_lock(inode);

	writecount = atomic_read(&inode->i_writecount);
	if ((filp->f_mode & FMODE_WRITE && writecount != 1) ||
			(!(filp->f_mode & FMODE_WRITE) && writecount)) {
		ret = -EBUSY;
		goto out;
	}

	if (is_inode_flag_set(inode, FI_COMPRESS_RELEASED)) {
		ret = -EINVAL;
		goto out;
	}

	ret = filemap_write_and_wait_range(inode->i_mapping, 0, LLONG_MAX);
	if (ret)
		goto out;

	set_inode_flag(inode, FI_COMPRESS_RELEASED);
	inode->i_ctime = current_time(inode);
	f2fs_mark_inode_dirty_sync(inode, true);

	if (!atomic_read(&F2FS_I(inode)->i_compr_blocks))
		goto out;

	f2fs_down_write(&F2FS_I(inode)->i_gc_rwsem[WRITE]);
	filemap_invalidate_lock(inode->i_mapping);

	last_idx = DIV_ROUND_UP(i_size_read(inode), PAGE_SIZE);

	while (page_idx < last_idx) {
		struct dnode_of_data dn;
		pgoff_t end_offset, count;

		set_new_dnode(&dn, inode, NULL, NULL, 0);
		ret = f2fs_get_dnode_of_data(&dn, page_idx, LOOKUP_NODE);
		if (ret) {
			if (ret == -ENOENT) {
				page_idx = f2fs_get_next_page_offset(&dn,
								page_idx);
				ret = 0;
				continue;
			}
			break;
		}

		end_offset = ADDRS_PER_PAGE(dn.node_page, inode);
		count = min(end_offset - dn.ofs_in_node, last_idx - page_idx);
		count = round_up(count, F2FS_I(inode)->i_cluster_size);

		ret = release_compress_blocks(&dn, count);

		f2fs_put_dnode(&dn);

		if (ret < 0)
			break;

		page_idx += count;
		released_blocks += ret;
	}

	filemap_invalidate_unlock(inode->i_mapping);
	f2fs_up_write(&F2FS_I(inode)->i_gc_rwsem[WRITE]);
out:
	inode_unlock(inode);

	mnt_drop_write_file(filp);

	if (ret >= 0) {
		ret = put_user(released_blocks, (u64 __user *)arg);
	} else if (released_blocks &&
			atomic_read(&F2FS_I(inode)->i_compr_blocks)) {
		set_sbi_flag(sbi, SBI_NEED_FSCK);
		f2fs_warn(sbi, "%s: partial blocks were released i_ino=%lx "
			"iblocks=%llu, released=%u, compr_blocks=%u, "
			"run fsck to fix.",
			__func__, inode->i_ino, inode->i_blocks,
			released_blocks,
			atomic_read(&F2FS_I(inode)->i_compr_blocks));
	}

	return ret;
}

static int reserve_compress_blocks(struct dnode_of_data *dn, pgoff_t count)
{
	struct f2fs_sb_info *sbi = F2FS_I_SB(dn->inode);
	unsigned int reserved_blocks = 0;
	int cluster_size = F2FS_I(dn->inode)->i_cluster_size;
	block_t blkaddr;
	int i;

	for (i = 0; i < count; i++) {
		blkaddr = data_blkaddr(dn->inode, dn->node_page,
						dn->ofs_in_node + i);

		if (!__is_valid_data_blkaddr(blkaddr))
			continue;
		if (unlikely(!f2fs_is_valid_blkaddr(sbi, blkaddr,
					DATA_GENERIC_ENHANCE)))
			return -EFSCORRUPTED;
	}

	while (count) {
		int compr_blocks = 0;
		blkcnt_t reserved;
		int ret;

		for (i = 0; i < cluster_size; i++, dn->ofs_in_node++) {
			blkaddr = f2fs_data_blkaddr(dn);

			if (i == 0) {
				if (blkaddr == COMPRESS_ADDR)
					continue;
				dn->ofs_in_node += cluster_size;
				goto next;
			}

			if (__is_valid_data_blkaddr(blkaddr)) {
				compr_blocks++;
				continue;
			}

			dn->data_blkaddr = NEW_ADDR;
			f2fs_set_data_blkaddr(dn);
		}

		reserved = cluster_size - compr_blocks;
		ret = inc_valid_block_count(sbi, dn->inode, &reserved);
		if (ret)
			return ret;

		if (reserved != cluster_size - compr_blocks)
			return -ENOSPC;

		f2fs_i_compr_blocks_update(dn->inode, compr_blocks, true);

		reserved_blocks += reserved;
next:
		count -= cluster_size;
	}

	return reserved_blocks;
}

static int f2fs_reserve_compress_blocks(struct file *filp, unsigned long arg)
{
	struct inode *inode = file_inode(filp);
	struct f2fs_sb_info *sbi = F2FS_I_SB(inode);
	pgoff_t page_idx = 0, last_idx;
	unsigned int reserved_blocks = 0;
	int ret;

	if (!f2fs_sb_has_compression(F2FS_I_SB(inode)))
		return -EOPNOTSUPP;

	if (!f2fs_compressed_file(inode))
		return -EINVAL;

	if (f2fs_readonly(sbi->sb))
		return -EROFS;

	ret = mnt_want_write_file(filp);
	if (ret)
		return ret;

	if (atomic_read(&F2FS_I(inode)->i_compr_blocks))
		goto out;

	f2fs_balance_fs(F2FS_I_SB(inode), true);

	inode_lock(inode);

	if (!is_inode_flag_set(inode, FI_COMPRESS_RELEASED)) {
		ret = -EINVAL;
		goto unlock_inode;
	}

	f2fs_down_write(&F2FS_I(inode)->i_gc_rwsem[WRITE]);
	filemap_invalidate_lock(inode->i_mapping);

	last_idx = DIV_ROUND_UP(i_size_read(inode), PAGE_SIZE);

	while (page_idx < last_idx) {
		struct dnode_of_data dn;
		pgoff_t end_offset, count;

		set_new_dnode(&dn, inode, NULL, NULL, 0);
		ret = f2fs_get_dnode_of_data(&dn, page_idx, LOOKUP_NODE);
		if (ret) {
			if (ret == -ENOENT) {
				page_idx = f2fs_get_next_page_offset(&dn,
								page_idx);
				ret = 0;
				continue;
			}
			break;
		}

		end_offset = ADDRS_PER_PAGE(dn.node_page, inode);
		count = min(end_offset - dn.ofs_in_node, last_idx - page_idx);
		count = round_up(count, F2FS_I(inode)->i_cluster_size);

		ret = reserve_compress_blocks(&dn, count);

		f2fs_put_dnode(&dn);

		if (ret < 0)
			break;

		page_idx += count;
		reserved_blocks += ret;
	}

	filemap_invalidate_unlock(inode->i_mapping);
	f2fs_up_write(&F2FS_I(inode)->i_gc_rwsem[WRITE]);

	if (ret >= 0) {
		clear_inode_flag(inode, FI_COMPRESS_RELEASED);
		inode->i_ctime = current_time(inode);
		f2fs_mark_inode_dirty_sync(inode, true);
	}
unlock_inode:
	inode_unlock(inode);
out:
	mnt_drop_write_file(filp);

	if (ret >= 0) {
		ret = put_user(reserved_blocks, (u64 __user *)arg);
	} else if (reserved_blocks &&
			atomic_read(&F2FS_I(inode)->i_compr_blocks)) {
		set_sbi_flag(sbi, SBI_NEED_FSCK);
		f2fs_warn(sbi, "%s: partial blocks were released i_ino=%lx "
			"iblocks=%llu, reserved=%u, compr_blocks=%u, "
			"run fsck to fix.",
			__func__, inode->i_ino, inode->i_blocks,
			reserved_blocks,
			atomic_read(&F2FS_I(inode)->i_compr_blocks));
	}

	return ret;
}

static int f2fs_secure_erase(struct block_device *bdev, struct inode *inode,
		pgoff_t off, block_t block, block_t len, u32 flags)
{
	sector_t sector = SECTOR_FROM_BLOCK(block);
	sector_t nr_sects = SECTOR_FROM_BLOCK(len);
	int ret = 0;

	if (flags & F2FS_TRIM_FILE_DISCARD) {
		if (bdev_max_secure_erase_sectors(bdev))
			ret = blkdev_issue_secure_erase(bdev, sector, nr_sects,
					GFP_NOFS);
		else
			ret = blkdev_issue_discard(bdev, sector, nr_sects,
					GFP_NOFS);
	}

	if (!ret && (flags & F2FS_TRIM_FILE_ZEROOUT)) {
		if (IS_ENCRYPTED(inode))
			ret = fscrypt_zeroout_range(inode, off, block, len);
		else
			ret = blkdev_issue_zeroout(bdev, sector, nr_sects,
					GFP_NOFS, 0);
	}

	return ret;
}

static int f2fs_sec_trim_file(struct file *filp, unsigned long arg)
{
	struct inode *inode = file_inode(filp);
	struct f2fs_sb_info *sbi = F2FS_I_SB(inode);
	struct address_space *mapping = inode->i_mapping;
	struct block_device *prev_bdev = NULL;
	struct f2fs_sectrim_range range;
	pgoff_t index, pg_end, prev_index = 0;
	block_t prev_block = 0, len = 0;
	loff_t end_addr;
	bool to_end = false;
	int ret = 0;

	if (!(filp->f_mode & FMODE_WRITE))
		return -EBADF;

	if (copy_from_user(&range, (struct f2fs_sectrim_range __user *)arg,
				sizeof(range)))
		return -EFAULT;

	if (range.flags == 0 || (range.flags & ~F2FS_TRIM_FILE_MASK) ||
			!S_ISREG(inode->i_mode))
		return -EINVAL;

	if (((range.flags & F2FS_TRIM_FILE_DISCARD) &&
			!f2fs_hw_support_discard(sbi)) ||
			((range.flags & F2FS_TRIM_FILE_ZEROOUT) &&
			 IS_ENCRYPTED(inode) && f2fs_is_multi_device(sbi)))
		return -EOPNOTSUPP;

	file_start_write(filp);
	inode_lock(inode);

	if (f2fs_is_atomic_file(inode) || f2fs_compressed_file(inode) ||
			range.start >= inode->i_size) {
		ret = -EINVAL;
		goto err;
	}

	if (range.len == 0)
		goto err;

	if (inode->i_size - range.start > range.len) {
		end_addr = range.start + range.len;
	} else {
		end_addr = range.len == (u64)-1 ?
			sbi->sb->s_maxbytes : inode->i_size;
		to_end = true;
	}

	if (!IS_ALIGNED(range.start, F2FS_BLKSIZE) ||
			(!to_end && !IS_ALIGNED(end_addr, F2FS_BLKSIZE))) {
		ret = -EINVAL;
		goto err;
	}

	index = F2FS_BYTES_TO_BLK(range.start);
	pg_end = DIV_ROUND_UP(end_addr, F2FS_BLKSIZE);

	ret = f2fs_convert_inline_inode(inode);
	if (ret)
		goto err;

	f2fs_down_write(&F2FS_I(inode)->i_gc_rwsem[WRITE]);
	filemap_invalidate_lock(mapping);

	ret = filemap_write_and_wait_range(mapping, range.start,
			to_end ? LLONG_MAX : end_addr - 1);
	if (ret)
		goto out;

	truncate_inode_pages_range(mapping, range.start,
			to_end ? -1 : end_addr - 1);

	while (index < pg_end) {
		struct dnode_of_data dn;
		pgoff_t end_offset, count;
		int i;

		set_new_dnode(&dn, inode, NULL, NULL, 0);
		ret = f2fs_get_dnode_of_data(&dn, index, LOOKUP_NODE);
		if (ret) {
			if (ret == -ENOENT) {
				index = f2fs_get_next_page_offset(&dn, index);
				continue;
			}
			goto out;
		}

		end_offset = ADDRS_PER_PAGE(dn.node_page, inode);
		count = min(end_offset - dn.ofs_in_node, pg_end - index);
		for (i = 0; i < count; i++, index++, dn.ofs_in_node++) {
			struct block_device *cur_bdev;
			block_t blkaddr = f2fs_data_blkaddr(&dn);

			if (!__is_valid_data_blkaddr(blkaddr))
				continue;

			if (!f2fs_is_valid_blkaddr(sbi, blkaddr,
						DATA_GENERIC_ENHANCE)) {
				ret = -EFSCORRUPTED;
				f2fs_put_dnode(&dn);
				goto out;
			}

			cur_bdev = f2fs_target_device(sbi, blkaddr, NULL);
			if (f2fs_is_multi_device(sbi)) {
				int di = f2fs_target_device_index(sbi, blkaddr);

				blkaddr -= FDEV(di).start_blk;
			}

			if (len) {
				if (prev_bdev == cur_bdev &&
						index == prev_index + len &&
						blkaddr == prev_block + len) {
					len++;
				} else {
					ret = f2fs_secure_erase(prev_bdev,
						inode, prev_index, prev_block,
						len, range.flags);
					if (ret) {
						f2fs_put_dnode(&dn);
						goto out;
					}

					len = 0;
				}
			}

			if (!len) {
				prev_bdev = cur_bdev;
				prev_index = index;
				prev_block = blkaddr;
				len = 1;
			}
		}

		f2fs_put_dnode(&dn);

		if (fatal_signal_pending(current)) {
			ret = -EINTR;
			goto out;
		}
		cond_resched();
	}

	if (len)
		ret = f2fs_secure_erase(prev_bdev, inode, prev_index,
				prev_block, len, range.flags);
out:
	filemap_invalidate_unlock(mapping);
	f2fs_up_write(&F2FS_I(inode)->i_gc_rwsem[WRITE]);
err:
	inode_unlock(inode);
	file_end_write(filp);

	return ret;
}

static int f2fs_ioc_get_compress_option(struct file *filp, unsigned long arg)
{
	struct inode *inode = file_inode(filp);
	struct f2fs_comp_option option;

	if (!f2fs_sb_has_compression(F2FS_I_SB(inode)))
		return -EOPNOTSUPP;

	inode_lock_shared(inode);

	if (!f2fs_compressed_file(inode)) {
		inode_unlock_shared(inode);
		return -ENODATA;
	}

	option.algorithm = F2FS_I(inode)->i_compress_algorithm;
	option.log_cluster_size = F2FS_I(inode)->i_log_cluster_size;

	inode_unlock_shared(inode);

	if (copy_to_user((struct f2fs_comp_option __user *)arg, &option,
				sizeof(option)))
		return -EFAULT;

	return 0;
}

static int f2fs_ioc_set_compress_option(struct file *filp, unsigned long arg)
{
	struct inode *inode = file_inode(filp);
	struct f2fs_sb_info *sbi = F2FS_I_SB(inode);
	struct f2fs_comp_option option;
	int ret = 0;

	if (!f2fs_sb_has_compression(sbi))
		return -EOPNOTSUPP;

	if (!(filp->f_mode & FMODE_WRITE))
		return -EBADF;

	if (copy_from_user(&option, (struct f2fs_comp_option __user *)arg,
				sizeof(option)))
		return -EFAULT;

	if (!f2fs_compressed_file(inode) ||
			option.log_cluster_size < MIN_COMPRESS_LOG_SIZE ||
			option.log_cluster_size > MAX_COMPRESS_LOG_SIZE ||
			option.algorithm >= COMPRESS_MAX)
		return -EINVAL;

	file_start_write(filp);
	inode_lock(inode);

	if (f2fs_is_mmap_file(inode) || get_dirty_pages(inode)) {
		ret = -EBUSY;
		goto out;
	}

	if (inode->i_size != 0) {
		ret = -EFBIG;
		goto out;
	}

	F2FS_I(inode)->i_compress_algorithm = option.algorithm;
	F2FS_I(inode)->i_log_cluster_size = option.log_cluster_size;
	F2FS_I(inode)->i_cluster_size = 1 << option.log_cluster_size;
	f2fs_mark_inode_dirty_sync(inode, true);

	if (!f2fs_is_compress_backend_ready(inode))
		f2fs_warn(sbi, "compression algorithm is successfully set, "
			"but current kernel doesn't support this algorithm.");
out:
	inode_unlock(inode);
	file_end_write(filp);

	return ret;
}

static int redirty_blocks(struct inode *inode, pgoff_t page_idx, int len)
{
	DEFINE_READAHEAD(ractl, NULL, NULL, inode->i_mapping, page_idx);
	struct address_space *mapping = inode->i_mapping;
	struct page *page;
	pgoff_t redirty_idx = page_idx;
	int i, page_len = 0, ret = 0;

	page_cache_ra_unbounded(&ractl, len, 0);

	for (i = 0; i < len; i++, page_idx++) {
		page = read_cache_page(mapping, page_idx, NULL, NULL);
		if (IS_ERR(page)) {
			ret = PTR_ERR(page);
			break;
		}
		page_len++;
	}

	for (i = 0; i < page_len; i++, redirty_idx++) {
		page = find_lock_page(mapping, redirty_idx);
		if (!page) {
			ret = -ENOMEM;
			break;
		}
		set_page_dirty(page);
		f2fs_put_page(page, 1);
		f2fs_put_page(page, 0);
	}

	return ret;
}

static int f2fs_ioc_decompress_file(struct file *filp, unsigned long arg)
{
	struct inode *inode = file_inode(filp);
	struct f2fs_sb_info *sbi = F2FS_I_SB(inode);
	struct f2fs_inode_info *fi = F2FS_I(inode);
	pgoff_t page_idx = 0, last_idx;
	unsigned int blk_per_seg = sbi->blocks_per_seg;
	int cluster_size = fi->i_cluster_size;
	int count, ret;

	if (!f2fs_sb_has_compression(sbi) ||
			F2FS_OPTION(sbi).compress_mode != COMPR_MODE_USER)
		return -EOPNOTSUPP;

	if (!(filp->f_mode & FMODE_WRITE))
		return -EBADF;

	if (!f2fs_compressed_file(inode))
		return -EINVAL;

	f2fs_balance_fs(F2FS_I_SB(inode), true);

	file_start_write(filp);
	inode_lock(inode);

	if (!f2fs_is_compress_backend_ready(inode)) {
		ret = -EOPNOTSUPP;
		goto out;
	}

	if (is_inode_flag_set(inode, FI_COMPRESS_RELEASED)) {
		ret = -EINVAL;
		goto out;
	}

	ret = filemap_write_and_wait_range(inode->i_mapping, 0, LLONG_MAX);
	if (ret)
		goto out;

	if (!atomic_read(&fi->i_compr_blocks))
		goto out;

	last_idx = DIV_ROUND_UP(i_size_read(inode), PAGE_SIZE);

	count = last_idx - page_idx;
	while (count) {
		int len = min(cluster_size, count);

		ret = redirty_blocks(inode, page_idx, len);
		if (ret < 0)
			break;

		if (get_dirty_pages(inode) >= blk_per_seg)
			filemap_fdatawrite(inode->i_mapping);

		count -= len;
		page_idx += len;
	}

	if (!ret)
		ret = filemap_write_and_wait_range(inode->i_mapping, 0,
							LLONG_MAX);

	if (ret)
		f2fs_warn(sbi, "%s: The file might be partially decompressed (errno=%d). Please delete the file.",
			  __func__, ret);
out:
	inode_unlock(inode);
	file_end_write(filp);

	return ret;
}

static int f2fs_ioc_compress_file(struct file *filp, unsigned long arg)
{
	struct inode *inode = file_inode(filp);
	struct f2fs_sb_info *sbi = F2FS_I_SB(inode);
	pgoff_t page_idx = 0, last_idx;
	unsigned int blk_per_seg = sbi->blocks_per_seg;
	int cluster_size = F2FS_I(inode)->i_cluster_size;
	int count, ret;

	if (!f2fs_sb_has_compression(sbi) ||
			F2FS_OPTION(sbi).compress_mode != COMPR_MODE_USER)
		return -EOPNOTSUPP;

	if (!(filp->f_mode & FMODE_WRITE))
		return -EBADF;

	if (!f2fs_compressed_file(inode))
		return -EINVAL;

	f2fs_balance_fs(F2FS_I_SB(inode), true);

	file_start_write(filp);
	inode_lock(inode);

	if (!f2fs_is_compress_backend_ready(inode)) {
		ret = -EOPNOTSUPP;
		goto out;
	}

	if (is_inode_flag_set(inode, FI_COMPRESS_RELEASED)) {
		ret = -EINVAL;
		goto out;
	}

	ret = filemap_write_and_wait_range(inode->i_mapping, 0, LLONG_MAX);
	if (ret)
		goto out;

	set_inode_flag(inode, FI_ENABLE_COMPRESS);

	last_idx = DIV_ROUND_UP(i_size_read(inode), PAGE_SIZE);

	count = last_idx - page_idx;
	while (count) {
		int len = min(cluster_size, count);

		ret = redirty_blocks(inode, page_idx, len);
		if (ret < 0)
			break;

		if (get_dirty_pages(inode) >= blk_per_seg)
			filemap_fdatawrite(inode->i_mapping);

		count -= len;
		page_idx += len;
	}

	if (!ret)
		ret = filemap_write_and_wait_range(inode->i_mapping, 0,
							LLONG_MAX);

	clear_inode_flag(inode, FI_ENABLE_COMPRESS);

	if (ret)
		f2fs_warn(sbi, "%s: The file might be partially compressed (errno=%d). Please delete the file.",
			  __func__, ret);
out:
	inode_unlock(inode);
	file_end_write(filp);

	return ret;
}

static long __f2fs_ioctl(struct file *filp, unsigned int cmd, unsigned long arg)
{
	switch (cmd) {
	case FS_IOC_GETVERSION:
		return f2fs_ioc_getversion(filp, arg);
	case F2FS_IOC_START_ATOMIC_WRITE:
		return f2fs_ioc_start_atomic_write(filp);
	case F2FS_IOC_COMMIT_ATOMIC_WRITE:
		return f2fs_ioc_commit_atomic_write(filp);
	case F2FS_IOC_ABORT_ATOMIC_WRITE:
		return f2fs_ioc_abort_atomic_write(filp);
	case F2FS_IOC_START_VOLATILE_WRITE:
	case F2FS_IOC_RELEASE_VOLATILE_WRITE:
<<<<<<< HEAD
=======
	case F2FS_IOC_ABORT_VOLATILE_WRITE:
>>>>>>> bf44eed7
		return -EOPNOTSUPP;
	case F2FS_IOC_SHUTDOWN:
		return f2fs_ioc_shutdown(filp, arg);
	case FITRIM:
		return f2fs_ioc_fitrim(filp, arg);
	case FS_IOC_SET_ENCRYPTION_POLICY:
		return f2fs_ioc_set_encryption_policy(filp, arg);
	case FS_IOC_GET_ENCRYPTION_POLICY:
		return f2fs_ioc_get_encryption_policy(filp, arg);
	case FS_IOC_GET_ENCRYPTION_PWSALT:
		return f2fs_ioc_get_encryption_pwsalt(filp, arg);
	case FS_IOC_GET_ENCRYPTION_POLICY_EX:
		return f2fs_ioc_get_encryption_policy_ex(filp, arg);
	case FS_IOC_ADD_ENCRYPTION_KEY:
		return f2fs_ioc_add_encryption_key(filp, arg);
	case FS_IOC_REMOVE_ENCRYPTION_KEY:
		return f2fs_ioc_remove_encryption_key(filp, arg);
	case FS_IOC_REMOVE_ENCRYPTION_KEY_ALL_USERS:
		return f2fs_ioc_remove_encryption_key_all_users(filp, arg);
	case FS_IOC_GET_ENCRYPTION_KEY_STATUS:
		return f2fs_ioc_get_encryption_key_status(filp, arg);
	case FS_IOC_GET_ENCRYPTION_NONCE:
		return f2fs_ioc_get_encryption_nonce(filp, arg);
	case F2FS_IOC_GARBAGE_COLLECT:
		return f2fs_ioc_gc(filp, arg);
	case F2FS_IOC_GARBAGE_COLLECT_RANGE:
		return f2fs_ioc_gc_range(filp, arg);
	case F2FS_IOC_WRITE_CHECKPOINT:
		return f2fs_ioc_write_checkpoint(filp, arg);
	case F2FS_IOC_DEFRAGMENT:
		return f2fs_ioc_defragment(filp, arg);
	case F2FS_IOC_MOVE_RANGE:
		return f2fs_ioc_move_range(filp, arg);
	case F2FS_IOC_FLUSH_DEVICE:
		return f2fs_ioc_flush_device(filp, arg);
	case F2FS_IOC_GET_FEATURES:
		return f2fs_ioc_get_features(filp, arg);
	case F2FS_IOC_GET_PIN_FILE:
		return f2fs_ioc_get_pin_file(filp, arg);
	case F2FS_IOC_SET_PIN_FILE:
		return f2fs_ioc_set_pin_file(filp, arg);
	case F2FS_IOC_PRECACHE_EXTENTS:
		return f2fs_ioc_precache_extents(filp, arg);
	case F2FS_IOC_RESIZE_FS:
		return f2fs_ioc_resize_fs(filp, arg);
	case FS_IOC_ENABLE_VERITY:
		return f2fs_ioc_enable_verity(filp, arg);
	case FS_IOC_MEASURE_VERITY:
		return f2fs_ioc_measure_verity(filp, arg);
	case FS_IOC_READ_VERITY_METADATA:
		return f2fs_ioc_read_verity_metadata(filp, arg);
	case FS_IOC_GETFSLABEL:
		return f2fs_ioc_getfslabel(filp, arg);
	case FS_IOC_SETFSLABEL:
		return f2fs_ioc_setfslabel(filp, arg);
	case F2FS_IOC_GET_COMPRESS_BLOCKS:
		return f2fs_get_compress_blocks(filp, arg);
	case F2FS_IOC_RELEASE_COMPRESS_BLOCKS:
		return f2fs_release_compress_blocks(filp, arg);
	case F2FS_IOC_RESERVE_COMPRESS_BLOCKS:
		return f2fs_reserve_compress_blocks(filp, arg);
	case F2FS_IOC_SEC_TRIM_FILE:
		return f2fs_sec_trim_file(filp, arg);
	case F2FS_IOC_GET_COMPRESS_OPTION:
		return f2fs_ioc_get_compress_option(filp, arg);
	case F2FS_IOC_SET_COMPRESS_OPTION:
		return f2fs_ioc_set_compress_option(filp, arg);
	case F2FS_IOC_DECOMPRESS_FILE:
		return f2fs_ioc_decompress_file(filp, arg);
	case F2FS_IOC_COMPRESS_FILE:
		return f2fs_ioc_compress_file(filp, arg);
	default:
		return -ENOTTY;
	}
}

long f2fs_ioctl(struct file *filp, unsigned int cmd, unsigned long arg)
{
	if (unlikely(f2fs_cp_error(F2FS_I_SB(file_inode(filp)))))
		return -EIO;
	if (!f2fs_is_checkpoint_ready(F2FS_I_SB(file_inode(filp))))
		return -ENOSPC;

	return __f2fs_ioctl(filp, cmd, arg);
}

/*
 * Return %true if the given read or write request should use direct I/O, or
 * %false if it should use buffered I/O.
 */
static bool f2fs_should_use_dio(struct inode *inode, struct kiocb *iocb,
				struct iov_iter *iter)
{
	unsigned int align;

	if (!(iocb->ki_flags & IOCB_DIRECT))
		return false;

	if (f2fs_force_buffered_io(inode, iocb, iter))
		return false;

	/*
	 * Direct I/O not aligned to the disk's logical_block_size will be
	 * attempted, but will fail with -EINVAL.
	 *
	 * f2fs additionally requires that direct I/O be aligned to the
	 * filesystem block size, which is often a stricter requirement.
	 * However, f2fs traditionally falls back to buffered I/O on requests
	 * that are logical_block_size-aligned but not fs-block aligned.
	 *
	 * The below logic implements this behavior.
	 */
	align = iocb->ki_pos | iov_iter_alignment(iter);
	if (!IS_ALIGNED(align, i_blocksize(inode)) &&
	    IS_ALIGNED(align, bdev_logical_block_size(inode->i_sb->s_bdev)))
		return false;

	return true;
}

static int f2fs_dio_read_end_io(struct kiocb *iocb, ssize_t size, int error,
				unsigned int flags)
{
	struct f2fs_sb_info *sbi = F2FS_I_SB(file_inode(iocb->ki_filp));

	dec_page_count(sbi, F2FS_DIO_READ);
	if (error)
		return error;
	f2fs_update_iostat(sbi, APP_DIRECT_READ_IO, size);
	return 0;
}

static const struct iomap_dio_ops f2fs_iomap_dio_read_ops = {
	.end_io = f2fs_dio_read_end_io,
};

static ssize_t f2fs_dio_read_iter(struct kiocb *iocb, struct iov_iter *to)
{
	struct file *file = iocb->ki_filp;
	struct inode *inode = file_inode(file);
	struct f2fs_sb_info *sbi = F2FS_I_SB(inode);
	struct f2fs_inode_info *fi = F2FS_I(inode);
	const loff_t pos = iocb->ki_pos;
	const size_t count = iov_iter_count(to);
	struct iomap_dio *dio;
	ssize_t ret;

	if (count == 0)
		return 0; /* skip atime update */

	trace_f2fs_direct_IO_enter(inode, iocb, count, READ);

	if (iocb->ki_flags & IOCB_NOWAIT) {
		if (!f2fs_down_read_trylock(&fi->i_gc_rwsem[READ])) {
			ret = -EAGAIN;
			goto out;
		}
	} else {
		f2fs_down_read(&fi->i_gc_rwsem[READ]);
	}

	/*
	 * We have to use __iomap_dio_rw() and iomap_dio_complete() instead of
	 * the higher-level function iomap_dio_rw() in order to ensure that the
	 * F2FS_DIO_READ counter will be decremented correctly in all cases.
	 */
	inc_page_count(sbi, F2FS_DIO_READ);
	dio = __iomap_dio_rw(iocb, to, &f2fs_iomap_ops,
			     &f2fs_iomap_dio_read_ops, 0, NULL, 0);
	if (IS_ERR_OR_NULL(dio)) {
		ret = PTR_ERR_OR_ZERO(dio);
		if (ret != -EIOCBQUEUED)
			dec_page_count(sbi, F2FS_DIO_READ);
	} else {
		ret = iomap_dio_complete(dio);
	}

	f2fs_up_read(&fi->i_gc_rwsem[READ]);

	file_accessed(file);
out:
	trace_f2fs_direct_IO_exit(inode, pos, count, READ, ret);
	return ret;
}

static ssize_t f2fs_file_read_iter(struct kiocb *iocb, struct iov_iter *to)
{
	struct inode *inode = file_inode(iocb->ki_filp);
	const loff_t pos = iocb->ki_pos;
	ssize_t ret;

	if (!f2fs_is_compress_backend_ready(inode))
		return -EOPNOTSUPP;

	if (trace_f2fs_dataread_start_enabled()) {
		char *p = f2fs_kmalloc(F2FS_I_SB(inode), PATH_MAX, GFP_KERNEL);
		char *path;

		if (!p)
			goto skip_read_trace;

		path = dentry_path_raw(file_dentry(iocb->ki_filp), p, PATH_MAX);
		if (IS_ERR(path)) {
			kfree(p);
			goto skip_read_trace;
		}

		trace_f2fs_dataread_start(inode, pos, iov_iter_count(to),
					current->pid, path, current->comm);
		kfree(p);
	}
skip_read_trace:
	if (f2fs_should_use_dio(inode, iocb, to)) {
		ret = f2fs_dio_read_iter(iocb, to);
	} else {
		ret = filemap_read(iocb, to, 0);
		if (ret > 0)
			f2fs_update_iostat(F2FS_I_SB(inode), APP_BUFFERED_READ_IO, ret);
	}
	if (trace_f2fs_dataread_end_enabled())
		trace_f2fs_dataread_end(inode, pos, ret);
	return ret;
}

static ssize_t f2fs_write_checks(struct kiocb *iocb, struct iov_iter *from)
{
	struct file *file = iocb->ki_filp;
	struct inode *inode = file_inode(file);
	ssize_t count;
	int err;

	if (IS_IMMUTABLE(inode))
		return -EPERM;

	if (is_inode_flag_set(inode, FI_COMPRESS_RELEASED))
		return -EPERM;

	count = generic_write_checks(iocb, from);
	if (count <= 0)
		return count;

	err = file_modified(file);
	if (err)
		return err;
	return count;
}

/*
 * Preallocate blocks for a write request, if it is possible and helpful to do
 * so.  Returns a positive number if blocks may have been preallocated, 0 if no
 * blocks were preallocated, or a negative errno value if something went
 * seriously wrong.  Also sets FI_PREALLOCATED_ALL on the inode if *all* the
 * requested blocks (not just some of them) have been allocated.
 */
static int f2fs_preallocate_blocks(struct kiocb *iocb, struct iov_iter *iter,
				   bool dio)
{
	struct inode *inode = file_inode(iocb->ki_filp);
	struct f2fs_sb_info *sbi = F2FS_I_SB(inode);
	const loff_t pos = iocb->ki_pos;
	const size_t count = iov_iter_count(iter);
	struct f2fs_map_blocks map = {};
	int flag;
	int ret;

	/* If it will be an out-of-place direct write, don't bother. */
	if (dio && f2fs_lfs_mode(sbi))
		return 0;
	/*
	 * Don't preallocate holes aligned to DIO_SKIP_HOLES which turns into
	 * buffered IO, if DIO meets any holes.
	 */
	if (dio && i_size_read(inode) &&
		(F2FS_BYTES_TO_BLK(pos) < F2FS_BLK_ALIGN(i_size_read(inode))))
		return 0;

	/* No-wait I/O can't allocate blocks. */
	if (iocb->ki_flags & IOCB_NOWAIT)
		return 0;

	/* If it will be a short write, don't bother. */
	if (fault_in_iov_iter_readable(iter, count))
		return 0;

	if (f2fs_has_inline_data(inode)) {
		/* If the data will fit inline, don't bother. */
		if (pos + count <= MAX_INLINE_DATA(inode))
			return 0;
		ret = f2fs_convert_inline_inode(inode);
		if (ret)
			return ret;
	}

	/* Do not preallocate blocks that will be written partially in 4KB. */
	map.m_lblk = F2FS_BLK_ALIGN(pos);
	map.m_len = F2FS_BYTES_TO_BLK(pos + count);
	if (map.m_len > map.m_lblk)
		map.m_len -= map.m_lblk;
	else
		map.m_len = 0;
	map.m_may_create = true;
	if (dio) {
		map.m_seg_type = f2fs_rw_hint_to_seg_type(inode->i_write_hint);
		flag = F2FS_GET_BLOCK_PRE_DIO;
	} else {
		map.m_seg_type = NO_CHECK_TYPE;
		flag = F2FS_GET_BLOCK_PRE_AIO;
	}

	ret = f2fs_map_blocks(inode, &map, 1, flag);
	/* -ENOSPC|-EDQUOT are fine to report the number of allocated blocks. */
	if (ret < 0 && !((ret == -ENOSPC || ret == -EDQUOT) && map.m_len > 0))
		return ret;
	if (ret == 0)
		set_inode_flag(inode, FI_PREALLOCATED_ALL);
	return map.m_len;
}

static ssize_t f2fs_buffered_write_iter(struct kiocb *iocb,
					struct iov_iter *from)
{
	struct file *file = iocb->ki_filp;
	struct inode *inode = file_inode(file);
	ssize_t ret;

	if (iocb->ki_flags & IOCB_NOWAIT)
		return -EOPNOTSUPP;

	current->backing_dev_info = inode_to_bdi(inode);
	ret = generic_perform_write(iocb, from);
	current->backing_dev_info = NULL;

	if (ret > 0) {
		iocb->ki_pos += ret;
		f2fs_update_iostat(F2FS_I_SB(inode), APP_BUFFERED_IO, ret);
	}
	return ret;
}

static int f2fs_dio_write_end_io(struct kiocb *iocb, ssize_t size, int error,
				 unsigned int flags)
{
	struct f2fs_sb_info *sbi = F2FS_I_SB(file_inode(iocb->ki_filp));

	dec_page_count(sbi, F2FS_DIO_WRITE);
	if (error)
		return error;
	f2fs_update_iostat(sbi, APP_DIRECT_IO, size);
	return 0;
}

static const struct iomap_dio_ops f2fs_iomap_dio_write_ops = {
	.end_io = f2fs_dio_write_end_io,
};

static ssize_t f2fs_dio_write_iter(struct kiocb *iocb, struct iov_iter *from,
				   bool *may_need_sync)
{
	struct file *file = iocb->ki_filp;
	struct inode *inode = file_inode(file);
	struct f2fs_inode_info *fi = F2FS_I(inode);
	struct f2fs_sb_info *sbi = F2FS_I_SB(inode);
	const bool do_opu = f2fs_lfs_mode(sbi);
	const loff_t pos = iocb->ki_pos;
	const ssize_t count = iov_iter_count(from);
	unsigned int dio_flags;
	struct iomap_dio *dio;
	ssize_t ret;

	trace_f2fs_direct_IO_enter(inode, iocb, count, WRITE);

	if (iocb->ki_flags & IOCB_NOWAIT) {
		/* f2fs_convert_inline_inode() and block allocation can block */
		if (f2fs_has_inline_data(inode) ||
		    !f2fs_overwrite_io(inode, pos, count)) {
			ret = -EAGAIN;
			goto out;
		}

		if (!f2fs_down_read_trylock(&fi->i_gc_rwsem[WRITE])) {
			ret = -EAGAIN;
			goto out;
		}
		if (do_opu && !f2fs_down_read_trylock(&fi->i_gc_rwsem[READ])) {
			f2fs_up_read(&fi->i_gc_rwsem[WRITE]);
			ret = -EAGAIN;
			goto out;
		}
	} else {
		ret = f2fs_convert_inline_inode(inode);
		if (ret)
			goto out;

		f2fs_down_read(&fi->i_gc_rwsem[WRITE]);
		if (do_opu)
			f2fs_down_read(&fi->i_gc_rwsem[READ]);
	}

	/*
	 * We have to use __iomap_dio_rw() and iomap_dio_complete() instead of
	 * the higher-level function iomap_dio_rw() in order to ensure that the
	 * F2FS_DIO_WRITE counter will be decremented correctly in all cases.
	 */
	inc_page_count(sbi, F2FS_DIO_WRITE);
	dio_flags = 0;
	if (pos + count > inode->i_size)
		dio_flags |= IOMAP_DIO_FORCE_WAIT;
	dio = __iomap_dio_rw(iocb, from, &f2fs_iomap_ops,
			     &f2fs_iomap_dio_write_ops, dio_flags, NULL, 0);
	if (IS_ERR_OR_NULL(dio)) {
		ret = PTR_ERR_OR_ZERO(dio);
		if (ret == -ENOTBLK)
			ret = 0;
		if (ret != -EIOCBQUEUED)
			dec_page_count(sbi, F2FS_DIO_WRITE);
	} else {
		ret = iomap_dio_complete(dio);
	}

	if (do_opu)
		f2fs_up_read(&fi->i_gc_rwsem[READ]);
	f2fs_up_read(&fi->i_gc_rwsem[WRITE]);

	if (ret < 0)
		goto out;
	if (pos + ret > inode->i_size)
		f2fs_i_size_write(inode, pos + ret);
	if (!do_opu)
		set_inode_flag(inode, FI_UPDATE_WRITE);

	if (iov_iter_count(from)) {
		ssize_t ret2;
		loff_t bufio_start_pos = iocb->ki_pos;

		/*
		 * The direct write was partial, so we need to fall back to a
		 * buffered write for the remainder.
		 */

		ret2 = f2fs_buffered_write_iter(iocb, from);
		if (iov_iter_count(from))
			f2fs_write_failed(inode, iocb->ki_pos);
		if (ret2 < 0)
			goto out;

		/*
		 * Ensure that the pagecache pages are written to disk and
		 * invalidated to preserve the expected O_DIRECT semantics.
		 */
		if (ret2 > 0) {
			loff_t bufio_end_pos = bufio_start_pos + ret2 - 1;

			ret += ret2;

			ret2 = filemap_write_and_wait_range(file->f_mapping,
							    bufio_start_pos,
							    bufio_end_pos);
			if (ret2 < 0)
				goto out;
			invalidate_mapping_pages(file->f_mapping,
						 bufio_start_pos >> PAGE_SHIFT,
						 bufio_end_pos >> PAGE_SHIFT);
		}
	} else {
		/* iomap_dio_rw() already handled the generic_write_sync(). */
		*may_need_sync = false;
	}
out:
	trace_f2fs_direct_IO_exit(inode, pos, count, WRITE, ret);
	return ret;
}

static ssize_t f2fs_file_write_iter(struct kiocb *iocb, struct iov_iter *from)
{
	struct inode *inode = file_inode(iocb->ki_filp);
	const loff_t orig_pos = iocb->ki_pos;
	const size_t orig_count = iov_iter_count(from);
	loff_t target_size;
	bool dio;
	bool may_need_sync = true;
	int preallocated;
	ssize_t ret;

	if (unlikely(f2fs_cp_error(F2FS_I_SB(inode)))) {
		ret = -EIO;
		goto out;
	}

	if (!f2fs_is_compress_backend_ready(inode)) {
		ret = -EOPNOTSUPP;
		goto out;
	}

	if (iocb->ki_flags & IOCB_NOWAIT) {
		if (!inode_trylock(inode)) {
			ret = -EAGAIN;
			goto out;
		}
	} else {
		inode_lock(inode);
	}

	ret = f2fs_write_checks(iocb, from);
	if (ret <= 0)
		goto out_unlock;

	/* Determine whether we will do a direct write or a buffered write. */
	dio = f2fs_should_use_dio(inode, iocb, from);

	/* Possibly preallocate the blocks for the write. */
	target_size = iocb->ki_pos + iov_iter_count(from);
	preallocated = f2fs_preallocate_blocks(iocb, from, dio);
	if (preallocated < 0) {
		ret = preallocated;
	} else {
		if (trace_f2fs_datawrite_start_enabled()) {
			char *p = f2fs_kmalloc(F2FS_I_SB(inode),
						PATH_MAX, GFP_KERNEL);
			char *path;

			if (!p)
				goto skip_write_trace;
			path = dentry_path_raw(file_dentry(iocb->ki_filp),
								p, PATH_MAX);
			if (IS_ERR(path)) {
				kfree(p);
				goto skip_write_trace;
			}
			trace_f2fs_datawrite_start(inode, orig_pos, orig_count,
					current->pid, path, current->comm);
			kfree(p);
		}
skip_write_trace:
		/* Do the actual write. */
		ret = dio ?
			f2fs_dio_write_iter(iocb, from, &may_need_sync):
			f2fs_buffered_write_iter(iocb, from);

		if (trace_f2fs_datawrite_end_enabled())
			trace_f2fs_datawrite_end(inode, orig_pos, ret);
	}

	/* Don't leave any preallocated blocks around past i_size. */
	if (preallocated && i_size_read(inode) < target_size) {
		f2fs_down_write(&F2FS_I(inode)->i_gc_rwsem[WRITE]);
		filemap_invalidate_lock(inode->i_mapping);
		if (!f2fs_truncate(inode))
			file_dont_truncate(inode);
		filemap_invalidate_unlock(inode->i_mapping);
		f2fs_up_write(&F2FS_I(inode)->i_gc_rwsem[WRITE]);
	} else {
		file_dont_truncate(inode);
	}

	clear_inode_flag(inode, FI_PREALLOCATED_ALL);
out_unlock:
	inode_unlock(inode);
out:
	trace_f2fs_file_write_iter(inode, orig_pos, orig_count, ret);
	if (ret > 0 && may_need_sync)
		ret = generic_write_sync(iocb, ret);
	return ret;
}

static int f2fs_file_fadvise(struct file *filp, loff_t offset, loff_t len,
		int advice)
{
	struct address_space *mapping;
	struct backing_dev_info *bdi;
	struct inode *inode = file_inode(filp);
	int err;

	if (advice == POSIX_FADV_SEQUENTIAL) {
		if (S_ISFIFO(inode->i_mode))
			return -ESPIPE;

		mapping = filp->f_mapping;
		if (!mapping || len < 0)
			return -EINVAL;

		bdi = inode_to_bdi(mapping->host);
		filp->f_ra.ra_pages = bdi->ra_pages *
			F2FS_I_SB(inode)->seq_file_ra_mul;
		spin_lock(&filp->f_lock);
		filp->f_mode &= ~FMODE_RANDOM;
		spin_unlock(&filp->f_lock);
		return 0;
	}

	err = generic_fadvise(filp, offset, len, advice);
	if (!err && advice == POSIX_FADV_DONTNEED &&
		test_opt(F2FS_I_SB(inode), COMPRESS_CACHE) &&
		f2fs_compressed_file(inode))
		f2fs_invalidate_compress_pages(F2FS_I_SB(inode), inode->i_ino);

	return err;
}

#ifdef CONFIG_COMPAT
struct compat_f2fs_gc_range {
	u32 sync;
	compat_u64 start;
	compat_u64 len;
};
#define F2FS_IOC32_GARBAGE_COLLECT_RANGE	_IOW(F2FS_IOCTL_MAGIC, 11,\
						struct compat_f2fs_gc_range)

static int f2fs_compat_ioc_gc_range(struct file *file, unsigned long arg)
{
	struct compat_f2fs_gc_range __user *urange;
	struct f2fs_gc_range range;
	int err;

	urange = compat_ptr(arg);
	err = get_user(range.sync, &urange->sync);
	err |= get_user(range.start, &urange->start);
	err |= get_user(range.len, &urange->len);
	if (err)
		return -EFAULT;

	return __f2fs_ioc_gc_range(file, &range);
}

struct compat_f2fs_move_range {
	u32 dst_fd;
	compat_u64 pos_in;
	compat_u64 pos_out;
	compat_u64 len;
};
#define F2FS_IOC32_MOVE_RANGE		_IOWR(F2FS_IOCTL_MAGIC, 9,	\
					struct compat_f2fs_move_range)

static int f2fs_compat_ioc_move_range(struct file *file, unsigned long arg)
{
	struct compat_f2fs_move_range __user *urange;
	struct f2fs_move_range range;
	int err;

	urange = compat_ptr(arg);
	err = get_user(range.dst_fd, &urange->dst_fd);
	err |= get_user(range.pos_in, &urange->pos_in);
	err |= get_user(range.pos_out, &urange->pos_out);
	err |= get_user(range.len, &urange->len);
	if (err)
		return -EFAULT;

	return __f2fs_ioc_move_range(file, &range);
}

long f2fs_compat_ioctl(struct file *file, unsigned int cmd, unsigned long arg)
{
	if (unlikely(f2fs_cp_error(F2FS_I_SB(file_inode(file)))))
		return -EIO;
	if (!f2fs_is_checkpoint_ready(F2FS_I_SB(file_inode(file))))
		return -ENOSPC;

	switch (cmd) {
	case FS_IOC32_GETVERSION:
		cmd = FS_IOC_GETVERSION;
		break;
	case F2FS_IOC32_GARBAGE_COLLECT_RANGE:
		return f2fs_compat_ioc_gc_range(file, arg);
	case F2FS_IOC32_MOVE_RANGE:
		return f2fs_compat_ioc_move_range(file, arg);
	case F2FS_IOC_START_ATOMIC_WRITE:
	case F2FS_IOC_COMMIT_ATOMIC_WRITE:
	case F2FS_IOC_START_VOLATILE_WRITE:
	case F2FS_IOC_RELEASE_VOLATILE_WRITE:
	case F2FS_IOC_ABORT_ATOMIC_WRITE:
	case F2FS_IOC_SHUTDOWN:
	case FITRIM:
	case FS_IOC_SET_ENCRYPTION_POLICY:
	case FS_IOC_GET_ENCRYPTION_PWSALT:
	case FS_IOC_GET_ENCRYPTION_POLICY:
	case FS_IOC_GET_ENCRYPTION_POLICY_EX:
	case FS_IOC_ADD_ENCRYPTION_KEY:
	case FS_IOC_REMOVE_ENCRYPTION_KEY:
	case FS_IOC_REMOVE_ENCRYPTION_KEY_ALL_USERS:
	case FS_IOC_GET_ENCRYPTION_KEY_STATUS:
	case FS_IOC_GET_ENCRYPTION_NONCE:
	case F2FS_IOC_GARBAGE_COLLECT:
	case F2FS_IOC_WRITE_CHECKPOINT:
	case F2FS_IOC_DEFRAGMENT:
	case F2FS_IOC_FLUSH_DEVICE:
	case F2FS_IOC_GET_FEATURES:
	case F2FS_IOC_GET_PIN_FILE:
	case F2FS_IOC_SET_PIN_FILE:
	case F2FS_IOC_PRECACHE_EXTENTS:
	case F2FS_IOC_RESIZE_FS:
	case FS_IOC_ENABLE_VERITY:
	case FS_IOC_MEASURE_VERITY:
	case FS_IOC_READ_VERITY_METADATA:
	case FS_IOC_GETFSLABEL:
	case FS_IOC_SETFSLABEL:
	case F2FS_IOC_GET_COMPRESS_BLOCKS:
	case F2FS_IOC_RELEASE_COMPRESS_BLOCKS:
	case F2FS_IOC_RESERVE_COMPRESS_BLOCKS:
	case F2FS_IOC_SEC_TRIM_FILE:
	case F2FS_IOC_GET_COMPRESS_OPTION:
	case F2FS_IOC_SET_COMPRESS_OPTION:
	case F2FS_IOC_DECOMPRESS_FILE:
	case F2FS_IOC_COMPRESS_FILE:
		break;
	default:
		return -ENOIOCTLCMD;
	}
	return __f2fs_ioctl(file, cmd, (unsigned long) compat_ptr(arg));
}
#endif

const struct file_operations f2fs_file_operations = {
	.llseek		= f2fs_llseek,
	.read_iter	= f2fs_file_read_iter,
	.write_iter	= f2fs_file_write_iter,
	.open		= f2fs_file_open,
	.release	= f2fs_release_file,
	.mmap		= f2fs_file_mmap,
	.flush		= f2fs_file_flush,
	.fsync		= f2fs_sync_file,
	.fallocate	= f2fs_fallocate,
	.unlocked_ioctl	= f2fs_ioctl,
#ifdef CONFIG_COMPAT
	.compat_ioctl	= f2fs_compat_ioctl,
#endif
	.splice_read	= generic_file_splice_read,
	.splice_write	= iter_file_splice_write,
	.fadvise	= f2fs_file_fadvise,
};<|MERGE_RESOLUTION|>--- conflicted
+++ resolved
@@ -2043,11 +2043,7 @@
 	/* Create a COW inode for atomic write */
 	pinode = f2fs_iget(inode->i_sb, fi->i_pino);
 	if (IS_ERR(pinode)) {
-<<<<<<< HEAD
-		f2fs_up_write(&F2FS_I(inode)->i_gc_rwsem[WRITE]);
-=======
 		f2fs_up_write(&fi->i_gc_rwsem[WRITE]);
->>>>>>> bf44eed7
 		ret = PTR_ERR(pinode);
 		goto out;
 	}
@@ -2055,11 +2051,7 @@
 	ret = f2fs_get_tmpfile(mnt_userns, pinode, &fi->cow_inode);
 	iput(pinode);
 	if (ret) {
-<<<<<<< HEAD
-		f2fs_up_write(&F2FS_I(inode)->i_gc_rwsem[WRITE]);
-=======
 		f2fs_up_write(&fi->i_gc_rwsem[WRITE]);
->>>>>>> bf44eed7
 		goto out;
 	}
 	f2fs_i_size_write(fi->cow_inode, i_size_read(inode));
@@ -2069,21 +2061,12 @@
 	spin_unlock(&sbi->inode_lock[ATOMIC_FILE]);
 
 	set_inode_flag(inode, FI_ATOMIC_FILE);
-<<<<<<< HEAD
-	set_inode_flag(fi->cow_inode, FI_COW_FILE);
-	clear_inode_flag(fi->cow_inode, FI_INLINE_DATA);
-	f2fs_up_write(&F2FS_I(inode)->i_gc_rwsem[WRITE]);
-
-	f2fs_update_time(F2FS_I_SB(inode), REQ_TIME);
-	F2FS_I(inode)->atomic_write_task = current;
-=======
 	set_inode_flag(fi->cow_inode, FI_ATOMIC_FILE);
 	clear_inode_flag(fi->cow_inode, FI_INLINE_DATA);
 	f2fs_up_write(&fi->i_gc_rwsem[WRITE]);
 
 	f2fs_update_time(sbi, REQ_TIME);
 	fi->atomic_write_task = current;
->>>>>>> bf44eed7
 	stat_update_max_atomic_write(inode);
 out:
 	inode_unlock(inode);
@@ -2120,32 +2103,6 @@
 		ret = f2fs_do_sync_file(filp, 0, LLONG_MAX, 1, false);
 	}
 unlock_out:
-<<<<<<< HEAD
-	inode_unlock(inode);
-	mnt_drop_write_file(filp);
-	return ret;
-}
-
-static int f2fs_ioc_abort_atomic_write(struct file *filp)
-{
-	struct inode *inode = file_inode(filp);
-	struct user_namespace *mnt_userns = file_mnt_user_ns(filp);
-	int ret;
-
-	if (!inode_owner_or_capable(mnt_userns, inode))
-		return -EACCES;
-
-	ret = mnt_want_write_file(filp);
-	if (ret)
-		return ret;
-
-	inode_lock(inode);
-
-	if (f2fs_is_atomic_file(inode))
-		f2fs_abort_atomic_write(inode, true);
-
-=======
->>>>>>> bf44eed7
 	inode_unlock(inode);
 	mnt_drop_write_file(filp);
 	return ret;
@@ -4106,14 +4063,9 @@
 		return f2fs_ioc_start_atomic_write(filp);
 	case F2FS_IOC_COMMIT_ATOMIC_WRITE:
 		return f2fs_ioc_commit_atomic_write(filp);
-	case F2FS_IOC_ABORT_ATOMIC_WRITE:
-		return f2fs_ioc_abort_atomic_write(filp);
 	case F2FS_IOC_START_VOLATILE_WRITE:
 	case F2FS_IOC_RELEASE_VOLATILE_WRITE:
-<<<<<<< HEAD
-=======
 	case F2FS_IOC_ABORT_VOLATILE_WRITE:
->>>>>>> bf44eed7
 		return -EOPNOTSUPP;
 	case F2FS_IOC_SHUTDOWN:
 		return f2fs_ioc_shutdown(filp, arg);
@@ -4782,7 +4734,7 @@
 	case F2FS_IOC_COMMIT_ATOMIC_WRITE:
 	case F2FS_IOC_START_VOLATILE_WRITE:
 	case F2FS_IOC_RELEASE_VOLATILE_WRITE:
-	case F2FS_IOC_ABORT_ATOMIC_WRITE:
+	case F2FS_IOC_ABORT_VOLATILE_WRITE:
 	case F2FS_IOC_SHUTDOWN:
 	case FITRIM:
 	case FS_IOC_SET_ENCRYPTION_POLICY:
