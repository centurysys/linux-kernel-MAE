// SPDX-License-Identifier: GPL-2.0
/*
 * Simple file system for zoned block devices exposing zones as files.
 *
 * Copyright (C) 2019 Western Digital Corporation or its affiliates.
 */
#include <linux/module.h>
#include <linux/pagemap.h>
#include <linux/magic.h>
#include <linux/iomap.h>
#include <linux/init.h>
#include <linux/slab.h>
#include <linux/blkdev.h>
#include <linux/statfs.h>
#include <linux/writeback.h>
#include <linux/quotaops.h>
#include <linux/seq_file.h>
#include <linux/parser.h>
#include <linux/uio.h>
#include <linux/mman.h>
#include <linux/sched/mm.h>
#include <linux/crc32.h>
#include <linux/task_io_accounting_ops.h>

#include "zonefs.h"

#define CREATE_TRACE_POINTS
#include "trace.h"

/*
 * Get the name of a zone group directory.
 */
static const char *zonefs_zgroup_name(enum zonefs_ztype ztype)
{
	switch (ztype) {
	case ZONEFS_ZTYPE_CNV:
		return "cnv";
	case ZONEFS_ZTYPE_SEQ:
		return "seq";
	default:
		WARN_ON_ONCE(1);
		return "???";
	}
}

/*
 * Manage the active zone count.
 */
static void zonefs_account_active(struct super_block *sb,
				  struct zonefs_zone *z)
{
	struct zonefs_sb_info *sbi = ZONEFS_SB(sb);

	if (zonefs_zone_is_cnv(z))
		return;

	/*
	 * For zones that transitioned to the offline or readonly condition,
	 * we only need to clear the active state.
	 */
	if (z->z_flags & (ZONEFS_ZONE_OFFLINE | ZONEFS_ZONE_READONLY))
		goto out;

	/*
	 * If the zone is active, that is, if it is explicitly open or
	 * partially written, check if it was already accounted as active.
	 */
	if ((z->z_flags & ZONEFS_ZONE_OPEN) ||
	    (z->z_wpoffset > 0 && z->z_wpoffset < z->z_capacity)) {
		if (!(z->z_flags & ZONEFS_ZONE_ACTIVE)) {
			z->z_flags |= ZONEFS_ZONE_ACTIVE;
			atomic_inc(&sbi->s_active_seq_files);
		}
		return;
	}

out:
	/* The zone is not active. If it was, update the active count */
	if (z->z_flags & ZONEFS_ZONE_ACTIVE) {
		z->z_flags &= ~ZONEFS_ZONE_ACTIVE;
		atomic_dec(&sbi->s_active_seq_files);
	}
}

/*
 * Manage the active zone count. Called with zi->i_truncate_mutex held.
 */
void zonefs_inode_account_active(struct inode *inode)
{
	lockdep_assert_held(&ZONEFS_I(inode)->i_truncate_mutex);

	return zonefs_account_active(inode->i_sb, zonefs_inode_zone(inode));
}

/*
 * Execute a zone management operation.
 */
static int zonefs_zone_mgmt(struct super_block *sb,
			    struct zonefs_zone *z, enum req_op op)
{
	int ret;

	/*
	 * With ZNS drives, closing an explicitly open zone that has not been
	 * written will change the zone state to "closed", that is, the zone
	 * will remain active. Since this can then cause failure of explicit
	 * open operation on other zones if the drive active zone resources
	 * are exceeded, make sure that the zone does not remain active by
	 * resetting it.
	 */
	if (op == REQ_OP_ZONE_CLOSE && !z->z_wpoffset)
		op = REQ_OP_ZONE_RESET;

	trace_zonefs_zone_mgmt(sb, z, op);
	ret = blkdev_zone_mgmt(sb->s_bdev, op, z->z_sector,
			       z->z_size >> SECTOR_SHIFT, GFP_NOFS);
	if (ret) {
		zonefs_err(sb,
			   "Zone management operation %s at %llu failed %d\n",
			   blk_op_str(op), z->z_sector, ret);
		return ret;
	}

	return 0;
}

int zonefs_inode_zone_mgmt(struct inode *inode, enum req_op op)
<<<<<<< HEAD
{
	lockdep_assert_held(&ZONEFS_I(inode)->i_truncate_mutex);

	return zonefs_zone_mgmt(inode->i_sb, zonefs_inode_zone(inode), op);
}

void zonefs_i_size_write(struct inode *inode, loff_t isize)
{
=======
{
	lockdep_assert_held(&ZONEFS_I(inode)->i_truncate_mutex);

	return zonefs_zone_mgmt(inode->i_sb, zonefs_inode_zone(inode), op);
}

void zonefs_i_size_write(struct inode *inode, loff_t isize)
{
>>>>>>> 5729a900
	struct zonefs_zone *z = zonefs_inode_zone(inode);

	i_size_write(inode, isize);

	/*
	 * A full zone is no longer open/active and does not need
	 * explicit closing.
	 */
	if (isize >= z->z_capacity) {
		struct zonefs_sb_info *sbi = ZONEFS_SB(inode->i_sb);

		if (z->z_flags & ZONEFS_ZONE_ACTIVE)
			atomic_dec(&sbi->s_active_seq_files);
		z->z_flags &= ~(ZONEFS_ZONE_OPEN | ZONEFS_ZONE_ACTIVE);
	}
}

void zonefs_update_stats(struct inode *inode, loff_t new_isize)
{
	struct super_block *sb = inode->i_sb;
	struct zonefs_sb_info *sbi = ZONEFS_SB(sb);
	loff_t old_isize = i_size_read(inode);
	loff_t nr_blocks;

	if (new_isize == old_isize)
		return;

	spin_lock(&sbi->s_lock);

	/*
	 * This may be called for an update after an IO error.
	 * So beware of the values seen.
	 */
	if (new_isize < old_isize) {
		nr_blocks = (old_isize - new_isize) >> sb->s_blocksize_bits;
		if (sbi->s_used_blocks > nr_blocks)
			sbi->s_used_blocks -= nr_blocks;
		else
			sbi->s_used_blocks = 0;
	} else {
		sbi->s_used_blocks +=
			(new_isize - old_isize) >> sb->s_blocksize_bits;
		if (sbi->s_used_blocks > sbi->s_blocks)
			sbi->s_used_blocks = sbi->s_blocks;
	}

	spin_unlock(&sbi->s_lock);
}

/*
 * Check a zone condition. Return the amount of written (and still readable)
 * data in the zone.
 */
static loff_t zonefs_check_zone_condition(struct super_block *sb,
					  struct zonefs_zone *z,
					  struct blk_zone *zone)
{
	switch (zone->cond) {
	case BLK_ZONE_COND_OFFLINE:
		zonefs_warn(sb, "Zone %llu: offline zone\n",
			    z->z_sector);
		z->z_flags |= ZONEFS_ZONE_OFFLINE;
		return 0;
	case BLK_ZONE_COND_READONLY:
		/*
		 * The write pointer of read-only zones is invalid, so we cannot
		 * determine the zone wpoffset (inode size). We thus keep the
		 * zone wpoffset as is, which leads to an empty file
		 * (wpoffset == 0) on mount. For a runtime error, this keeps
		 * the inode size as it was when last updated so that the user
		 * can recover data.
		 */
		zonefs_warn(sb, "Zone %llu: read-only zone\n",
			    z->z_sector);
		z->z_flags |= ZONEFS_ZONE_READONLY;
		if (zonefs_zone_is_cnv(z))
			return z->z_capacity;
		return z->z_wpoffset;
	case BLK_ZONE_COND_FULL:
		/* The write pointer of full zones is invalid. */
		return z->z_capacity;
	default:
		if (zonefs_zone_is_cnv(z))
			return z->z_capacity;
		return (zone->wp - zone->start) << SECTOR_SHIFT;
	}
}

/*
 * Check a zone condition and adjust its inode access permissions for
 * offline and readonly zones.
 */
static void zonefs_inode_update_mode(struct inode *inode)
{
	struct zonefs_zone *z = zonefs_inode_zone(inode);

	if (z->z_flags & ZONEFS_ZONE_OFFLINE) {
		/* Offline zones cannot be read nor written */
		inode->i_flags |= S_IMMUTABLE;
		inode->i_mode &= ~0777;
	} else if (z->z_flags & ZONEFS_ZONE_READONLY) {
		/* Readonly zones cannot be written */
		inode->i_flags |= S_IMMUTABLE;
		if (z->z_flags & ZONEFS_ZONE_INIT_MODE)
			inode->i_mode &= ~0777;
		else
			inode->i_mode &= ~0222;
	}

	z->z_flags &= ~ZONEFS_ZONE_INIT_MODE;
<<<<<<< HEAD
=======
	z->z_mode = inode->i_mode;
>>>>>>> 5729a900
}

struct zonefs_ioerr_data {
	struct inode	*inode;
	bool		write;
};

static int zonefs_io_error_cb(struct blk_zone *zone, unsigned int idx,
			      void *data)
{
	struct zonefs_ioerr_data *err = data;
	struct inode *inode = err->inode;
	struct zonefs_zone *z = zonefs_inode_zone(inode);
	struct super_block *sb = inode->i_sb;
	struct zonefs_sb_info *sbi = ZONEFS_SB(sb);
	loff_t isize, data_size;

	/*
	 * Check the zone condition: if the zone is not "bad" (offline or
	 * read-only), read errors are simply signaled to the IO issuer as long
	 * as there is no inconsistency between the inode size and the amount of
	 * data writen in the zone (data_size).
	 */
	data_size = zonefs_check_zone_condition(sb, z, zone);
	isize = i_size_read(inode);
	if (!(z->z_flags & (ZONEFS_ZONE_READONLY | ZONEFS_ZONE_OFFLINE)) &&
	    !err->write && isize == data_size)
		return 0;

	/*
	 * At this point, we detected either a bad zone or an inconsistency
	 * between the inode size and the amount of data written in the zone.
	 * For the latter case, the cause may be a write IO error or an external
	 * action on the device. Two error patterns exist:
	 * 1) The inode size is lower than the amount of data in the zone:
	 *    a write operation partially failed and data was writen at the end
	 *    of the file. This can happen in the case of a large direct IO
	 *    needing several BIOs and/or write requests to be processed.
	 * 2) The inode size is larger than the amount of data in the zone:
	 *    this can happen with a deferred write error with the use of the
	 *    device side write cache after getting successful write IO
	 *    completions. Other possibilities are (a) an external corruption,
	 *    e.g. an application reset the zone directly, or (b) the device
	 *    has a serious problem (e.g. firmware bug).
	 *
	 * In all cases, warn about inode size inconsistency and handle the
	 * IO error according to the zone condition and to the mount options.
	 */
	if (zonefs_zone_is_seq(z) && isize != data_size)
		zonefs_warn(sb,
			    "inode %lu: invalid size %lld (should be %lld)\n",
			    inode->i_ino, isize, data_size);

	/*
	 * First handle bad zones signaled by hardware. The mount options
	 * errors=zone-ro and errors=zone-offline result in changing the
	 * zone condition to read-only and offline respectively, as if the
	 * condition was signaled by the hardware.
	 */
	if ((z->z_flags & ZONEFS_ZONE_OFFLINE) ||
	    (sbi->s_mount_opts & ZONEFS_MNTOPT_ERRORS_ZOL)) {
		zonefs_warn(sb, "inode %lu: read/write access disabled\n",
			    inode->i_ino);
		if (!(z->z_flags & ZONEFS_ZONE_OFFLINE))
			z->z_flags |= ZONEFS_ZONE_OFFLINE;
		zonefs_inode_update_mode(inode);
		data_size = 0;
	} else if ((z->z_flags & ZONEFS_ZONE_READONLY) ||
		   (sbi->s_mount_opts & ZONEFS_MNTOPT_ERRORS_ZRO)) {
		zonefs_warn(sb, "inode %lu: write access disabled\n",
			    inode->i_ino);
		if (!(z->z_flags & ZONEFS_ZONE_READONLY))
			z->z_flags |= ZONEFS_ZONE_READONLY;
		zonefs_inode_update_mode(inode);
		data_size = isize;
	} else if (sbi->s_mount_opts & ZONEFS_MNTOPT_ERRORS_RO &&
		   data_size > isize) {
		/* Do not expose garbage data */
		data_size = isize;
	}

	/*
	 * If the filesystem is mounted with the explicit-open mount option, we
	 * need to clear the ZONEFS_ZONE_OPEN flag if the zone transitioned to
	 * the read-only or offline condition, to avoid attempting an explicit
	 * close of the zone when the inode file is closed.
	 */
	if ((sbi->s_mount_opts & ZONEFS_MNTOPT_EXPLICIT_OPEN) &&
	    (z->z_flags & (ZONEFS_ZONE_READONLY | ZONEFS_ZONE_OFFLINE)))
		z->z_flags &= ~ZONEFS_ZONE_OPEN;

	/*
	 * If error=remount-ro was specified, any error result in remounting
	 * the volume as read-only.
	 */
	if ((sbi->s_mount_opts & ZONEFS_MNTOPT_ERRORS_RO) && !sb_rdonly(sb)) {
		zonefs_warn(sb, "remounting filesystem read-only\n");
		sb->s_flags |= SB_RDONLY;
	}

	/*
	 * Update block usage stats and the inode size  to prevent access to
	 * invalid data.
	 */
	zonefs_update_stats(inode, data_size);
	zonefs_i_size_write(inode, data_size);
	z->z_wpoffset = data_size;
	zonefs_inode_account_active(inode);

	return 0;
}

/*
 * When an file IO error occurs, check the file zone to see if there is a change
 * in the zone condition (e.g. offline or read-only). For a failed write to a
 * sequential zone, the zone write pointer position must also be checked to
 * eventually correct the file size and zonefs inode write pointer offset
 * (which can be out of sync with the drive due to partial write failures).
 */
void __zonefs_io_error(struct inode *inode, bool write)
{
	struct zonefs_zone *z = zonefs_inode_zone(inode);
	struct super_block *sb = inode->i_sb;
	struct zonefs_sb_info *sbi = ZONEFS_SB(sb);
	unsigned int noio_flag;
	unsigned int nr_zones = 1;
	struct zonefs_ioerr_data err = {
		.inode = inode,
		.write = write,
	};
	int ret;

	/*
	 * The only files that have more than one zone are conventional zone
	 * files with aggregated conventional zones, for which the inode zone
	 * size is always larger than the device zone size.
	 */
	if (z->z_size > bdev_zone_sectors(sb->s_bdev))
		nr_zones = z->z_size >>
			(sbi->s_zone_sectors_shift + SECTOR_SHIFT);

	/*
	 * Memory allocations in blkdev_report_zones() can trigger a memory
	 * reclaim which may in turn cause a recursion into zonefs as well as
	 * struct request allocations for the same device. The former case may
	 * end up in a deadlock on the inode truncate mutex, while the latter
	 * may prevent IO forward progress. Executing the report zones under
	 * the GFP_NOIO context avoids both problems.
	 */
	noio_flag = memalloc_noio_save();
	ret = blkdev_report_zones(sb->s_bdev, z->z_sector, nr_zones,
				  zonefs_io_error_cb, &err);
	if (ret != nr_zones)
		zonefs_err(sb, "Get inode %lu zone information failed %d\n",
			   inode->i_ino, ret);
	memalloc_noio_restore(noio_flag);
}

static struct kmem_cache *zonefs_inode_cachep;

static struct inode *zonefs_alloc_inode(struct super_block *sb)
<<<<<<< HEAD
{
	struct zonefs_inode_info *zi;

	zi = alloc_inode_sb(sb, zonefs_inode_cachep, GFP_KERNEL);
	if (!zi)
		return NULL;

	inode_init_once(&zi->i_vnode);
	mutex_init(&zi->i_truncate_mutex);
	zi->i_wr_refcnt = 0;

	return &zi->i_vnode;
}

static void zonefs_free_inode(struct inode *inode)
{
	kmem_cache_free(zonefs_inode_cachep, ZONEFS_I(inode));
}

/*
 * File system stat.
 */
static int zonefs_statfs(struct dentry *dentry, struct kstatfs *buf)
{
	struct super_block *sb = dentry->d_sb;
	struct zonefs_sb_info *sbi = ZONEFS_SB(sb);
	enum zonefs_ztype t;
=======
{
	struct zonefs_inode_info *zi;

	zi = alloc_inode_sb(sb, zonefs_inode_cachep, GFP_KERNEL);
	if (!zi)
		return NULL;

	inode_init_once(&zi->i_vnode);
	mutex_init(&zi->i_truncate_mutex);
	zi->i_wr_refcnt = 0;

	return &zi->i_vnode;
}

static void zonefs_free_inode(struct inode *inode)
{
	kmem_cache_free(zonefs_inode_cachep, ZONEFS_I(inode));
}

/*
 * File system stat.
 */
static int zonefs_statfs(struct dentry *dentry, struct kstatfs *buf)
{
	struct super_block *sb = dentry->d_sb;
	struct zonefs_sb_info *sbi = ZONEFS_SB(sb);
	enum zonefs_ztype t;

	buf->f_type = ZONEFS_MAGIC;
	buf->f_bsize = sb->s_blocksize;
	buf->f_namelen = ZONEFS_NAME_MAX;

	spin_lock(&sbi->s_lock);

	buf->f_blocks = sbi->s_blocks;
	if (WARN_ON(sbi->s_used_blocks > sbi->s_blocks))
		buf->f_bfree = 0;
	else
		buf->f_bfree = buf->f_blocks - sbi->s_used_blocks;
	buf->f_bavail = buf->f_bfree;

	for (t = 0; t < ZONEFS_ZTYPE_MAX; t++) {
		if (sbi->s_zgroup[t].g_nr_zones)
			buf->f_files += sbi->s_zgroup[t].g_nr_zones + 1;
	}
	buf->f_ffree = 0;

	spin_unlock(&sbi->s_lock);

	buf->f_fsid = uuid_to_fsid(sbi->s_uuid.b);

	return 0;
}

enum {
	Opt_errors_ro, Opt_errors_zro, Opt_errors_zol, Opt_errors_repair,
	Opt_explicit_open, Opt_err,
};

static const match_table_t tokens = {
	{ Opt_errors_ro,	"errors=remount-ro"},
	{ Opt_errors_zro,	"errors=zone-ro"},
	{ Opt_errors_zol,	"errors=zone-offline"},
	{ Opt_errors_repair,	"errors=repair"},
	{ Opt_explicit_open,	"explicit-open" },
	{ Opt_err,		NULL}
};

static int zonefs_parse_options(struct super_block *sb, char *options)
{
	struct zonefs_sb_info *sbi = ZONEFS_SB(sb);
	substring_t args[MAX_OPT_ARGS];
	char *p;

	if (!options)
		return 0;

	while ((p = strsep(&options, ",")) != NULL) {
		int token;

		if (!*p)
			continue;

		token = match_token(p, tokens, args);
		switch (token) {
		case Opt_errors_ro:
			sbi->s_mount_opts &= ~ZONEFS_MNTOPT_ERRORS_MASK;
			sbi->s_mount_opts |= ZONEFS_MNTOPT_ERRORS_RO;
			break;
		case Opt_errors_zro:
			sbi->s_mount_opts &= ~ZONEFS_MNTOPT_ERRORS_MASK;
			sbi->s_mount_opts |= ZONEFS_MNTOPT_ERRORS_ZRO;
			break;
		case Opt_errors_zol:
			sbi->s_mount_opts &= ~ZONEFS_MNTOPT_ERRORS_MASK;
			sbi->s_mount_opts |= ZONEFS_MNTOPT_ERRORS_ZOL;
			break;
		case Opt_errors_repair:
			sbi->s_mount_opts &= ~ZONEFS_MNTOPT_ERRORS_MASK;
			sbi->s_mount_opts |= ZONEFS_MNTOPT_ERRORS_REPAIR;
			break;
		case Opt_explicit_open:
			sbi->s_mount_opts |= ZONEFS_MNTOPT_EXPLICIT_OPEN;
			break;
		default:
			return -EINVAL;
		}
	}

	return 0;
}

static int zonefs_show_options(struct seq_file *seq, struct dentry *root)
{
	struct zonefs_sb_info *sbi = ZONEFS_SB(root->d_sb);

	if (sbi->s_mount_opts & ZONEFS_MNTOPT_ERRORS_RO)
		seq_puts(seq, ",errors=remount-ro");
	if (sbi->s_mount_opts & ZONEFS_MNTOPT_ERRORS_ZRO)
		seq_puts(seq, ",errors=zone-ro");
	if (sbi->s_mount_opts & ZONEFS_MNTOPT_ERRORS_ZOL)
		seq_puts(seq, ",errors=zone-offline");
	if (sbi->s_mount_opts & ZONEFS_MNTOPT_ERRORS_REPAIR)
		seq_puts(seq, ",errors=repair");

	return 0;
}

static int zonefs_remount(struct super_block *sb, int *flags, char *data)
{
	sync_filesystem(sb);

	return zonefs_parse_options(sb, data);
}

static int zonefs_inode_setattr(struct mnt_idmap *idmap,
				struct dentry *dentry, struct iattr *iattr)
{
	struct inode *inode = d_inode(dentry);
	int ret;

	if (unlikely(IS_IMMUTABLE(inode)))
		return -EPERM;

	ret = setattr_prepare(&nop_mnt_idmap, dentry, iattr);
	if (ret)
		return ret;

	/*
	 * Since files and directories cannot be created nor deleted, do not
	 * allow setting any write attributes on the sub-directories grouping
	 * files by zone type.
	 */
	if ((iattr->ia_valid & ATTR_MODE) && S_ISDIR(inode->i_mode) &&
	    (iattr->ia_mode & 0222))
		return -EPERM;

	if (((iattr->ia_valid & ATTR_UID) &&
	     !uid_eq(iattr->ia_uid, inode->i_uid)) ||
	    ((iattr->ia_valid & ATTR_GID) &&
	     !gid_eq(iattr->ia_gid, inode->i_gid))) {
		ret = dquot_transfer(&nop_mnt_idmap, inode, iattr);
		if (ret)
			return ret;
	}

	if (iattr->ia_valid & ATTR_SIZE) {
		ret = zonefs_file_truncate(inode, iattr->ia_size);
		if (ret)
			return ret;
	}

	setattr_copy(&nop_mnt_idmap, inode, iattr);

	if (S_ISREG(inode->i_mode)) {
		struct zonefs_zone *z = zonefs_inode_zone(inode);

		z->z_mode = inode->i_mode;
		z->z_uid = inode->i_uid;
		z->z_gid = inode->i_gid;
	}

	return 0;
}

static const struct inode_operations zonefs_file_inode_operations = {
	.setattr	= zonefs_inode_setattr,
};

static long zonefs_fname_to_fno(const struct qstr *fname)
{
	const char *name = fname->name;
	unsigned int len = fname->len;
	long fno = 0, shift = 1;
	const char *rname;
	char c = *name;
	unsigned int i;

	/*
	 * File names are always a base-10 number string without any
	 * leading 0s.
	 */
	if (!isdigit(c))
		return -ENOENT;

	if (len > 1 && c == '0')
		return -ENOENT;

	if (len == 1)
		return c - '0';

	for (i = 0, rname = name + len - 1; i < len; i++, rname--) {
		c = *rname;
		if (!isdigit(c))
			return -ENOENT;
		fno += (c - '0') * shift;
		shift *= 10;
	}

	return fno;
}

static struct inode *zonefs_get_file_inode(struct inode *dir,
					   struct dentry *dentry)
{
	struct zonefs_zone_group *zgroup = dir->i_private;
	struct super_block *sb = dir->i_sb;
	struct zonefs_sb_info *sbi = ZONEFS_SB(sb);
	struct zonefs_zone *z;
	struct inode *inode;
	ino_t ino;
	long fno;

	/* Get the file number from the file name */
	fno = zonefs_fname_to_fno(&dentry->d_name);
	if (fno < 0)
		return ERR_PTR(fno);

	if (!zgroup->g_nr_zones || fno >= zgroup->g_nr_zones)
		return ERR_PTR(-ENOENT);

	z = &zgroup->g_zones[fno];
	ino = z->z_sector >> sbi->s_zone_sectors_shift;
	inode = iget_locked(sb, ino);
	if (!inode)
		return ERR_PTR(-ENOMEM);
	if (!(inode->i_state & I_NEW)) {
		WARN_ON_ONCE(inode->i_private != z);
		return inode;
	}

	inode->i_ino = ino;
	inode->i_mode = z->z_mode;
	inode->i_ctime = inode->i_mtime = inode->i_atime = dir->i_ctime;
	inode->i_uid = z->z_uid;
	inode->i_gid = z->z_gid;
	inode->i_size = z->z_wpoffset;
	inode->i_blocks = z->z_capacity >> SECTOR_SHIFT;
	inode->i_private = z;

	inode->i_op = &zonefs_file_inode_operations;
	inode->i_fop = &zonefs_file_operations;
	inode->i_mapping->a_ops = &zonefs_file_aops;

	/* Update the inode access rights depending on the zone condition */
	zonefs_inode_update_mode(inode);

	unlock_new_inode(inode);

	return inode;
}

static struct inode *zonefs_get_zgroup_inode(struct super_block *sb,
					     enum zonefs_ztype ztype)
{
	struct inode *root = d_inode(sb->s_root);
	struct zonefs_sb_info *sbi = ZONEFS_SB(sb);
	struct inode *inode;
	ino_t ino = bdev_nr_zones(sb->s_bdev) + ztype + 1;

	inode = iget_locked(sb, ino);
	if (!inode)
		return ERR_PTR(-ENOMEM);
	if (!(inode->i_state & I_NEW))
		return inode;

	inode->i_ino = ino;
	inode_init_owner(&nop_mnt_idmap, inode, root, S_IFDIR | 0555);
	inode->i_size = sbi->s_zgroup[ztype].g_nr_zones;
	inode->i_ctime = inode->i_mtime = inode->i_atime = root->i_ctime;
	inode->i_private = &sbi->s_zgroup[ztype];
	set_nlink(inode, 2);

	inode->i_op = &zonefs_dir_inode_operations;
	inode->i_fop = &zonefs_dir_operations;

	unlock_new_inode(inode);

	return inode;
}


static struct inode *zonefs_get_dir_inode(struct inode *dir,
					  struct dentry *dentry)
{
	struct super_block *sb = dir->i_sb;
	struct zonefs_sb_info *sbi = ZONEFS_SB(sb);
	const char *name = dentry->d_name.name;
	enum zonefs_ztype ztype;

	/*
	 * We only need to check for the "seq" directory and
	 * the "cnv" directory if we have conventional zones.
	 */
	if (dentry->d_name.len != 3)
		return ERR_PTR(-ENOENT);

	for (ztype = 0; ztype < ZONEFS_ZTYPE_MAX; ztype++) {
		if (sbi->s_zgroup[ztype].g_nr_zones &&
		    memcmp(name, zonefs_zgroup_name(ztype), 3) == 0)
			break;
	}
	if (ztype == ZONEFS_ZTYPE_MAX)
		return ERR_PTR(-ENOENT);

	return zonefs_get_zgroup_inode(sb, ztype);
}

static struct dentry *zonefs_lookup(struct inode *dir, struct dentry *dentry,
				    unsigned int flags)
{
	struct inode *inode;
>>>>>>> 5729a900

	if (dentry->d_name.len > ZONEFS_NAME_MAX)
		return ERR_PTR(-ENAMETOOLONG);

	if (dir == d_inode(dir->i_sb->s_root))
		inode = zonefs_get_dir_inode(dir, dentry);
	else
		inode = zonefs_get_file_inode(dir, dentry);
	if (IS_ERR(inode))
		return ERR_CAST(inode);

<<<<<<< HEAD
	for (t = 0; t < ZONEFS_ZTYPE_MAX; t++) {
		if (sbi->s_zgroup[t].g_nr_zones)
			buf->f_files += sbi->s_zgroup[t].g_nr_zones + 1;
	}
	buf->f_ffree = 0;

	spin_unlock(&sbi->s_lock);

	buf->f_fsid = uuid_to_fsid(sbi->s_uuid.b);

	return 0;
=======
	return d_splice_alias(inode, dentry);
>>>>>>> 5729a900
}

static int zonefs_readdir_root(struct file *file, struct dir_context *ctx)
{
	struct inode *inode = file_inode(file);
	struct super_block *sb = inode->i_sb;
	struct zonefs_sb_info *sbi = ZONEFS_SB(sb);
	enum zonefs_ztype ztype = ZONEFS_ZTYPE_CNV;
	ino_t base_ino = bdev_nr_zones(sb->s_bdev) + 1;

	if (ctx->pos >= inode->i_size)
		return 0;

	if (!dir_emit_dots(file, ctx))
		return 0;

	if (ctx->pos == 2) {
		if (!sbi->s_zgroup[ZONEFS_ZTYPE_CNV].g_nr_zones)
			ztype = ZONEFS_ZTYPE_SEQ;

		if (!dir_emit(ctx, zonefs_zgroup_name(ztype), 3,
			      base_ino + ztype, DT_DIR))
			return 0;
		ctx->pos++;
	}

<<<<<<< HEAD
	return 0;
}

static int zonefs_show_options(struct seq_file *seq, struct dentry *root)
{
	struct zonefs_sb_info *sbi = ZONEFS_SB(root->d_sb);

	if (sbi->s_mount_opts & ZONEFS_MNTOPT_ERRORS_RO)
		seq_puts(seq, ",errors=remount-ro");
	if (sbi->s_mount_opts & ZONEFS_MNTOPT_ERRORS_ZRO)
		seq_puts(seq, ",errors=zone-ro");
	if (sbi->s_mount_opts & ZONEFS_MNTOPT_ERRORS_ZOL)
		seq_puts(seq, ",errors=zone-offline");
	if (sbi->s_mount_opts & ZONEFS_MNTOPT_ERRORS_REPAIR)
		seq_puts(seq, ",errors=repair");

	return 0;
}

static int zonefs_remount(struct super_block *sb, int *flags, char *data)
{
	sync_filesystem(sb);

	return zonefs_parse_options(sb, data);
}

static int zonefs_inode_setattr(struct user_namespace *mnt_userns,
				struct dentry *dentry, struct iattr *iattr)
{
	struct inode *inode = d_inode(dentry);
	int ret;

	if (unlikely(IS_IMMUTABLE(inode)))
		return -EPERM;

	ret = setattr_prepare(&init_user_ns, dentry, iattr);
	if (ret)
		return ret;

	/*
	 * Since files and directories cannot be created nor deleted, do not
	 * allow setting any write attributes on the sub-directories grouping
	 * files by zone type.
	 */
	if ((iattr->ia_valid & ATTR_MODE) && S_ISDIR(inode->i_mode) &&
	    (iattr->ia_mode & 0222))
		return -EPERM;

	if (((iattr->ia_valid & ATTR_UID) &&
	     !uid_eq(iattr->ia_uid, inode->i_uid)) ||
	    ((iattr->ia_valid & ATTR_GID) &&
	     !gid_eq(iattr->ia_gid, inode->i_gid))) {
		ret = dquot_transfer(mnt_userns, inode, iattr);
		if (ret)
			return ret;
	}

	if (iattr->ia_valid & ATTR_SIZE) {
		ret = zonefs_file_truncate(inode, iattr->ia_size);
		if (ret)
			return ret;
	}

	setattr_copy(&init_user_ns, inode, iattr);
=======
	if (ctx->pos == 3 && ztype != ZONEFS_ZTYPE_SEQ) {
		ztype = ZONEFS_ZTYPE_SEQ;
		if (!dir_emit(ctx, zonefs_zgroup_name(ztype), 3,
			      base_ino + ztype, DT_DIR))
			return 0;
		ctx->pos++;
	}
>>>>>>> 5729a900

	return 0;
}

<<<<<<< HEAD
static const struct inode_operations zonefs_dir_inode_operations = {
	.lookup		= simple_lookup,
	.setattr	= zonefs_inode_setattr,
};

static void zonefs_init_dir_inode(struct inode *parent, struct inode *inode,
				  enum zonefs_ztype ztype)
{
	struct super_block *sb = parent->i_sb;

	inode->i_ino = bdev_nr_zones(sb->s_bdev) + ztype + 1;
	inode_init_owner(&init_user_ns, inode, parent, S_IFDIR | 0555);
	inode->i_op = &zonefs_dir_inode_operations;
	inode->i_fop = &simple_dir_operations;
	set_nlink(inode, 2);
	inc_nlink(parent);
}

static const struct inode_operations zonefs_file_inode_operations = {
	.setattr	= zonefs_inode_setattr,
};

static void zonefs_init_file_inode(struct inode *inode,
				   struct zonefs_zone *z)
{
	struct super_block *sb = inode->i_sb;
	struct zonefs_sb_info *sbi = ZONEFS_SB(sb);

	inode->i_private = z;

	inode->i_ino = z->z_sector >> sbi->s_zone_sectors_shift;
	inode->i_mode = S_IFREG | sbi->s_perm;
	inode->i_uid = sbi->s_uid;
	inode->i_gid = sbi->s_gid;
	inode->i_size = z->z_wpoffset;
	inode->i_blocks = z->z_capacity >> SECTOR_SHIFT;
=======
static int zonefs_readdir_zgroup(struct file *file,
				 struct dir_context *ctx)
{
	struct inode *inode = file_inode(file);
	struct zonefs_zone_group *zgroup = inode->i_private;
	struct super_block *sb = inode->i_sb;
	struct zonefs_sb_info *sbi = ZONEFS_SB(sb);
	struct zonefs_zone *z;
	int fname_len;
	char *fname;
	ino_t ino;
	int f;

	/*
	 * The size of zone group directories is equal to the number
	 * of zone files in the group and does note include the "." and
	 * ".." entries. Hence the "+ 2" here.
	 */
	if (ctx->pos >= inode->i_size + 2)
		return 0;

	if (!dir_emit_dots(file, ctx))
		return 0;

	fname = kmalloc(ZONEFS_NAME_MAX, GFP_KERNEL);
	if (!fname)
		return -ENOMEM;

	for (f = ctx->pos - 2; f < zgroup->g_nr_zones; f++) {
		z = &zgroup->g_zones[f];
		ino = z->z_sector >> sbi->s_zone_sectors_shift;
		fname_len = snprintf(fname, ZONEFS_NAME_MAX - 1, "%u", f);
		if (!dir_emit(ctx, fname, fname_len, ino, DT_REG))
			break;
		ctx->pos++;
	}

	kfree(fname);

	return 0;
}

static int zonefs_readdir(struct file *file, struct dir_context *ctx)
{
	struct inode *inode = file_inode(file);

	if (inode == d_inode(inode->i_sb->s_root))
		return zonefs_readdir_root(file, ctx);

	return zonefs_readdir_zgroup(file, ctx);
}

const struct inode_operations zonefs_dir_inode_operations = {
	.lookup		= zonefs_lookup,
	.setattr	= zonefs_inode_setattr,
};

const struct file_operations zonefs_dir_operations = {
	.llseek		= generic_file_llseek,
	.read		= generic_read_dir,
	.iterate_shared	= zonefs_readdir,
};
>>>>>>> 5729a900

struct zonefs_zone_data {
	struct super_block	*sb;
	unsigned int		nr_zones[ZONEFS_ZTYPE_MAX];
	sector_t		cnv_zone_start;
	struct blk_zone		*zones;
};

<<<<<<< HEAD
	/* Update the inode access rights depending on the zone condition */
	z->z_flags |= ZONEFS_ZONE_INIT_MODE;
	zonefs_inode_update_mode(inode);
}

static struct dentry *zonefs_create_inode(struct dentry *parent,
					  const char *name,
					  struct zonefs_zone *z,
					  enum zonefs_ztype ztype)
=======
static int zonefs_get_zone_info_cb(struct blk_zone *zone, unsigned int idx,
				   void *data)
{
	struct zonefs_zone_data *zd = data;
	struct super_block *sb = zd->sb;
	struct zonefs_sb_info *sbi = ZONEFS_SB(sb);

	/*
	 * We do not care about the first zone: it contains the super block
	 * and not exposed as a file.
	 */
	if (!idx)
		return 0;

	/*
	 * Count the number of zones that will be exposed as files.
	 * For sequential zones, we always have as many files as zones.
	 * FOr conventional zones, the number of files depends on if we have
	 * conventional zones aggregation enabled.
	 */
	switch (zone->type) {
	case BLK_ZONE_TYPE_CONVENTIONAL:
		if (sbi->s_features & ZONEFS_F_AGGRCNV) {
			/* One file per set of contiguous conventional zones */
			if (!(sbi->s_zgroup[ZONEFS_ZTYPE_CNV].g_nr_zones) ||
			    zone->start != zd->cnv_zone_start)
				sbi->s_zgroup[ZONEFS_ZTYPE_CNV].g_nr_zones++;
			zd->cnv_zone_start = zone->start + zone->len;
		} else {
			/* One file per zone */
			sbi->s_zgroup[ZONEFS_ZTYPE_CNV].g_nr_zones++;
		}
		break;
	case BLK_ZONE_TYPE_SEQWRITE_REQ:
	case BLK_ZONE_TYPE_SEQWRITE_PREF:
		sbi->s_zgroup[ZONEFS_ZTYPE_SEQ].g_nr_zones++;
		break;
	default:
		zonefs_err(zd->sb, "Unsupported zone type 0x%x\n",
			   zone->type);
		return -EIO;
	}

	memcpy(&zd->zones[idx], zone, sizeof(struct blk_zone));

	return 0;
}

static int zonefs_get_zone_info(struct zonefs_zone_data *zd)
>>>>>>> 5729a900
{
	struct block_device *bdev = zd->sb->s_bdev;
	int ret;

	zd->zones = kvcalloc(bdev_nr_zones(bdev), sizeof(struct blk_zone),
			     GFP_KERNEL);
	if (!zd->zones)
		return -ENOMEM;

<<<<<<< HEAD
	inode->i_ctime = inode->i_mtime = inode->i_atime = dir->i_ctime;
	if (z)
		zonefs_init_file_inode(inode, z);
	else
		zonefs_init_dir_inode(dir, inode, ztype);
=======
	/* Get zones information from the device */
	ret = blkdev_report_zones(bdev, 0, BLK_ALL_ZONES,
				  zonefs_get_zone_info_cb, zd);
	if (ret < 0) {
		zonefs_err(zd->sb, "Zone report failed %d\n", ret);
		return ret;
	}
>>>>>>> 5729a900

	if (ret != bdev_nr_zones(bdev)) {
		zonefs_err(zd->sb, "Invalid zone report (%d/%u zones)\n",
			   ret, bdev_nr_zones(bdev));
		return -EIO;
	}

	return 0;
}

<<<<<<< HEAD
struct zonefs_zone_data {
	struct super_block	*sb;
	unsigned int		nr_zones[ZONEFS_ZTYPE_MAX];
	sector_t		cnv_zone_start;
	struct blk_zone		*zones;
};
=======
static inline void zonefs_free_zone_info(struct zonefs_zone_data *zd)
{
	kvfree(zd->zones);
}
>>>>>>> 5729a900

/*
 * Create the inodes for a zone group.
 */
<<<<<<< HEAD
static int zonefs_create_zgroup_inodes(struct super_block *sb,
				       enum zonefs_ztype ztype)
{
	struct zonefs_sb_info *sbi = ZONEFS_SB(sb);
	struct zonefs_zone_group *zgroup = &sbi->s_zgroup[ztype];
	struct dentry *dir, *dent;
	char *file_name;
	int i, ret = 0;

	if (!zgroup)
		return -ENOMEM;

	/* If the group is empty, there is nothing to do */
=======
static int zonefs_init_zgroup(struct super_block *sb,
			      struct zonefs_zone_data *zd,
			      enum zonefs_ztype ztype)
{
	struct zonefs_sb_info *sbi = ZONEFS_SB(sb);
	struct zonefs_zone_group *zgroup = &sbi->s_zgroup[ztype];
	struct blk_zone *zone, *next, *end;
	struct zonefs_zone *z;
	unsigned int n = 0;
	int ret;

	/* Allocate the zone group. If it is empty, we have nothing to do. */
>>>>>>> 5729a900
	if (!zgroup->g_nr_zones)
		return 0;

	zgroup->g_zones = kvcalloc(zgroup->g_nr_zones,
				   sizeof(struct zonefs_zone), GFP_KERNEL);
	if (!zgroup->g_zones)
		return -ENOMEM;

<<<<<<< HEAD
	dir = zonefs_create_inode(sb->s_root, zonefs_zgroup_name(ztype),
				  NULL, ztype);
	if (IS_ERR(dir)) {
		ret = PTR_ERR(dir);
		goto free;
	}

	for (i = 0; i < zgroup->g_nr_zones; i++) {
		/* Use the zone number within its group as the file name */
		snprintf(file_name, ZONEFS_NAME_MAX - 1, "%u", i);
		dent = zonefs_create_inode(dir, file_name,
					   &zgroup->g_zones[i], ztype);
		if (IS_ERR(dent)) {
			ret = PTR_ERR(dent);
			break;
		}
	}

free:
	kfree(file_name);
=======
	/*
	 * Initialize the zone groups using the device zone information.
	 * We always skip the first zone as it contains the super block
	 * and is not use to back a file.
	 */
	end = zd->zones + bdev_nr_zones(sb->s_bdev);
	for (zone = &zd->zones[1]; zone < end; zone = next) {

		next = zone + 1;
		if (zonefs_zone_type(zone) != ztype)
			continue;

		if (WARN_ON_ONCE(n >= zgroup->g_nr_zones))
			return -EINVAL;

		/*
		 * For conventional zones, contiguous zones can be aggregated
		 * together to form larger files. Note that this overwrites the
		 * length of the first zone of the set of contiguous zones
		 * aggregated together. If one offline or read-only zone is
		 * found, assume that all zones aggregated have the same
		 * condition.
		 */
		if (ztype == ZONEFS_ZTYPE_CNV &&
		    (sbi->s_features & ZONEFS_F_AGGRCNV)) {
			for (; next < end; next++) {
				if (zonefs_zone_type(next) != ztype)
					break;
				zone->len += next->len;
				zone->capacity += next->capacity;
				if (next->cond == BLK_ZONE_COND_READONLY &&
				    zone->cond != BLK_ZONE_COND_OFFLINE)
					zone->cond = BLK_ZONE_COND_READONLY;
				else if (next->cond == BLK_ZONE_COND_OFFLINE)
					zone->cond = BLK_ZONE_COND_OFFLINE;
			}
		}

		z = &zgroup->g_zones[n];
		if (ztype == ZONEFS_ZTYPE_CNV)
			z->z_flags |= ZONEFS_ZONE_CNV;
		z->z_sector = zone->start;
		z->z_size = zone->len << SECTOR_SHIFT;
		if (z->z_size > bdev_zone_sectors(sb->s_bdev) << SECTOR_SHIFT &&
		    !(sbi->s_features & ZONEFS_F_AGGRCNV)) {
			zonefs_err(sb,
				"Invalid zone size %llu (device zone sectors %llu)\n",
				z->z_size,
				bdev_zone_sectors(sb->s_bdev) << SECTOR_SHIFT);
			return -EINVAL;
		}

		z->z_capacity = min_t(loff_t, MAX_LFS_FILESIZE,
				      zone->capacity << SECTOR_SHIFT);
		z->z_wpoffset = zonefs_check_zone_condition(sb, z, zone);

		z->z_mode = S_IFREG | sbi->s_perm;
		z->z_uid = sbi->s_uid;
		z->z_gid = sbi->s_gid;

		/*
		 * Let zonefs_inode_update_mode() know that we will need
		 * special initialization of the inode mode the first time
		 * it is accessed.
		 */
		z->z_flags |= ZONEFS_ZONE_INIT_MODE;

		sb->s_maxbytes = max(z->z_capacity, sb->s_maxbytes);
		sbi->s_blocks += z->z_capacity >> sb->s_blocksize_bits;
		sbi->s_used_blocks += z->z_wpoffset >> sb->s_blocksize_bits;

		/*
		 * For sequential zones, make sure that any open zone is closed
		 * first to ensure that the initial number of open zones is 0,
		 * in sync with the open zone accounting done when the mount
		 * option ZONEFS_MNTOPT_EXPLICIT_OPEN is used.
		 */
		if (ztype == ZONEFS_ZTYPE_SEQ &&
		    (zone->cond == BLK_ZONE_COND_IMP_OPEN ||
		     zone->cond == BLK_ZONE_COND_EXP_OPEN)) {
			ret = zonefs_zone_mgmt(sb, z, REQ_OP_ZONE_CLOSE);
			if (ret)
				return ret;
		}

		zonefs_account_active(sb, z);

		n++;
	}

	if (WARN_ON_ONCE(n != zgroup->g_nr_zones))
		return -EINVAL;

	zonefs_info(sb, "Zone group \"%s\" has %u file%s\n",
		    zonefs_zgroup_name(ztype),
		    zgroup->g_nr_zones,
		    zgroup->g_nr_zones > 1 ? "s" : "");
>>>>>>> 5729a900

	return 0;
}

static void zonefs_free_zgroups(struct super_block *sb)
{
<<<<<<< HEAD
	struct zonefs_zone_data *zd = data;
	struct super_block *sb = zd->sb;
	struct zonefs_sb_info *sbi = ZONEFS_SB(sb);

	/*
	 * We do not care about the first zone: it contains the super block
	 * and not exposed as a file.
	 */
	if (!idx)
		return 0;

	/*
	 * Count the number of zones that will be exposed as files.
	 * For sequential zones, we always have as many files as zones.
	 * FOr conventional zones, the number of files depends on if we have
	 * conventional zones aggregation enabled.
	 */
	switch (zone->type) {
	case BLK_ZONE_TYPE_CONVENTIONAL:
		if (sbi->s_features & ZONEFS_F_AGGRCNV) {
			/* One file per set of contiguous conventional zones */
			if (!(sbi->s_zgroup[ZONEFS_ZTYPE_CNV].g_nr_zones) ||
			    zone->start != zd->cnv_zone_start)
				sbi->s_zgroup[ZONEFS_ZTYPE_CNV].g_nr_zones++;
			zd->cnv_zone_start = zone->start + zone->len;
		} else {
			/* One file per zone */
			sbi->s_zgroup[ZONEFS_ZTYPE_CNV].g_nr_zones++;
		}
		break;
	case BLK_ZONE_TYPE_SEQWRITE_REQ:
	case BLK_ZONE_TYPE_SEQWRITE_PREF:
		sbi->s_zgroup[ZONEFS_ZTYPE_SEQ].g_nr_zones++;
		break;
	default:
		zonefs_err(zd->sb, "Unsupported zone type 0x%x\n",
			   zone->type);
		return -EIO;
	}
=======
	struct zonefs_sb_info *sbi = ZONEFS_SB(sb);
	enum zonefs_ztype ztype;
>>>>>>> 5729a900

	if (!sbi)
		return;

	for (ztype = 0; ztype < ZONEFS_ZTYPE_MAX; ztype++) {
		kvfree(sbi->s_zgroup[ztype].g_zones);
		sbi->s_zgroup[ztype].g_zones = NULL;
	}
}

/*
 * Create a zone group and populate it with zone files.
 */
static int zonefs_init_zgroups(struct super_block *sb)
{
	struct zonefs_zone_data zd;
	enum zonefs_ztype ztype;
	int ret;

	/* First get the device zone information */
	memset(&zd, 0, sizeof(struct zonefs_zone_data));
	zd.sb = sb;
	ret = zonefs_get_zone_info(&zd);
	if (ret)
		goto cleanup;

	/* Allocate and initialize the zone groups */
	for (ztype = 0; ztype < ZONEFS_ZTYPE_MAX; ztype++) {
		ret = zonefs_init_zgroup(sb, &zd, ztype);
		if (ret) {
			zonefs_info(sb,
				    "Zone group \"%s\" initialization failed\n",
				    zonefs_zgroup_name(ztype));
			break;
		}
	}

cleanup:
	zonefs_free_zone_info(&zd);
	if (ret)
		zonefs_free_zgroups(sb);

<<<<<<< HEAD
static inline void zonefs_free_zone_info(struct zonefs_zone_data *zd)
{
	kvfree(zd->zones);
=======
	return ret;
>>>>>>> 5729a900
}

/*
 * Create a zone group and populate it with zone files.
 */
static int zonefs_init_zgroup(struct super_block *sb,
			      struct zonefs_zone_data *zd,
			      enum zonefs_ztype ztype)
{
	struct zonefs_sb_info *sbi = ZONEFS_SB(sb);
	struct zonefs_zone_group *zgroup = &sbi->s_zgroup[ztype];
	struct blk_zone *zone, *next, *end;
	struct zonefs_zone *z;
	unsigned int n = 0;
	int ret;

	/* Allocate the zone group. If it is empty, we have nothing to do. */
	if (!zgroup->g_nr_zones)
		return 0;

	zgroup->g_zones = kvcalloc(zgroup->g_nr_zones,
				   sizeof(struct zonefs_zone), GFP_KERNEL);
	if (!zgroup->g_zones)
		return -ENOMEM;

	/*
	 * Initialize the zone groups using the device zone information.
	 * We always skip the first zone as it contains the super block
	 * and is not use to back a file.
	 */
	end = zd->zones + bdev_nr_zones(sb->s_bdev);
	for (zone = &zd->zones[1]; zone < end; zone = next) {

		next = zone + 1;
		if (zonefs_zone_type(zone) != ztype)
			continue;

		if (WARN_ON_ONCE(n >= zgroup->g_nr_zones))
			return -EINVAL;

		/*
		 * For conventional zones, contiguous zones can be aggregated
		 * together to form larger files. Note that this overwrites the
		 * length of the first zone of the set of contiguous zones
		 * aggregated together. If one offline or read-only zone is
		 * found, assume that all zones aggregated have the same
		 * condition.
		 */
		if (ztype == ZONEFS_ZTYPE_CNV &&
		    (sbi->s_features & ZONEFS_F_AGGRCNV)) {
			for (; next < end; next++) {
				if (zonefs_zone_type(next) != ztype)
					break;
				zone->len += next->len;
				zone->capacity += next->capacity;
				if (next->cond == BLK_ZONE_COND_READONLY &&
				    zone->cond != BLK_ZONE_COND_OFFLINE)
					zone->cond = BLK_ZONE_COND_READONLY;
				else if (next->cond == BLK_ZONE_COND_OFFLINE)
					zone->cond = BLK_ZONE_COND_OFFLINE;
			}
		}

		z = &zgroup->g_zones[n];
		if (ztype == ZONEFS_ZTYPE_CNV)
			z->z_flags |= ZONEFS_ZONE_CNV;
		z->z_sector = zone->start;
		z->z_size = zone->len << SECTOR_SHIFT;
		if (z->z_size > bdev_zone_sectors(sb->s_bdev) << SECTOR_SHIFT &&
		    !(sbi->s_features & ZONEFS_F_AGGRCNV)) {
			zonefs_err(sb,
				"Invalid zone size %llu (device zone sectors %llu)\n",
				z->z_size,
				bdev_zone_sectors(sb->s_bdev) << SECTOR_SHIFT);
			return -EINVAL;
		}

		z->z_capacity = min_t(loff_t, MAX_LFS_FILESIZE,
				      zone->capacity << SECTOR_SHIFT);
		z->z_wpoffset = zonefs_check_zone_condition(sb, z, zone);

		sb->s_maxbytes = max(z->z_capacity, sb->s_maxbytes);
		sbi->s_blocks += z->z_capacity >> sb->s_blocksize_bits;
		sbi->s_used_blocks += z->z_wpoffset >> sb->s_blocksize_bits;

		/*
		 * For sequential zones, make sure that any open zone is closed
		 * first to ensure that the initial number of open zones is 0,
		 * in sync with the open zone accounting done when the mount
		 * option ZONEFS_MNTOPT_EXPLICIT_OPEN is used.
		 */
		if (ztype == ZONEFS_ZTYPE_SEQ &&
		    (zone->cond == BLK_ZONE_COND_IMP_OPEN ||
		     zone->cond == BLK_ZONE_COND_EXP_OPEN)) {
			ret = zonefs_zone_mgmt(sb, z, REQ_OP_ZONE_CLOSE);
			if (ret)
				return ret;
		}

		zonefs_account_active(sb, z);

		n++;
	}

	if (WARN_ON_ONCE(n != zgroup->g_nr_zones))
		return -EINVAL;

	zonefs_info(sb, "Zone group \"%s\" has %u file%s\n",
		    zonefs_zgroup_name(ztype),
		    zgroup->g_nr_zones,
		    zgroup->g_nr_zones > 1 ? "s" : "");

	return 0;
}

static void zonefs_free_zgroups(struct super_block *sb)
{
	struct zonefs_sb_info *sbi = ZONEFS_SB(sb);
	enum zonefs_ztype ztype;

	if (!sbi)
		return;

	for (ztype = 0; ztype < ZONEFS_ZTYPE_MAX; ztype++) {
		kvfree(sbi->s_zgroup[ztype].g_zones);
		sbi->s_zgroup[ztype].g_zones = NULL;
	}
}

/*
 * Create a zone group and populate it with zone files.
 */
static int zonefs_init_zgroups(struct super_block *sb)
{
	struct zonefs_zone_data zd;
	enum zonefs_ztype ztype;
	int ret;

	/* First get the device zone information */
	memset(&zd, 0, sizeof(struct zonefs_zone_data));
	zd.sb = sb;
	ret = zonefs_get_zone_info(&zd);
	if (ret)
		goto cleanup;

	/* Allocate and initialize the zone groups */
	for (ztype = 0; ztype < ZONEFS_ZTYPE_MAX; ztype++) {
		ret = zonefs_init_zgroup(sb, &zd, ztype);
		if (ret) {
			zonefs_info(sb,
				    "Zone group \"%s\" initialization failed\n",
				    zonefs_zgroup_name(ztype));
			break;
		}
	}

cleanup:
	zonefs_free_zone_info(&zd);
	if (ret)
		zonefs_free_zgroups(sb);

	return ret;
}

/*
 * Read super block information from the device.
 */
static int zonefs_read_super(struct super_block *sb)
{
	struct zonefs_sb_info *sbi = ZONEFS_SB(sb);
	struct zonefs_super *super;
	u32 crc, stored_crc;
	struct page *page;
	struct bio_vec bio_vec;
	struct bio bio;
	int ret;

	page = alloc_page(GFP_KERNEL);
	if (!page)
		return -ENOMEM;

	bio_init(&bio, sb->s_bdev, &bio_vec, 1, REQ_OP_READ);
	bio.bi_iter.bi_sector = 0;
	bio_add_page(&bio, page, PAGE_SIZE, 0);

	ret = submit_bio_wait(&bio);
	if (ret)
		goto free_page;

	super = page_address(page);

	ret = -EINVAL;
	if (le32_to_cpu(super->s_magic) != ZONEFS_MAGIC)
		goto free_page;

	stored_crc = le32_to_cpu(super->s_crc);
	super->s_crc = 0;
	crc = crc32(~0U, (unsigned char *)super, sizeof(struct zonefs_super));
	if (crc != stored_crc) {
		zonefs_err(sb, "Invalid checksum (Expected 0x%08x, got 0x%08x)",
			   crc, stored_crc);
		goto free_page;
	}

	sbi->s_features = le64_to_cpu(super->s_features);
	if (sbi->s_features & ~ZONEFS_F_DEFINED_FEATURES) {
		zonefs_err(sb, "Unknown features set 0x%llx\n",
			   sbi->s_features);
		goto free_page;
	}

	if (sbi->s_features & ZONEFS_F_UID) {
		sbi->s_uid = make_kuid(current_user_ns(),
				       le32_to_cpu(super->s_uid));
		if (!uid_valid(sbi->s_uid)) {
			zonefs_err(sb, "Invalid UID feature\n");
			goto free_page;
		}
	}

	if (sbi->s_features & ZONEFS_F_GID) {
		sbi->s_gid = make_kgid(current_user_ns(),
				       le32_to_cpu(super->s_gid));
		if (!gid_valid(sbi->s_gid)) {
			zonefs_err(sb, "Invalid GID feature\n");
			goto free_page;
		}
	}

	if (sbi->s_features & ZONEFS_F_PERM)
		sbi->s_perm = le32_to_cpu(super->s_perm);

	if (memchr_inv(super->s_reserved, 0, sizeof(super->s_reserved))) {
		zonefs_err(sb, "Reserved area is being used\n");
		goto free_page;
	}

	import_uuid(&sbi->s_uuid, super->s_uuid);
	ret = 0;

free_page:
	__free_page(page);

	return ret;
}

static const struct super_operations zonefs_sops = {
	.alloc_inode	= zonefs_alloc_inode,
	.free_inode	= zonefs_free_inode,
	.statfs		= zonefs_statfs,
	.remount_fs	= zonefs_remount,
	.show_options	= zonefs_show_options,
};

<<<<<<< HEAD
=======
static int zonefs_get_zgroup_inodes(struct super_block *sb)
{
	struct zonefs_sb_info *sbi = ZONEFS_SB(sb);
	struct inode *dir_inode;
	enum zonefs_ztype ztype;

	for (ztype = 0; ztype < ZONEFS_ZTYPE_MAX; ztype++) {
		if (!sbi->s_zgroup[ztype].g_nr_zones)
			continue;

		dir_inode = zonefs_get_zgroup_inode(sb, ztype);
		if (IS_ERR(dir_inode))
			return PTR_ERR(dir_inode);

		sbi->s_zgroup[ztype].g_inode = dir_inode;
	}

	return 0;
}

static void zonefs_release_zgroup_inodes(struct super_block *sb)
{
	struct zonefs_sb_info *sbi = ZONEFS_SB(sb);
	enum zonefs_ztype ztype;

	if (!sbi)
		return;

	for (ztype = 0; ztype < ZONEFS_ZTYPE_MAX; ztype++) {
		if (sbi->s_zgroup[ztype].g_inode) {
			iput(sbi->s_zgroup[ztype].g_inode);
			sbi->s_zgroup[ztype].g_inode = NULL;
		}
	}
}

>>>>>>> 5729a900
/*
 * Check that the device is zoned. If it is, get the list of zones and create
 * sub-directories and files according to the device zone configuration and
 * format options.
 */
static int zonefs_fill_super(struct super_block *sb, void *data, int silent)
{
	struct zonefs_sb_info *sbi;
	struct inode *inode;
	enum zonefs_ztype ztype;
	int ret;

	if (!bdev_is_zoned(sb->s_bdev)) {
		zonefs_err(sb, "Not a zoned block device\n");
		return -EINVAL;
	}

	/*
	 * Initialize super block information: the maximum file size is updated
	 * when the zone files are created so that the format option
	 * ZONEFS_F_AGGRCNV which increases the maximum file size of a file
	 * beyond the zone size is taken into account.
	 */
	sbi = kzalloc(sizeof(*sbi), GFP_KERNEL);
	if (!sbi)
		return -ENOMEM;

	spin_lock_init(&sbi->s_lock);
	sb->s_fs_info = sbi;
	sb->s_magic = ZONEFS_MAGIC;
	sb->s_maxbytes = 0;
	sb->s_op = &zonefs_sops;
	sb->s_time_gran	= 1;

	/*
	 * The block size is set to the device zone write granularity to ensure
	 * that write operations are always aligned according to the device
	 * interface constraints.
	 */
	sb_set_blocksize(sb, bdev_zone_write_granularity(sb->s_bdev));
	sbi->s_zone_sectors_shift = ilog2(bdev_zone_sectors(sb->s_bdev));
	sbi->s_uid = GLOBAL_ROOT_UID;
	sbi->s_gid = GLOBAL_ROOT_GID;
	sbi->s_perm = 0640;
	sbi->s_mount_opts = ZONEFS_MNTOPT_ERRORS_RO;

	atomic_set(&sbi->s_wro_seq_files, 0);
	sbi->s_max_wro_seq_files = bdev_max_open_zones(sb->s_bdev);
	atomic_set(&sbi->s_active_seq_files, 0);
	sbi->s_max_active_seq_files = bdev_max_active_zones(sb->s_bdev);

	ret = zonefs_read_super(sb);
	if (ret)
		return ret;

	ret = zonefs_parse_options(sb, data);
	if (ret)
		return ret;

	zonefs_info(sb, "Mounting %u zones", bdev_nr_zones(sb->s_bdev));

	if (!sbi->s_max_wro_seq_files &&
	    !sbi->s_max_active_seq_files &&
	    sbi->s_mount_opts & ZONEFS_MNTOPT_EXPLICIT_OPEN) {
		zonefs_info(sb,
			"No open and active zone limits. Ignoring explicit_open mount option\n");
		sbi->s_mount_opts &= ~ZONEFS_MNTOPT_EXPLICIT_OPEN;
	}

	/* Initialize the zone groups */
	ret = zonefs_init_zgroups(sb);
	if (ret)
		goto cleanup;

<<<<<<< HEAD
	/* Create root directory inode */
=======
	/* Create the root directory inode */
>>>>>>> 5729a900
	ret = -ENOMEM;
	inode = new_inode(sb);
	if (!inode)
		goto cleanup;

	inode->i_ino = bdev_nr_zones(sb->s_bdev);
	inode->i_mode = S_IFDIR | 0555;
	inode->i_ctime = inode->i_mtime = inode->i_atime = current_time(inode);
	inode->i_op = &zonefs_dir_inode_operations;
	inode->i_fop = &zonefs_dir_operations;
	inode->i_size = 2;
	set_nlink(inode, 2);
	for (ztype = 0; ztype < ZONEFS_ZTYPE_MAX; ztype++) {
		if (sbi->s_zgroup[ztype].g_nr_zones) {
			inc_nlink(inode);
			inode->i_size++;
		}
	}

	sb->s_root = d_make_root(inode);
	if (!sb->s_root)
		goto cleanup;

<<<<<<< HEAD
	/* Create and populate files in zone groups directories */
	for (t = 0; t < ZONEFS_ZTYPE_MAX; t++) {
		ret = zonefs_create_zgroup_inodes(sb, t);
		if (ret)
			goto cleanup;
	}
=======
	/*
	 * Take a reference on the zone groups directory inodes
	 * to keep them in the inode cache.
	 */
	ret = zonefs_get_zgroup_inodes(sb);
	if (ret)
		goto cleanup;

	ret = zonefs_sysfs_register(sb);
	if (ret)
		goto cleanup;

	return 0;
>>>>>>> 5729a900

	ret = zonefs_sysfs_register(sb);
	if (ret)
		goto cleanup;

	return 0;

cleanup:
<<<<<<< HEAD
=======
	zonefs_release_zgroup_inodes(sb);
>>>>>>> 5729a900
	zonefs_free_zgroups(sb);

	return ret;
}

static struct dentry *zonefs_mount(struct file_system_type *fs_type,
				   int flags, const char *dev_name, void *data)
{
	return mount_bdev(fs_type, flags, dev_name, data, zonefs_fill_super);
}

static void zonefs_kill_super(struct super_block *sb)
{
	struct zonefs_sb_info *sbi = ZONEFS_SB(sb);

	/* Release the reference on the zone group directory inodes */
	zonefs_release_zgroup_inodes(sb);

<<<<<<< HEAD
	zonefs_sysfs_unregister(sb);
	zonefs_free_zgroups(sb);
=======
>>>>>>> 5729a900
	kill_block_super(sb);

	zonefs_sysfs_unregister(sb);
	zonefs_free_zgroups(sb);
	kfree(sbi);
}

/*
 * File system definition and registration.
 */
static struct file_system_type zonefs_type = {
	.owner		= THIS_MODULE,
	.name		= "zonefs",
	.mount		= zonefs_mount,
	.kill_sb	= zonefs_kill_super,
	.fs_flags	= FS_REQUIRES_DEV,
};

static int __init zonefs_init_inodecache(void)
{
	zonefs_inode_cachep = kmem_cache_create("zonefs_inode_cache",
			sizeof(struct zonefs_inode_info), 0,
			(SLAB_RECLAIM_ACCOUNT | SLAB_MEM_SPREAD | SLAB_ACCOUNT),
			NULL);
	if (zonefs_inode_cachep == NULL)
		return -ENOMEM;
	return 0;
}

static void zonefs_destroy_inodecache(void)
{
	/*
	 * Make sure all delayed rcu free inodes are flushed before we
	 * destroy the inode cache.
	 */
	rcu_barrier();
	kmem_cache_destroy(zonefs_inode_cachep);
}

static int __init zonefs_init(void)
{
	int ret;

	BUILD_BUG_ON(sizeof(struct zonefs_super) != ZONEFS_SUPER_SIZE);

	ret = zonefs_init_inodecache();
	if (ret)
		return ret;

	ret = zonefs_sysfs_init();
	if (ret)
		goto destroy_inodecache;

	ret = register_filesystem(&zonefs_type);
	if (ret)
		goto sysfs_exit;

	return 0;

sysfs_exit:
	zonefs_sysfs_exit();
destroy_inodecache:
	zonefs_destroy_inodecache();

	return ret;
}

static void __exit zonefs_exit(void)
{
	unregister_filesystem(&zonefs_type);
	zonefs_sysfs_exit();
	zonefs_destroy_inodecache();
}

MODULE_AUTHOR("Damien Le Moal");
MODULE_DESCRIPTION("Zone file system for zoned block devices");
MODULE_LICENSE("GPL");
MODULE_ALIAS_FS("zonefs");
module_init(zonefs_init);
module_exit(zonefs_exit);<|MERGE_RESOLUTION|>--- conflicted
+++ resolved
@@ -125,7 +125,6 @@
 }
 
 int zonefs_inode_zone_mgmt(struct inode *inode, enum req_op op)
-<<<<<<< HEAD
 {
 	lockdep_assert_held(&ZONEFS_I(inode)->i_truncate_mutex);
 
@@ -134,16 +133,6 @@
 
 void zonefs_i_size_write(struct inode *inode, loff_t isize)
 {
-=======
-{
-	lockdep_assert_held(&ZONEFS_I(inode)->i_truncate_mutex);
-
-	return zonefs_zone_mgmt(inode->i_sb, zonefs_inode_zone(inode), op);
-}
-
-void zonefs_i_size_write(struct inode *inode, loff_t isize)
-{
->>>>>>> 5729a900
 	struct zonefs_zone *z = zonefs_inode_zone(inode);
 
 	i_size_write(inode, isize);
@@ -254,10 +243,7 @@
 	}
 
 	z->z_flags &= ~ZONEFS_ZONE_INIT_MODE;
-<<<<<<< HEAD
-=======
 	z->z_mode = inode->i_mode;
->>>>>>> 5729a900
 }
 
 struct zonefs_ioerr_data {
@@ -419,35 +405,6 @@
 static struct kmem_cache *zonefs_inode_cachep;
 
 static struct inode *zonefs_alloc_inode(struct super_block *sb)
-<<<<<<< HEAD
-{
-	struct zonefs_inode_info *zi;
-
-	zi = alloc_inode_sb(sb, zonefs_inode_cachep, GFP_KERNEL);
-	if (!zi)
-		return NULL;
-
-	inode_init_once(&zi->i_vnode);
-	mutex_init(&zi->i_truncate_mutex);
-	zi->i_wr_refcnt = 0;
-
-	return &zi->i_vnode;
-}
-
-static void zonefs_free_inode(struct inode *inode)
-{
-	kmem_cache_free(zonefs_inode_cachep, ZONEFS_I(inode));
-}
-
-/*
- * File system stat.
- */
-static int zonefs_statfs(struct dentry *dentry, struct kstatfs *buf)
-{
-	struct super_block *sb = dentry->d_sb;
-	struct zonefs_sb_info *sbi = ZONEFS_SB(sb);
-	enum zonefs_ztype t;
-=======
 {
 	struct zonefs_inode_info *zi;
 
@@ -780,7 +737,6 @@
 				    unsigned int flags)
 {
 	struct inode *inode;
->>>>>>> 5729a900
 
 	if (dentry->d_name.len > ZONEFS_NAME_MAX)
 		return ERR_PTR(-ENAMETOOLONG);
@@ -792,21 +748,7 @@
 	if (IS_ERR(inode))
 		return ERR_CAST(inode);
 
-<<<<<<< HEAD
-	for (t = 0; t < ZONEFS_ZTYPE_MAX; t++) {
-		if (sbi->s_zgroup[t].g_nr_zones)
-			buf->f_files += sbi->s_zgroup[t].g_nr_zones + 1;
-	}
-	buf->f_ffree = 0;
-
-	spin_unlock(&sbi->s_lock);
-
-	buf->f_fsid = uuid_to_fsid(sbi->s_uuid.b);
-
-	return 0;
-=======
 	return d_splice_alias(inode, dentry);
->>>>>>> 5729a900
 }
 
 static int zonefs_readdir_root(struct file *file, struct dir_context *ctx)
@@ -833,72 +775,6 @@
 		ctx->pos++;
 	}
 
-<<<<<<< HEAD
-	return 0;
-}
-
-static int zonefs_show_options(struct seq_file *seq, struct dentry *root)
-{
-	struct zonefs_sb_info *sbi = ZONEFS_SB(root->d_sb);
-
-	if (sbi->s_mount_opts & ZONEFS_MNTOPT_ERRORS_RO)
-		seq_puts(seq, ",errors=remount-ro");
-	if (sbi->s_mount_opts & ZONEFS_MNTOPT_ERRORS_ZRO)
-		seq_puts(seq, ",errors=zone-ro");
-	if (sbi->s_mount_opts & ZONEFS_MNTOPT_ERRORS_ZOL)
-		seq_puts(seq, ",errors=zone-offline");
-	if (sbi->s_mount_opts & ZONEFS_MNTOPT_ERRORS_REPAIR)
-		seq_puts(seq, ",errors=repair");
-
-	return 0;
-}
-
-static int zonefs_remount(struct super_block *sb, int *flags, char *data)
-{
-	sync_filesystem(sb);
-
-	return zonefs_parse_options(sb, data);
-}
-
-static int zonefs_inode_setattr(struct user_namespace *mnt_userns,
-				struct dentry *dentry, struct iattr *iattr)
-{
-	struct inode *inode = d_inode(dentry);
-	int ret;
-
-	if (unlikely(IS_IMMUTABLE(inode)))
-		return -EPERM;
-
-	ret = setattr_prepare(&init_user_ns, dentry, iattr);
-	if (ret)
-		return ret;
-
-	/*
-	 * Since files and directories cannot be created nor deleted, do not
-	 * allow setting any write attributes on the sub-directories grouping
-	 * files by zone type.
-	 */
-	if ((iattr->ia_valid & ATTR_MODE) && S_ISDIR(inode->i_mode) &&
-	    (iattr->ia_mode & 0222))
-		return -EPERM;
-
-	if (((iattr->ia_valid & ATTR_UID) &&
-	     !uid_eq(iattr->ia_uid, inode->i_uid)) ||
-	    ((iattr->ia_valid & ATTR_GID) &&
-	     !gid_eq(iattr->ia_gid, inode->i_gid))) {
-		ret = dquot_transfer(mnt_userns, inode, iattr);
-		if (ret)
-			return ret;
-	}
-
-	if (iattr->ia_valid & ATTR_SIZE) {
-		ret = zonefs_file_truncate(inode, iattr->ia_size);
-		if (ret)
-			return ret;
-	}
-
-	setattr_copy(&init_user_ns, inode, iattr);
-=======
 	if (ctx->pos == 3 && ztype != ZONEFS_ZTYPE_SEQ) {
 		ztype = ZONEFS_ZTYPE_SEQ;
 		if (!dir_emit(ctx, zonefs_zgroup_name(ztype), 3,
@@ -906,49 +782,10 @@
 			return 0;
 		ctx->pos++;
 	}
->>>>>>> 5729a900
 
 	return 0;
 }
 
-<<<<<<< HEAD
-static const struct inode_operations zonefs_dir_inode_operations = {
-	.lookup		= simple_lookup,
-	.setattr	= zonefs_inode_setattr,
-};
-
-static void zonefs_init_dir_inode(struct inode *parent, struct inode *inode,
-				  enum zonefs_ztype ztype)
-{
-	struct super_block *sb = parent->i_sb;
-
-	inode->i_ino = bdev_nr_zones(sb->s_bdev) + ztype + 1;
-	inode_init_owner(&init_user_ns, inode, parent, S_IFDIR | 0555);
-	inode->i_op = &zonefs_dir_inode_operations;
-	inode->i_fop = &simple_dir_operations;
-	set_nlink(inode, 2);
-	inc_nlink(parent);
-}
-
-static const struct inode_operations zonefs_file_inode_operations = {
-	.setattr	= zonefs_inode_setattr,
-};
-
-static void zonefs_init_file_inode(struct inode *inode,
-				   struct zonefs_zone *z)
-{
-	struct super_block *sb = inode->i_sb;
-	struct zonefs_sb_info *sbi = ZONEFS_SB(sb);
-
-	inode->i_private = z;
-
-	inode->i_ino = z->z_sector >> sbi->s_zone_sectors_shift;
-	inode->i_mode = S_IFREG | sbi->s_perm;
-	inode->i_uid = sbi->s_uid;
-	inode->i_gid = sbi->s_gid;
-	inode->i_size = z->z_wpoffset;
-	inode->i_blocks = z->z_capacity >> SECTOR_SHIFT;
-=======
 static int zonefs_readdir_zgroup(struct file *file,
 				 struct dir_context *ctx)
 {
@@ -1011,7 +848,6 @@
 	.read		= generic_read_dir,
 	.iterate_shared	= zonefs_readdir,
 };
->>>>>>> 5729a900
 
 struct zonefs_zone_data {
 	struct super_block	*sb;
@@ -1020,17 +856,6 @@
 	struct blk_zone		*zones;
 };
 
-<<<<<<< HEAD
-	/* Update the inode access rights depending on the zone condition */
-	z->z_flags |= ZONEFS_ZONE_INIT_MODE;
-	zonefs_inode_update_mode(inode);
-}
-
-static struct dentry *zonefs_create_inode(struct dentry *parent,
-					  const char *name,
-					  struct zonefs_zone *z,
-					  enum zonefs_ztype ztype)
-=======
 static int zonefs_get_zone_info_cb(struct blk_zone *zone, unsigned int idx,
 				   void *data)
 {
@@ -1080,7 +905,6 @@
 }
 
 static int zonefs_get_zone_info(struct zonefs_zone_data *zd)
->>>>>>> 5729a900
 {
 	struct block_device *bdev = zd->sb->s_bdev;
 	int ret;
@@ -1090,13 +914,6 @@
 	if (!zd->zones)
 		return -ENOMEM;
 
-<<<<<<< HEAD
-	inode->i_ctime = inode->i_mtime = inode->i_atime = dir->i_ctime;
-	if (z)
-		zonefs_init_file_inode(inode, z);
-	else
-		zonefs_init_dir_inode(dir, inode, ztype);
-=======
 	/* Get zones information from the device */
 	ret = blkdev_report_zones(bdev, 0, BLK_ALL_ZONES,
 				  zonefs_get_zone_info_cb, zd);
@@ -1104,7 +921,6 @@
 		zonefs_err(zd->sb, "Zone report failed %d\n", ret);
 		return ret;
 	}
->>>>>>> 5729a900
 
 	if (ret != bdev_nr_zones(bdev)) {
 		zonefs_err(zd->sb, "Invalid zone report (%d/%u zones)\n",
@@ -1115,38 +931,14 @@
 	return 0;
 }
 
-<<<<<<< HEAD
-struct zonefs_zone_data {
-	struct super_block	*sb;
-	unsigned int		nr_zones[ZONEFS_ZTYPE_MAX];
-	sector_t		cnv_zone_start;
-	struct blk_zone		*zones;
-};
-=======
 static inline void zonefs_free_zone_info(struct zonefs_zone_data *zd)
 {
 	kvfree(zd->zones);
 }
->>>>>>> 5729a900
 
 /*
- * Create the inodes for a zone group.
+ * Create a zone group and populate it with zone files.
  */
-<<<<<<< HEAD
-static int zonefs_create_zgroup_inodes(struct super_block *sb,
-				       enum zonefs_ztype ztype)
-{
-	struct zonefs_sb_info *sbi = ZONEFS_SB(sb);
-	struct zonefs_zone_group *zgroup = &sbi->s_zgroup[ztype];
-	struct dentry *dir, *dent;
-	char *file_name;
-	int i, ret = 0;
-
-	if (!zgroup)
-		return -ENOMEM;
-
-	/* If the group is empty, there is nothing to do */
-=======
 static int zonefs_init_zgroup(struct super_block *sb,
 			      struct zonefs_zone_data *zd,
 			      enum zonefs_ztype ztype)
@@ -1159,7 +951,6 @@
 	int ret;
 
 	/* Allocate the zone group. If it is empty, we have nothing to do. */
->>>>>>> 5729a900
 	if (!zgroup->g_nr_zones)
 		return 0;
 
@@ -1168,28 +959,6 @@
 	if (!zgroup->g_zones)
 		return -ENOMEM;
 
-<<<<<<< HEAD
-	dir = zonefs_create_inode(sb->s_root, zonefs_zgroup_name(ztype),
-				  NULL, ztype);
-	if (IS_ERR(dir)) {
-		ret = PTR_ERR(dir);
-		goto free;
-	}
-
-	for (i = 0; i < zgroup->g_nr_zones; i++) {
-		/* Use the zone number within its group as the file name */
-		snprintf(file_name, ZONEFS_NAME_MAX - 1, "%u", i);
-		dent = zonefs_create_inode(dir, file_name,
-					   &zgroup->g_zones[i], ztype);
-		if (IS_ERR(dent)) {
-			ret = PTR_ERR(dent);
-			break;
-		}
-	}
-
-free:
-	kfree(file_name);
-=======
 	/*
 	 * Initialize the zone groups using the device zone information.
 	 * We always skip the first zone as it contains the super block
@@ -1287,57 +1056,14 @@
 		    zonefs_zgroup_name(ztype),
 		    zgroup->g_nr_zones,
 		    zgroup->g_nr_zones > 1 ? "s" : "");
->>>>>>> 5729a900
 
 	return 0;
 }
 
 static void zonefs_free_zgroups(struct super_block *sb)
 {
-<<<<<<< HEAD
-	struct zonefs_zone_data *zd = data;
-	struct super_block *sb = zd->sb;
-	struct zonefs_sb_info *sbi = ZONEFS_SB(sb);
-
-	/*
-	 * We do not care about the first zone: it contains the super block
-	 * and not exposed as a file.
-	 */
-	if (!idx)
-		return 0;
-
-	/*
-	 * Count the number of zones that will be exposed as files.
-	 * For sequential zones, we always have as many files as zones.
-	 * FOr conventional zones, the number of files depends on if we have
-	 * conventional zones aggregation enabled.
-	 */
-	switch (zone->type) {
-	case BLK_ZONE_TYPE_CONVENTIONAL:
-		if (sbi->s_features & ZONEFS_F_AGGRCNV) {
-			/* One file per set of contiguous conventional zones */
-			if (!(sbi->s_zgroup[ZONEFS_ZTYPE_CNV].g_nr_zones) ||
-			    zone->start != zd->cnv_zone_start)
-				sbi->s_zgroup[ZONEFS_ZTYPE_CNV].g_nr_zones++;
-			zd->cnv_zone_start = zone->start + zone->len;
-		} else {
-			/* One file per zone */
-			sbi->s_zgroup[ZONEFS_ZTYPE_CNV].g_nr_zones++;
-		}
-		break;
-	case BLK_ZONE_TYPE_SEQWRITE_REQ:
-	case BLK_ZONE_TYPE_SEQWRITE_PREF:
-		sbi->s_zgroup[ZONEFS_ZTYPE_SEQ].g_nr_zones++;
-		break;
-	default:
-		zonefs_err(zd->sb, "Unsupported zone type 0x%x\n",
-			   zone->type);
-		return -EIO;
-	}
-=======
 	struct zonefs_sb_info *sbi = ZONEFS_SB(sb);
 	enum zonefs_ztype ztype;
->>>>>>> 5729a900
 
 	if (!sbi)
 		return;
@@ -1380,174 +1106,6 @@
 	if (ret)
 		zonefs_free_zgroups(sb);
 
-<<<<<<< HEAD
-static inline void zonefs_free_zone_info(struct zonefs_zone_data *zd)
-{
-	kvfree(zd->zones);
-=======
-	return ret;
->>>>>>> 5729a900
-}
-
-/*
- * Create a zone group and populate it with zone files.
- */
-static int zonefs_init_zgroup(struct super_block *sb,
-			      struct zonefs_zone_data *zd,
-			      enum zonefs_ztype ztype)
-{
-	struct zonefs_sb_info *sbi = ZONEFS_SB(sb);
-	struct zonefs_zone_group *zgroup = &sbi->s_zgroup[ztype];
-	struct blk_zone *zone, *next, *end;
-	struct zonefs_zone *z;
-	unsigned int n = 0;
-	int ret;
-
-	/* Allocate the zone group. If it is empty, we have nothing to do. */
-	if (!zgroup->g_nr_zones)
-		return 0;
-
-	zgroup->g_zones = kvcalloc(zgroup->g_nr_zones,
-				   sizeof(struct zonefs_zone), GFP_KERNEL);
-	if (!zgroup->g_zones)
-		return -ENOMEM;
-
-	/*
-	 * Initialize the zone groups using the device zone information.
-	 * We always skip the first zone as it contains the super block
-	 * and is not use to back a file.
-	 */
-	end = zd->zones + bdev_nr_zones(sb->s_bdev);
-	for (zone = &zd->zones[1]; zone < end; zone = next) {
-
-		next = zone + 1;
-		if (zonefs_zone_type(zone) != ztype)
-			continue;
-
-		if (WARN_ON_ONCE(n >= zgroup->g_nr_zones))
-			return -EINVAL;
-
-		/*
-		 * For conventional zones, contiguous zones can be aggregated
-		 * together to form larger files. Note that this overwrites the
-		 * length of the first zone of the set of contiguous zones
-		 * aggregated together. If one offline or read-only zone is
-		 * found, assume that all zones aggregated have the same
-		 * condition.
-		 */
-		if (ztype == ZONEFS_ZTYPE_CNV &&
-		    (sbi->s_features & ZONEFS_F_AGGRCNV)) {
-			for (; next < end; next++) {
-				if (zonefs_zone_type(next) != ztype)
-					break;
-				zone->len += next->len;
-				zone->capacity += next->capacity;
-				if (next->cond == BLK_ZONE_COND_READONLY &&
-				    zone->cond != BLK_ZONE_COND_OFFLINE)
-					zone->cond = BLK_ZONE_COND_READONLY;
-				else if (next->cond == BLK_ZONE_COND_OFFLINE)
-					zone->cond = BLK_ZONE_COND_OFFLINE;
-			}
-		}
-
-		z = &zgroup->g_zones[n];
-		if (ztype == ZONEFS_ZTYPE_CNV)
-			z->z_flags |= ZONEFS_ZONE_CNV;
-		z->z_sector = zone->start;
-		z->z_size = zone->len << SECTOR_SHIFT;
-		if (z->z_size > bdev_zone_sectors(sb->s_bdev) << SECTOR_SHIFT &&
-		    !(sbi->s_features & ZONEFS_F_AGGRCNV)) {
-			zonefs_err(sb,
-				"Invalid zone size %llu (device zone sectors %llu)\n",
-				z->z_size,
-				bdev_zone_sectors(sb->s_bdev) << SECTOR_SHIFT);
-			return -EINVAL;
-		}
-
-		z->z_capacity = min_t(loff_t, MAX_LFS_FILESIZE,
-				      zone->capacity << SECTOR_SHIFT);
-		z->z_wpoffset = zonefs_check_zone_condition(sb, z, zone);
-
-		sb->s_maxbytes = max(z->z_capacity, sb->s_maxbytes);
-		sbi->s_blocks += z->z_capacity >> sb->s_blocksize_bits;
-		sbi->s_used_blocks += z->z_wpoffset >> sb->s_blocksize_bits;
-
-		/*
-		 * For sequential zones, make sure that any open zone is closed
-		 * first to ensure that the initial number of open zones is 0,
-		 * in sync with the open zone accounting done when the mount
-		 * option ZONEFS_MNTOPT_EXPLICIT_OPEN is used.
-		 */
-		if (ztype == ZONEFS_ZTYPE_SEQ &&
-		    (zone->cond == BLK_ZONE_COND_IMP_OPEN ||
-		     zone->cond == BLK_ZONE_COND_EXP_OPEN)) {
-			ret = zonefs_zone_mgmt(sb, z, REQ_OP_ZONE_CLOSE);
-			if (ret)
-				return ret;
-		}
-
-		zonefs_account_active(sb, z);
-
-		n++;
-	}
-
-	if (WARN_ON_ONCE(n != zgroup->g_nr_zones))
-		return -EINVAL;
-
-	zonefs_info(sb, "Zone group \"%s\" has %u file%s\n",
-		    zonefs_zgroup_name(ztype),
-		    zgroup->g_nr_zones,
-		    zgroup->g_nr_zones > 1 ? "s" : "");
-
-	return 0;
-}
-
-static void zonefs_free_zgroups(struct super_block *sb)
-{
-	struct zonefs_sb_info *sbi = ZONEFS_SB(sb);
-	enum zonefs_ztype ztype;
-
-	if (!sbi)
-		return;
-
-	for (ztype = 0; ztype < ZONEFS_ZTYPE_MAX; ztype++) {
-		kvfree(sbi->s_zgroup[ztype].g_zones);
-		sbi->s_zgroup[ztype].g_zones = NULL;
-	}
-}
-
-/*
- * Create a zone group and populate it with zone files.
- */
-static int zonefs_init_zgroups(struct super_block *sb)
-{
-	struct zonefs_zone_data zd;
-	enum zonefs_ztype ztype;
-	int ret;
-
-	/* First get the device zone information */
-	memset(&zd, 0, sizeof(struct zonefs_zone_data));
-	zd.sb = sb;
-	ret = zonefs_get_zone_info(&zd);
-	if (ret)
-		goto cleanup;
-
-	/* Allocate and initialize the zone groups */
-	for (ztype = 0; ztype < ZONEFS_ZTYPE_MAX; ztype++) {
-		ret = zonefs_init_zgroup(sb, &zd, ztype);
-		if (ret) {
-			zonefs_info(sb,
-				    "Zone group \"%s\" initialization failed\n",
-				    zonefs_zgroup_name(ztype));
-			break;
-		}
-	}
-
-cleanup:
-	zonefs_free_zone_info(&zd);
-	if (ret)
-		zonefs_free_zgroups(sb);
-
 	return ret;
 }
 
@@ -1641,8 +1199,6 @@
 	.show_options	= zonefs_show_options,
 };
 
-<<<<<<< HEAD
-=======
 static int zonefs_get_zgroup_inodes(struct super_block *sb)
 {
 	struct zonefs_sb_info *sbi = ZONEFS_SB(sb);
@@ -1679,7 +1235,6 @@
 	}
 }
 
->>>>>>> 5729a900
 /*
  * Check that the device is zoned. If it is, get the list of zones and create
  * sub-directories and files according to the device zone configuration and
@@ -1754,11 +1309,7 @@
 	if (ret)
 		goto cleanup;
 
-<<<<<<< HEAD
-	/* Create root directory inode */
-=======
 	/* Create the root directory inode */
->>>>>>> 5729a900
 	ret = -ENOMEM;
 	inode = new_inode(sb);
 	if (!inode)
@@ -1782,14 +1333,6 @@
 	if (!sb->s_root)
 		goto cleanup;
 
-<<<<<<< HEAD
-	/* Create and populate files in zone groups directories */
-	for (t = 0; t < ZONEFS_ZTYPE_MAX; t++) {
-		ret = zonefs_create_zgroup_inodes(sb, t);
-		if (ret)
-			goto cleanup;
-	}
-=======
 	/*
 	 * Take a reference on the zone groups directory inodes
 	 * to keep them in the inode cache.
@@ -1803,19 +1346,9 @@
 		goto cleanup;
 
 	return 0;
->>>>>>> 5729a900
-
-	ret = zonefs_sysfs_register(sb);
-	if (ret)
-		goto cleanup;
-
-	return 0;
 
 cleanup:
-<<<<<<< HEAD
-=======
 	zonefs_release_zgroup_inodes(sb);
->>>>>>> 5729a900
 	zonefs_free_zgroups(sb);
 
 	return ret;
@@ -1834,11 +1367,6 @@
 	/* Release the reference on the zone group directory inodes */
 	zonefs_release_zgroup_inodes(sb);
 
-<<<<<<< HEAD
-	zonefs_sysfs_unregister(sb);
-	zonefs_free_zgroups(sb);
-=======
->>>>>>> 5729a900
 	kill_block_super(sb);
 
 	zonefs_sysfs_unregister(sb);
