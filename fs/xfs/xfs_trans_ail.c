--- conflicted
+++ resolved
@@ -276,7 +276,6 @@
 	return NULL;
 }
 
-<<<<<<< HEAD
 /*
  * Find the last item in the AIL with the given @lsn by searching in descending
  * LSN order and initialise the cursor to point to that item.  If there is no
@@ -295,26 +294,6 @@
 }
 
 /*
-=======
-/*
- * Find the last item in the AIL with the given @lsn by searching in descending
- * LSN order and initialise the cursor to point to that item.  If there is no
- * item with the value of @lsn, then it sets the cursor to the last item with an
- * LSN lower than @lsn.  Returns NULL if the list is empty.
- */
-struct xfs_log_item *
-xfs_trans_ail_cursor_last(
-	struct xfs_ail		*ailp,
-	struct xfs_ail_cursor	*cur,
-	xfs_lsn_t		lsn)
-{
-	xfs_trans_ail_cursor_init(ailp, cur);
-	cur->item = __xfs_trans_ail_cursor_last(ailp, lsn);
-	return cur->item;
-}
-
-/*
->>>>>>> ac15456e
  * Splice the log item list into the AIL at the given LSN. We splice to the
  * tail of the given LSN to maintain insert order for push traversals. The
  * cursor is optional, allowing repeated updates to the same LSN to avoid
