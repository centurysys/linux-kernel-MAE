--- conflicted
+++ resolved
@@ -1238,13 +1238,8 @@
 	struct cached_fids *cfids;
 	/* BB add field for back pointer to sb struct(s)? */
 #ifdef CONFIG_CIFS_DFS_UPCALL
-<<<<<<< HEAD
-	struct list_head ulist; /* cache update list */
-	struct list_head dfs_ses_list;
-=======
 	struct list_head dfs_ses_list;
 	struct delayed_work dfs_cache_work;
->>>>>>> 5729a900
 #endif
 	struct delayed_work	query_interfaces; /* query interfaces workqueue job */
 };
