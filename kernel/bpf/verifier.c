// SPDX-License-Identifier: GPL-2.0-only
/* Copyright (c) 2011-2014 PLUMgrid, http://plumgrid.com
 * Copyright (c) 2016 Facebook
 * Copyright (c) 2018 Covalent IO, Inc. http://covalent.io
 */
#include <uapi/linux/btf.h>
#include <linux/bpf-cgroup.h>
#include <linux/kernel.h>
#include <linux/types.h>
#include <linux/slab.h>
#include <linux/bpf.h>
#include <linux/btf.h>
#include <linux/bpf_verifier.h>
#include <linux/filter.h>
#include <net/netlink.h>
#include <linux/file.h>
#include <linux/vmalloc.h>
#include <linux/stringify.h>
#include <linux/bsearch.h>
#include <linux/sort.h>
#include <linux/perf_event.h>
#include <linux/ctype.h>
#include <linux/error-injection.h>
#include <linux/bpf_lsm.h>
#include <linux/btf_ids.h>
#include <linux/poison.h>

#include "disasm.h"

static const struct bpf_verifier_ops * const bpf_verifier_ops[] = {
#define BPF_PROG_TYPE(_id, _name, prog_ctx_type, kern_ctx_type) \
	[_id] = & _name ## _verifier_ops,
#define BPF_MAP_TYPE(_id, _ops)
#define BPF_LINK_TYPE(_id, _name)
#include <linux/bpf_types.h>
#undef BPF_PROG_TYPE
#undef BPF_MAP_TYPE
#undef BPF_LINK_TYPE
};

/* bpf_check() is a static code analyzer that walks eBPF program
 * instruction by instruction and updates register/stack state.
 * All paths of conditional branches are analyzed until 'bpf_exit' insn.
 *
 * The first pass is depth-first-search to check that the program is a DAG.
 * It rejects the following programs:
 * - larger than BPF_MAXINSNS insns
 * - if loop is present (detected via back-edge)
 * - unreachable insns exist (shouldn't be a forest. program = one function)
 * - out of bounds or malformed jumps
 * The second pass is all possible path descent from the 1st insn.
 * Since it's analyzing all paths through the program, the length of the
 * analysis is limited to 64k insn, which may be hit even if total number of
 * insn is less then 4K, but there are too many branches that change stack/regs.
 * Number of 'branches to be analyzed' is limited to 1k
 *
 * On entry to each instruction, each register has a type, and the instruction
 * changes the types of the registers depending on instruction semantics.
 * If instruction is BPF_MOV64_REG(BPF_REG_1, BPF_REG_5), then type of R5 is
 * copied to R1.
 *
 * All registers are 64-bit.
 * R0 - return register
 * R1-R5 argument passing registers
 * R6-R9 callee saved registers
 * R10 - frame pointer read-only
 *
 * At the start of BPF program the register R1 contains a pointer to bpf_context
 * and has type PTR_TO_CTX.
 *
 * Verifier tracks arithmetic operations on pointers in case:
 *    BPF_MOV64_REG(BPF_REG_1, BPF_REG_10),
 *    BPF_ALU64_IMM(BPF_ADD, BPF_REG_1, -20),
 * 1st insn copies R10 (which has FRAME_PTR) type into R1
 * and 2nd arithmetic instruction is pattern matched to recognize
 * that it wants to construct a pointer to some element within stack.
 * So after 2nd insn, the register R1 has type PTR_TO_STACK
 * (and -20 constant is saved for further stack bounds checking).
 * Meaning that this reg is a pointer to stack plus known immediate constant.
 *
 * Most of the time the registers have SCALAR_VALUE type, which
 * means the register has some value, but it's not a valid pointer.
 * (like pointer plus pointer becomes SCALAR_VALUE type)
 *
 * When verifier sees load or store instructions the type of base register
 * can be: PTR_TO_MAP_VALUE, PTR_TO_CTX, PTR_TO_STACK, PTR_TO_SOCKET. These are
 * four pointer types recognized by check_mem_access() function.
 *
 * PTR_TO_MAP_VALUE means that this register is pointing to 'map element value'
 * and the range of [ptr, ptr + map's value_size) is accessible.
 *
 * registers used to pass values to function calls are checked against
 * function argument constraints.
 *
 * ARG_PTR_TO_MAP_KEY is one of such argument constraints.
 * It means that the register type passed to this function must be
 * PTR_TO_STACK and it will be used inside the function as
 * 'pointer to map element key'
 *
 * For example the argument constraints for bpf_map_lookup_elem():
 *   .ret_type = RET_PTR_TO_MAP_VALUE_OR_NULL,
 *   .arg1_type = ARG_CONST_MAP_PTR,
 *   .arg2_type = ARG_PTR_TO_MAP_KEY,
 *
 * ret_type says that this function returns 'pointer to map elem value or null'
 * function expects 1st argument to be a const pointer to 'struct bpf_map' and
 * 2nd argument should be a pointer to stack, which will be used inside
 * the helper function as a pointer to map element key.
 *
 * On the kernel side the helper function looks like:
 * u64 bpf_map_lookup_elem(u64 r1, u64 r2, u64 r3, u64 r4, u64 r5)
 * {
 *    struct bpf_map *map = (struct bpf_map *) (unsigned long) r1;
 *    void *key = (void *) (unsigned long) r2;
 *    void *value;
 *
 *    here kernel can access 'key' and 'map' pointers safely, knowing that
 *    [key, key + map->key_size) bytes are valid and were initialized on
 *    the stack of eBPF program.
 * }
 *
 * Corresponding eBPF program may look like:
 *    BPF_MOV64_REG(BPF_REG_2, BPF_REG_10),  // after this insn R2 type is FRAME_PTR
 *    BPF_ALU64_IMM(BPF_ADD, BPF_REG_2, -4), // after this insn R2 type is PTR_TO_STACK
 *    BPF_LD_MAP_FD(BPF_REG_1, map_fd),      // after this insn R1 type is CONST_PTR_TO_MAP
 *    BPF_RAW_INSN(BPF_JMP | BPF_CALL, 0, 0, 0, BPF_FUNC_map_lookup_elem),
 * here verifier looks at prototype of map_lookup_elem() and sees:
 * .arg1_type == ARG_CONST_MAP_PTR and R1->type == CONST_PTR_TO_MAP, which is ok,
 * Now verifier knows that this map has key of R1->map_ptr->key_size bytes
 *
 * Then .arg2_type == ARG_PTR_TO_MAP_KEY and R2->type == PTR_TO_STACK, ok so far,
 * Now verifier checks that [R2, R2 + map's key_size) are within stack limits
 * and were initialized prior to this call.
 * If it's ok, then verifier allows this BPF_CALL insn and looks at
 * .ret_type which is RET_PTR_TO_MAP_VALUE_OR_NULL, so it sets
 * R0->type = PTR_TO_MAP_VALUE_OR_NULL which means bpf_map_lookup_elem() function
 * returns either pointer to map value or NULL.
 *
 * When type PTR_TO_MAP_VALUE_OR_NULL passes through 'if (reg != 0) goto +off'
 * insn, the register holding that pointer in the true branch changes state to
 * PTR_TO_MAP_VALUE and the same register changes state to CONST_IMM in the false
 * branch. See check_cond_jmp_op().
 *
 * After the call R0 is set to return type of the function and registers R1-R5
 * are set to NOT_INIT to indicate that they are no longer readable.
 *
 * The following reference types represent a potential reference to a kernel
 * resource which, after first being allocated, must be checked and freed by
 * the BPF program:
 * - PTR_TO_SOCKET_OR_NULL, PTR_TO_SOCKET
 *
 * When the verifier sees a helper call return a reference type, it allocates a
 * pointer id for the reference and stores it in the current function state.
 * Similar to the way that PTR_TO_MAP_VALUE_OR_NULL is converted into
 * PTR_TO_MAP_VALUE, PTR_TO_SOCKET_OR_NULL becomes PTR_TO_SOCKET when the type
 * passes through a NULL-check conditional. For the branch wherein the state is
 * changed to CONST_IMM, the verifier releases the reference.
 *
 * For each helper function that allocates a reference, such as
 * bpf_sk_lookup_tcp(), there is a corresponding release function, such as
 * bpf_sk_release(). When a reference type passes into the release function,
 * the verifier also releases the reference. If any unchecked or unreleased
 * reference remains at the end of the program, the verifier rejects it.
 */

/* verifier_state + insn_idx are pushed to stack when branch is encountered */
struct bpf_verifier_stack_elem {
	/* verifer state is 'st'
	 * before processing instruction 'insn_idx'
	 * and after processing instruction 'prev_insn_idx'
	 */
	struct bpf_verifier_state st;
	int insn_idx;
	int prev_insn_idx;
	struct bpf_verifier_stack_elem *next;
	/* length of verifier log at the time this state was pushed on stack */
	u32 log_pos;
};

#define BPF_COMPLEXITY_LIMIT_JMP_SEQ	8192
#define BPF_COMPLEXITY_LIMIT_STATES	64

#define BPF_MAP_KEY_POISON	(1ULL << 63)
#define BPF_MAP_KEY_SEEN	(1ULL << 62)

#define BPF_MAP_PTR_UNPRIV	1UL
#define BPF_MAP_PTR_POISON	((void *)((0xeB9FUL << 1) +	\
					  POISON_POINTER_DELTA))
#define BPF_MAP_PTR(X)		((struct bpf_map *)((X) & ~BPF_MAP_PTR_UNPRIV))

static int acquire_reference_state(struct bpf_verifier_env *env, int insn_idx);
static int release_reference(struct bpf_verifier_env *env, int ref_obj_id);

static bool bpf_map_ptr_poisoned(const struct bpf_insn_aux_data *aux)
{
	return BPF_MAP_PTR(aux->map_ptr_state) == BPF_MAP_PTR_POISON;
}

static bool bpf_map_ptr_unpriv(const struct bpf_insn_aux_data *aux)
{
	return aux->map_ptr_state & BPF_MAP_PTR_UNPRIV;
}

static void bpf_map_ptr_store(struct bpf_insn_aux_data *aux,
			      const struct bpf_map *map, bool unpriv)
{
	BUILD_BUG_ON((unsigned long)BPF_MAP_PTR_POISON & BPF_MAP_PTR_UNPRIV);
	unpriv |= bpf_map_ptr_unpriv(aux);
	aux->map_ptr_state = (unsigned long)map |
			     (unpriv ? BPF_MAP_PTR_UNPRIV : 0UL);
}

static bool bpf_map_key_poisoned(const struct bpf_insn_aux_data *aux)
{
	return aux->map_key_state & BPF_MAP_KEY_POISON;
}

static bool bpf_map_key_unseen(const struct bpf_insn_aux_data *aux)
{
	return !(aux->map_key_state & BPF_MAP_KEY_SEEN);
}

static u64 bpf_map_key_immediate(const struct bpf_insn_aux_data *aux)
{
	return aux->map_key_state & ~(BPF_MAP_KEY_SEEN | BPF_MAP_KEY_POISON);
}

static void bpf_map_key_store(struct bpf_insn_aux_data *aux, u64 state)
{
	bool poisoned = bpf_map_key_poisoned(aux);

	aux->map_key_state = state | BPF_MAP_KEY_SEEN |
			     (poisoned ? BPF_MAP_KEY_POISON : 0ULL);
}

static bool bpf_pseudo_call(const struct bpf_insn *insn)
{
	return insn->code == (BPF_JMP | BPF_CALL) &&
	       insn->src_reg == BPF_PSEUDO_CALL;
}

static bool bpf_pseudo_kfunc_call(const struct bpf_insn *insn)
{
	return insn->code == (BPF_JMP | BPF_CALL) &&
	       insn->src_reg == BPF_PSEUDO_KFUNC_CALL;
}

struct bpf_call_arg_meta {
	struct bpf_map *map_ptr;
	bool raw_mode;
	bool pkt_access;
	u8 release_regno;
	int regno;
	int access_size;
	int mem_size;
	u64 msize_max_value;
	int ref_obj_id;
	int map_uid;
	int func_id;
	struct btf *btf;
	u32 btf_id;
	struct btf *ret_btf;
	u32 ret_btf_id;
	u32 subprogno;
	struct bpf_map_value_off_desc *kptr_off_desc;
	u8 uninit_dynptr_regno;
};

struct btf *btf_vmlinux;

static DEFINE_MUTEX(bpf_verifier_lock);

static const struct bpf_line_info *
find_linfo(const struct bpf_verifier_env *env, u32 insn_off)
{
	const struct bpf_line_info *linfo;
	const struct bpf_prog *prog;
	u32 i, nr_linfo;

	prog = env->prog;
	nr_linfo = prog->aux->nr_linfo;

	if (!nr_linfo || insn_off >= prog->len)
		return NULL;

	linfo = prog->aux->linfo;
	for (i = 1; i < nr_linfo; i++)
		if (insn_off < linfo[i].insn_off)
			break;

	return &linfo[i - 1];
}

void bpf_verifier_vlog(struct bpf_verifier_log *log, const char *fmt,
		       va_list args)
{
	unsigned int n;

	n = vscnprintf(log->kbuf, BPF_VERIFIER_TMP_LOG_SIZE, fmt, args);

	WARN_ONCE(n >= BPF_VERIFIER_TMP_LOG_SIZE - 1,
		  "verifier log line truncated - local buffer too short\n");

	if (log->level == BPF_LOG_KERNEL) {
		bool newline = n > 0 && log->kbuf[n - 1] == '\n';

		pr_err("BPF: %s%s", log->kbuf, newline ? "" : "\n");
		return;
	}

	n = min(log->len_total - log->len_used - 1, n);
	log->kbuf[n] = '\0';
	if (!copy_to_user(log->ubuf + log->len_used, log->kbuf, n + 1))
		log->len_used += n;
	else
		log->ubuf = NULL;
}

static void bpf_vlog_reset(struct bpf_verifier_log *log, u32 new_pos)
{
	char zero = 0;

	if (!bpf_verifier_log_needed(log))
		return;

	log->len_used = new_pos;
	if (put_user(zero, log->ubuf + new_pos))
		log->ubuf = NULL;
}

/* log_level controls verbosity level of eBPF verifier.
 * bpf_verifier_log_write() is used to dump the verification trace to the log,
 * so the user can figure out what's wrong with the program
 */
__printf(2, 3) void bpf_verifier_log_write(struct bpf_verifier_env *env,
					   const char *fmt, ...)
{
	va_list args;

	if (!bpf_verifier_log_needed(&env->log))
		return;

	va_start(args, fmt);
	bpf_verifier_vlog(&env->log, fmt, args);
	va_end(args);
}
EXPORT_SYMBOL_GPL(bpf_verifier_log_write);

__printf(2, 3) static void verbose(void *private_data, const char *fmt, ...)
{
	struct bpf_verifier_env *env = private_data;
	va_list args;

	if (!bpf_verifier_log_needed(&env->log))
		return;

	va_start(args, fmt);
	bpf_verifier_vlog(&env->log, fmt, args);
	va_end(args);
}

__printf(2, 3) void bpf_log(struct bpf_verifier_log *log,
			    const char *fmt, ...)
{
	va_list args;

	if (!bpf_verifier_log_needed(log))
		return;

	va_start(args, fmt);
	bpf_verifier_vlog(log, fmt, args);
	va_end(args);
}
EXPORT_SYMBOL_GPL(bpf_log);

static const char *ltrim(const char *s)
{
	while (isspace(*s))
		s++;

	return s;
}

__printf(3, 4) static void verbose_linfo(struct bpf_verifier_env *env,
					 u32 insn_off,
					 const char *prefix_fmt, ...)
{
	const struct bpf_line_info *linfo;

	if (!bpf_verifier_log_needed(&env->log))
		return;

	linfo = find_linfo(env, insn_off);
	if (!linfo || linfo == env->prev_linfo)
		return;

	if (prefix_fmt) {
		va_list args;

		va_start(args, prefix_fmt);
		bpf_verifier_vlog(&env->log, prefix_fmt, args);
		va_end(args);
	}

	verbose(env, "%s\n",
		ltrim(btf_name_by_offset(env->prog->aux->btf,
					 linfo->line_off)));

	env->prev_linfo = linfo;
}

static void verbose_invalid_scalar(struct bpf_verifier_env *env,
				   struct bpf_reg_state *reg,
				   struct tnum *range, const char *ctx,
				   const char *reg_name)
{
	char tn_buf[48];

	verbose(env, "At %s the register %s ", ctx, reg_name);
	if (!tnum_is_unknown(reg->var_off)) {
		tnum_strn(tn_buf, sizeof(tn_buf), reg->var_off);
		verbose(env, "has value %s", tn_buf);
	} else {
		verbose(env, "has unknown scalar value");
	}
	tnum_strn(tn_buf, sizeof(tn_buf), *range);
	verbose(env, " should have been in %s\n", tn_buf);
}

static bool type_is_pkt_pointer(enum bpf_reg_type type)
{
	type = base_type(type);
	return type == PTR_TO_PACKET ||
	       type == PTR_TO_PACKET_META;
}

static bool type_is_sk_pointer(enum bpf_reg_type type)
{
	return type == PTR_TO_SOCKET ||
		type == PTR_TO_SOCK_COMMON ||
		type == PTR_TO_TCP_SOCK ||
		type == PTR_TO_XDP_SOCK;
}

static bool reg_type_not_null(enum bpf_reg_type type)
{
	return type == PTR_TO_SOCKET ||
		type == PTR_TO_TCP_SOCK ||
		type == PTR_TO_MAP_VALUE ||
		type == PTR_TO_MAP_KEY ||
		type == PTR_TO_SOCK_COMMON;
}

static bool reg_may_point_to_spin_lock(const struct bpf_reg_state *reg)
{
	return reg->type == PTR_TO_MAP_VALUE &&
		map_value_has_spin_lock(reg->map_ptr);
}

static bool reg_type_may_be_refcounted_or_null(enum bpf_reg_type type)
{
	type = base_type(type);
	return type == PTR_TO_SOCKET || type == PTR_TO_TCP_SOCK ||
		type == PTR_TO_MEM || type == PTR_TO_BTF_ID;
}

static bool type_is_rdonly_mem(u32 type)
{
	return type & MEM_RDONLY;
}

static bool type_may_be_null(u32 type)
{
	return type & PTR_MAYBE_NULL;
}

static bool is_acquire_function(enum bpf_func_id func_id,
				const struct bpf_map *map)
{
	enum bpf_map_type map_type = map ? map->map_type : BPF_MAP_TYPE_UNSPEC;

	if (func_id == BPF_FUNC_sk_lookup_tcp ||
	    func_id == BPF_FUNC_sk_lookup_udp ||
	    func_id == BPF_FUNC_skc_lookup_tcp ||
	    func_id == BPF_FUNC_ringbuf_reserve ||
	    func_id == BPF_FUNC_kptr_xchg)
		return true;

	if (func_id == BPF_FUNC_map_lookup_elem &&
	    (map_type == BPF_MAP_TYPE_SOCKMAP ||
	     map_type == BPF_MAP_TYPE_SOCKHASH))
		return true;

	return false;
}

static bool is_ptr_cast_function(enum bpf_func_id func_id)
{
	return func_id == BPF_FUNC_tcp_sock ||
		func_id == BPF_FUNC_sk_fullsock ||
		func_id == BPF_FUNC_skc_to_tcp_sock ||
		func_id == BPF_FUNC_skc_to_tcp6_sock ||
		func_id == BPF_FUNC_skc_to_udp6_sock ||
		func_id == BPF_FUNC_skc_to_mptcp_sock ||
		func_id == BPF_FUNC_skc_to_tcp_timewait_sock ||
		func_id == BPF_FUNC_skc_to_tcp_request_sock;
}

static bool is_dynptr_ref_function(enum bpf_func_id func_id)
{
	return func_id == BPF_FUNC_dynptr_data;
}

static bool helper_multiple_ref_obj_use(enum bpf_func_id func_id,
					const struct bpf_map *map)
{
	int ref_obj_uses = 0;

	if (is_ptr_cast_function(func_id))
		ref_obj_uses++;
	if (is_acquire_function(func_id, map))
		ref_obj_uses++;
	if (is_dynptr_ref_function(func_id))
		ref_obj_uses++;

	return ref_obj_uses > 1;
}

static bool is_cmpxchg_insn(const struct bpf_insn *insn)
{
	return BPF_CLASS(insn->code) == BPF_STX &&
	       BPF_MODE(insn->code) == BPF_ATOMIC &&
	       insn->imm == BPF_CMPXCHG;
}

/* string representation of 'enum bpf_reg_type'
 *
 * Note that reg_type_str() can not appear more than once in a single verbose()
 * statement.
 */
static const char *reg_type_str(struct bpf_verifier_env *env,
				enum bpf_reg_type type)
{
	char postfix[16] = {0}, prefix[32] = {0};
	static const char * const str[] = {
		[NOT_INIT]		= "?",
		[SCALAR_VALUE]		= "scalar",
		[PTR_TO_CTX]		= "ctx",
		[CONST_PTR_TO_MAP]	= "map_ptr",
		[PTR_TO_MAP_VALUE]	= "map_value",
		[PTR_TO_STACK]		= "fp",
		[PTR_TO_PACKET]		= "pkt",
		[PTR_TO_PACKET_META]	= "pkt_meta",
		[PTR_TO_PACKET_END]	= "pkt_end",
		[PTR_TO_FLOW_KEYS]	= "flow_keys",
		[PTR_TO_SOCKET]		= "sock",
		[PTR_TO_SOCK_COMMON]	= "sock_common",
		[PTR_TO_TCP_SOCK]	= "tcp_sock",
		[PTR_TO_TP_BUFFER]	= "tp_buffer",
		[PTR_TO_XDP_SOCK]	= "xdp_sock",
		[PTR_TO_BTF_ID]		= "ptr_",
		[PTR_TO_MEM]		= "mem",
		[PTR_TO_BUF]		= "buf",
		[PTR_TO_FUNC]		= "func",
		[PTR_TO_MAP_KEY]	= "map_key",
		[PTR_TO_DYNPTR]		= "dynptr_ptr",
	};

	if (type & PTR_MAYBE_NULL) {
		if (base_type(type) == PTR_TO_BTF_ID)
			strncpy(postfix, "or_null_", 16);
		else
			strncpy(postfix, "_or_null", 16);
	}

	if (type & MEM_RDONLY)
		strncpy(prefix, "rdonly_", 32);
	if (type & MEM_ALLOC)
		strncpy(prefix, "alloc_", 32);
	if (type & MEM_USER)
		strncpy(prefix, "user_", 32);
	if (type & MEM_PERCPU)
		strncpy(prefix, "percpu_", 32);
	if (type & PTR_UNTRUSTED)
		strncpy(prefix, "untrusted_", 32);

	snprintf(env->type_str_buf, TYPE_STR_BUF_LEN, "%s%s%s",
		 prefix, str[base_type(type)], postfix);
	return env->type_str_buf;
}

static char slot_type_char[] = {
	[STACK_INVALID]	= '?',
	[STACK_SPILL]	= 'r',
	[STACK_MISC]	= 'm',
	[STACK_ZERO]	= '0',
	[STACK_DYNPTR]	= 'd',
};

static void print_liveness(struct bpf_verifier_env *env,
			   enum bpf_reg_liveness live)
{
	if (live & (REG_LIVE_READ | REG_LIVE_WRITTEN | REG_LIVE_DONE))
	    verbose(env, "_");
	if (live & REG_LIVE_READ)
		verbose(env, "r");
	if (live & REG_LIVE_WRITTEN)
		verbose(env, "w");
	if (live & REG_LIVE_DONE)
		verbose(env, "D");
}

static int get_spi(s32 off)
{
	return (-off - 1) / BPF_REG_SIZE;
}

static bool is_spi_bounds_valid(struct bpf_func_state *state, int spi, int nr_slots)
{
	int allocated_slots = state->allocated_stack / BPF_REG_SIZE;

	/* We need to check that slots between [spi - nr_slots + 1, spi] are
	 * within [0, allocated_stack).
	 *
	 * Please note that the spi grows downwards. For example, a dynptr
	 * takes the size of two stack slots; the first slot will be at
	 * spi and the second slot will be at spi - 1.
	 */
	return spi - nr_slots + 1 >= 0 && spi < allocated_slots;
}

static struct bpf_func_state *func(struct bpf_verifier_env *env,
				   const struct bpf_reg_state *reg)
{
	struct bpf_verifier_state *cur = env->cur_state;

	return cur->frame[reg->frameno];
}

static const char *kernel_type_name(const struct btf* btf, u32 id)
{
	return btf_name_by_offset(btf, btf_type_by_id(btf, id)->name_off);
}

static void mark_reg_scratched(struct bpf_verifier_env *env, u32 regno)
{
	env->scratched_regs |= 1U << regno;
}

static void mark_stack_slot_scratched(struct bpf_verifier_env *env, u32 spi)
{
	env->scratched_stack_slots |= 1ULL << spi;
}

static bool reg_scratched(const struct bpf_verifier_env *env, u32 regno)
{
	return (env->scratched_regs >> regno) & 1;
}

static bool stack_slot_scratched(const struct bpf_verifier_env *env, u64 regno)
{
	return (env->scratched_stack_slots >> regno) & 1;
}

static bool verifier_state_scratched(const struct bpf_verifier_env *env)
{
	return env->scratched_regs || env->scratched_stack_slots;
}

static void mark_verifier_state_clean(struct bpf_verifier_env *env)
{
	env->scratched_regs = 0U;
	env->scratched_stack_slots = 0ULL;
}

/* Used for printing the entire verifier state. */
static void mark_verifier_state_scratched(struct bpf_verifier_env *env)
{
	env->scratched_regs = ~0U;
	env->scratched_stack_slots = ~0ULL;
}

static enum bpf_dynptr_type arg_to_dynptr_type(enum bpf_arg_type arg_type)
{
	switch (arg_type & DYNPTR_TYPE_FLAG_MASK) {
	case DYNPTR_TYPE_LOCAL:
		return BPF_DYNPTR_TYPE_LOCAL;
	case DYNPTR_TYPE_RINGBUF:
		return BPF_DYNPTR_TYPE_RINGBUF;
	default:
		return BPF_DYNPTR_TYPE_INVALID;
	}
}

static bool dynptr_type_refcounted(enum bpf_dynptr_type type)
{
	return type == BPF_DYNPTR_TYPE_RINGBUF;
}

static int mark_stack_slots_dynptr(struct bpf_verifier_env *env, struct bpf_reg_state *reg,
				   enum bpf_arg_type arg_type, int insn_idx)
{
	struct bpf_func_state *state = func(env, reg);
	enum bpf_dynptr_type type;
	int spi, i, id;

	spi = get_spi(reg->off);

	if (!is_spi_bounds_valid(state, spi, BPF_DYNPTR_NR_SLOTS))
		return -EINVAL;

	for (i = 0; i < BPF_REG_SIZE; i++) {
		state->stack[spi].slot_type[i] = STACK_DYNPTR;
		state->stack[spi - 1].slot_type[i] = STACK_DYNPTR;
	}

	type = arg_to_dynptr_type(arg_type);
	if (type == BPF_DYNPTR_TYPE_INVALID)
		return -EINVAL;

	state->stack[spi].spilled_ptr.dynptr.first_slot = true;
	state->stack[spi].spilled_ptr.dynptr.type = type;
	state->stack[spi - 1].spilled_ptr.dynptr.type = type;

	if (dynptr_type_refcounted(type)) {
		/* The id is used to track proper releasing */
		id = acquire_reference_state(env, insn_idx);
		if (id < 0)
			return id;

		state->stack[spi].spilled_ptr.id = id;
		state->stack[spi - 1].spilled_ptr.id = id;
	}

	return 0;
}

static int unmark_stack_slots_dynptr(struct bpf_verifier_env *env, struct bpf_reg_state *reg)
{
	struct bpf_func_state *state = func(env, reg);
	int spi, i;

	spi = get_spi(reg->off);

	if (!is_spi_bounds_valid(state, spi, BPF_DYNPTR_NR_SLOTS))
		return -EINVAL;

	for (i = 0; i < BPF_REG_SIZE; i++) {
		state->stack[spi].slot_type[i] = STACK_INVALID;
		state->stack[spi - 1].slot_type[i] = STACK_INVALID;
	}

	/* Invalidate any slices associated with this dynptr */
	if (dynptr_type_refcounted(state->stack[spi].spilled_ptr.dynptr.type)) {
		release_reference(env, state->stack[spi].spilled_ptr.id);
		state->stack[spi].spilled_ptr.id = 0;
		state->stack[spi - 1].spilled_ptr.id = 0;
	}

	state->stack[spi].spilled_ptr.dynptr.first_slot = false;
	state->stack[spi].spilled_ptr.dynptr.type = 0;
	state->stack[spi - 1].spilled_ptr.dynptr.type = 0;

	return 0;
}

static bool is_dynptr_reg_valid_uninit(struct bpf_verifier_env *env, struct bpf_reg_state *reg)
{
	struct bpf_func_state *state = func(env, reg);
	int spi = get_spi(reg->off);
	int i;

	if (!is_spi_bounds_valid(state, spi, BPF_DYNPTR_NR_SLOTS))
		return true;

	for (i = 0; i < BPF_REG_SIZE; i++) {
		if (state->stack[spi].slot_type[i] == STACK_DYNPTR ||
		    state->stack[spi - 1].slot_type[i] == STACK_DYNPTR)
			return false;
	}

	return true;
}

bool is_dynptr_reg_valid_init(struct bpf_verifier_env *env,
			      struct bpf_reg_state *reg)
{
	struct bpf_func_state *state = func(env, reg);
	int spi = get_spi(reg->off);
	int i;

	if (!is_spi_bounds_valid(state, spi, BPF_DYNPTR_NR_SLOTS) ||
	    !state->stack[spi].spilled_ptr.dynptr.first_slot)
		return false;

	for (i = 0; i < BPF_REG_SIZE; i++) {
		if (state->stack[spi].slot_type[i] != STACK_DYNPTR ||
		    state->stack[spi - 1].slot_type[i] != STACK_DYNPTR)
			return false;
	}

	return true;
}

bool is_dynptr_type_expected(struct bpf_verifier_env *env,
			     struct bpf_reg_state *reg,
			     enum bpf_arg_type arg_type)
{
	struct bpf_func_state *state = func(env, reg);
	enum bpf_dynptr_type dynptr_type;
	int spi = get_spi(reg->off);

	/* ARG_PTR_TO_DYNPTR takes any type of dynptr */
	if (arg_type == ARG_PTR_TO_DYNPTR)
		return true;

	dynptr_type = arg_to_dynptr_type(arg_type);

	return state->stack[spi].spilled_ptr.dynptr.type == dynptr_type;
}

/* The reg state of a pointer or a bounded scalar was saved when
 * it was spilled to the stack.
 */
static bool is_spilled_reg(const struct bpf_stack_state *stack)
{
	return stack->slot_type[BPF_REG_SIZE - 1] == STACK_SPILL;
}

static void scrub_spilled_slot(u8 *stype)
{
	if (*stype != STACK_INVALID)
		*stype = STACK_MISC;
}

static void print_verifier_state(struct bpf_verifier_env *env,
				 const struct bpf_func_state *state,
				 bool print_all)
{
	const struct bpf_reg_state *reg;
	enum bpf_reg_type t;
	int i;

	if (state->frameno)
		verbose(env, " frame%d:", state->frameno);
	for (i = 0; i < MAX_BPF_REG; i++) {
		reg = &state->regs[i];
		t = reg->type;
		if (t == NOT_INIT)
			continue;
		if (!print_all && !reg_scratched(env, i))
			continue;
		verbose(env, " R%d", i);
		print_liveness(env, reg->live);
		verbose(env, "=");
		if (t == SCALAR_VALUE && reg->precise)
			verbose(env, "P");
		if ((t == SCALAR_VALUE || t == PTR_TO_STACK) &&
		    tnum_is_const(reg->var_off)) {
			/* reg->off should be 0 for SCALAR_VALUE */
			verbose(env, "%s", t == SCALAR_VALUE ? "" : reg_type_str(env, t));
			verbose(env, "%lld", reg->var_off.value + reg->off);
		} else {
			const char *sep = "";

			verbose(env, "%s", reg_type_str(env, t));
			if (base_type(t) == PTR_TO_BTF_ID)
				verbose(env, "%s", kernel_type_name(reg->btf, reg->btf_id));
			verbose(env, "(");
/*
 * _a stands for append, was shortened to avoid multiline statements below.
 * This macro is used to output a comma separated list of attributes.
 */
#define verbose_a(fmt, ...) ({ verbose(env, "%s" fmt, sep, __VA_ARGS__); sep = ","; })

			if (reg->id)
				verbose_a("id=%d", reg->id);
			if (reg_type_may_be_refcounted_or_null(t) && reg->ref_obj_id)
				verbose_a("ref_obj_id=%d", reg->ref_obj_id);
			if (t != SCALAR_VALUE)
				verbose_a("off=%d", reg->off);
			if (type_is_pkt_pointer(t))
				verbose_a("r=%d", reg->range);
			else if (base_type(t) == CONST_PTR_TO_MAP ||
				 base_type(t) == PTR_TO_MAP_KEY ||
				 base_type(t) == PTR_TO_MAP_VALUE)
				verbose_a("ks=%d,vs=%d",
					  reg->map_ptr->key_size,
					  reg->map_ptr->value_size);
			if (tnum_is_const(reg->var_off)) {
				/* Typically an immediate SCALAR_VALUE, but
				 * could be a pointer whose offset is too big
				 * for reg->off
				 */
				verbose_a("imm=%llx", reg->var_off.value);
			} else {
				if (reg->smin_value != reg->umin_value &&
				    reg->smin_value != S64_MIN)
					verbose_a("smin=%lld", (long long)reg->smin_value);
				if (reg->smax_value != reg->umax_value &&
				    reg->smax_value != S64_MAX)
					verbose_a("smax=%lld", (long long)reg->smax_value);
				if (reg->umin_value != 0)
					verbose_a("umin=%llu", (unsigned long long)reg->umin_value);
				if (reg->umax_value != U64_MAX)
					verbose_a("umax=%llu", (unsigned long long)reg->umax_value);
				if (!tnum_is_unknown(reg->var_off)) {
					char tn_buf[48];

					tnum_strn(tn_buf, sizeof(tn_buf), reg->var_off);
					verbose_a("var_off=%s", tn_buf);
				}
				if (reg->s32_min_value != reg->smin_value &&
				    reg->s32_min_value != S32_MIN)
					verbose_a("s32_min=%d", (int)(reg->s32_min_value));
				if (reg->s32_max_value != reg->smax_value &&
				    reg->s32_max_value != S32_MAX)
					verbose_a("s32_max=%d", (int)(reg->s32_max_value));
				if (reg->u32_min_value != reg->umin_value &&
				    reg->u32_min_value != U32_MIN)
					verbose_a("u32_min=%d", (int)(reg->u32_min_value));
				if (reg->u32_max_value != reg->umax_value &&
				    reg->u32_max_value != U32_MAX)
					verbose_a("u32_max=%d", (int)(reg->u32_max_value));
			}
#undef verbose_a

			verbose(env, ")");
		}
	}
	for (i = 0; i < state->allocated_stack / BPF_REG_SIZE; i++) {
		char types_buf[BPF_REG_SIZE + 1];
		bool valid = false;
		int j;

		for (j = 0; j < BPF_REG_SIZE; j++) {
			if (state->stack[i].slot_type[j] != STACK_INVALID)
				valid = true;
			types_buf[j] = slot_type_char[
					state->stack[i].slot_type[j]];
		}
		types_buf[BPF_REG_SIZE] = 0;
		if (!valid)
			continue;
		if (!print_all && !stack_slot_scratched(env, i))
			continue;
		verbose(env, " fp%d", (-i - 1) * BPF_REG_SIZE);
		print_liveness(env, state->stack[i].spilled_ptr.live);
		if (is_spilled_reg(&state->stack[i])) {
			reg = &state->stack[i].spilled_ptr;
			t = reg->type;
			verbose(env, "=%s", t == SCALAR_VALUE ? "" : reg_type_str(env, t));
			if (t == SCALAR_VALUE && reg->precise)
				verbose(env, "P");
			if (t == SCALAR_VALUE && tnum_is_const(reg->var_off))
				verbose(env, "%lld", reg->var_off.value + reg->off);
		} else {
			verbose(env, "=%s", types_buf);
		}
	}
	if (state->acquired_refs && state->refs[0].id) {
		verbose(env, " refs=%d", state->refs[0].id);
		for (i = 1; i < state->acquired_refs; i++)
			if (state->refs[i].id)
				verbose(env, ",%d", state->refs[i].id);
	}
	if (state->in_callback_fn)
		verbose(env, " cb");
	if (state->in_async_callback_fn)
		verbose(env, " async_cb");
	verbose(env, "\n");
	mark_verifier_state_clean(env);
}

static inline u32 vlog_alignment(u32 pos)
{
	return round_up(max(pos + BPF_LOG_MIN_ALIGNMENT / 2, BPF_LOG_ALIGNMENT),
			BPF_LOG_MIN_ALIGNMENT) - pos - 1;
}

static void print_insn_state(struct bpf_verifier_env *env,
			     const struct bpf_func_state *state)
{
	if (env->prev_log_len && env->prev_log_len == env->log.len_used) {
		/* remove new line character */
		bpf_vlog_reset(&env->log, env->prev_log_len - 1);
		verbose(env, "%*c;", vlog_alignment(env->prev_insn_print_len), ' ');
	} else {
		verbose(env, "%d:", env->insn_idx);
	}
	print_verifier_state(env, state, false);
}

/* copy array src of length n * size bytes to dst. dst is reallocated if it's too
 * small to hold src. This is different from krealloc since we don't want to preserve
 * the contents of dst.
 *
 * Leaves dst untouched if src is NULL or length is zero. Returns NULL if memory could
 * not be allocated.
 */
static void *copy_array(void *dst, const void *src, size_t n, size_t size, gfp_t flags)
{
	size_t bytes;

	if (ZERO_OR_NULL_PTR(src))
		goto out;

	if (unlikely(check_mul_overflow(n, size, &bytes)))
		return NULL;

	if (ksize(dst) < ksize(src)) {
		kfree(dst);
		dst = kmalloc_track_caller(kmalloc_size_roundup(bytes), flags);
		if (!dst)
			return NULL;
	}

	memcpy(dst, src, bytes);
out:
	return dst ? dst : ZERO_SIZE_PTR;
}

/* resize an array from old_n items to new_n items. the array is reallocated if it's too
 * small to hold new_n items. new items are zeroed out if the array grows.
 *
 * Contrary to krealloc_array, does not free arr if new_n is zero.
 */
static void *realloc_array(void *arr, size_t old_n, size_t new_n, size_t size)
{
<<<<<<< HEAD
=======
	size_t alloc_size;
>>>>>>> 2cb8e624
	void *new_arr;

	if (!new_n || old_n == new_n)
		goto out;

<<<<<<< HEAD
	new_arr = krealloc_array(arr, new_n, size, GFP_KERNEL);
=======
	alloc_size = kmalloc_size_roundup(size_mul(new_n, size));
	new_arr = krealloc(arr, alloc_size, GFP_KERNEL);
>>>>>>> 2cb8e624
	if (!new_arr) {
		kfree(arr);
		return NULL;
	}
	arr = new_arr;

	if (new_n > old_n)
		memset(arr + old_n * size, 0, (new_n - old_n) * size);

out:
	return arr ? arr : ZERO_SIZE_PTR;
}

static int copy_reference_state(struct bpf_func_state *dst, const struct bpf_func_state *src)
{
	dst->refs = copy_array(dst->refs, src->refs, src->acquired_refs,
			       sizeof(struct bpf_reference_state), GFP_KERNEL);
	if (!dst->refs)
		return -ENOMEM;

	dst->acquired_refs = src->acquired_refs;
	return 0;
}

static int copy_stack_state(struct bpf_func_state *dst, const struct bpf_func_state *src)
{
	size_t n = src->allocated_stack / BPF_REG_SIZE;

	dst->stack = copy_array(dst->stack, src->stack, n, sizeof(struct bpf_stack_state),
				GFP_KERNEL);
	if (!dst->stack)
		return -ENOMEM;

	dst->allocated_stack = src->allocated_stack;
	return 0;
}

static int resize_reference_state(struct bpf_func_state *state, size_t n)
{
	state->refs = realloc_array(state->refs, state->acquired_refs, n,
				    sizeof(struct bpf_reference_state));
	if (!state->refs)
		return -ENOMEM;

	state->acquired_refs = n;
	return 0;
}

static int grow_stack_state(struct bpf_func_state *state, int size)
{
	size_t old_n = state->allocated_stack / BPF_REG_SIZE, n = size / BPF_REG_SIZE;

	if (old_n >= n)
		return 0;

	state->stack = realloc_array(state->stack, old_n, n, sizeof(struct bpf_stack_state));
	if (!state->stack)
		return -ENOMEM;

	state->allocated_stack = size;
	return 0;
}

/* Acquire a pointer id from the env and update the state->refs to include
 * this new pointer reference.
 * On success, returns a valid pointer id to associate with the register
 * On failure, returns a negative errno.
 */
static int acquire_reference_state(struct bpf_verifier_env *env, int insn_idx)
{
	struct bpf_func_state *state = cur_func(env);
	int new_ofs = state->acquired_refs;
	int id, err;

	err = resize_reference_state(state, state->acquired_refs + 1);
	if (err)
		return err;
	id = ++env->id_gen;
	state->refs[new_ofs].id = id;
	state->refs[new_ofs].insn_idx = insn_idx;
	state->refs[new_ofs].callback_ref = state->in_callback_fn ? state->frameno : 0;

	return id;
}

/* release function corresponding to acquire_reference_state(). Idempotent. */
static int release_reference_state(struct bpf_func_state *state, int ptr_id)
{
	int i, last_idx;

	last_idx = state->acquired_refs - 1;
	for (i = 0; i < state->acquired_refs; i++) {
		if (state->refs[i].id == ptr_id) {
			/* Cannot release caller references in callbacks */
			if (state->in_callback_fn && state->refs[i].callback_ref != state->frameno)
				return -EINVAL;
			if (last_idx && i != last_idx)
				memcpy(&state->refs[i], &state->refs[last_idx],
				       sizeof(*state->refs));
			memset(&state->refs[last_idx], 0, sizeof(*state->refs));
			state->acquired_refs--;
			return 0;
		}
	}
	return -EINVAL;
}

static void free_func_state(struct bpf_func_state *state)
{
	if (!state)
		return;
	kfree(state->refs);
	kfree(state->stack);
	kfree(state);
}

static void clear_jmp_history(struct bpf_verifier_state *state)
{
	kfree(state->jmp_history);
	state->jmp_history = NULL;
	state->jmp_history_cnt = 0;
}

static void free_verifier_state(struct bpf_verifier_state *state,
				bool free_self)
{
	int i;

	for (i = 0; i <= state->curframe; i++) {
		free_func_state(state->frame[i]);
		state->frame[i] = NULL;
	}
	clear_jmp_history(state);
	if (free_self)
		kfree(state);
}

/* copy verifier state from src to dst growing dst stack space
 * when necessary to accommodate larger src stack
 */
static int copy_func_state(struct bpf_func_state *dst,
			   const struct bpf_func_state *src)
{
	int err;

	memcpy(dst, src, offsetof(struct bpf_func_state, acquired_refs));
	err = copy_reference_state(dst, src);
	if (err)
		return err;
	return copy_stack_state(dst, src);
}

static int copy_verifier_state(struct bpf_verifier_state *dst_state,
			       const struct bpf_verifier_state *src)
{
	struct bpf_func_state *dst;
	int i, err;

	dst_state->jmp_history = copy_array(dst_state->jmp_history, src->jmp_history,
					    src->jmp_history_cnt, sizeof(struct bpf_idx_pair),
					    GFP_USER);
	if (!dst_state->jmp_history)
		return -ENOMEM;
	dst_state->jmp_history_cnt = src->jmp_history_cnt;

	/* if dst has more stack frames then src frame, free them */
	for (i = src->curframe + 1; i <= dst_state->curframe; i++) {
		free_func_state(dst_state->frame[i]);
		dst_state->frame[i] = NULL;
	}
	dst_state->speculative = src->speculative;
	dst_state->curframe = src->curframe;
	dst_state->active_spin_lock = src->active_spin_lock;
	dst_state->branches = src->branches;
	dst_state->parent = src->parent;
	dst_state->first_insn_idx = src->first_insn_idx;
	dst_state->last_insn_idx = src->last_insn_idx;
	for (i = 0; i <= src->curframe; i++) {
		dst = dst_state->frame[i];
		if (!dst) {
			dst = kzalloc(sizeof(*dst), GFP_KERNEL);
			if (!dst)
				return -ENOMEM;
			dst_state->frame[i] = dst;
		}
		err = copy_func_state(dst, src->frame[i]);
		if (err)
			return err;
	}
	return 0;
}

static void update_branch_counts(struct bpf_verifier_env *env, struct bpf_verifier_state *st)
{
	while (st) {
		u32 br = --st->branches;

		/* WARN_ON(br > 1) technically makes sense here,
		 * but see comment in push_stack(), hence:
		 */
		WARN_ONCE((int)br < 0,
			  "BUG update_branch_counts:branches_to_explore=%d\n",
			  br);
		if (br)
			break;
		st = st->parent;
	}
}

static int pop_stack(struct bpf_verifier_env *env, int *prev_insn_idx,
		     int *insn_idx, bool pop_log)
{
	struct bpf_verifier_state *cur = env->cur_state;
	struct bpf_verifier_stack_elem *elem, *head = env->head;
	int err;

	if (env->head == NULL)
		return -ENOENT;

	if (cur) {
		err = copy_verifier_state(cur, &head->st);
		if (err)
			return err;
	}
	if (pop_log)
		bpf_vlog_reset(&env->log, head->log_pos);
	if (insn_idx)
		*insn_idx = head->insn_idx;
	if (prev_insn_idx)
		*prev_insn_idx = head->prev_insn_idx;
	elem = head->next;
	free_verifier_state(&head->st, false);
	kfree(head);
	env->head = elem;
	env->stack_size--;
	return 0;
}

static struct bpf_verifier_state *push_stack(struct bpf_verifier_env *env,
					     int insn_idx, int prev_insn_idx,
					     bool speculative)
{
	struct bpf_verifier_state *cur = env->cur_state;
	struct bpf_verifier_stack_elem *elem;
	int err;

	elem = kzalloc(sizeof(struct bpf_verifier_stack_elem), GFP_KERNEL);
	if (!elem)
		goto err;

	elem->insn_idx = insn_idx;
	elem->prev_insn_idx = prev_insn_idx;
	elem->next = env->head;
	elem->log_pos = env->log.len_used;
	env->head = elem;
	env->stack_size++;
	err = copy_verifier_state(&elem->st, cur);
	if (err)
		goto err;
	elem->st.speculative |= speculative;
	if (env->stack_size > BPF_COMPLEXITY_LIMIT_JMP_SEQ) {
		verbose(env, "The sequence of %d jumps is too complex.\n",
			env->stack_size);
		goto err;
	}
	if (elem->st.parent) {
		++elem->st.parent->branches;
		/* WARN_ON(branches > 2) technically makes sense here,
		 * but
		 * 1. speculative states will bump 'branches' for non-branch
		 * instructions
		 * 2. is_state_visited() heuristics may decide not to create
		 * a new state for a sequence of branches and all such current
		 * and cloned states will be pointing to a single parent state
		 * which might have large 'branches' count.
		 */
	}
	return &elem->st;
err:
	free_verifier_state(env->cur_state, true);
	env->cur_state = NULL;
	/* pop all elements and return */
	while (!pop_stack(env, NULL, NULL, false));
	return NULL;
}

#define CALLER_SAVED_REGS 6
static const int caller_saved[CALLER_SAVED_REGS] = {
	BPF_REG_0, BPF_REG_1, BPF_REG_2, BPF_REG_3, BPF_REG_4, BPF_REG_5
};

static void __mark_reg_not_init(const struct bpf_verifier_env *env,
				struct bpf_reg_state *reg);

/* This helper doesn't clear reg->id */
static void ___mark_reg_known(struct bpf_reg_state *reg, u64 imm)
{
	reg->var_off = tnum_const(imm);
	reg->smin_value = (s64)imm;
	reg->smax_value = (s64)imm;
	reg->umin_value = imm;
	reg->umax_value = imm;

	reg->s32_min_value = (s32)imm;
	reg->s32_max_value = (s32)imm;
	reg->u32_min_value = (u32)imm;
	reg->u32_max_value = (u32)imm;
}

/* Mark the unknown part of a register (variable offset or scalar value) as
 * known to have the value @imm.
 */
static void __mark_reg_known(struct bpf_reg_state *reg, u64 imm)
{
	/* Clear id, off, and union(map_ptr, range) */
	memset(((u8 *)reg) + sizeof(reg->type), 0,
	       offsetof(struct bpf_reg_state, var_off) - sizeof(reg->type));
	___mark_reg_known(reg, imm);
}

static void __mark_reg32_known(struct bpf_reg_state *reg, u64 imm)
{
	reg->var_off = tnum_const_subreg(reg->var_off, imm);
	reg->s32_min_value = (s32)imm;
	reg->s32_max_value = (s32)imm;
	reg->u32_min_value = (u32)imm;
	reg->u32_max_value = (u32)imm;
}

/* Mark the 'variable offset' part of a register as zero.  This should be
 * used only on registers holding a pointer type.
 */
static void __mark_reg_known_zero(struct bpf_reg_state *reg)
{
	__mark_reg_known(reg, 0);
}

static void __mark_reg_const_zero(struct bpf_reg_state *reg)
{
	__mark_reg_known(reg, 0);
	reg->type = SCALAR_VALUE;
}

static void mark_reg_known_zero(struct bpf_verifier_env *env,
				struct bpf_reg_state *regs, u32 regno)
{
	if (WARN_ON(regno >= MAX_BPF_REG)) {
		verbose(env, "mark_reg_known_zero(regs, %u)\n", regno);
		/* Something bad happened, let's kill all regs */
		for (regno = 0; regno < MAX_BPF_REG; regno++)
			__mark_reg_not_init(env, regs + regno);
		return;
	}
	__mark_reg_known_zero(regs + regno);
}

static void mark_ptr_not_null_reg(struct bpf_reg_state *reg)
{
	if (base_type(reg->type) == PTR_TO_MAP_VALUE) {
		const struct bpf_map *map = reg->map_ptr;

		if (map->inner_map_meta) {
			reg->type = CONST_PTR_TO_MAP;
			reg->map_ptr = map->inner_map_meta;
			/* transfer reg's id which is unique for every map_lookup_elem
			 * as UID of the inner map.
			 */
			if (map_value_has_timer(map->inner_map_meta))
				reg->map_uid = reg->id;
		} else if (map->map_type == BPF_MAP_TYPE_XSKMAP) {
			reg->type = PTR_TO_XDP_SOCK;
		} else if (map->map_type == BPF_MAP_TYPE_SOCKMAP ||
			   map->map_type == BPF_MAP_TYPE_SOCKHASH) {
			reg->type = PTR_TO_SOCKET;
		} else {
			reg->type = PTR_TO_MAP_VALUE;
		}
		return;
	}

	reg->type &= ~PTR_MAYBE_NULL;
}

static bool reg_is_pkt_pointer(const struct bpf_reg_state *reg)
{
	return type_is_pkt_pointer(reg->type);
}

static bool reg_is_pkt_pointer_any(const struct bpf_reg_state *reg)
{
	return reg_is_pkt_pointer(reg) ||
	       reg->type == PTR_TO_PACKET_END;
}

/* Unmodified PTR_TO_PACKET[_META,_END] register from ctx access. */
static bool reg_is_init_pkt_pointer(const struct bpf_reg_state *reg,
				    enum bpf_reg_type which)
{
	/* The register can already have a range from prior markings.
	 * This is fine as long as it hasn't been advanced from its
	 * origin.
	 */
	return reg->type == which &&
	       reg->id == 0 &&
	       reg->off == 0 &&
	       tnum_equals_const(reg->var_off, 0);
}

/* Reset the min/max bounds of a register */
static void __mark_reg_unbounded(struct bpf_reg_state *reg)
{
	reg->smin_value = S64_MIN;
	reg->smax_value = S64_MAX;
	reg->umin_value = 0;
	reg->umax_value = U64_MAX;

	reg->s32_min_value = S32_MIN;
	reg->s32_max_value = S32_MAX;
	reg->u32_min_value = 0;
	reg->u32_max_value = U32_MAX;
}

static void __mark_reg64_unbounded(struct bpf_reg_state *reg)
{
	reg->smin_value = S64_MIN;
	reg->smax_value = S64_MAX;
	reg->umin_value = 0;
	reg->umax_value = U64_MAX;
}

static void __mark_reg32_unbounded(struct bpf_reg_state *reg)
{
	reg->s32_min_value = S32_MIN;
	reg->s32_max_value = S32_MAX;
	reg->u32_min_value = 0;
	reg->u32_max_value = U32_MAX;
}

static void __update_reg32_bounds(struct bpf_reg_state *reg)
{
	struct tnum var32_off = tnum_subreg(reg->var_off);

	/* min signed is max(sign bit) | min(other bits) */
	reg->s32_min_value = max_t(s32, reg->s32_min_value,
			var32_off.value | (var32_off.mask & S32_MIN));
	/* max signed is min(sign bit) | max(other bits) */
	reg->s32_max_value = min_t(s32, reg->s32_max_value,
			var32_off.value | (var32_off.mask & S32_MAX));
	reg->u32_min_value = max_t(u32, reg->u32_min_value, (u32)var32_off.value);
	reg->u32_max_value = min(reg->u32_max_value,
				 (u32)(var32_off.value | var32_off.mask));
}

static void __update_reg64_bounds(struct bpf_reg_state *reg)
{
	/* min signed is max(sign bit) | min(other bits) */
	reg->smin_value = max_t(s64, reg->smin_value,
				reg->var_off.value | (reg->var_off.mask & S64_MIN));
	/* max signed is min(sign bit) | max(other bits) */
	reg->smax_value = min_t(s64, reg->smax_value,
				reg->var_off.value | (reg->var_off.mask & S64_MAX));
	reg->umin_value = max(reg->umin_value, reg->var_off.value);
	reg->umax_value = min(reg->umax_value,
			      reg->var_off.value | reg->var_off.mask);
}

static void __update_reg_bounds(struct bpf_reg_state *reg)
{
	__update_reg32_bounds(reg);
	__update_reg64_bounds(reg);
}

/* Uses signed min/max values to inform unsigned, and vice-versa */
static void __reg32_deduce_bounds(struct bpf_reg_state *reg)
{
	/* Learn sign from signed bounds.
	 * If we cannot cross the sign boundary, then signed and unsigned bounds
	 * are the same, so combine.  This works even in the negative case, e.g.
	 * -3 s<= x s<= -1 implies 0xf...fd u<= x u<= 0xf...ff.
	 */
	if (reg->s32_min_value >= 0 || reg->s32_max_value < 0) {
		reg->s32_min_value = reg->u32_min_value =
			max_t(u32, reg->s32_min_value, reg->u32_min_value);
		reg->s32_max_value = reg->u32_max_value =
			min_t(u32, reg->s32_max_value, reg->u32_max_value);
		return;
	}
	/* Learn sign from unsigned bounds.  Signed bounds cross the sign
	 * boundary, so we must be careful.
	 */
	if ((s32)reg->u32_max_value >= 0) {
		/* Positive.  We can't learn anything from the smin, but smax
		 * is positive, hence safe.
		 */
		reg->s32_min_value = reg->u32_min_value;
		reg->s32_max_value = reg->u32_max_value =
			min_t(u32, reg->s32_max_value, reg->u32_max_value);
	} else if ((s32)reg->u32_min_value < 0) {
		/* Negative.  We can't learn anything from the smax, but smin
		 * is negative, hence safe.
		 */
		reg->s32_min_value = reg->u32_min_value =
			max_t(u32, reg->s32_min_value, reg->u32_min_value);
		reg->s32_max_value = reg->u32_max_value;
	}
}

static void __reg64_deduce_bounds(struct bpf_reg_state *reg)
{
	/* Learn sign from signed bounds.
	 * If we cannot cross the sign boundary, then signed and unsigned bounds
	 * are the same, so combine.  This works even in the negative case, e.g.
	 * -3 s<= x s<= -1 implies 0xf...fd u<= x u<= 0xf...ff.
	 */
	if (reg->smin_value >= 0 || reg->smax_value < 0) {
		reg->smin_value = reg->umin_value = max_t(u64, reg->smin_value,
							  reg->umin_value);
		reg->smax_value = reg->umax_value = min_t(u64, reg->smax_value,
							  reg->umax_value);
		return;
	}
	/* Learn sign from unsigned bounds.  Signed bounds cross the sign
	 * boundary, so we must be careful.
	 */
	if ((s64)reg->umax_value >= 0) {
		/* Positive.  We can't learn anything from the smin, but smax
		 * is positive, hence safe.
		 */
		reg->smin_value = reg->umin_value;
		reg->smax_value = reg->umax_value = min_t(u64, reg->smax_value,
							  reg->umax_value);
	} else if ((s64)reg->umin_value < 0) {
		/* Negative.  We can't learn anything from the smax, but smin
		 * is negative, hence safe.
		 */
		reg->smin_value = reg->umin_value = max_t(u64, reg->smin_value,
							  reg->umin_value);
		reg->smax_value = reg->umax_value;
	}
}

static void __reg_deduce_bounds(struct bpf_reg_state *reg)
{
	__reg32_deduce_bounds(reg);
	__reg64_deduce_bounds(reg);
}

/* Attempts to improve var_off based on unsigned min/max information */
static void __reg_bound_offset(struct bpf_reg_state *reg)
{
	struct tnum var64_off = tnum_intersect(reg->var_off,
					       tnum_range(reg->umin_value,
							  reg->umax_value));
	struct tnum var32_off = tnum_intersect(tnum_subreg(reg->var_off),
						tnum_range(reg->u32_min_value,
							   reg->u32_max_value));

	reg->var_off = tnum_or(tnum_clear_subreg(var64_off), var32_off);
}

static void reg_bounds_sync(struct bpf_reg_state *reg)
{
	/* We might have learned new bounds from the var_off. */
	__update_reg_bounds(reg);
	/* We might have learned something about the sign bit. */
	__reg_deduce_bounds(reg);
	/* We might have learned some bits from the bounds. */
	__reg_bound_offset(reg);
	/* Intersecting with the old var_off might have improved our bounds
	 * slightly, e.g. if umax was 0x7f...f and var_off was (0; 0xf...fc),
	 * then new var_off is (0; 0x7f...fc) which improves our umax.
	 */
	__update_reg_bounds(reg);
}

static bool __reg32_bound_s64(s32 a)
{
	return a >= 0 && a <= S32_MAX;
}

static void __reg_assign_32_into_64(struct bpf_reg_state *reg)
{
	reg->umin_value = reg->u32_min_value;
	reg->umax_value = reg->u32_max_value;

	/* Attempt to pull 32-bit signed bounds into 64-bit bounds but must
	 * be positive otherwise set to worse case bounds and refine later
	 * from tnum.
	 */
	if (__reg32_bound_s64(reg->s32_min_value) &&
	    __reg32_bound_s64(reg->s32_max_value)) {
		reg->smin_value = reg->s32_min_value;
		reg->smax_value = reg->s32_max_value;
	} else {
		reg->smin_value = 0;
		reg->smax_value = U32_MAX;
	}
}

static void __reg_combine_32_into_64(struct bpf_reg_state *reg)
{
	/* special case when 64-bit register has upper 32-bit register
	 * zeroed. Typically happens after zext or <<32, >>32 sequence
	 * allowing us to use 32-bit bounds directly,
	 */
	if (tnum_equals_const(tnum_clear_subreg(reg->var_off), 0)) {
		__reg_assign_32_into_64(reg);
	} else {
		/* Otherwise the best we can do is push lower 32bit known and
		 * unknown bits into register (var_off set from jmp logic)
		 * then learn as much as possible from the 64-bit tnum
		 * known and unknown bits. The previous smin/smax bounds are
		 * invalid here because of jmp32 compare so mark them unknown
		 * so they do not impact tnum bounds calculation.
		 */
		__mark_reg64_unbounded(reg);
	}
	reg_bounds_sync(reg);
}

static bool __reg64_bound_s32(s64 a)
{
	return a >= S32_MIN && a <= S32_MAX;
}

static bool __reg64_bound_u32(u64 a)
{
	return a >= U32_MIN && a <= U32_MAX;
}

static void __reg_combine_64_into_32(struct bpf_reg_state *reg)
{
	__mark_reg32_unbounded(reg);
	if (__reg64_bound_s32(reg->smin_value) && __reg64_bound_s32(reg->smax_value)) {
		reg->s32_min_value = (s32)reg->smin_value;
		reg->s32_max_value = (s32)reg->smax_value;
	}
	if (__reg64_bound_u32(reg->umin_value) && __reg64_bound_u32(reg->umax_value)) {
		reg->u32_min_value = (u32)reg->umin_value;
		reg->u32_max_value = (u32)reg->umax_value;
	}
	reg_bounds_sync(reg);
}

/* Mark a register as having a completely unknown (scalar) value. */
static void __mark_reg_unknown(const struct bpf_verifier_env *env,
			       struct bpf_reg_state *reg)
{
	/*
	 * Clear type, id, off, and union(map_ptr, range) and
	 * padding between 'type' and union
	 */
	memset(reg, 0, offsetof(struct bpf_reg_state, var_off));
	reg->type = SCALAR_VALUE;
	reg->var_off = tnum_unknown;
	reg->frameno = 0;
	reg->precise = env->subprog_cnt > 1 || !env->bpf_capable;
	__mark_reg_unbounded(reg);
}

static void mark_reg_unknown(struct bpf_verifier_env *env,
			     struct bpf_reg_state *regs, u32 regno)
{
	if (WARN_ON(regno >= MAX_BPF_REG)) {
		verbose(env, "mark_reg_unknown(regs, %u)\n", regno);
		/* Something bad happened, let's kill all regs except FP */
		for (regno = 0; regno < BPF_REG_FP; regno++)
			__mark_reg_not_init(env, regs + regno);
		return;
	}
	__mark_reg_unknown(env, regs + regno);
}

static void __mark_reg_not_init(const struct bpf_verifier_env *env,
				struct bpf_reg_state *reg)
{
	__mark_reg_unknown(env, reg);
	reg->type = NOT_INIT;
}

static void mark_reg_not_init(struct bpf_verifier_env *env,
			      struct bpf_reg_state *regs, u32 regno)
{
	if (WARN_ON(regno >= MAX_BPF_REG)) {
		verbose(env, "mark_reg_not_init(regs, %u)\n", regno);
		/* Something bad happened, let's kill all regs except FP */
		for (regno = 0; regno < BPF_REG_FP; regno++)
			__mark_reg_not_init(env, regs + regno);
		return;
	}
	__mark_reg_not_init(env, regs + regno);
}

static void mark_btf_ld_reg(struct bpf_verifier_env *env,
			    struct bpf_reg_state *regs, u32 regno,
			    enum bpf_reg_type reg_type,
			    struct btf *btf, u32 btf_id,
			    enum bpf_type_flag flag)
{
	if (reg_type == SCALAR_VALUE) {
		mark_reg_unknown(env, regs, regno);
		return;
	}
	mark_reg_known_zero(env, regs, regno);
	regs[regno].type = PTR_TO_BTF_ID | flag;
	regs[regno].btf = btf;
	regs[regno].btf_id = btf_id;
}

#define DEF_NOT_SUBREG	(0)
static void init_reg_state(struct bpf_verifier_env *env,
			   struct bpf_func_state *state)
{
	struct bpf_reg_state *regs = state->regs;
	int i;

	for (i = 0; i < MAX_BPF_REG; i++) {
		mark_reg_not_init(env, regs, i);
		regs[i].live = REG_LIVE_NONE;
		regs[i].parent = NULL;
		regs[i].subreg_def = DEF_NOT_SUBREG;
	}

	/* frame pointer */
	regs[BPF_REG_FP].type = PTR_TO_STACK;
	mark_reg_known_zero(env, regs, BPF_REG_FP);
	regs[BPF_REG_FP].frameno = state->frameno;
}

#define BPF_MAIN_FUNC (-1)
static void init_func_state(struct bpf_verifier_env *env,
			    struct bpf_func_state *state,
			    int callsite, int frameno, int subprogno)
{
	state->callsite = callsite;
	state->frameno = frameno;
	state->subprogno = subprogno;
	state->callback_ret_range = tnum_range(0, 0);
	init_reg_state(env, state);
	mark_verifier_state_scratched(env);
}

/* Similar to push_stack(), but for async callbacks */
static struct bpf_verifier_state *push_async_cb(struct bpf_verifier_env *env,
						int insn_idx, int prev_insn_idx,
						int subprog)
{
	struct bpf_verifier_stack_elem *elem;
	struct bpf_func_state *frame;

	elem = kzalloc(sizeof(struct bpf_verifier_stack_elem), GFP_KERNEL);
	if (!elem)
		goto err;

	elem->insn_idx = insn_idx;
	elem->prev_insn_idx = prev_insn_idx;
	elem->next = env->head;
	elem->log_pos = env->log.len_used;
	env->head = elem;
	env->stack_size++;
	if (env->stack_size > BPF_COMPLEXITY_LIMIT_JMP_SEQ) {
		verbose(env,
			"The sequence of %d jumps is too complex for async cb.\n",
			env->stack_size);
		goto err;
	}
	/* Unlike push_stack() do not copy_verifier_state().
	 * The caller state doesn't matter.
	 * This is async callback. It starts in a fresh stack.
	 * Initialize it similar to do_check_common().
	 */
	elem->st.branches = 1;
	frame = kzalloc(sizeof(*frame), GFP_KERNEL);
	if (!frame)
		goto err;
	init_func_state(env, frame,
			BPF_MAIN_FUNC /* callsite */,
			0 /* frameno within this callchain */,
			subprog /* subprog number within this prog */);
	elem->st.frame[0] = frame;
	return &elem->st;
err:
	free_verifier_state(env->cur_state, true);
	env->cur_state = NULL;
	/* pop all elements and return */
	while (!pop_stack(env, NULL, NULL, false));
	return NULL;
}


enum reg_arg_type {
	SRC_OP,		/* register is used as source operand */
	DST_OP,		/* register is used as destination operand */
	DST_OP_NO_MARK	/* same as above, check only, don't mark */
};

static int cmp_subprogs(const void *a, const void *b)
{
	return ((struct bpf_subprog_info *)a)->start -
	       ((struct bpf_subprog_info *)b)->start;
}

static int find_subprog(struct bpf_verifier_env *env, int off)
{
	struct bpf_subprog_info *p;

	p = bsearch(&off, env->subprog_info, env->subprog_cnt,
		    sizeof(env->subprog_info[0]), cmp_subprogs);
	if (!p)
		return -ENOENT;
	return p - env->subprog_info;

}

static int add_subprog(struct bpf_verifier_env *env, int off)
{
	int insn_cnt = env->prog->len;
	int ret;

	if (off >= insn_cnt || off < 0) {
		verbose(env, "call to invalid destination\n");
		return -EINVAL;
	}
	ret = find_subprog(env, off);
	if (ret >= 0)
		return ret;
	if (env->subprog_cnt >= BPF_MAX_SUBPROGS) {
		verbose(env, "too many subprograms\n");
		return -E2BIG;
	}
	/* determine subprog starts. The end is one before the next starts */
	env->subprog_info[env->subprog_cnt++].start = off;
	sort(env->subprog_info, env->subprog_cnt,
	     sizeof(env->subprog_info[0]), cmp_subprogs, NULL);
	return env->subprog_cnt - 1;
}

#define MAX_KFUNC_DESCS 256
#define MAX_KFUNC_BTFS	256

struct bpf_kfunc_desc {
	struct btf_func_model func_model;
	u32 func_id;
	s32 imm;
	u16 offset;
};

struct bpf_kfunc_btf {
	struct btf *btf;
	struct module *module;
	u16 offset;
};

struct bpf_kfunc_desc_tab {
	struct bpf_kfunc_desc descs[MAX_KFUNC_DESCS];
	u32 nr_descs;
};

struct bpf_kfunc_btf_tab {
	struct bpf_kfunc_btf descs[MAX_KFUNC_BTFS];
	u32 nr_descs;
};

static int kfunc_desc_cmp_by_id_off(const void *a, const void *b)
{
	const struct bpf_kfunc_desc *d0 = a;
	const struct bpf_kfunc_desc *d1 = b;

	/* func_id is not greater than BTF_MAX_TYPE */
	return d0->func_id - d1->func_id ?: d0->offset - d1->offset;
}

static int kfunc_btf_cmp_by_off(const void *a, const void *b)
{
	const struct bpf_kfunc_btf *d0 = a;
	const struct bpf_kfunc_btf *d1 = b;

	return d0->offset - d1->offset;
}

static const struct bpf_kfunc_desc *
find_kfunc_desc(const struct bpf_prog *prog, u32 func_id, u16 offset)
{
	struct bpf_kfunc_desc desc = {
		.func_id = func_id,
		.offset = offset,
	};
	struct bpf_kfunc_desc_tab *tab;

	tab = prog->aux->kfunc_tab;
	return bsearch(&desc, tab->descs, tab->nr_descs,
		       sizeof(tab->descs[0]), kfunc_desc_cmp_by_id_off);
}

static struct btf *__find_kfunc_desc_btf(struct bpf_verifier_env *env,
					 s16 offset)
{
	struct bpf_kfunc_btf kf_btf = { .offset = offset };
	struct bpf_kfunc_btf_tab *tab;
	struct bpf_kfunc_btf *b;
	struct module *mod;
	struct btf *btf;
	int btf_fd;

	tab = env->prog->aux->kfunc_btf_tab;
	b = bsearch(&kf_btf, tab->descs, tab->nr_descs,
		    sizeof(tab->descs[0]), kfunc_btf_cmp_by_off);
	if (!b) {
		if (tab->nr_descs == MAX_KFUNC_BTFS) {
			verbose(env, "too many different module BTFs\n");
			return ERR_PTR(-E2BIG);
		}

		if (bpfptr_is_null(env->fd_array)) {
			verbose(env, "kfunc offset > 0 without fd_array is invalid\n");
			return ERR_PTR(-EPROTO);
		}

		if (copy_from_bpfptr_offset(&btf_fd, env->fd_array,
					    offset * sizeof(btf_fd),
					    sizeof(btf_fd)))
			return ERR_PTR(-EFAULT);

		btf = btf_get_by_fd(btf_fd);
		if (IS_ERR(btf)) {
			verbose(env, "invalid module BTF fd specified\n");
			return btf;
		}

		if (!btf_is_module(btf)) {
			verbose(env, "BTF fd for kfunc is not a module BTF\n");
			btf_put(btf);
			return ERR_PTR(-EINVAL);
		}

		mod = btf_try_get_module(btf);
		if (!mod) {
			btf_put(btf);
			return ERR_PTR(-ENXIO);
		}

		b = &tab->descs[tab->nr_descs++];
		b->btf = btf;
		b->module = mod;
		b->offset = offset;

		sort(tab->descs, tab->nr_descs, sizeof(tab->descs[0]),
		     kfunc_btf_cmp_by_off, NULL);
	}
	return b->btf;
}

void bpf_free_kfunc_btf_tab(struct bpf_kfunc_btf_tab *tab)
{
	if (!tab)
		return;

	while (tab->nr_descs--) {
		module_put(tab->descs[tab->nr_descs].module);
		btf_put(tab->descs[tab->nr_descs].btf);
	}
	kfree(tab);
}

static struct btf *find_kfunc_desc_btf(struct bpf_verifier_env *env, s16 offset)
{
	if (offset) {
		if (offset < 0) {
			/* In the future, this can be allowed to increase limit
			 * of fd index into fd_array, interpreted as u16.
			 */
			verbose(env, "negative offset disallowed for kernel module function call\n");
			return ERR_PTR(-EINVAL);
		}

		return __find_kfunc_desc_btf(env, offset);
	}
	return btf_vmlinux ?: ERR_PTR(-ENOENT);
}

static int add_kfunc_call(struct bpf_verifier_env *env, u32 func_id, s16 offset)
{
	const struct btf_type *func, *func_proto;
	struct bpf_kfunc_btf_tab *btf_tab;
	struct bpf_kfunc_desc_tab *tab;
	struct bpf_prog_aux *prog_aux;
	struct bpf_kfunc_desc *desc;
	const char *func_name;
	struct btf *desc_btf;
	unsigned long call_imm;
	unsigned long addr;
	int err;

	prog_aux = env->prog->aux;
	tab = prog_aux->kfunc_tab;
	btf_tab = prog_aux->kfunc_btf_tab;
	if (!tab) {
		if (!btf_vmlinux) {
			verbose(env, "calling kernel function is not supported without CONFIG_DEBUG_INFO_BTF\n");
			return -ENOTSUPP;
		}

		if (!env->prog->jit_requested) {
			verbose(env, "JIT is required for calling kernel function\n");
			return -ENOTSUPP;
		}

		if (!bpf_jit_supports_kfunc_call()) {
			verbose(env, "JIT does not support calling kernel function\n");
			return -ENOTSUPP;
		}

		if (!env->prog->gpl_compatible) {
			verbose(env, "cannot call kernel function from non-GPL compatible program\n");
			return -EINVAL;
		}

		tab = kzalloc(sizeof(*tab), GFP_KERNEL);
		if (!tab)
			return -ENOMEM;
		prog_aux->kfunc_tab = tab;
	}

	/* func_id == 0 is always invalid, but instead of returning an error, be
	 * conservative and wait until the code elimination pass before returning
	 * error, so that invalid calls that get pruned out can be in BPF programs
	 * loaded from userspace.  It is also required that offset be untouched
	 * for such calls.
	 */
	if (!func_id && !offset)
		return 0;

	if (!btf_tab && offset) {
		btf_tab = kzalloc(sizeof(*btf_tab), GFP_KERNEL);
		if (!btf_tab)
			return -ENOMEM;
		prog_aux->kfunc_btf_tab = btf_tab;
	}

	desc_btf = find_kfunc_desc_btf(env, offset);
	if (IS_ERR(desc_btf)) {
		verbose(env, "failed to find BTF for kernel function\n");
		return PTR_ERR(desc_btf);
	}

	if (find_kfunc_desc(env->prog, func_id, offset))
		return 0;

	if (tab->nr_descs == MAX_KFUNC_DESCS) {
		verbose(env, "too many different kernel function calls\n");
		return -E2BIG;
	}

	func = btf_type_by_id(desc_btf, func_id);
	if (!func || !btf_type_is_func(func)) {
		verbose(env, "kernel btf_id %u is not a function\n",
			func_id);
		return -EINVAL;
	}
	func_proto = btf_type_by_id(desc_btf, func->type);
	if (!func_proto || !btf_type_is_func_proto(func_proto)) {
		verbose(env, "kernel function btf_id %u does not have a valid func_proto\n",
			func_id);
		return -EINVAL;
	}

	func_name = btf_name_by_offset(desc_btf, func->name_off);
	addr = kallsyms_lookup_name(func_name);
	if (!addr) {
		verbose(env, "cannot find address for kernel function %s\n",
			func_name);
		return -EINVAL;
	}

	call_imm = BPF_CALL_IMM(addr);
	/* Check whether or not the relative offset overflows desc->imm */
	if ((unsigned long)(s32)call_imm != call_imm) {
		verbose(env, "address of kernel function %s is out of range\n",
			func_name);
		return -EINVAL;
	}

	desc = &tab->descs[tab->nr_descs++];
	desc->func_id = func_id;
	desc->imm = call_imm;
	desc->offset = offset;
	err = btf_distill_func_proto(&env->log, desc_btf,
				     func_proto, func_name,
				     &desc->func_model);
	if (!err)
		sort(tab->descs, tab->nr_descs, sizeof(tab->descs[0]),
		     kfunc_desc_cmp_by_id_off, NULL);
	return err;
}

static int kfunc_desc_cmp_by_imm(const void *a, const void *b)
{
	const struct bpf_kfunc_desc *d0 = a;
	const struct bpf_kfunc_desc *d1 = b;

	if (d0->imm > d1->imm)
		return 1;
	else if (d0->imm < d1->imm)
		return -1;
	return 0;
}

static void sort_kfunc_descs_by_imm(struct bpf_prog *prog)
{
	struct bpf_kfunc_desc_tab *tab;

	tab = prog->aux->kfunc_tab;
	if (!tab)
		return;

	sort(tab->descs, tab->nr_descs, sizeof(tab->descs[0]),
	     kfunc_desc_cmp_by_imm, NULL);
}

bool bpf_prog_has_kfunc_call(const struct bpf_prog *prog)
{
	return !!prog->aux->kfunc_tab;
}

const struct btf_func_model *
bpf_jit_find_kfunc_model(const struct bpf_prog *prog,
			 const struct bpf_insn *insn)
{
	const struct bpf_kfunc_desc desc = {
		.imm = insn->imm,
	};
	const struct bpf_kfunc_desc *res;
	struct bpf_kfunc_desc_tab *tab;

	tab = prog->aux->kfunc_tab;
	res = bsearch(&desc, tab->descs, tab->nr_descs,
		      sizeof(tab->descs[0]), kfunc_desc_cmp_by_imm);

	return res ? &res->func_model : NULL;
}

static int add_subprog_and_kfunc(struct bpf_verifier_env *env)
{
	struct bpf_subprog_info *subprog = env->subprog_info;
	struct bpf_insn *insn = env->prog->insnsi;
	int i, ret, insn_cnt = env->prog->len;

	/* Add entry function. */
	ret = add_subprog(env, 0);
	if (ret)
		return ret;

	for (i = 0; i < insn_cnt; i++, insn++) {
		if (!bpf_pseudo_func(insn) && !bpf_pseudo_call(insn) &&
		    !bpf_pseudo_kfunc_call(insn))
			continue;

		if (!env->bpf_capable) {
			verbose(env, "loading/calling other bpf or kernel functions are allowed for CAP_BPF and CAP_SYS_ADMIN\n");
			return -EPERM;
		}

		if (bpf_pseudo_func(insn) || bpf_pseudo_call(insn))
			ret = add_subprog(env, i + insn->imm + 1);
		else
			ret = add_kfunc_call(env, insn->imm, insn->off);

		if (ret < 0)
			return ret;
	}

	/* Add a fake 'exit' subprog which could simplify subprog iteration
	 * logic. 'subprog_cnt' should not be increased.
	 */
	subprog[env->subprog_cnt].start = insn_cnt;

	if (env->log.level & BPF_LOG_LEVEL2)
		for (i = 0; i < env->subprog_cnt; i++)
			verbose(env, "func#%d @%d\n", i, subprog[i].start);

	return 0;
}

static int check_subprogs(struct bpf_verifier_env *env)
{
	int i, subprog_start, subprog_end, off, cur_subprog = 0;
	struct bpf_subprog_info *subprog = env->subprog_info;
	struct bpf_insn *insn = env->prog->insnsi;
	int insn_cnt = env->prog->len;

	/* now check that all jumps are within the same subprog */
	subprog_start = subprog[cur_subprog].start;
	subprog_end = subprog[cur_subprog + 1].start;
	for (i = 0; i < insn_cnt; i++) {
		u8 code = insn[i].code;

		if (code == (BPF_JMP | BPF_CALL) &&
		    insn[i].imm == BPF_FUNC_tail_call &&
		    insn[i].src_reg != BPF_PSEUDO_CALL)
			subprog[cur_subprog].has_tail_call = true;
		if (BPF_CLASS(code) == BPF_LD &&
		    (BPF_MODE(code) == BPF_ABS || BPF_MODE(code) == BPF_IND))
			subprog[cur_subprog].has_ld_abs = true;
		if (BPF_CLASS(code) != BPF_JMP && BPF_CLASS(code) != BPF_JMP32)
			goto next;
		if (BPF_OP(code) == BPF_EXIT || BPF_OP(code) == BPF_CALL)
			goto next;
		off = i + insn[i].off + 1;
		if (off < subprog_start || off >= subprog_end) {
			verbose(env, "jump out of range from insn %d to %d\n", i, off);
			return -EINVAL;
		}
next:
		if (i == subprog_end - 1) {
			/* to avoid fall-through from one subprog into another
			 * the last insn of the subprog should be either exit
			 * or unconditional jump back
			 */
			if (code != (BPF_JMP | BPF_EXIT) &&
			    code != (BPF_JMP | BPF_JA)) {
				verbose(env, "last insn is not an exit or jmp\n");
				return -EINVAL;
			}
			subprog_start = subprog_end;
			cur_subprog++;
			if (cur_subprog < env->subprog_cnt)
				subprog_end = subprog[cur_subprog + 1].start;
		}
	}
	return 0;
}

/* Parentage chain of this register (or stack slot) should take care of all
 * issues like callee-saved registers, stack slot allocation time, etc.
 */
static int mark_reg_read(struct bpf_verifier_env *env,
			 const struct bpf_reg_state *state,
			 struct bpf_reg_state *parent, u8 flag)
{
	bool writes = parent == state->parent; /* Observe write marks */
	int cnt = 0;

	while (parent) {
		/* if read wasn't screened by an earlier write ... */
		if (writes && state->live & REG_LIVE_WRITTEN)
			break;
		if (parent->live & REG_LIVE_DONE) {
			verbose(env, "verifier BUG type %s var_off %lld off %d\n",
				reg_type_str(env, parent->type),
				parent->var_off.value, parent->off);
			return -EFAULT;
		}
		/* The first condition is more likely to be true than the
		 * second, checked it first.
		 */
		if ((parent->live & REG_LIVE_READ) == flag ||
		    parent->live & REG_LIVE_READ64)
			/* The parentage chain never changes and
			 * this parent was already marked as LIVE_READ.
			 * There is no need to keep walking the chain again and
			 * keep re-marking all parents as LIVE_READ.
			 * This case happens when the same register is read
			 * multiple times without writes into it in-between.
			 * Also, if parent has the stronger REG_LIVE_READ64 set,
			 * then no need to set the weak REG_LIVE_READ32.
			 */
			break;
		/* ... then we depend on parent's value */
		parent->live |= flag;
		/* REG_LIVE_READ64 overrides REG_LIVE_READ32. */
		if (flag == REG_LIVE_READ64)
			parent->live &= ~REG_LIVE_READ32;
		state = parent;
		parent = state->parent;
		writes = true;
		cnt++;
	}

	if (env->longest_mark_read_walk < cnt)
		env->longest_mark_read_walk = cnt;
	return 0;
}

/* This function is supposed to be used by the following 32-bit optimization
 * code only. It returns TRUE if the source or destination register operates
 * on 64-bit, otherwise return FALSE.
 */
static bool is_reg64(struct bpf_verifier_env *env, struct bpf_insn *insn,
		     u32 regno, struct bpf_reg_state *reg, enum reg_arg_type t)
{
	u8 code, class, op;

	code = insn->code;
	class = BPF_CLASS(code);
	op = BPF_OP(code);
	if (class == BPF_JMP) {
		/* BPF_EXIT for "main" will reach here. Return TRUE
		 * conservatively.
		 */
		if (op == BPF_EXIT)
			return true;
		if (op == BPF_CALL) {
			/* BPF to BPF call will reach here because of marking
			 * caller saved clobber with DST_OP_NO_MARK for which we
			 * don't care the register def because they are anyway
			 * marked as NOT_INIT already.
			 */
			if (insn->src_reg == BPF_PSEUDO_CALL)
				return false;
			/* Helper call will reach here because of arg type
			 * check, conservatively return TRUE.
			 */
			if (t == SRC_OP)
				return true;

			return false;
		}
	}

	if (class == BPF_ALU64 || class == BPF_JMP ||
	    /* BPF_END always use BPF_ALU class. */
	    (class == BPF_ALU && op == BPF_END && insn->imm == 64))
		return true;

	if (class == BPF_ALU || class == BPF_JMP32)
		return false;

	if (class == BPF_LDX) {
		if (t != SRC_OP)
			return BPF_SIZE(code) == BPF_DW;
		/* LDX source must be ptr. */
		return true;
	}

	if (class == BPF_STX) {
		/* BPF_STX (including atomic variants) has multiple source
		 * operands, one of which is a ptr. Check whether the caller is
		 * asking about it.
		 */
		if (t == SRC_OP && reg->type != SCALAR_VALUE)
			return true;
		return BPF_SIZE(code) == BPF_DW;
	}

	if (class == BPF_LD) {
		u8 mode = BPF_MODE(code);

		/* LD_IMM64 */
		if (mode == BPF_IMM)
			return true;

		/* Both LD_IND and LD_ABS return 32-bit data. */
		if (t != SRC_OP)
			return  false;

		/* Implicit ctx ptr. */
		if (regno == BPF_REG_6)
			return true;

		/* Explicit source could be any width. */
		return true;
	}

	if (class == BPF_ST)
		/* The only source register for BPF_ST is a ptr. */
		return true;

	/* Conservatively return true at default. */
	return true;
}

/* Return the regno defined by the insn, or -1. */
static int insn_def_regno(const struct bpf_insn *insn)
{
	switch (BPF_CLASS(insn->code)) {
	case BPF_JMP:
	case BPF_JMP32:
	case BPF_ST:
		return -1;
	case BPF_STX:
		if (BPF_MODE(insn->code) == BPF_ATOMIC &&
		    (insn->imm & BPF_FETCH)) {
			if (insn->imm == BPF_CMPXCHG)
				return BPF_REG_0;
			else
				return insn->src_reg;
		} else {
			return -1;
		}
	default:
		return insn->dst_reg;
	}
}

/* Return TRUE if INSN has defined any 32-bit value explicitly. */
static bool insn_has_def32(struct bpf_verifier_env *env, struct bpf_insn *insn)
{
	int dst_reg = insn_def_regno(insn);

	if (dst_reg == -1)
		return false;

	return !is_reg64(env, insn, dst_reg, NULL, DST_OP);
}

static void mark_insn_zext(struct bpf_verifier_env *env,
			   struct bpf_reg_state *reg)
{
	s32 def_idx = reg->subreg_def;

	if (def_idx == DEF_NOT_SUBREG)
		return;

	env->insn_aux_data[def_idx - 1].zext_dst = true;
	/* The dst will be zero extended, so won't be sub-register anymore. */
	reg->subreg_def = DEF_NOT_SUBREG;
}

static int check_reg_arg(struct bpf_verifier_env *env, u32 regno,
			 enum reg_arg_type t)
{
	struct bpf_verifier_state *vstate = env->cur_state;
	struct bpf_func_state *state = vstate->frame[vstate->curframe];
	struct bpf_insn *insn = env->prog->insnsi + env->insn_idx;
	struct bpf_reg_state *reg, *regs = state->regs;
	bool rw64;

	if (regno >= MAX_BPF_REG) {
		verbose(env, "R%d is invalid\n", regno);
		return -EINVAL;
	}

	mark_reg_scratched(env, regno);

	reg = &regs[regno];
	rw64 = is_reg64(env, insn, regno, reg, t);
	if (t == SRC_OP) {
		/* check whether register used as source operand can be read */
		if (reg->type == NOT_INIT) {
			verbose(env, "R%d !read_ok\n", regno);
			return -EACCES;
		}
		/* We don't need to worry about FP liveness because it's read-only */
		if (regno == BPF_REG_FP)
			return 0;

		if (rw64)
			mark_insn_zext(env, reg);

		return mark_reg_read(env, reg, reg->parent,
				     rw64 ? REG_LIVE_READ64 : REG_LIVE_READ32);
	} else {
		/* check whether register used as dest operand can be written to */
		if (regno == BPF_REG_FP) {
			verbose(env, "frame pointer is read only\n");
			return -EACCES;
		}
		reg->live |= REG_LIVE_WRITTEN;
		reg->subreg_def = rw64 ? DEF_NOT_SUBREG : env->insn_idx + 1;
		if (t == DST_OP)
			mark_reg_unknown(env, regs, regno);
	}
	return 0;
}

/* for any branch, call, exit record the history of jmps in the given state */
static int push_jmp_history(struct bpf_verifier_env *env,
			    struct bpf_verifier_state *cur)
{
	u32 cnt = cur->jmp_history_cnt;
	struct bpf_idx_pair *p;
	size_t alloc_size;

	cnt++;
	alloc_size = kmalloc_size_roundup(size_mul(cnt, sizeof(*p)));
	p = krealloc(cur->jmp_history, alloc_size, GFP_USER);
	if (!p)
		return -ENOMEM;
	p[cnt - 1].idx = env->insn_idx;
	p[cnt - 1].prev_idx = env->prev_insn_idx;
	cur->jmp_history = p;
	cur->jmp_history_cnt = cnt;
	return 0;
}

/* Backtrack one insn at a time. If idx is not at the top of recorded
 * history then previous instruction came from straight line execution.
 */
static int get_prev_insn_idx(struct bpf_verifier_state *st, int i,
			     u32 *history)
{
	u32 cnt = *history;

	if (cnt && st->jmp_history[cnt - 1].idx == i) {
		i = st->jmp_history[cnt - 1].prev_idx;
		(*history)--;
	} else {
		i--;
	}
	return i;
}

static const char *disasm_kfunc_name(void *data, const struct bpf_insn *insn)
{
	const struct btf_type *func;
	struct btf *desc_btf;

	if (insn->src_reg != BPF_PSEUDO_KFUNC_CALL)
		return NULL;

	desc_btf = find_kfunc_desc_btf(data, insn->off);
	if (IS_ERR(desc_btf))
		return "<error>";

	func = btf_type_by_id(desc_btf, insn->imm);
	return btf_name_by_offset(desc_btf, func->name_off);
}

/* For given verifier state backtrack_insn() is called from the last insn to
 * the first insn. Its purpose is to compute a bitmask of registers and
 * stack slots that needs precision in the parent verifier state.
 */
static int backtrack_insn(struct bpf_verifier_env *env, int idx,
			  u32 *reg_mask, u64 *stack_mask)
{
	const struct bpf_insn_cbs cbs = {
		.cb_call	= disasm_kfunc_name,
		.cb_print	= verbose,
		.private_data	= env,
	};
	struct bpf_insn *insn = env->prog->insnsi + idx;
	u8 class = BPF_CLASS(insn->code);
	u8 opcode = BPF_OP(insn->code);
	u8 mode = BPF_MODE(insn->code);
	u32 dreg = 1u << insn->dst_reg;
	u32 sreg = 1u << insn->src_reg;
	u32 spi;

	if (insn->code == 0)
		return 0;
	if (env->log.level & BPF_LOG_LEVEL2) {
		verbose(env, "regs=%x stack=%llx before ", *reg_mask, *stack_mask);
		verbose(env, "%d: ", idx);
		print_bpf_insn(&cbs, insn, env->allow_ptr_leaks);
	}

	if (class == BPF_ALU || class == BPF_ALU64) {
		if (!(*reg_mask & dreg))
			return 0;
		if (opcode == BPF_MOV) {
			if (BPF_SRC(insn->code) == BPF_X) {
				/* dreg = sreg
				 * dreg needs precision after this insn
				 * sreg needs precision before this insn
				 */
				*reg_mask &= ~dreg;
				*reg_mask |= sreg;
			} else {
				/* dreg = K
				 * dreg needs precision after this insn.
				 * Corresponding register is already marked
				 * as precise=true in this verifier state.
				 * No further markings in parent are necessary
				 */
				*reg_mask &= ~dreg;
			}
		} else {
			if (BPF_SRC(insn->code) == BPF_X) {
				/* dreg += sreg
				 * both dreg and sreg need precision
				 * before this insn
				 */
				*reg_mask |= sreg;
			} /* else dreg += K
			   * dreg still needs precision before this insn
			   */
		}
	} else if (class == BPF_LDX) {
		if (!(*reg_mask & dreg))
			return 0;
		*reg_mask &= ~dreg;

		/* scalars can only be spilled into stack w/o losing precision.
		 * Load from any other memory can be zero extended.
		 * The desire to keep that precision is already indicated
		 * by 'precise' mark in corresponding register of this state.
		 * No further tracking necessary.
		 */
		if (insn->src_reg != BPF_REG_FP)
			return 0;

		/* dreg = *(u64 *)[fp - off] was a fill from the stack.
		 * that [fp - off] slot contains scalar that needs to be
		 * tracked with precision
		 */
		spi = (-insn->off - 1) / BPF_REG_SIZE;
		if (spi >= 64) {
			verbose(env, "BUG spi %d\n", spi);
			WARN_ONCE(1, "verifier backtracking bug");
			return -EFAULT;
		}
		*stack_mask |= 1ull << spi;
	} else if (class == BPF_STX || class == BPF_ST) {
		if (*reg_mask & dreg)
			/* stx & st shouldn't be using _scalar_ dst_reg
			 * to access memory. It means backtracking
			 * encountered a case of pointer subtraction.
			 */
			return -ENOTSUPP;
		/* scalars can only be spilled into stack */
		if (insn->dst_reg != BPF_REG_FP)
			return 0;
		spi = (-insn->off - 1) / BPF_REG_SIZE;
		if (spi >= 64) {
			verbose(env, "BUG spi %d\n", spi);
			WARN_ONCE(1, "verifier backtracking bug");
			return -EFAULT;
		}
		if (!(*stack_mask & (1ull << spi)))
			return 0;
		*stack_mask &= ~(1ull << spi);
		if (class == BPF_STX)
			*reg_mask |= sreg;
	} else if (class == BPF_JMP || class == BPF_JMP32) {
		if (opcode == BPF_CALL) {
			if (insn->src_reg == BPF_PSEUDO_CALL)
				return -ENOTSUPP;
			/* regular helper call sets R0 */
			*reg_mask &= ~1;
			if (*reg_mask & 0x3f) {
				/* if backtracing was looking for registers R1-R5
				 * they should have been found already.
				 */
				verbose(env, "BUG regs %x\n", *reg_mask);
				WARN_ONCE(1, "verifier backtracking bug");
				return -EFAULT;
			}
		} else if (opcode == BPF_EXIT) {
			return -ENOTSUPP;
		}
	} else if (class == BPF_LD) {
		if (!(*reg_mask & dreg))
			return 0;
		*reg_mask &= ~dreg;
		/* It's ld_imm64 or ld_abs or ld_ind.
		 * For ld_imm64 no further tracking of precision
		 * into parent is necessary
		 */
		if (mode == BPF_IND || mode == BPF_ABS)
			/* to be analyzed */
			return -ENOTSUPP;
	}
	return 0;
}

/* the scalar precision tracking algorithm:
 * . at the start all registers have precise=false.
 * . scalar ranges are tracked as normal through alu and jmp insns.
 * . once precise value of the scalar register is used in:
 *   .  ptr + scalar alu
 *   . if (scalar cond K|scalar)
 *   .  helper_call(.., scalar, ...) where ARG_CONST is expected
 *   backtrack through the verifier states and mark all registers and
 *   stack slots with spilled constants that these scalar regisers
 *   should be precise.
 * . during state pruning two registers (or spilled stack slots)
 *   are equivalent if both are not precise.
 *
 * Note the verifier cannot simply walk register parentage chain,
 * since many different registers and stack slots could have been
 * used to compute single precise scalar.
 *
 * The approach of starting with precise=true for all registers and then
 * backtrack to mark a register as not precise when the verifier detects
 * that program doesn't care about specific value (e.g., when helper
 * takes register as ARG_ANYTHING parameter) is not safe.
 *
 * It's ok to walk single parentage chain of the verifier states.
 * It's possible that this backtracking will go all the way till 1st insn.
 * All other branches will be explored for needing precision later.
 *
 * The backtracking needs to deal with cases like:
 *   R8=map_value(id=0,off=0,ks=4,vs=1952,imm=0) R9_w=map_value(id=0,off=40,ks=4,vs=1952,imm=0)
 * r9 -= r8
 * r5 = r9
 * if r5 > 0x79f goto pc+7
 *    R5_w=inv(id=0,umax_value=1951,var_off=(0x0; 0x7ff))
 * r5 += 1
 * ...
 * call bpf_perf_event_output#25
 *   where .arg5_type = ARG_CONST_SIZE_OR_ZERO
 *
 * and this case:
 * r6 = 1
 * call foo // uses callee's r6 inside to compute r0
 * r0 += r6
 * if r0 == 0 goto
 *
 * to track above reg_mask/stack_mask needs to be independent for each frame.
 *
 * Also if parent's curframe > frame where backtracking started,
 * the verifier need to mark registers in both frames, otherwise callees
 * may incorrectly prune callers. This is similar to
 * commit 7640ead93924 ("bpf: verifier: make sure callees don't prune with caller differences")
 *
 * For now backtracking falls back into conservative marking.
 */
static void mark_all_scalars_precise(struct bpf_verifier_env *env,
				     struct bpf_verifier_state *st)
{
	struct bpf_func_state *func;
	struct bpf_reg_state *reg;
	int i, j;

	/* big hammer: mark all scalars precise in this path.
	 * pop_stack may still get !precise scalars.
	 */
	for (; st; st = st->parent)
		for (i = 0; i <= st->curframe; i++) {
			func = st->frame[i];
			for (j = 0; j < BPF_REG_FP; j++) {
				reg = &func->regs[j];
				if (reg->type != SCALAR_VALUE)
					continue;
				reg->precise = true;
			}
			for (j = 0; j < func->allocated_stack / BPF_REG_SIZE; j++) {
				if (!is_spilled_reg(&func->stack[j]))
					continue;
				reg = &func->stack[j].spilled_ptr;
				if (reg->type != SCALAR_VALUE)
					continue;
				reg->precise = true;
			}
		}
}

static int __mark_chain_precision(struct bpf_verifier_env *env, int frame, int regno,
				  int spi)
{
	struct bpf_verifier_state *st = env->cur_state;
	int first_idx = st->first_insn_idx;
	int last_idx = env->insn_idx;
	struct bpf_func_state *func;
	struct bpf_reg_state *reg;
	u32 reg_mask = regno >= 0 ? 1u << regno : 0;
	u64 stack_mask = spi >= 0 ? 1ull << spi : 0;
	bool skip_first = true;
	bool new_marks = false;
	int i, err;

	if (!env->bpf_capable)
		return 0;

	func = st->frame[frame];
	if (regno >= 0) {
		reg = &func->regs[regno];
		if (reg->type != SCALAR_VALUE) {
			WARN_ONCE(1, "backtracing misuse");
			return -EFAULT;
		}
		if (!reg->precise)
			new_marks = true;
		else
			reg_mask = 0;
		reg->precise = true;
	}

	while (spi >= 0) {
		if (!is_spilled_reg(&func->stack[spi])) {
			stack_mask = 0;
			break;
		}
		reg = &func->stack[spi].spilled_ptr;
		if (reg->type != SCALAR_VALUE) {
			stack_mask = 0;
			break;
		}
		if (!reg->precise)
			new_marks = true;
		else
			stack_mask = 0;
		reg->precise = true;
		break;
	}

	if (!new_marks)
		return 0;
	if (!reg_mask && !stack_mask)
		return 0;
	for (;;) {
		DECLARE_BITMAP(mask, 64);
		u32 history = st->jmp_history_cnt;

		if (env->log.level & BPF_LOG_LEVEL2)
			verbose(env, "last_idx %d first_idx %d\n", last_idx, first_idx);
		for (i = last_idx;;) {
			if (skip_first) {
				err = 0;
				skip_first = false;
			} else {
				err = backtrack_insn(env, i, &reg_mask, &stack_mask);
			}
			if (err == -ENOTSUPP) {
				mark_all_scalars_precise(env, st);
				return 0;
			} else if (err) {
				return err;
			}
			if (!reg_mask && !stack_mask)
				/* Found assignment(s) into tracked register in this state.
				 * Since this state is already marked, just return.
				 * Nothing to be tracked further in the parent state.
				 */
				return 0;
			if (i == first_idx)
				break;
			i = get_prev_insn_idx(st, i, &history);
			if (i >= env->prog->len) {
				/* This can happen if backtracking reached insn 0
				 * and there are still reg_mask or stack_mask
				 * to backtrack.
				 * It means the backtracking missed the spot where
				 * particular register was initialized with a constant.
				 */
				verbose(env, "BUG backtracking idx %d\n", i);
				WARN_ONCE(1, "verifier backtracking bug");
				return -EFAULT;
			}
		}
		st = st->parent;
		if (!st)
			break;

		new_marks = false;
		func = st->frame[frame];
		bitmap_from_u64(mask, reg_mask);
		for_each_set_bit(i, mask, 32) {
			reg = &func->regs[i];
			if (reg->type != SCALAR_VALUE) {
				reg_mask &= ~(1u << i);
				continue;
			}
			if (!reg->precise)
				new_marks = true;
			reg->precise = true;
		}

		bitmap_from_u64(mask, stack_mask);
		for_each_set_bit(i, mask, 64) {
			if (i >= func->allocated_stack / BPF_REG_SIZE) {
				/* the sequence of instructions:
				 * 2: (bf) r3 = r10
				 * 3: (7b) *(u64 *)(r3 -8) = r0
				 * 4: (79) r4 = *(u64 *)(r10 -8)
				 * doesn't contain jmps. It's backtracked
				 * as a single block.
				 * During backtracking insn 3 is not recognized as
				 * stack access, so at the end of backtracking
				 * stack slot fp-8 is still marked in stack_mask.
				 * However the parent state may not have accessed
				 * fp-8 and it's "unallocated" stack space.
				 * In such case fallback to conservative.
				 */
				mark_all_scalars_precise(env, st);
				return 0;
			}

			if (!is_spilled_reg(&func->stack[i])) {
				stack_mask &= ~(1ull << i);
				continue;
			}
			reg = &func->stack[i].spilled_ptr;
			if (reg->type != SCALAR_VALUE) {
				stack_mask &= ~(1ull << i);
				continue;
			}
			if (!reg->precise)
				new_marks = true;
			reg->precise = true;
		}
		if (env->log.level & BPF_LOG_LEVEL2) {
			verbose(env, "parent %s regs=%x stack=%llx marks:",
				new_marks ? "didn't have" : "already had",
				reg_mask, stack_mask);
			print_verifier_state(env, func, true);
		}

		if (!reg_mask && !stack_mask)
			break;
		if (!new_marks)
			break;

		last_idx = st->last_insn_idx;
		first_idx = st->first_insn_idx;
	}
	return 0;
}

int mark_chain_precision(struct bpf_verifier_env *env, int regno)
{
	return __mark_chain_precision(env, env->cur_state->curframe, regno, -1);
<<<<<<< HEAD
}

static int mark_chain_precision_frame(struct bpf_verifier_env *env, int frame, int regno)
{
	return __mark_chain_precision(env, frame, regno, -1);
}

static int mark_chain_precision_stack_frame(struct bpf_verifier_env *env, int frame, int spi)
{
=======
}

static int mark_chain_precision_frame(struct bpf_verifier_env *env, int frame, int regno)
{
	return __mark_chain_precision(env, frame, regno, -1);
}

static int mark_chain_precision_stack_frame(struct bpf_verifier_env *env, int frame, int spi)
{
>>>>>>> 2cb8e624
	return __mark_chain_precision(env, frame, -1, spi);
}

static bool is_spillable_regtype(enum bpf_reg_type type)
{
	switch (base_type(type)) {
	case PTR_TO_MAP_VALUE:
	case PTR_TO_STACK:
	case PTR_TO_CTX:
	case PTR_TO_PACKET:
	case PTR_TO_PACKET_META:
	case PTR_TO_PACKET_END:
	case PTR_TO_FLOW_KEYS:
	case CONST_PTR_TO_MAP:
	case PTR_TO_SOCKET:
	case PTR_TO_SOCK_COMMON:
	case PTR_TO_TCP_SOCK:
	case PTR_TO_XDP_SOCK:
	case PTR_TO_BTF_ID:
	case PTR_TO_BUF:
	case PTR_TO_MEM:
	case PTR_TO_FUNC:
	case PTR_TO_MAP_KEY:
		return true;
	default:
		return false;
	}
}

/* Does this register contain a constant zero? */
static bool register_is_null(struct bpf_reg_state *reg)
{
	return reg->type == SCALAR_VALUE && tnum_equals_const(reg->var_off, 0);
}

static bool register_is_const(struct bpf_reg_state *reg)
{
	return reg->type == SCALAR_VALUE && tnum_is_const(reg->var_off);
}

static bool __is_scalar_unbounded(struct bpf_reg_state *reg)
{
	return tnum_is_unknown(reg->var_off) &&
	       reg->smin_value == S64_MIN && reg->smax_value == S64_MAX &&
	       reg->umin_value == 0 && reg->umax_value == U64_MAX &&
	       reg->s32_min_value == S32_MIN && reg->s32_max_value == S32_MAX &&
	       reg->u32_min_value == 0 && reg->u32_max_value == U32_MAX;
}

static bool register_is_bounded(struct bpf_reg_state *reg)
{
	return reg->type == SCALAR_VALUE && !__is_scalar_unbounded(reg);
}

static bool __is_pointer_value(bool allow_ptr_leaks,
			       const struct bpf_reg_state *reg)
{
	if (allow_ptr_leaks)
		return false;

	return reg->type != SCALAR_VALUE;
}

static void save_register_state(struct bpf_func_state *state,
				int spi, struct bpf_reg_state *reg,
				int size)
{
	int i;

	state->stack[spi].spilled_ptr = *reg;
	if (size == BPF_REG_SIZE)
		state->stack[spi].spilled_ptr.live |= REG_LIVE_WRITTEN;

	for (i = BPF_REG_SIZE; i > BPF_REG_SIZE - size; i--)
		state->stack[spi].slot_type[i - 1] = STACK_SPILL;

	/* size < 8 bytes spill */
	for (; i; i--)
		scrub_spilled_slot(&state->stack[spi].slot_type[i - 1]);
}

/* check_stack_{read,write}_fixed_off functions track spill/fill of registers,
 * stack boundary and alignment are checked in check_mem_access()
 */
static int check_stack_write_fixed_off(struct bpf_verifier_env *env,
				       /* stack frame we're writing to */
				       struct bpf_func_state *state,
				       int off, int size, int value_regno,
				       int insn_idx)
{
	struct bpf_func_state *cur; /* state of the current function */
	int i, slot = -off - 1, spi = slot / BPF_REG_SIZE, err;
	u32 dst_reg = env->prog->insnsi[insn_idx].dst_reg;
	struct bpf_reg_state *reg = NULL;

	err = grow_stack_state(state, round_up(slot + 1, BPF_REG_SIZE));
	if (err)
		return err;
	/* caller checked that off % size == 0 and -MAX_BPF_STACK <= off < 0,
	 * so it's aligned access and [off, off + size) are within stack limits
	 */
	if (!env->allow_ptr_leaks &&
	    state->stack[spi].slot_type[0] == STACK_SPILL &&
	    size != BPF_REG_SIZE) {
		verbose(env, "attempt to corrupt spilled pointer on stack\n");
		return -EACCES;
	}

	cur = env->cur_state->frame[env->cur_state->curframe];
	if (value_regno >= 0)
		reg = &cur->regs[value_regno];
	if (!env->bypass_spec_v4) {
		bool sanitize = reg && is_spillable_regtype(reg->type);

		for (i = 0; i < size; i++) {
			if (state->stack[spi].slot_type[i] == STACK_INVALID) {
				sanitize = true;
				break;
			}
		}

		if (sanitize)
			env->insn_aux_data[insn_idx].sanitize_stack_spill = true;
	}

	mark_stack_slot_scratched(env, spi);
	if (reg && !(off % BPF_REG_SIZE) && register_is_bounded(reg) &&
	    !register_is_null(reg) && env->bpf_capable) {
		if (dst_reg != BPF_REG_FP) {
			/* The backtracking logic can only recognize explicit
			 * stack slot address like [fp - 8]. Other spill of
			 * scalar via different register has to be conservative.
			 * Backtrack from here and mark all registers as precise
			 * that contributed into 'reg' being a constant.
			 */
			err = mark_chain_precision(env, value_regno);
			if (err)
				return err;
		}
		save_register_state(state, spi, reg, size);
	} else if (reg && is_spillable_regtype(reg->type)) {
		/* register containing pointer is being spilled into stack */
		if (size != BPF_REG_SIZE) {
			verbose_linfo(env, insn_idx, "; ");
			verbose(env, "invalid size of register spill\n");
			return -EACCES;
		}
		if (state != cur && reg->type == PTR_TO_STACK) {
			verbose(env, "cannot spill pointers to stack into stack frame of the caller\n");
			return -EINVAL;
		}
		save_register_state(state, spi, reg, size);
	} else {
		u8 type = STACK_MISC;

		/* regular write of data into stack destroys any spilled ptr */
		state->stack[spi].spilled_ptr.type = NOT_INIT;
		/* Mark slots as STACK_MISC if they belonged to spilled ptr. */
		if (is_spilled_reg(&state->stack[spi]))
			for (i = 0; i < BPF_REG_SIZE; i++)
				scrub_spilled_slot(&state->stack[spi].slot_type[i]);

		/* only mark the slot as written if all 8 bytes were written
		 * otherwise read propagation may incorrectly stop too soon
		 * when stack slots are partially written.
		 * This heuristic means that read propagation will be
		 * conservative, since it will add reg_live_read marks
		 * to stack slots all the way to first state when programs
		 * writes+reads less than 8 bytes
		 */
		if (size == BPF_REG_SIZE)
			state->stack[spi].spilled_ptr.live |= REG_LIVE_WRITTEN;

		/* when we zero initialize stack slots mark them as such */
		if (reg && register_is_null(reg)) {
			/* backtracking doesn't work for STACK_ZERO yet. */
			err = mark_chain_precision(env, value_regno);
			if (err)
				return err;
			type = STACK_ZERO;
		}

		/* Mark slots affected by this stack write. */
		for (i = 0; i < size; i++)
			state->stack[spi].slot_type[(slot - i) % BPF_REG_SIZE] =
				type;
	}
	return 0;
}

/* Write the stack: 'stack[ptr_regno + off] = value_regno'. 'ptr_regno' is
 * known to contain a variable offset.
 * This function checks whether the write is permitted and conservatively
 * tracks the effects of the write, considering that each stack slot in the
 * dynamic range is potentially written to.
 *
 * 'off' includes 'regno->off'.
 * 'value_regno' can be -1, meaning that an unknown value is being written to
 * the stack.
 *
 * Spilled pointers in range are not marked as written because we don't know
 * what's going to be actually written. This means that read propagation for
 * future reads cannot be terminated by this write.
 *
 * For privileged programs, uninitialized stack slots are considered
 * initialized by this write (even though we don't know exactly what offsets
 * are going to be written to). The idea is that we don't want the verifier to
 * reject future reads that access slots written to through variable offsets.
 */
static int check_stack_write_var_off(struct bpf_verifier_env *env,
				     /* func where register points to */
				     struct bpf_func_state *state,
				     int ptr_regno, int off, int size,
				     int value_regno, int insn_idx)
{
	struct bpf_func_state *cur; /* state of the current function */
	int min_off, max_off;
	int i, err;
	struct bpf_reg_state *ptr_reg = NULL, *value_reg = NULL;
	bool writing_zero = false;
	/* set if the fact that we're writing a zero is used to let any
	 * stack slots remain STACK_ZERO
	 */
	bool zero_used = false;

	cur = env->cur_state->frame[env->cur_state->curframe];
	ptr_reg = &cur->regs[ptr_regno];
	min_off = ptr_reg->smin_value + off;
	max_off = ptr_reg->smax_value + off + size;
	if (value_regno >= 0)
		value_reg = &cur->regs[value_regno];
	if (value_reg && register_is_null(value_reg))
		writing_zero = true;

	err = grow_stack_state(state, round_up(-min_off, BPF_REG_SIZE));
	if (err)
		return err;


	/* Variable offset writes destroy any spilled pointers in range. */
	for (i = min_off; i < max_off; i++) {
		u8 new_type, *stype;
		int slot, spi;

		slot = -i - 1;
		spi = slot / BPF_REG_SIZE;
		stype = &state->stack[spi].slot_type[slot % BPF_REG_SIZE];
		mark_stack_slot_scratched(env, spi);

		if (!env->allow_ptr_leaks && *stype != STACK_MISC && *stype != STACK_ZERO) {
			/* Reject the write if range we may write to has not
			 * been initialized beforehand. If we didn't reject
			 * here, the ptr status would be erased below (even
			 * though not all slots are actually overwritten),
			 * possibly opening the door to leaks.
			 *
			 * We do however catch STACK_INVALID case below, and
			 * only allow reading possibly uninitialized memory
			 * later for CAP_PERFMON, as the write may not happen to
			 * that slot.
			 */
			verbose(env, "spilled ptr in range of var-offset stack write; insn %d, ptr off: %d",
				insn_idx, i);
			return -EINVAL;
		}

		/* Erase all spilled pointers. */
		state->stack[spi].spilled_ptr.type = NOT_INIT;

		/* Update the slot type. */
		new_type = STACK_MISC;
		if (writing_zero && *stype == STACK_ZERO) {
			new_type = STACK_ZERO;
			zero_used = true;
		}
		/* If the slot is STACK_INVALID, we check whether it's OK to
		 * pretend that it will be initialized by this write. The slot
		 * might not actually be written to, and so if we mark it as
		 * initialized future reads might leak uninitialized memory.
		 * For privileged programs, we will accept such reads to slots
		 * that may or may not be written because, if we're reject
		 * them, the error would be too confusing.
		 */
		if (*stype == STACK_INVALID && !env->allow_uninit_stack) {
			verbose(env, "uninit stack in range of var-offset write prohibited for !root; insn %d, off: %d",
					insn_idx, i);
			return -EINVAL;
		}
		*stype = new_type;
	}
	if (zero_used) {
		/* backtracking doesn't work for STACK_ZERO yet. */
		err = mark_chain_precision(env, value_regno);
		if (err)
			return err;
	}
	return 0;
}

/* When register 'dst_regno' is assigned some values from stack[min_off,
 * max_off), we set the register's type according to the types of the
 * respective stack slots. If all the stack values are known to be zeros, then
 * so is the destination reg. Otherwise, the register is considered to be
 * SCALAR. This function does not deal with register filling; the caller must
 * ensure that all spilled registers in the stack range have been marked as
 * read.
 */
static void mark_reg_stack_read(struct bpf_verifier_env *env,
				/* func where src register points to */
				struct bpf_func_state *ptr_state,
				int min_off, int max_off, int dst_regno)
{
	struct bpf_verifier_state *vstate = env->cur_state;
	struct bpf_func_state *state = vstate->frame[vstate->curframe];
	int i, slot, spi;
	u8 *stype;
	int zeros = 0;

	for (i = min_off; i < max_off; i++) {
		slot = -i - 1;
		spi = slot / BPF_REG_SIZE;
		stype = ptr_state->stack[spi].slot_type;
		if (stype[slot % BPF_REG_SIZE] != STACK_ZERO)
			break;
		zeros++;
	}
	if (zeros == max_off - min_off) {
		/* any access_size read into register is zero extended,
		 * so the whole register == const_zero
		 */
		__mark_reg_const_zero(&state->regs[dst_regno]);
		/* backtracking doesn't support STACK_ZERO yet,
		 * so mark it precise here, so that later
		 * backtracking can stop here.
		 * Backtracking may not need this if this register
		 * doesn't participate in pointer adjustment.
		 * Forward propagation of precise flag is not
		 * necessary either. This mark is only to stop
		 * backtracking. Any register that contributed
		 * to const 0 was marked precise before spill.
		 */
		state->regs[dst_regno].precise = true;
	} else {
		/* have read misc data from the stack */
		mark_reg_unknown(env, state->regs, dst_regno);
	}
	state->regs[dst_regno].live |= REG_LIVE_WRITTEN;
}

/* Read the stack at 'off' and put the results into the register indicated by
 * 'dst_regno'. It handles reg filling if the addressed stack slot is a
 * spilled reg.
 *
 * 'dst_regno' can be -1, meaning that the read value is not going to a
 * register.
 *
 * The access is assumed to be within the current stack bounds.
 */
static int check_stack_read_fixed_off(struct bpf_verifier_env *env,
				      /* func where src register points to */
				      struct bpf_func_state *reg_state,
				      int off, int size, int dst_regno)
{
	struct bpf_verifier_state *vstate = env->cur_state;
	struct bpf_func_state *state = vstate->frame[vstate->curframe];
	int i, slot = -off - 1, spi = slot / BPF_REG_SIZE;
	struct bpf_reg_state *reg;
	u8 *stype, type;

	stype = reg_state->stack[spi].slot_type;
	reg = &reg_state->stack[spi].spilled_ptr;

	if (is_spilled_reg(&reg_state->stack[spi])) {
		u8 spill_size = 1;

		for (i = BPF_REG_SIZE - 1; i > 0 && stype[i - 1] == STACK_SPILL; i--)
			spill_size++;

		if (size != BPF_REG_SIZE || spill_size != BPF_REG_SIZE) {
			if (reg->type != SCALAR_VALUE) {
				verbose_linfo(env, env->insn_idx, "; ");
				verbose(env, "invalid size of register fill\n");
				return -EACCES;
			}

			mark_reg_read(env, reg, reg->parent, REG_LIVE_READ64);
			if (dst_regno < 0)
				return 0;

			if (!(off % BPF_REG_SIZE) && size == spill_size) {
				/* The earlier check_reg_arg() has decided the
				 * subreg_def for this insn.  Save it first.
				 */
				s32 subreg_def = state->regs[dst_regno].subreg_def;

				state->regs[dst_regno] = *reg;
				state->regs[dst_regno].subreg_def = subreg_def;
			} else {
				for (i = 0; i < size; i++) {
					type = stype[(slot - i) % BPF_REG_SIZE];
					if (type == STACK_SPILL)
						continue;
					if (type == STACK_MISC)
						continue;
					verbose(env, "invalid read from stack off %d+%d size %d\n",
						off, i, size);
					return -EACCES;
				}
				mark_reg_unknown(env, state->regs, dst_regno);
			}
			state->regs[dst_regno].live |= REG_LIVE_WRITTEN;
			return 0;
		}

		if (dst_regno >= 0) {
			/* restore register state from stack */
			state->regs[dst_regno] = *reg;
			/* mark reg as written since spilled pointer state likely
			 * has its liveness marks cleared by is_state_visited()
			 * which resets stack/reg liveness for state transitions
			 */
			state->regs[dst_regno].live |= REG_LIVE_WRITTEN;
		} else if (__is_pointer_value(env->allow_ptr_leaks, reg)) {
			/* If dst_regno==-1, the caller is asking us whether
			 * it is acceptable to use this value as a SCALAR_VALUE
			 * (e.g. for XADD).
			 * We must not allow unprivileged callers to do that
			 * with spilled pointers.
			 */
			verbose(env, "leaking pointer from stack off %d\n",
				off);
			return -EACCES;
		}
		mark_reg_read(env, reg, reg->parent, REG_LIVE_READ64);
	} else {
		for (i = 0; i < size; i++) {
			type = stype[(slot - i) % BPF_REG_SIZE];
			if (type == STACK_MISC)
				continue;
			if (type == STACK_ZERO)
				continue;
			verbose(env, "invalid read from stack off %d+%d size %d\n",
				off, i, size);
			return -EACCES;
		}
		mark_reg_read(env, reg, reg->parent, REG_LIVE_READ64);
		if (dst_regno >= 0)
			mark_reg_stack_read(env, reg_state, off, off + size, dst_regno);
	}
	return 0;
}

enum bpf_access_src {
	ACCESS_DIRECT = 1,  /* the access is performed by an instruction */
	ACCESS_HELPER = 2,  /* the access is performed by a helper */
};

static int check_stack_range_initialized(struct bpf_verifier_env *env,
					 int regno, int off, int access_size,
					 bool zero_size_allowed,
					 enum bpf_access_src type,
					 struct bpf_call_arg_meta *meta);

static struct bpf_reg_state *reg_state(struct bpf_verifier_env *env, int regno)
{
	return cur_regs(env) + regno;
}

/* Read the stack at 'ptr_regno + off' and put the result into the register
 * 'dst_regno'.
 * 'off' includes the pointer register's fixed offset(i.e. 'ptr_regno.off'),
 * but not its variable offset.
 * 'size' is assumed to be <= reg size and the access is assumed to be aligned.
 *
 * As opposed to check_stack_read_fixed_off, this function doesn't deal with
 * filling registers (i.e. reads of spilled register cannot be detected when
 * the offset is not fixed). We conservatively mark 'dst_regno' as containing
 * SCALAR_VALUE. That's why we assert that the 'ptr_regno' has a variable
 * offset; for a fixed offset check_stack_read_fixed_off should be used
 * instead.
 */
static int check_stack_read_var_off(struct bpf_verifier_env *env,
				    int ptr_regno, int off, int size, int dst_regno)
{
	/* The state of the source register. */
	struct bpf_reg_state *reg = reg_state(env, ptr_regno);
	struct bpf_func_state *ptr_state = func(env, reg);
	int err;
	int min_off, max_off;

	/* Note that we pass a NULL meta, so raw access will not be permitted.
	 */
	err = check_stack_range_initialized(env, ptr_regno, off, size,
					    false, ACCESS_DIRECT, NULL);
	if (err)
		return err;

	min_off = reg->smin_value + off;
	max_off = reg->smax_value + off;
	mark_reg_stack_read(env, ptr_state, min_off, max_off + size, dst_regno);
	return 0;
}

/* check_stack_read dispatches to check_stack_read_fixed_off or
 * check_stack_read_var_off.
 *
 * The caller must ensure that the offset falls within the allocated stack
 * bounds.
 *
 * 'dst_regno' is a register which will receive the value from the stack. It
 * can be -1, meaning that the read value is not going to a register.
 */
static int check_stack_read(struct bpf_verifier_env *env,
			    int ptr_regno, int off, int size,
			    int dst_regno)
{
	struct bpf_reg_state *reg = reg_state(env, ptr_regno);
	struct bpf_func_state *state = func(env, reg);
	int err;
	/* Some accesses are only permitted with a static offset. */
	bool var_off = !tnum_is_const(reg->var_off);

	/* The offset is required to be static when reads don't go to a
	 * register, in order to not leak pointers (see
	 * check_stack_read_fixed_off).
	 */
	if (dst_regno < 0 && var_off) {
		char tn_buf[48];

		tnum_strn(tn_buf, sizeof(tn_buf), reg->var_off);
		verbose(env, "variable offset stack pointer cannot be passed into helper function; var_off=%s off=%d size=%d\n",
			tn_buf, off, size);
		return -EACCES;
	}
	/* Variable offset is prohibited for unprivileged mode for simplicity
	 * since it requires corresponding support in Spectre masking for stack
	 * ALU. See also retrieve_ptr_limit().
	 */
	if (!env->bypass_spec_v1 && var_off) {
		char tn_buf[48];

		tnum_strn(tn_buf, sizeof(tn_buf), reg->var_off);
		verbose(env, "R%d variable offset stack access prohibited for !root, var_off=%s\n",
				ptr_regno, tn_buf);
		return -EACCES;
	}

	if (!var_off) {
		off += reg->var_off.value;
		err = check_stack_read_fixed_off(env, state, off, size,
						 dst_regno);
	} else {
		/* Variable offset stack reads need more conservative handling
		 * than fixed offset ones. Note that dst_regno >= 0 on this
		 * branch.
		 */
		err = check_stack_read_var_off(env, ptr_regno, off, size,
					       dst_regno);
	}
	return err;
}


/* check_stack_write dispatches to check_stack_write_fixed_off or
 * check_stack_write_var_off.
 *
 * 'ptr_regno' is the register used as a pointer into the stack.
 * 'off' includes 'ptr_regno->off', but not its variable offset (if any).
 * 'value_regno' is the register whose value we're writing to the stack. It can
 * be -1, meaning that we're not writing from a register.
 *
 * The caller must ensure that the offset falls within the maximum stack size.
 */
static int check_stack_write(struct bpf_verifier_env *env,
			     int ptr_regno, int off, int size,
			     int value_regno, int insn_idx)
{
	struct bpf_reg_state *reg = reg_state(env, ptr_regno);
	struct bpf_func_state *state = func(env, reg);
	int err;

	if (tnum_is_const(reg->var_off)) {
		off += reg->var_off.value;
		err = check_stack_write_fixed_off(env, state, off, size,
						  value_regno, insn_idx);
	} else {
		/* Variable offset stack reads need more conservative handling
		 * than fixed offset ones.
		 */
		err = check_stack_write_var_off(env, state,
						ptr_regno, off, size,
						value_regno, insn_idx);
	}
	return err;
}

static int check_map_access_type(struct bpf_verifier_env *env, u32 regno,
				 int off, int size, enum bpf_access_type type)
{
	struct bpf_reg_state *regs = cur_regs(env);
	struct bpf_map *map = regs[regno].map_ptr;
	u32 cap = bpf_map_flags_to_cap(map);

	if (type == BPF_WRITE && !(cap & BPF_MAP_CAN_WRITE)) {
		verbose(env, "write into map forbidden, value_size=%d off=%d size=%d\n",
			map->value_size, off, size);
		return -EACCES;
	}

	if (type == BPF_READ && !(cap & BPF_MAP_CAN_READ)) {
		verbose(env, "read from map forbidden, value_size=%d off=%d size=%d\n",
			map->value_size, off, size);
		return -EACCES;
	}

	return 0;
}

/* check read/write into memory region (e.g., map value, ringbuf sample, etc) */
static int __check_mem_access(struct bpf_verifier_env *env, int regno,
			      int off, int size, u32 mem_size,
			      bool zero_size_allowed)
{
	bool size_ok = size > 0 || (size == 0 && zero_size_allowed);
	struct bpf_reg_state *reg;

	if (off >= 0 && size_ok && (u64)off + size <= mem_size)
		return 0;

	reg = &cur_regs(env)[regno];
	switch (reg->type) {
	case PTR_TO_MAP_KEY:
		verbose(env, "invalid access to map key, key_size=%d off=%d size=%d\n",
			mem_size, off, size);
		break;
	case PTR_TO_MAP_VALUE:
		verbose(env, "invalid access to map value, value_size=%d off=%d size=%d\n",
			mem_size, off, size);
		break;
	case PTR_TO_PACKET:
	case PTR_TO_PACKET_META:
	case PTR_TO_PACKET_END:
		verbose(env, "invalid access to packet, off=%d size=%d, R%d(id=%d,off=%d,r=%d)\n",
			off, size, regno, reg->id, off, mem_size);
		break;
	case PTR_TO_MEM:
	default:
		verbose(env, "invalid access to memory, mem_size=%u off=%d size=%d\n",
			mem_size, off, size);
	}

	return -EACCES;
}

/* check read/write into a memory region with possible variable offset */
static int check_mem_region_access(struct bpf_verifier_env *env, u32 regno,
				   int off, int size, u32 mem_size,
				   bool zero_size_allowed)
{
	struct bpf_verifier_state *vstate = env->cur_state;
	struct bpf_func_state *state = vstate->frame[vstate->curframe];
	struct bpf_reg_state *reg = &state->regs[regno];
	int err;

	/* We may have adjusted the register pointing to memory region, so we
	 * need to try adding each of min_value and max_value to off
	 * to make sure our theoretical access will be safe.
	 *
	 * The minimum value is only important with signed
	 * comparisons where we can't assume the floor of a
	 * value is 0.  If we are using signed variables for our
	 * index'es we need to make sure that whatever we use
	 * will have a set floor within our range.
	 */
	if (reg->smin_value < 0 &&
	    (reg->smin_value == S64_MIN ||
	     (off + reg->smin_value != (s64)(s32)(off + reg->smin_value)) ||
	      reg->smin_value + off < 0)) {
		verbose(env, "R%d min value is negative, either use unsigned index or do a if (index >=0) check.\n",
			regno);
		return -EACCES;
	}
	err = __check_mem_access(env, regno, reg->smin_value + off, size,
				 mem_size, zero_size_allowed);
	if (err) {
		verbose(env, "R%d min value is outside of the allowed memory range\n",
			regno);
		return err;
	}

	/* If we haven't set a max value then we need to bail since we can't be
	 * sure we won't do bad things.
	 * If reg->umax_value + off could overflow, treat that as unbounded too.
	 */
	if (reg->umax_value >= BPF_MAX_VAR_OFF) {
		verbose(env, "R%d unbounded memory access, make sure to bounds check any such access\n",
			regno);
		return -EACCES;
	}
	err = __check_mem_access(env, regno, reg->umax_value + off, size,
				 mem_size, zero_size_allowed);
	if (err) {
		verbose(env, "R%d max value is outside of the allowed memory range\n",
			regno);
		return err;
	}

	return 0;
}

static int __check_ptr_off_reg(struct bpf_verifier_env *env,
			       const struct bpf_reg_state *reg, int regno,
			       bool fixed_off_ok)
{
	/* Access to this pointer-typed register or passing it to a helper
	 * is only allowed in its original, unmodified form.
	 */

	if (reg->off < 0) {
		verbose(env, "negative offset %s ptr R%d off=%d disallowed\n",
			reg_type_str(env, reg->type), regno, reg->off);
		return -EACCES;
	}

	if (!fixed_off_ok && reg->off) {
		verbose(env, "dereference of modified %s ptr R%d off=%d disallowed\n",
			reg_type_str(env, reg->type), regno, reg->off);
		return -EACCES;
	}

	if (!tnum_is_const(reg->var_off) || reg->var_off.value) {
		char tn_buf[48];

		tnum_strn(tn_buf, sizeof(tn_buf), reg->var_off);
		verbose(env, "variable %s access var_off=%s disallowed\n",
			reg_type_str(env, reg->type), tn_buf);
		return -EACCES;
	}

	return 0;
}

int check_ptr_off_reg(struct bpf_verifier_env *env,
		      const struct bpf_reg_state *reg, int regno)
{
	return __check_ptr_off_reg(env, reg, regno, false);
}

static int map_kptr_match_type(struct bpf_verifier_env *env,
			       struct bpf_map_value_off_desc *off_desc,
			       struct bpf_reg_state *reg, u32 regno)
{
	const char *targ_name = kernel_type_name(off_desc->kptr.btf, off_desc->kptr.btf_id);
	int perm_flags = PTR_MAYBE_NULL;
	const char *reg_name = "";

	/* Only unreferenced case accepts untrusted pointers */
	if (off_desc->type == BPF_KPTR_UNREF)
		perm_flags |= PTR_UNTRUSTED;

	if (base_type(reg->type) != PTR_TO_BTF_ID || (type_flag(reg->type) & ~perm_flags))
		goto bad_type;

	if (!btf_is_kernel(reg->btf)) {
		verbose(env, "R%d must point to kernel BTF\n", regno);
		return -EINVAL;
	}
	/* We need to verify reg->type and reg->btf, before accessing reg->btf */
	reg_name = kernel_type_name(reg->btf, reg->btf_id);

	/* For ref_ptr case, release function check should ensure we get one
	 * referenced PTR_TO_BTF_ID, and that its fixed offset is 0. For the
	 * normal store of unreferenced kptr, we must ensure var_off is zero.
	 * Since ref_ptr cannot be accessed directly by BPF insns, checks for
	 * reg->off and reg->ref_obj_id are not needed here.
	 */
	if (__check_ptr_off_reg(env, reg, regno, true))
		return -EACCES;

	/* A full type match is needed, as BTF can be vmlinux or module BTF, and
	 * we also need to take into account the reg->off.
	 *
	 * We want to support cases like:
	 *
	 * struct foo {
	 *         struct bar br;
	 *         struct baz bz;
	 * };
	 *
	 * struct foo *v;
	 * v = func();	      // PTR_TO_BTF_ID
	 * val->foo = v;      // reg->off is zero, btf and btf_id match type
	 * val->bar = &v->br; // reg->off is still zero, but we need to retry with
	 *                    // first member type of struct after comparison fails
	 * val->baz = &v->bz; // reg->off is non-zero, so struct needs to be walked
	 *                    // to match type
	 *
	 * In the kptr_ref case, check_func_arg_reg_off already ensures reg->off
	 * is zero. We must also ensure that btf_struct_ids_match does not walk
	 * the struct to match type against first member of struct, i.e. reject
	 * second case from above. Hence, when type is BPF_KPTR_REF, we set
	 * strict mode to true for type match.
	 */
	if (!btf_struct_ids_match(&env->log, reg->btf, reg->btf_id, reg->off,
				  off_desc->kptr.btf, off_desc->kptr.btf_id,
				  off_desc->type == BPF_KPTR_REF))
		goto bad_type;
	return 0;
bad_type:
	verbose(env, "invalid kptr access, R%d type=%s%s ", regno,
		reg_type_str(env, reg->type), reg_name);
	verbose(env, "expected=%s%s", reg_type_str(env, PTR_TO_BTF_ID), targ_name);
	if (off_desc->type == BPF_KPTR_UNREF)
		verbose(env, " or %s%s\n", reg_type_str(env, PTR_TO_BTF_ID | PTR_UNTRUSTED),
			targ_name);
	else
		verbose(env, "\n");
	return -EINVAL;
}

static int check_map_kptr_access(struct bpf_verifier_env *env, u32 regno,
				 int value_regno, int insn_idx,
				 struct bpf_map_value_off_desc *off_desc)
{
	struct bpf_insn *insn = &env->prog->insnsi[insn_idx];
	int class = BPF_CLASS(insn->code);
	struct bpf_reg_state *val_reg;

	/* Things we already checked for in check_map_access and caller:
	 *  - Reject cases where variable offset may touch kptr
	 *  - size of access (must be BPF_DW)
	 *  - tnum_is_const(reg->var_off)
	 *  - off_desc->offset == off + reg->var_off.value
	 */
	/* Only BPF_[LDX,STX,ST] | BPF_MEM | BPF_DW is supported */
	if (BPF_MODE(insn->code) != BPF_MEM) {
		verbose(env, "kptr in map can only be accessed using BPF_MEM instruction mode\n");
		return -EACCES;
	}

	/* We only allow loading referenced kptr, since it will be marked as
	 * untrusted, similar to unreferenced kptr.
	 */
	if (class != BPF_LDX && off_desc->type == BPF_KPTR_REF) {
		verbose(env, "store to referenced kptr disallowed\n");
		return -EACCES;
	}

	if (class == BPF_LDX) {
		val_reg = reg_state(env, value_regno);
		/* We can simply mark the value_regno receiving the pointer
		 * value from map as PTR_TO_BTF_ID, with the correct type.
		 */
		mark_btf_ld_reg(env, cur_regs(env), value_regno, PTR_TO_BTF_ID, off_desc->kptr.btf,
				off_desc->kptr.btf_id, PTR_MAYBE_NULL | PTR_UNTRUSTED);
		/* For mark_ptr_or_null_reg */
		val_reg->id = ++env->id_gen;
	} else if (class == BPF_STX) {
		val_reg = reg_state(env, value_regno);
		if (!register_is_null(val_reg) &&
		    map_kptr_match_type(env, off_desc, val_reg, value_regno))
			return -EACCES;
	} else if (class == BPF_ST) {
		if (insn->imm) {
			verbose(env, "BPF_ST imm must be 0 when storing to kptr at off=%u\n",
				off_desc->offset);
			return -EACCES;
		}
	} else {
		verbose(env, "kptr in map can only be accessed using BPF_LDX/BPF_STX/BPF_ST\n");
		return -EACCES;
	}
	return 0;
}

/* check read/write into a map element with possible variable offset */
static int check_map_access(struct bpf_verifier_env *env, u32 regno,
			    int off, int size, bool zero_size_allowed,
			    enum bpf_access_src src)
{
	struct bpf_verifier_state *vstate = env->cur_state;
	struct bpf_func_state *state = vstate->frame[vstate->curframe];
	struct bpf_reg_state *reg = &state->regs[regno];
	struct bpf_map *map = reg->map_ptr;
	int err;

	err = check_mem_region_access(env, regno, off, size, map->value_size,
				      zero_size_allowed);
	if (err)
		return err;

	if (map_value_has_spin_lock(map)) {
		u32 lock = map->spin_lock_off;

		/* if any part of struct bpf_spin_lock can be touched by
		 * load/store reject this program.
		 * To check that [x1, x2) overlaps with [y1, y2)
		 * it is sufficient to check x1 < y2 && y1 < x2.
		 */
		if (reg->smin_value + off < lock + sizeof(struct bpf_spin_lock) &&
		     lock < reg->umax_value + off + size) {
			verbose(env, "bpf_spin_lock cannot be accessed directly by load/store\n");
			return -EACCES;
		}
	}
	if (map_value_has_timer(map)) {
		u32 t = map->timer_off;

		if (reg->smin_value + off < t + sizeof(struct bpf_timer) &&
		     t < reg->umax_value + off + size) {
			verbose(env, "bpf_timer cannot be accessed directly by load/store\n");
			return -EACCES;
		}
	}
	if (map_value_has_kptrs(map)) {
		struct bpf_map_value_off *tab = map->kptr_off_tab;
		int i;

		for (i = 0; i < tab->nr_off; i++) {
			u32 p = tab->off[i].offset;

			if (reg->smin_value + off < p + sizeof(u64) &&
			    p < reg->umax_value + off + size) {
				if (src != ACCESS_DIRECT) {
					verbose(env, "kptr cannot be accessed indirectly by helper\n");
					return -EACCES;
				}
				if (!tnum_is_const(reg->var_off)) {
					verbose(env, "kptr access cannot have variable offset\n");
					return -EACCES;
				}
				if (p != off + reg->var_off.value) {
					verbose(env, "kptr access misaligned expected=%u off=%llu\n",
						p, off + reg->var_off.value);
					return -EACCES;
				}
				if (size != bpf_size_to_bytes(BPF_DW)) {
					verbose(env, "kptr access size must be BPF_DW\n");
					return -EACCES;
				}
				break;
			}
		}
	}
	return err;
}

#define MAX_PACKET_OFF 0xffff

static bool may_access_direct_pkt_data(struct bpf_verifier_env *env,
				       const struct bpf_call_arg_meta *meta,
				       enum bpf_access_type t)
{
	enum bpf_prog_type prog_type = resolve_prog_type(env->prog);

	switch (prog_type) {
	/* Program types only with direct read access go here! */
	case BPF_PROG_TYPE_LWT_IN:
	case BPF_PROG_TYPE_LWT_OUT:
	case BPF_PROG_TYPE_LWT_SEG6LOCAL:
	case BPF_PROG_TYPE_SK_REUSEPORT:
	case BPF_PROG_TYPE_FLOW_DISSECTOR:
	case BPF_PROG_TYPE_CGROUP_SKB:
		if (t == BPF_WRITE)
			return false;
		fallthrough;

	/* Program types with direct read + write access go here! */
	case BPF_PROG_TYPE_SCHED_CLS:
	case BPF_PROG_TYPE_SCHED_ACT:
	case BPF_PROG_TYPE_XDP:
	case BPF_PROG_TYPE_LWT_XMIT:
	case BPF_PROG_TYPE_SK_SKB:
	case BPF_PROG_TYPE_SK_MSG:
		if (meta)
			return meta->pkt_access;

		env->seen_direct_write = true;
		return true;

	case BPF_PROG_TYPE_CGROUP_SOCKOPT:
		if (t == BPF_WRITE)
			env->seen_direct_write = true;

		return true;

	default:
		return false;
	}
}

static int check_packet_access(struct bpf_verifier_env *env, u32 regno, int off,
			       int size, bool zero_size_allowed)
{
	struct bpf_reg_state *regs = cur_regs(env);
	struct bpf_reg_state *reg = &regs[regno];
	int err;

	/* We may have added a variable offset to the packet pointer; but any
	 * reg->range we have comes after that.  We are only checking the fixed
	 * offset.
	 */

	/* We don't allow negative numbers, because we aren't tracking enough
	 * detail to prove they're safe.
	 */
	if (reg->smin_value < 0) {
		verbose(env, "R%d min value is negative, either use unsigned index or do a if (index >=0) check.\n",
			regno);
		return -EACCES;
	}

	err = reg->range < 0 ? -EINVAL :
	      __check_mem_access(env, regno, off, size, reg->range,
				 zero_size_allowed);
	if (err) {
		verbose(env, "R%d offset is outside of the packet\n", regno);
		return err;
	}

	/* __check_mem_access has made sure "off + size - 1" is within u16.
	 * reg->umax_value can't be bigger than MAX_PACKET_OFF which is 0xffff,
	 * otherwise find_good_pkt_pointers would have refused to set range info
	 * that __check_mem_access would have rejected this pkt access.
	 * Therefore, "off + reg->umax_value + size - 1" won't overflow u32.
	 */
	env->prog->aux->max_pkt_offset =
		max_t(u32, env->prog->aux->max_pkt_offset,
		      off + reg->umax_value + size - 1);

	return err;
}

/* check access to 'struct bpf_context' fields.  Supports fixed offsets only */
static int check_ctx_access(struct bpf_verifier_env *env, int insn_idx, int off, int size,
			    enum bpf_access_type t, enum bpf_reg_type *reg_type,
			    struct btf **btf, u32 *btf_id)
{
	struct bpf_insn_access_aux info = {
		.reg_type = *reg_type,
		.log = &env->log,
	};

	if (env->ops->is_valid_access &&
	    env->ops->is_valid_access(off, size, t, env->prog, &info)) {
		/* A non zero info.ctx_field_size indicates that this field is a
		 * candidate for later verifier transformation to load the whole
		 * field and then apply a mask when accessed with a narrower
		 * access than actual ctx access size. A zero info.ctx_field_size
		 * will only allow for whole field access and rejects any other
		 * type of narrower access.
		 */
		*reg_type = info.reg_type;

		if (base_type(*reg_type) == PTR_TO_BTF_ID) {
			*btf = info.btf;
			*btf_id = info.btf_id;
		} else {
			env->insn_aux_data[insn_idx].ctx_field_size = info.ctx_field_size;
		}
		/* remember the offset of last byte accessed in ctx */
		if (env->prog->aux->max_ctx_offset < off + size)
			env->prog->aux->max_ctx_offset = off + size;
		return 0;
	}

	verbose(env, "invalid bpf_context access off=%d size=%d\n", off, size);
	return -EACCES;
}

static int check_flow_keys_access(struct bpf_verifier_env *env, int off,
				  int size)
{
	if (size < 0 || off < 0 ||
	    (u64)off + size > sizeof(struct bpf_flow_keys)) {
		verbose(env, "invalid access to flow keys off=%d size=%d\n",
			off, size);
		return -EACCES;
	}
	return 0;
}

static int check_sock_access(struct bpf_verifier_env *env, int insn_idx,
			     u32 regno, int off, int size,
			     enum bpf_access_type t)
{
	struct bpf_reg_state *regs = cur_regs(env);
	struct bpf_reg_state *reg = &regs[regno];
	struct bpf_insn_access_aux info = {};
	bool valid;

	if (reg->smin_value < 0) {
		verbose(env, "R%d min value is negative, either use unsigned index or do a if (index >=0) check.\n",
			regno);
		return -EACCES;
	}

	switch (reg->type) {
	case PTR_TO_SOCK_COMMON:
		valid = bpf_sock_common_is_valid_access(off, size, t, &info);
		break;
	case PTR_TO_SOCKET:
		valid = bpf_sock_is_valid_access(off, size, t, &info);
		break;
	case PTR_TO_TCP_SOCK:
		valid = bpf_tcp_sock_is_valid_access(off, size, t, &info);
		break;
	case PTR_TO_XDP_SOCK:
		valid = bpf_xdp_sock_is_valid_access(off, size, t, &info);
		break;
	default:
		valid = false;
	}


	if (valid) {
		env->insn_aux_data[insn_idx].ctx_field_size =
			info.ctx_field_size;
		return 0;
	}

	verbose(env, "R%d invalid %s access off=%d size=%d\n",
		regno, reg_type_str(env, reg->type), off, size);

	return -EACCES;
}

static bool is_pointer_value(struct bpf_verifier_env *env, int regno)
{
	return __is_pointer_value(env->allow_ptr_leaks, reg_state(env, regno));
}

static bool is_ctx_reg(struct bpf_verifier_env *env, int regno)
{
	const struct bpf_reg_state *reg = reg_state(env, regno);

	return reg->type == PTR_TO_CTX;
}

static bool is_sk_reg(struct bpf_verifier_env *env, int regno)
{
	const struct bpf_reg_state *reg = reg_state(env, regno);

	return type_is_sk_pointer(reg->type);
}

static bool is_pkt_reg(struct bpf_verifier_env *env, int regno)
{
	const struct bpf_reg_state *reg = reg_state(env, regno);

	return type_is_pkt_pointer(reg->type);
}

static bool is_flow_key_reg(struct bpf_verifier_env *env, int regno)
{
	const struct bpf_reg_state *reg = reg_state(env, regno);

	/* Separate to is_ctx_reg() since we still want to allow BPF_ST here. */
	return reg->type == PTR_TO_FLOW_KEYS;
}

static int check_pkt_ptr_alignment(struct bpf_verifier_env *env,
				   const struct bpf_reg_state *reg,
				   int off, int size, bool strict)
{
	struct tnum reg_off;
	int ip_align;

	/* Byte size accesses are always allowed. */
	if (!strict || size == 1)
		return 0;

	/* For platforms that do not have a Kconfig enabling
	 * CONFIG_HAVE_EFFICIENT_UNALIGNED_ACCESS the value of
	 * NET_IP_ALIGN is universally set to '2'.  And on platforms
	 * that do set CONFIG_HAVE_EFFICIENT_UNALIGNED_ACCESS, we get
	 * to this code only in strict mode where we want to emulate
	 * the NET_IP_ALIGN==2 checking.  Therefore use an
	 * unconditional IP align value of '2'.
	 */
	ip_align = 2;

	reg_off = tnum_add(reg->var_off, tnum_const(ip_align + reg->off + off));
	if (!tnum_is_aligned(reg_off, size)) {
		char tn_buf[48];

		tnum_strn(tn_buf, sizeof(tn_buf), reg->var_off);
		verbose(env,
			"misaligned packet access off %d+%s+%d+%d size %d\n",
			ip_align, tn_buf, reg->off, off, size);
		return -EACCES;
	}

	return 0;
}

static int check_generic_ptr_alignment(struct bpf_verifier_env *env,
				       const struct bpf_reg_state *reg,
				       const char *pointer_desc,
				       int off, int size, bool strict)
{
	struct tnum reg_off;

	/* Byte size accesses are always allowed. */
	if (!strict || size == 1)
		return 0;

	reg_off = tnum_add(reg->var_off, tnum_const(reg->off + off));
	if (!tnum_is_aligned(reg_off, size)) {
		char tn_buf[48];

		tnum_strn(tn_buf, sizeof(tn_buf), reg->var_off);
		verbose(env, "misaligned %saccess off %s+%d+%d size %d\n",
			pointer_desc, tn_buf, reg->off, off, size);
		return -EACCES;
	}

	return 0;
}

static int check_ptr_alignment(struct bpf_verifier_env *env,
			       const struct bpf_reg_state *reg, int off,
			       int size, bool strict_alignment_once)
{
	bool strict = env->strict_alignment || strict_alignment_once;
	const char *pointer_desc = "";

	switch (reg->type) {
	case PTR_TO_PACKET:
	case PTR_TO_PACKET_META:
		/* Special case, because of NET_IP_ALIGN. Given metadata sits
		 * right in front, treat it the very same way.
		 */
		return check_pkt_ptr_alignment(env, reg, off, size, strict);
	case PTR_TO_FLOW_KEYS:
		pointer_desc = "flow keys ";
		break;
	case PTR_TO_MAP_KEY:
		pointer_desc = "key ";
		break;
	case PTR_TO_MAP_VALUE:
		pointer_desc = "value ";
		break;
	case PTR_TO_CTX:
		pointer_desc = "context ";
		break;
	case PTR_TO_STACK:
		pointer_desc = "stack ";
		/* The stack spill tracking logic in check_stack_write_fixed_off()
		 * and check_stack_read_fixed_off() relies on stack accesses being
		 * aligned.
		 */
		strict = true;
		break;
	case PTR_TO_SOCKET:
		pointer_desc = "sock ";
		break;
	case PTR_TO_SOCK_COMMON:
		pointer_desc = "sock_common ";
		break;
	case PTR_TO_TCP_SOCK:
		pointer_desc = "tcp_sock ";
		break;
	case PTR_TO_XDP_SOCK:
		pointer_desc = "xdp_sock ";
		break;
	default:
		break;
	}
	return check_generic_ptr_alignment(env, reg, pointer_desc, off, size,
					   strict);
}

static int update_stack_depth(struct bpf_verifier_env *env,
			      const struct bpf_func_state *func,
			      int off)
{
	u16 stack = env->subprog_info[func->subprogno].stack_depth;

	if (stack >= -off)
		return 0;

	/* update known max for given subprogram */
	env->subprog_info[func->subprogno].stack_depth = -off;
	return 0;
}

/* starting from main bpf function walk all instructions of the function
 * and recursively walk all callees that given function can call.
 * Ignore jump and exit insns.
 * Since recursion is prevented by check_cfg() this algorithm
 * only needs a local stack of MAX_CALL_FRAMES to remember callsites
 */
static int check_max_stack_depth(struct bpf_verifier_env *env)
{
	int depth = 0, frame = 0, idx = 0, i = 0, subprog_end;
	struct bpf_subprog_info *subprog = env->subprog_info;
	struct bpf_insn *insn = env->prog->insnsi;
	bool tail_call_reachable = false;
	int ret_insn[MAX_CALL_FRAMES];
	int ret_prog[MAX_CALL_FRAMES];
	int j;

process_func:
	/* protect against potential stack overflow that might happen when
	 * bpf2bpf calls get combined with tailcalls. Limit the caller's stack
	 * depth for such case down to 256 so that the worst case scenario
	 * would result in 8k stack size (32 which is tailcall limit * 256 =
	 * 8k).
	 *
	 * To get the idea what might happen, see an example:
	 * func1 -> sub rsp, 128
	 *  subfunc1 -> sub rsp, 256
	 *  tailcall1 -> add rsp, 256
	 *   func2 -> sub rsp, 192 (total stack size = 128 + 192 = 320)
	 *   subfunc2 -> sub rsp, 64
	 *   subfunc22 -> sub rsp, 128
	 *   tailcall2 -> add rsp, 128
	 *    func3 -> sub rsp, 32 (total stack size 128 + 192 + 64 + 32 = 416)
	 *
	 * tailcall will unwind the current stack frame but it will not get rid
	 * of caller's stack as shown on the example above.
	 */
	if (idx && subprog[idx].has_tail_call && depth >= 256) {
		verbose(env,
			"tail_calls are not allowed when call stack of previous frames is %d bytes. Too large\n",
			depth);
		return -EACCES;
	}
	/* round up to 32-bytes, since this is granularity
	 * of interpreter stack size
	 */
	depth += round_up(max_t(u32, subprog[idx].stack_depth, 1), 32);
	if (depth > MAX_BPF_STACK) {
		verbose(env, "combined stack size of %d calls is %d. Too large\n",
			frame + 1, depth);
		return -EACCES;
	}
continue_func:
	subprog_end = subprog[idx + 1].start;
	for (; i < subprog_end; i++) {
		int next_insn;

		if (!bpf_pseudo_call(insn + i) && !bpf_pseudo_func(insn + i))
			continue;
		/* remember insn and function to return to */
		ret_insn[frame] = i + 1;
		ret_prog[frame] = idx;

		/* find the callee */
		next_insn = i + insn[i].imm + 1;
		idx = find_subprog(env, next_insn);
		if (idx < 0) {
			WARN_ONCE(1, "verifier bug. No program starts at insn %d\n",
				  next_insn);
			return -EFAULT;
		}
		if (subprog[idx].is_async_cb) {
			if (subprog[idx].has_tail_call) {
				verbose(env, "verifier bug. subprog has tail_call and async cb\n");
				return -EFAULT;
			}
			 /* async callbacks don't increase bpf prog stack size */
			continue;
		}
		i = next_insn;

		if (subprog[idx].has_tail_call)
			tail_call_reachable = true;

		frame++;
		if (frame >= MAX_CALL_FRAMES) {
			verbose(env, "the call stack of %d frames is too deep !\n",
				frame);
			return -E2BIG;
		}
		goto process_func;
	}
	/* if tail call got detected across bpf2bpf calls then mark each of the
	 * currently present subprog frames as tail call reachable subprogs;
	 * this info will be utilized by JIT so that we will be preserving the
	 * tail call counter throughout bpf2bpf calls combined with tailcalls
	 */
	if (tail_call_reachable)
		for (j = 0; j < frame; j++)
			subprog[ret_prog[j]].tail_call_reachable = true;
	if (subprog[0].tail_call_reachable)
		env->prog->aux->tail_call_reachable = true;

	/* end of for() loop means the last insn of the 'subprog'
	 * was reached. Doesn't matter whether it was JA or EXIT
	 */
	if (frame == 0)
		return 0;
	depth -= round_up(max_t(u32, subprog[idx].stack_depth, 1), 32);
	frame--;
	i = ret_insn[frame];
	idx = ret_prog[frame];
	goto continue_func;
}

#ifndef CONFIG_BPF_JIT_ALWAYS_ON
static int get_callee_stack_depth(struct bpf_verifier_env *env,
				  const struct bpf_insn *insn, int idx)
{
	int start = idx + insn->imm + 1, subprog;

	subprog = find_subprog(env, start);
	if (subprog < 0) {
		WARN_ONCE(1, "verifier bug. No program starts at insn %d\n",
			  start);
		return -EFAULT;
	}
	return env->subprog_info[subprog].stack_depth;
}
#endif

static int __check_buffer_access(struct bpf_verifier_env *env,
				 const char *buf_info,
				 const struct bpf_reg_state *reg,
				 int regno, int off, int size)
{
	if (off < 0) {
		verbose(env,
			"R%d invalid %s buffer access: off=%d, size=%d\n",
			regno, buf_info, off, size);
		return -EACCES;
	}
	if (!tnum_is_const(reg->var_off) || reg->var_off.value) {
		char tn_buf[48];

		tnum_strn(tn_buf, sizeof(tn_buf), reg->var_off);
		verbose(env,
			"R%d invalid variable buffer offset: off=%d, var_off=%s\n",
			regno, off, tn_buf);
		return -EACCES;
	}

	return 0;
}

static int check_tp_buffer_access(struct bpf_verifier_env *env,
				  const struct bpf_reg_state *reg,
				  int regno, int off, int size)
{
	int err;

	err = __check_buffer_access(env, "tracepoint", reg, regno, off, size);
	if (err)
		return err;

	if (off + size > env->prog->aux->max_tp_access)
		env->prog->aux->max_tp_access = off + size;

	return 0;
}

static int check_buffer_access(struct bpf_verifier_env *env,
			       const struct bpf_reg_state *reg,
			       int regno, int off, int size,
			       bool zero_size_allowed,
			       u32 *max_access)
{
	const char *buf_info = type_is_rdonly_mem(reg->type) ? "rdonly" : "rdwr";
	int err;

	err = __check_buffer_access(env, buf_info, reg, regno, off, size);
	if (err)
		return err;

	if (off + size > *max_access)
		*max_access = off + size;

	return 0;
}

/* BPF architecture zero extends alu32 ops into 64-bit registesr */
static void zext_32_to_64(struct bpf_reg_state *reg)
{
	reg->var_off = tnum_subreg(reg->var_off);
	__reg_assign_32_into_64(reg);
}

/* truncate register to smaller size (in bytes)
 * must be called with size < BPF_REG_SIZE
 */
static void coerce_reg_to_size(struct bpf_reg_state *reg, int size)
{
	u64 mask;

	/* clear high bits in bit representation */
	reg->var_off = tnum_cast(reg->var_off, size);

	/* fix arithmetic bounds */
	mask = ((u64)1 << (size * 8)) - 1;
	if ((reg->umin_value & ~mask) == (reg->umax_value & ~mask)) {
		reg->umin_value &= mask;
		reg->umax_value &= mask;
	} else {
		reg->umin_value = 0;
		reg->umax_value = mask;
	}
	reg->smin_value = reg->umin_value;
	reg->smax_value = reg->umax_value;

	/* If size is smaller than 32bit register the 32bit register
	 * values are also truncated so we push 64-bit bounds into
	 * 32-bit bounds. Above were truncated < 32-bits already.
	 */
	if (size >= 4)
		return;
	__reg_combine_64_into_32(reg);
}

static bool bpf_map_is_rdonly(const struct bpf_map *map)
{
	/* A map is considered read-only if the following condition are true:
	 *
	 * 1) BPF program side cannot change any of the map content. The
	 *    BPF_F_RDONLY_PROG flag is throughout the lifetime of a map
	 *    and was set at map creation time.
	 * 2) The map value(s) have been initialized from user space by a
	 *    loader and then "frozen", such that no new map update/delete
	 *    operations from syscall side are possible for the rest of
	 *    the map's lifetime from that point onwards.
	 * 3) Any parallel/pending map update/delete operations from syscall
	 *    side have been completed. Only after that point, it's safe to
	 *    assume that map value(s) are immutable.
	 */
	return (map->map_flags & BPF_F_RDONLY_PROG) &&
	       READ_ONCE(map->frozen) &&
	       !bpf_map_write_active(map);
}

static int bpf_map_direct_read(struct bpf_map *map, int off, int size, u64 *val)
{
	void *ptr;
	u64 addr;
	int err;

	err = map->ops->map_direct_value_addr(map, &addr, off);
	if (err)
		return err;
	ptr = (void *)(long)addr + off;

	switch (size) {
	case sizeof(u8):
		*val = (u64)*(u8 *)ptr;
		break;
	case sizeof(u16):
		*val = (u64)*(u16 *)ptr;
		break;
	case sizeof(u32):
		*val = (u64)*(u32 *)ptr;
		break;
	case sizeof(u64):
		*val = *(u64 *)ptr;
		break;
	default:
		return -EINVAL;
	}
	return 0;
}

static int check_ptr_to_btf_access(struct bpf_verifier_env *env,
				   struct bpf_reg_state *regs,
				   int regno, int off, int size,
				   enum bpf_access_type atype,
				   int value_regno)
{
	struct bpf_reg_state *reg = regs + regno;
	const struct btf_type *t = btf_type_by_id(reg->btf, reg->btf_id);
	const char *tname = btf_name_by_offset(reg->btf, t->name_off);
	enum bpf_type_flag flag = 0;
	u32 btf_id;
	int ret;

	if (off < 0) {
		verbose(env,
			"R%d is ptr_%s invalid negative access: off=%d\n",
			regno, tname, off);
		return -EACCES;
	}
	if (!tnum_is_const(reg->var_off) || reg->var_off.value) {
		char tn_buf[48];

		tnum_strn(tn_buf, sizeof(tn_buf), reg->var_off);
		verbose(env,
			"R%d is ptr_%s invalid variable offset: off=%d, var_off=%s\n",
			regno, tname, off, tn_buf);
		return -EACCES;
	}

	if (reg->type & MEM_USER) {
		verbose(env,
			"R%d is ptr_%s access user memory: off=%d\n",
			regno, tname, off);
		return -EACCES;
	}

	if (reg->type & MEM_PERCPU) {
		verbose(env,
			"R%d is ptr_%s access percpu memory: off=%d\n",
			regno, tname, off);
		return -EACCES;
	}

	if (env->ops->btf_struct_access) {
		ret = env->ops->btf_struct_access(&env->log, reg->btf, t,
						  off, size, atype, &btf_id, &flag);
	} else {
		if (atype != BPF_READ) {
			verbose(env, "only read is supported\n");
			return -EACCES;
		}

		ret = btf_struct_access(&env->log, reg->btf, t, off, size,
					atype, &btf_id, &flag);
	}

	if (ret < 0)
		return ret;

	/* If this is an untrusted pointer, all pointers formed by walking it
	 * also inherit the untrusted flag.
	 */
	if (type_flag(reg->type) & PTR_UNTRUSTED)
		flag |= PTR_UNTRUSTED;

	if (atype == BPF_READ && value_regno >= 0)
		mark_btf_ld_reg(env, regs, value_regno, ret, reg->btf, btf_id, flag);

	return 0;
}

static int check_ptr_to_map_access(struct bpf_verifier_env *env,
				   struct bpf_reg_state *regs,
				   int regno, int off, int size,
				   enum bpf_access_type atype,
				   int value_regno)
{
	struct bpf_reg_state *reg = regs + regno;
	struct bpf_map *map = reg->map_ptr;
	enum bpf_type_flag flag = 0;
	const struct btf_type *t;
	const char *tname;
	u32 btf_id;
	int ret;

	if (!btf_vmlinux) {
		verbose(env, "map_ptr access not supported without CONFIG_DEBUG_INFO_BTF\n");
		return -ENOTSUPP;
	}

	if (!map->ops->map_btf_id || !*map->ops->map_btf_id) {
		verbose(env, "map_ptr access not supported for map type %d\n",
			map->map_type);
		return -ENOTSUPP;
	}

	t = btf_type_by_id(btf_vmlinux, *map->ops->map_btf_id);
	tname = btf_name_by_offset(btf_vmlinux, t->name_off);

	if (!env->allow_ptr_to_map_access) {
		verbose(env,
			"%s access is allowed only to CAP_PERFMON and CAP_SYS_ADMIN\n",
			tname);
		return -EPERM;
	}

	if (off < 0) {
		verbose(env, "R%d is %s invalid negative access: off=%d\n",
			regno, tname, off);
		return -EACCES;
	}

	if (atype != BPF_READ) {
		verbose(env, "only read from %s is supported\n", tname);
		return -EACCES;
	}

	ret = btf_struct_access(&env->log, btf_vmlinux, t, off, size, atype, &btf_id, &flag);
	if (ret < 0)
		return ret;

	if (value_regno >= 0)
		mark_btf_ld_reg(env, regs, value_regno, ret, btf_vmlinux, btf_id, flag);

	return 0;
}

/* Check that the stack access at the given offset is within bounds. The
 * maximum valid offset is -1.
 *
 * The minimum valid offset is -MAX_BPF_STACK for writes, and
 * -state->allocated_stack for reads.
 */
static int check_stack_slot_within_bounds(int off,
					  struct bpf_func_state *state,
					  enum bpf_access_type t)
{
	int min_valid_off;

	if (t == BPF_WRITE)
		min_valid_off = -MAX_BPF_STACK;
	else
		min_valid_off = -state->allocated_stack;

	if (off < min_valid_off || off > -1)
		return -EACCES;
	return 0;
}

/* Check that the stack access at 'regno + off' falls within the maximum stack
 * bounds.
 *
 * 'off' includes `regno->offset`, but not its dynamic part (if any).
 */
static int check_stack_access_within_bounds(
		struct bpf_verifier_env *env,
		int regno, int off, int access_size,
		enum bpf_access_src src, enum bpf_access_type type)
{
	struct bpf_reg_state *regs = cur_regs(env);
	struct bpf_reg_state *reg = regs + regno;
	struct bpf_func_state *state = func(env, reg);
	int min_off, max_off;
	int err;
	char *err_extra;

	if (src == ACCESS_HELPER)
		/* We don't know if helpers are reading or writing (or both). */
		err_extra = " indirect access to";
	else if (type == BPF_READ)
		err_extra = " read from";
	else
		err_extra = " write to";

	if (tnum_is_const(reg->var_off)) {
		min_off = reg->var_off.value + off;
		if (access_size > 0)
			max_off = min_off + access_size - 1;
		else
			max_off = min_off;
	} else {
		if (reg->smax_value >= BPF_MAX_VAR_OFF ||
		    reg->smin_value <= -BPF_MAX_VAR_OFF) {
			verbose(env, "invalid unbounded variable-offset%s stack R%d\n",
				err_extra, regno);
			return -EACCES;
		}
		min_off = reg->smin_value + off;
		if (access_size > 0)
			max_off = reg->smax_value + off + access_size - 1;
		else
			max_off = min_off;
	}

	err = check_stack_slot_within_bounds(min_off, state, type);
	if (!err)
		err = check_stack_slot_within_bounds(max_off, state, type);

	if (err) {
		if (tnum_is_const(reg->var_off)) {
			verbose(env, "invalid%s stack R%d off=%d size=%d\n",
				err_extra, regno, off, access_size);
		} else {
			char tn_buf[48];

			tnum_strn(tn_buf, sizeof(tn_buf), reg->var_off);
			verbose(env, "invalid variable-offset%s stack R%d var_off=%s size=%d\n",
				err_extra, regno, tn_buf, access_size);
		}
	}
	return err;
}

/* check whether memory at (regno + off) is accessible for t = (read | write)
 * if t==write, value_regno is a register which value is stored into memory
 * if t==read, value_regno is a register which will receive the value from memory
 * if t==write && value_regno==-1, some unknown value is stored into memory
 * if t==read && value_regno==-1, don't care what we read from memory
 */
static int check_mem_access(struct bpf_verifier_env *env, int insn_idx, u32 regno,
			    int off, int bpf_size, enum bpf_access_type t,
			    int value_regno, bool strict_alignment_once)
{
	struct bpf_reg_state *regs = cur_regs(env);
	struct bpf_reg_state *reg = regs + regno;
	struct bpf_func_state *state;
	int size, err = 0;

	size = bpf_size_to_bytes(bpf_size);
	if (size < 0)
		return size;

	/* alignment checks will add in reg->off themselves */
	err = check_ptr_alignment(env, reg, off, size, strict_alignment_once);
	if (err)
		return err;

	/* for access checks, reg->off is just part of off */
	off += reg->off;

	if (reg->type == PTR_TO_MAP_KEY) {
		if (t == BPF_WRITE) {
			verbose(env, "write to change key R%d not allowed\n", regno);
			return -EACCES;
		}

		err = check_mem_region_access(env, regno, off, size,
					      reg->map_ptr->key_size, false);
		if (err)
			return err;
		if (value_regno >= 0)
			mark_reg_unknown(env, regs, value_regno);
	} else if (reg->type == PTR_TO_MAP_VALUE) {
		struct bpf_map_value_off_desc *kptr_off_desc = NULL;

		if (t == BPF_WRITE && value_regno >= 0 &&
		    is_pointer_value(env, value_regno)) {
			verbose(env, "R%d leaks addr into map\n", value_regno);
			return -EACCES;
		}
		err = check_map_access_type(env, regno, off, size, t);
		if (err)
			return err;
		err = check_map_access(env, regno, off, size, false, ACCESS_DIRECT);
		if (err)
			return err;
		if (tnum_is_const(reg->var_off))
			kptr_off_desc = bpf_map_kptr_off_contains(reg->map_ptr,
								  off + reg->var_off.value);
		if (kptr_off_desc) {
			err = check_map_kptr_access(env, regno, value_regno, insn_idx,
						    kptr_off_desc);
		} else if (t == BPF_READ && value_regno >= 0) {
			struct bpf_map *map = reg->map_ptr;

			/* if map is read-only, track its contents as scalars */
			if (tnum_is_const(reg->var_off) &&
			    bpf_map_is_rdonly(map) &&
			    map->ops->map_direct_value_addr) {
				int map_off = off + reg->var_off.value;
				u64 val = 0;

				err = bpf_map_direct_read(map, map_off, size,
							  &val);
				if (err)
					return err;

				regs[value_regno].type = SCALAR_VALUE;
				__mark_reg_known(&regs[value_regno], val);
			} else {
				mark_reg_unknown(env, regs, value_regno);
			}
		}
	} else if (base_type(reg->type) == PTR_TO_MEM) {
		bool rdonly_mem = type_is_rdonly_mem(reg->type);

		if (type_may_be_null(reg->type)) {
			verbose(env, "R%d invalid mem access '%s'\n", regno,
				reg_type_str(env, reg->type));
			return -EACCES;
		}

		if (t == BPF_WRITE && rdonly_mem) {
			verbose(env, "R%d cannot write into %s\n",
				regno, reg_type_str(env, reg->type));
			return -EACCES;
		}

		if (t == BPF_WRITE && value_regno >= 0 &&
		    is_pointer_value(env, value_regno)) {
			verbose(env, "R%d leaks addr into mem\n", value_regno);
			return -EACCES;
		}

		err = check_mem_region_access(env, regno, off, size,
					      reg->mem_size, false);
		if (!err && value_regno >= 0 && (t == BPF_READ || rdonly_mem))
			mark_reg_unknown(env, regs, value_regno);
	} else if (reg->type == PTR_TO_CTX) {
		enum bpf_reg_type reg_type = SCALAR_VALUE;
		struct btf *btf = NULL;
		u32 btf_id = 0;

		if (t == BPF_WRITE && value_regno >= 0 &&
		    is_pointer_value(env, value_regno)) {
			verbose(env, "R%d leaks addr into ctx\n", value_regno);
			return -EACCES;
		}

		err = check_ptr_off_reg(env, reg, regno);
		if (err < 0)
			return err;

		err = check_ctx_access(env, insn_idx, off, size, t, &reg_type, &btf,
				       &btf_id);
		if (err)
			verbose_linfo(env, insn_idx, "; ");
		if (!err && t == BPF_READ && value_regno >= 0) {
			/* ctx access returns either a scalar, or a
			 * PTR_TO_PACKET[_META,_END]. In the latter
			 * case, we know the offset is zero.
			 */
			if (reg_type == SCALAR_VALUE) {
				mark_reg_unknown(env, regs, value_regno);
			} else {
				mark_reg_known_zero(env, regs,
						    value_regno);
				if (type_may_be_null(reg_type))
					regs[value_regno].id = ++env->id_gen;
				/* A load of ctx field could have different
				 * actual load size with the one encoded in the
				 * insn. When the dst is PTR, it is for sure not
				 * a sub-register.
				 */
				regs[value_regno].subreg_def = DEF_NOT_SUBREG;
				if (base_type(reg_type) == PTR_TO_BTF_ID) {
					regs[value_regno].btf = btf;
					regs[value_regno].btf_id = btf_id;
				}
			}
			regs[value_regno].type = reg_type;
		}

	} else if (reg->type == PTR_TO_STACK) {
		/* Basic bounds checks. */
		err = check_stack_access_within_bounds(env, regno, off, size, ACCESS_DIRECT, t);
		if (err)
			return err;

		state = func(env, reg);
		err = update_stack_depth(env, state, off);
		if (err)
			return err;

		if (t == BPF_READ)
			err = check_stack_read(env, regno, off, size,
					       value_regno);
		else
			err = check_stack_write(env, regno, off, size,
						value_regno, insn_idx);
	} else if (reg_is_pkt_pointer(reg)) {
		if (t == BPF_WRITE && !may_access_direct_pkt_data(env, NULL, t)) {
			verbose(env, "cannot write into packet\n");
			return -EACCES;
		}
		if (t == BPF_WRITE && value_regno >= 0 &&
		    is_pointer_value(env, value_regno)) {
			verbose(env, "R%d leaks addr into packet\n",
				value_regno);
			return -EACCES;
		}
		err = check_packet_access(env, regno, off, size, false);
		if (!err && t == BPF_READ && value_regno >= 0)
			mark_reg_unknown(env, regs, value_regno);
	} else if (reg->type == PTR_TO_FLOW_KEYS) {
		if (t == BPF_WRITE && value_regno >= 0 &&
		    is_pointer_value(env, value_regno)) {
			verbose(env, "R%d leaks addr into flow keys\n",
				value_regno);
			return -EACCES;
		}

		err = check_flow_keys_access(env, off, size);
		if (!err && t == BPF_READ && value_regno >= 0)
			mark_reg_unknown(env, regs, value_regno);
	} else if (type_is_sk_pointer(reg->type)) {
		if (t == BPF_WRITE) {
			verbose(env, "R%d cannot write into %s\n",
				regno, reg_type_str(env, reg->type));
			return -EACCES;
		}
		err = check_sock_access(env, insn_idx, regno, off, size, t);
		if (!err && value_regno >= 0)
			mark_reg_unknown(env, regs, value_regno);
	} else if (reg->type == PTR_TO_TP_BUFFER) {
		err = check_tp_buffer_access(env, reg, regno, off, size);
		if (!err && t == BPF_READ && value_regno >= 0)
			mark_reg_unknown(env, regs, value_regno);
	} else if (base_type(reg->type) == PTR_TO_BTF_ID &&
		   !type_may_be_null(reg->type)) {
		err = check_ptr_to_btf_access(env, regs, regno, off, size, t,
					      value_regno);
	} else if (reg->type == CONST_PTR_TO_MAP) {
		err = check_ptr_to_map_access(env, regs, regno, off, size, t,
					      value_regno);
	} else if (base_type(reg->type) == PTR_TO_BUF) {
		bool rdonly_mem = type_is_rdonly_mem(reg->type);
		u32 *max_access;

		if (rdonly_mem) {
			if (t == BPF_WRITE) {
				verbose(env, "R%d cannot write into %s\n",
					regno, reg_type_str(env, reg->type));
				return -EACCES;
			}
			max_access = &env->prog->aux->max_rdonly_access;
		} else {
			max_access = &env->prog->aux->max_rdwr_access;
		}

		err = check_buffer_access(env, reg, regno, off, size, false,
					  max_access);

		if (!err && value_regno >= 0 && (rdonly_mem || t == BPF_READ))
			mark_reg_unknown(env, regs, value_regno);
	} else {
		verbose(env, "R%d invalid mem access '%s'\n", regno,
			reg_type_str(env, reg->type));
		return -EACCES;
	}

	if (!err && size < BPF_REG_SIZE && value_regno >= 0 && t == BPF_READ &&
	    regs[value_regno].type == SCALAR_VALUE) {
		/* b/h/w load zero-extends, mark upper bits as known 0 */
		coerce_reg_to_size(&regs[value_regno], size);
	}
	return err;
}

static int check_atomic(struct bpf_verifier_env *env, int insn_idx, struct bpf_insn *insn)
{
	int load_reg;
	int err;

	switch (insn->imm) {
	case BPF_ADD:
	case BPF_ADD | BPF_FETCH:
	case BPF_AND:
	case BPF_AND | BPF_FETCH:
	case BPF_OR:
	case BPF_OR | BPF_FETCH:
	case BPF_XOR:
	case BPF_XOR | BPF_FETCH:
	case BPF_XCHG:
	case BPF_CMPXCHG:
		break;
	default:
		verbose(env, "BPF_ATOMIC uses invalid atomic opcode %02x\n", insn->imm);
		return -EINVAL;
	}

	if (BPF_SIZE(insn->code) != BPF_W && BPF_SIZE(insn->code) != BPF_DW) {
		verbose(env, "invalid atomic operand size\n");
		return -EINVAL;
	}

	/* check src1 operand */
	err = check_reg_arg(env, insn->src_reg, SRC_OP);
	if (err)
		return err;

	/* check src2 operand */
	err = check_reg_arg(env, insn->dst_reg, SRC_OP);
	if (err)
		return err;

	if (insn->imm == BPF_CMPXCHG) {
		/* Check comparison of R0 with memory location */
		const u32 aux_reg = BPF_REG_0;

		err = check_reg_arg(env, aux_reg, SRC_OP);
		if (err)
			return err;

		if (is_pointer_value(env, aux_reg)) {
			verbose(env, "R%d leaks addr into mem\n", aux_reg);
			return -EACCES;
		}
	}

	if (is_pointer_value(env, insn->src_reg)) {
		verbose(env, "R%d leaks addr into mem\n", insn->src_reg);
		return -EACCES;
	}

	if (is_ctx_reg(env, insn->dst_reg) ||
	    is_pkt_reg(env, insn->dst_reg) ||
	    is_flow_key_reg(env, insn->dst_reg) ||
	    is_sk_reg(env, insn->dst_reg)) {
		verbose(env, "BPF_ATOMIC stores into R%d %s is not allowed\n",
			insn->dst_reg,
			reg_type_str(env, reg_state(env, insn->dst_reg)->type));
		return -EACCES;
	}

	if (insn->imm & BPF_FETCH) {
		if (insn->imm == BPF_CMPXCHG)
			load_reg = BPF_REG_0;
		else
			load_reg = insn->src_reg;

		/* check and record load of old value */
		err = check_reg_arg(env, load_reg, DST_OP);
		if (err)
			return err;
	} else {
		/* This instruction accesses a memory location but doesn't
		 * actually load it into a register.
		 */
		load_reg = -1;
	}

	/* Check whether we can read the memory, with second call for fetch
	 * case to simulate the register fill.
	 */
	err = check_mem_access(env, insn_idx, insn->dst_reg, insn->off,
			       BPF_SIZE(insn->code), BPF_READ, -1, true);
	if (!err && load_reg >= 0)
		err = check_mem_access(env, insn_idx, insn->dst_reg, insn->off,
				       BPF_SIZE(insn->code), BPF_READ, load_reg,
				       true);
	if (err)
		return err;

	/* Check whether we can write into the same memory. */
	err = check_mem_access(env, insn_idx, insn->dst_reg, insn->off,
			       BPF_SIZE(insn->code), BPF_WRITE, -1, true);
	if (err)
		return err;

	return 0;
}

/* When register 'regno' is used to read the stack (either directly or through
 * a helper function) make sure that it's within stack boundary and, depending
 * on the access type, that all elements of the stack are initialized.
 *
 * 'off' includes 'regno->off', but not its dynamic part (if any).
 *
 * All registers that have been spilled on the stack in the slots within the
 * read offsets are marked as read.
 */
static int check_stack_range_initialized(
		struct bpf_verifier_env *env, int regno, int off,
		int access_size, bool zero_size_allowed,
		enum bpf_access_src type, struct bpf_call_arg_meta *meta)
{
	struct bpf_reg_state *reg = reg_state(env, regno);
	struct bpf_func_state *state = func(env, reg);
	int err, min_off, max_off, i, j, slot, spi;
	char *err_extra = type == ACCESS_HELPER ? " indirect" : "";
	enum bpf_access_type bounds_check_type;
	/* Some accesses can write anything into the stack, others are
	 * read-only.
	 */
	bool clobber = false;

	if (access_size == 0 && !zero_size_allowed) {
		verbose(env, "invalid zero-sized read\n");
		return -EACCES;
	}

	if (type == ACCESS_HELPER) {
		/* The bounds checks for writes are more permissive than for
		 * reads. However, if raw_mode is not set, we'll do extra
		 * checks below.
		 */
		bounds_check_type = BPF_WRITE;
		clobber = true;
	} else {
		bounds_check_type = BPF_READ;
	}
	err = check_stack_access_within_bounds(env, regno, off, access_size,
					       type, bounds_check_type);
	if (err)
		return err;


	if (tnum_is_const(reg->var_off)) {
		min_off = max_off = reg->var_off.value + off;
	} else {
		/* Variable offset is prohibited for unprivileged mode for
		 * simplicity since it requires corresponding support in
		 * Spectre masking for stack ALU.
		 * See also retrieve_ptr_limit().
		 */
		if (!env->bypass_spec_v1) {
			char tn_buf[48];

			tnum_strn(tn_buf, sizeof(tn_buf), reg->var_off);
			verbose(env, "R%d%s variable offset stack access prohibited for !root, var_off=%s\n",
				regno, err_extra, tn_buf);
			return -EACCES;
		}
		/* Only initialized buffer on stack is allowed to be accessed
		 * with variable offset. With uninitialized buffer it's hard to
		 * guarantee that whole memory is marked as initialized on
		 * helper return since specific bounds are unknown what may
		 * cause uninitialized stack leaking.
		 */
		if (meta && meta->raw_mode)
			meta = NULL;

		min_off = reg->smin_value + off;
		max_off = reg->smax_value + off;
	}

	if (meta && meta->raw_mode) {
		meta->access_size = access_size;
		meta->regno = regno;
		return 0;
	}

	for (i = min_off; i < max_off + access_size; i++) {
		u8 *stype;

		slot = -i - 1;
		spi = slot / BPF_REG_SIZE;
		if (state->allocated_stack <= slot)
			goto err;
		stype = &state->stack[spi].slot_type[slot % BPF_REG_SIZE];
		if (*stype == STACK_MISC)
			goto mark;
		if (*stype == STACK_ZERO) {
			if (clobber) {
				/* helper can write anything into the stack */
				*stype = STACK_MISC;
			}
			goto mark;
		}

		if (is_spilled_reg(&state->stack[spi]) &&
		    (state->stack[spi].spilled_ptr.type == SCALAR_VALUE ||
		     env->allow_ptr_leaks)) {
			if (clobber) {
				__mark_reg_unknown(env, &state->stack[spi].spilled_ptr);
				for (j = 0; j < BPF_REG_SIZE; j++)
					scrub_spilled_slot(&state->stack[spi].slot_type[j]);
			}
			goto mark;
		}

err:
		if (tnum_is_const(reg->var_off)) {
			verbose(env, "invalid%s read from stack R%d off %d+%d size %d\n",
				err_extra, regno, min_off, i - min_off, access_size);
		} else {
			char tn_buf[48];

			tnum_strn(tn_buf, sizeof(tn_buf), reg->var_off);
			verbose(env, "invalid%s read from stack R%d var_off %s+%d size %d\n",
				err_extra, regno, tn_buf, i - min_off, access_size);
		}
		return -EACCES;
mark:
		/* reading any byte out of 8-byte 'spill_slot' will cause
		 * the whole slot to be marked as 'read'
		 */
		mark_reg_read(env, &state->stack[spi].spilled_ptr,
			      state->stack[spi].spilled_ptr.parent,
			      REG_LIVE_READ64);
		/* We do not set REG_LIVE_WRITTEN for stack slot, as we can not
		 * be sure that whether stack slot is written to or not. Hence,
		 * we must still conservatively propagate reads upwards even if
		 * helper may write to the entire memory range.
		 */
	}
	return update_stack_depth(env, state, min_off);
}

static int check_helper_mem_access(struct bpf_verifier_env *env, int regno,
				   int access_size, bool zero_size_allowed,
				   struct bpf_call_arg_meta *meta)
{
	struct bpf_reg_state *regs = cur_regs(env), *reg = &regs[regno];
	u32 *max_access;

	switch (base_type(reg->type)) {
	case PTR_TO_PACKET:
	case PTR_TO_PACKET_META:
		return check_packet_access(env, regno, reg->off, access_size,
					   zero_size_allowed);
	case PTR_TO_MAP_KEY:
		if (meta && meta->raw_mode) {
			verbose(env, "R%d cannot write into %s\n", regno,
				reg_type_str(env, reg->type));
			return -EACCES;
		}
		return check_mem_region_access(env, regno, reg->off, access_size,
					       reg->map_ptr->key_size, false);
	case PTR_TO_MAP_VALUE:
		if (check_map_access_type(env, regno, reg->off, access_size,
					  meta && meta->raw_mode ? BPF_WRITE :
					  BPF_READ))
			return -EACCES;
		return check_map_access(env, regno, reg->off, access_size,
					zero_size_allowed, ACCESS_HELPER);
	case PTR_TO_MEM:
		if (type_is_rdonly_mem(reg->type)) {
			if (meta && meta->raw_mode) {
				verbose(env, "R%d cannot write into %s\n", regno,
					reg_type_str(env, reg->type));
				return -EACCES;
			}
		}
		return check_mem_region_access(env, regno, reg->off,
					       access_size, reg->mem_size,
					       zero_size_allowed);
	case PTR_TO_BUF:
		if (type_is_rdonly_mem(reg->type)) {
			if (meta && meta->raw_mode) {
				verbose(env, "R%d cannot write into %s\n", regno,
					reg_type_str(env, reg->type));
				return -EACCES;
			}

			max_access = &env->prog->aux->max_rdonly_access;
		} else {
			max_access = &env->prog->aux->max_rdwr_access;
		}
		return check_buffer_access(env, reg, regno, reg->off,
					   access_size, zero_size_allowed,
					   max_access);
	case PTR_TO_STACK:
		return check_stack_range_initialized(
				env,
				regno, reg->off, access_size,
				zero_size_allowed, ACCESS_HELPER, meta);
	case PTR_TO_CTX:
		/* in case the function doesn't know how to access the context,
		 * (because we are in a program of type SYSCALL for example), we
		 * can not statically check its size.
		 * Dynamically check it now.
		 */
		if (!env->ops->convert_ctx_access) {
			enum bpf_access_type atype = meta && meta->raw_mode ? BPF_WRITE : BPF_READ;
			int offset = access_size - 1;

			/* Allow zero-byte read from PTR_TO_CTX */
			if (access_size == 0)
				return zero_size_allowed ? 0 : -EACCES;

			return check_mem_access(env, env->insn_idx, regno, offset, BPF_B,
						atype, -1, false);
		}

		fallthrough;
	default: /* scalar_value or invalid ptr */
		/* Allow zero-byte read from NULL, regardless of pointer type */
		if (zero_size_allowed && access_size == 0 &&
		    register_is_null(reg))
			return 0;

		verbose(env, "R%d type=%s ", regno,
			reg_type_str(env, reg->type));
		verbose(env, "expected=%s\n", reg_type_str(env, PTR_TO_STACK));
		return -EACCES;
	}
}

static int check_mem_size_reg(struct bpf_verifier_env *env,
			      struct bpf_reg_state *reg, u32 regno,
			      bool zero_size_allowed,
			      struct bpf_call_arg_meta *meta)
{
	int err;

	/* This is used to refine r0 return value bounds for helpers
	 * that enforce this value as an upper bound on return values.
	 * See do_refine_retval_range() for helpers that can refine
	 * the return value. C type of helper is u32 so we pull register
	 * bound from umax_value however, if negative verifier errors
	 * out. Only upper bounds can be learned because retval is an
	 * int type and negative retvals are allowed.
	 */
	meta->msize_max_value = reg->umax_value;

	/* The register is SCALAR_VALUE; the access check
	 * happens using its boundaries.
	 */
	if (!tnum_is_const(reg->var_off))
		/* For unprivileged variable accesses, disable raw
		 * mode so that the program is required to
		 * initialize all the memory that the helper could
		 * just partially fill up.
		 */
		meta = NULL;

	if (reg->smin_value < 0) {
		verbose(env, "R%d min value is negative, either use unsigned or 'var &= const'\n",
			regno);
		return -EACCES;
	}

	if (reg->umin_value == 0) {
		err = check_helper_mem_access(env, regno - 1, 0,
					      zero_size_allowed,
					      meta);
		if (err)
			return err;
	}

	if (reg->umax_value >= BPF_MAX_VAR_SIZ) {
		verbose(env, "R%d unbounded memory access, use 'var &= const' or 'if (var < const)'\n",
			regno);
		return -EACCES;
	}
	err = check_helper_mem_access(env, regno - 1,
				      reg->umax_value,
				      zero_size_allowed, meta);
	if (!err)
		err = mark_chain_precision(env, regno);
	return err;
}

int check_mem_reg(struct bpf_verifier_env *env, struct bpf_reg_state *reg,
		   u32 regno, u32 mem_size)
{
	bool may_be_null = type_may_be_null(reg->type);
	struct bpf_reg_state saved_reg;
	struct bpf_call_arg_meta meta;
	int err;

	if (register_is_null(reg))
		return 0;

	memset(&meta, 0, sizeof(meta));
	/* Assuming that the register contains a value check if the memory
	 * access is safe. Temporarily save and restore the register's state as
	 * the conversion shouldn't be visible to a caller.
	 */
	if (may_be_null) {
		saved_reg = *reg;
		mark_ptr_not_null_reg(reg);
	}

	err = check_helper_mem_access(env, regno, mem_size, true, &meta);
	/* Check access for BPF_WRITE */
	meta.raw_mode = true;
	err = err ?: check_helper_mem_access(env, regno, mem_size, true, &meta);

	if (may_be_null)
		*reg = saved_reg;

	return err;
}

int check_kfunc_mem_size_reg(struct bpf_verifier_env *env, struct bpf_reg_state *reg,
			     u32 regno)
{
	struct bpf_reg_state *mem_reg = &cur_regs(env)[regno - 1];
	bool may_be_null = type_may_be_null(mem_reg->type);
	struct bpf_reg_state saved_reg;
	struct bpf_call_arg_meta meta;
	int err;

	WARN_ON_ONCE(regno < BPF_REG_2 || regno > BPF_REG_5);

	memset(&meta, 0, sizeof(meta));

	if (may_be_null) {
		saved_reg = *mem_reg;
		mark_ptr_not_null_reg(mem_reg);
	}

	err = check_mem_size_reg(env, reg, regno, true, &meta);
	/* Check access for BPF_WRITE */
	meta.raw_mode = true;
	err = err ?: check_mem_size_reg(env, reg, regno, true, &meta);

	if (may_be_null)
		*mem_reg = saved_reg;
	return err;
}

/* Implementation details:
 * bpf_map_lookup returns PTR_TO_MAP_VALUE_OR_NULL
 * Two bpf_map_lookups (even with the same key) will have different reg->id.
 * For traditional PTR_TO_MAP_VALUE the verifier clears reg->id after
 * value_or_null->value transition, since the verifier only cares about
 * the range of access to valid map value pointer and doesn't care about actual
 * address of the map element.
 * For maps with 'struct bpf_spin_lock' inside map value the verifier keeps
 * reg->id > 0 after value_or_null->value transition. By doing so
 * two bpf_map_lookups will be considered two different pointers that
 * point to different bpf_spin_locks.
 * The verifier allows taking only one bpf_spin_lock at a time to avoid
 * dead-locks.
 * Since only one bpf_spin_lock is allowed the checks are simpler than
 * reg_is_refcounted() logic. The verifier needs to remember only
 * one spin_lock instead of array of acquired_refs.
 * cur_state->active_spin_lock remembers which map value element got locked
 * and clears it after bpf_spin_unlock.
 */
static int process_spin_lock(struct bpf_verifier_env *env, int regno,
			     bool is_lock)
{
	struct bpf_reg_state *regs = cur_regs(env), *reg = &regs[regno];
	struct bpf_verifier_state *cur = env->cur_state;
	bool is_const = tnum_is_const(reg->var_off);
	struct bpf_map *map = reg->map_ptr;
	u64 val = reg->var_off.value;

	if (!is_const) {
		verbose(env,
			"R%d doesn't have constant offset. bpf_spin_lock has to be at the constant offset\n",
			regno);
		return -EINVAL;
	}
	if (!map->btf) {
		verbose(env,
			"map '%s' has to have BTF in order to use bpf_spin_lock\n",
			map->name);
		return -EINVAL;
	}
	if (!map_value_has_spin_lock(map)) {
		if (map->spin_lock_off == -E2BIG)
			verbose(env,
				"map '%s' has more than one 'struct bpf_spin_lock'\n",
				map->name);
		else if (map->spin_lock_off == -ENOENT)
			verbose(env,
				"map '%s' doesn't have 'struct bpf_spin_lock'\n",
				map->name);
		else
			verbose(env,
				"map '%s' is not a struct type or bpf_spin_lock is mangled\n",
				map->name);
		return -EINVAL;
	}
	if (map->spin_lock_off != val + reg->off) {
		verbose(env, "off %lld doesn't point to 'struct bpf_spin_lock'\n",
			val + reg->off);
		return -EINVAL;
	}
	if (is_lock) {
		if (cur->active_spin_lock) {
			verbose(env,
				"Locking two bpf_spin_locks are not allowed\n");
			return -EINVAL;
		}
		cur->active_spin_lock = reg->id;
	} else {
		if (!cur->active_spin_lock) {
			verbose(env, "bpf_spin_unlock without taking a lock\n");
			return -EINVAL;
		}
		if (cur->active_spin_lock != reg->id) {
			verbose(env, "bpf_spin_unlock of different lock\n");
			return -EINVAL;
		}
		cur->active_spin_lock = 0;
	}
	return 0;
}

static int process_timer_func(struct bpf_verifier_env *env, int regno,
			      struct bpf_call_arg_meta *meta)
{
	struct bpf_reg_state *regs = cur_regs(env), *reg = &regs[regno];
	bool is_const = tnum_is_const(reg->var_off);
	struct bpf_map *map = reg->map_ptr;
	u64 val = reg->var_off.value;

	if (!is_const) {
		verbose(env,
			"R%d doesn't have constant offset. bpf_timer has to be at the constant offset\n",
			regno);
		return -EINVAL;
	}
	if (!map->btf) {
		verbose(env, "map '%s' has to have BTF in order to use bpf_timer\n",
			map->name);
		return -EINVAL;
	}
	if (!map_value_has_timer(map)) {
		if (map->timer_off == -E2BIG)
			verbose(env,
				"map '%s' has more than one 'struct bpf_timer'\n",
				map->name);
		else if (map->timer_off == -ENOENT)
			verbose(env,
				"map '%s' doesn't have 'struct bpf_timer'\n",
				map->name);
		else
			verbose(env,
				"map '%s' is not a struct type or bpf_timer is mangled\n",
				map->name);
		return -EINVAL;
	}
	if (map->timer_off != val + reg->off) {
		verbose(env, "off %lld doesn't point to 'struct bpf_timer' that is at %d\n",
			val + reg->off, map->timer_off);
		return -EINVAL;
	}
	if (meta->map_ptr) {
		verbose(env, "verifier bug. Two map pointers in a timer helper\n");
		return -EFAULT;
	}
	meta->map_uid = reg->map_uid;
	meta->map_ptr = map;
	return 0;
}

static int process_kptr_func(struct bpf_verifier_env *env, int regno,
			     struct bpf_call_arg_meta *meta)
{
	struct bpf_reg_state *regs = cur_regs(env), *reg = &regs[regno];
	struct bpf_map_value_off_desc *off_desc;
	struct bpf_map *map_ptr = reg->map_ptr;
	u32 kptr_off;
	int ret;

	if (!tnum_is_const(reg->var_off)) {
		verbose(env,
			"R%d doesn't have constant offset. kptr has to be at the constant offset\n",
			regno);
		return -EINVAL;
	}
	if (!map_ptr->btf) {
		verbose(env, "map '%s' has to have BTF in order to use bpf_kptr_xchg\n",
			map_ptr->name);
		return -EINVAL;
	}
	if (!map_value_has_kptrs(map_ptr)) {
		ret = PTR_ERR_OR_ZERO(map_ptr->kptr_off_tab);
		if (ret == -E2BIG)
			verbose(env, "map '%s' has more than %d kptr\n", map_ptr->name,
				BPF_MAP_VALUE_OFF_MAX);
		else if (ret == -EEXIST)
			verbose(env, "map '%s' has repeating kptr BTF tags\n", map_ptr->name);
		else
			verbose(env, "map '%s' has no valid kptr\n", map_ptr->name);
		return -EINVAL;
	}

	meta->map_ptr = map_ptr;
	kptr_off = reg->off + reg->var_off.value;
	off_desc = bpf_map_kptr_off_contains(map_ptr, kptr_off);
	if (!off_desc) {
		verbose(env, "off=%d doesn't point to kptr\n", kptr_off);
		return -EACCES;
	}
	if (off_desc->type != BPF_KPTR_REF) {
		verbose(env, "off=%d kptr isn't referenced kptr\n", kptr_off);
		return -EACCES;
	}
	meta->kptr_off_desc = off_desc;
	return 0;
}

static bool arg_type_is_mem_size(enum bpf_arg_type type)
{
	return type == ARG_CONST_SIZE ||
	       type == ARG_CONST_SIZE_OR_ZERO;
}

static bool arg_type_is_release(enum bpf_arg_type type)
{
	return type & OBJ_RELEASE;
}

static bool arg_type_is_dynptr(enum bpf_arg_type type)
{
	return base_type(type) == ARG_PTR_TO_DYNPTR;
}

static int int_ptr_type_to_size(enum bpf_arg_type type)
{
	if (type == ARG_PTR_TO_INT)
		return sizeof(u32);
	else if (type == ARG_PTR_TO_LONG)
		return sizeof(u64);

	return -EINVAL;
}

static int resolve_map_arg_type(struct bpf_verifier_env *env,
				 const struct bpf_call_arg_meta *meta,
				 enum bpf_arg_type *arg_type)
{
	if (!meta->map_ptr) {
		/* kernel subsystem misconfigured verifier */
		verbose(env, "invalid map_ptr to access map->type\n");
		return -EACCES;
	}

	switch (meta->map_ptr->map_type) {
	case BPF_MAP_TYPE_SOCKMAP:
	case BPF_MAP_TYPE_SOCKHASH:
		if (*arg_type == ARG_PTR_TO_MAP_VALUE) {
			*arg_type = ARG_PTR_TO_BTF_ID_SOCK_COMMON;
		} else {
			verbose(env, "invalid arg_type for sockmap/sockhash\n");
			return -EINVAL;
		}
		break;
	case BPF_MAP_TYPE_BLOOM_FILTER:
		if (meta->func_id == BPF_FUNC_map_peek_elem)
			*arg_type = ARG_PTR_TO_MAP_VALUE;
		break;
	default:
		break;
	}
	return 0;
}

struct bpf_reg_types {
	const enum bpf_reg_type types[10];
	u32 *btf_id;
};

static const struct bpf_reg_types map_key_value_types = {
	.types = {
		PTR_TO_STACK,
		PTR_TO_PACKET,
		PTR_TO_PACKET_META,
		PTR_TO_MAP_KEY,
		PTR_TO_MAP_VALUE,
	},
};

static const struct bpf_reg_types sock_types = {
	.types = {
		PTR_TO_SOCK_COMMON,
		PTR_TO_SOCKET,
		PTR_TO_TCP_SOCK,
		PTR_TO_XDP_SOCK,
	},
};

#ifdef CONFIG_NET
static const struct bpf_reg_types btf_id_sock_common_types = {
	.types = {
		PTR_TO_SOCK_COMMON,
		PTR_TO_SOCKET,
		PTR_TO_TCP_SOCK,
		PTR_TO_XDP_SOCK,
		PTR_TO_BTF_ID,
	},
	.btf_id = &btf_sock_ids[BTF_SOCK_TYPE_SOCK_COMMON],
};
#endif

static const struct bpf_reg_types mem_types = {
	.types = {
		PTR_TO_STACK,
		PTR_TO_PACKET,
		PTR_TO_PACKET_META,
		PTR_TO_MAP_KEY,
		PTR_TO_MAP_VALUE,
		PTR_TO_MEM,
		PTR_TO_MEM | MEM_ALLOC,
		PTR_TO_BUF,
	},
};

static const struct bpf_reg_types int_ptr_types = {
	.types = {
		PTR_TO_STACK,
		PTR_TO_PACKET,
		PTR_TO_PACKET_META,
		PTR_TO_MAP_KEY,
		PTR_TO_MAP_VALUE,
	},
};

static const struct bpf_reg_types fullsock_types = { .types = { PTR_TO_SOCKET } };
static const struct bpf_reg_types scalar_types = { .types = { SCALAR_VALUE } };
static const struct bpf_reg_types context_types = { .types = { PTR_TO_CTX } };
static const struct bpf_reg_types alloc_mem_types = { .types = { PTR_TO_MEM | MEM_ALLOC } };
static const struct bpf_reg_types const_map_ptr_types = { .types = { CONST_PTR_TO_MAP } };
static const struct bpf_reg_types btf_ptr_types = { .types = { PTR_TO_BTF_ID } };
static const struct bpf_reg_types spin_lock_types = { .types = { PTR_TO_MAP_VALUE } };
static const struct bpf_reg_types percpu_btf_ptr_types = { .types = { PTR_TO_BTF_ID | MEM_PERCPU } };
static const struct bpf_reg_types func_ptr_types = { .types = { PTR_TO_FUNC } };
static const struct bpf_reg_types stack_ptr_types = { .types = { PTR_TO_STACK } };
static const struct bpf_reg_types const_str_ptr_types = { .types = { PTR_TO_MAP_VALUE } };
static const struct bpf_reg_types timer_types = { .types = { PTR_TO_MAP_VALUE } };
static const struct bpf_reg_types kptr_types = { .types = { PTR_TO_MAP_VALUE } };
static const struct bpf_reg_types dynptr_types = {
	.types = {
		PTR_TO_STACK,
		PTR_TO_DYNPTR | DYNPTR_TYPE_LOCAL,
	}
};

static const struct bpf_reg_types *compatible_reg_types[__BPF_ARG_TYPE_MAX] = {
	[ARG_PTR_TO_MAP_KEY]		= &map_key_value_types,
	[ARG_PTR_TO_MAP_VALUE]		= &map_key_value_types,
	[ARG_CONST_SIZE]		= &scalar_types,
	[ARG_CONST_SIZE_OR_ZERO]	= &scalar_types,
	[ARG_CONST_ALLOC_SIZE_OR_ZERO]	= &scalar_types,
	[ARG_CONST_MAP_PTR]		= &const_map_ptr_types,
	[ARG_PTR_TO_CTX]		= &context_types,
	[ARG_PTR_TO_SOCK_COMMON]	= &sock_types,
#ifdef CONFIG_NET
	[ARG_PTR_TO_BTF_ID_SOCK_COMMON]	= &btf_id_sock_common_types,
#endif
	[ARG_PTR_TO_SOCKET]		= &fullsock_types,
	[ARG_PTR_TO_BTF_ID]		= &btf_ptr_types,
	[ARG_PTR_TO_SPIN_LOCK]		= &spin_lock_types,
	[ARG_PTR_TO_MEM]		= &mem_types,
	[ARG_PTR_TO_ALLOC_MEM]		= &alloc_mem_types,
	[ARG_PTR_TO_INT]		= &int_ptr_types,
	[ARG_PTR_TO_LONG]		= &int_ptr_types,
	[ARG_PTR_TO_PERCPU_BTF_ID]	= &percpu_btf_ptr_types,
	[ARG_PTR_TO_FUNC]		= &func_ptr_types,
	[ARG_PTR_TO_STACK]		= &stack_ptr_types,
	[ARG_PTR_TO_CONST_STR]		= &const_str_ptr_types,
	[ARG_PTR_TO_TIMER]		= &timer_types,
	[ARG_PTR_TO_KPTR]		= &kptr_types,
	[ARG_PTR_TO_DYNPTR]		= &dynptr_types,
};

static int check_reg_type(struct bpf_verifier_env *env, u32 regno,
			  enum bpf_arg_type arg_type,
			  const u32 *arg_btf_id,
			  struct bpf_call_arg_meta *meta)
{
	struct bpf_reg_state *regs = cur_regs(env), *reg = &regs[regno];
	enum bpf_reg_type expected, type = reg->type;
	const struct bpf_reg_types *compatible;
	int i, j;

	compatible = compatible_reg_types[base_type(arg_type)];
	if (!compatible) {
		verbose(env, "verifier internal error: unsupported arg type %d\n", arg_type);
		return -EFAULT;
	}

	/* ARG_PTR_TO_MEM + RDONLY is compatible with PTR_TO_MEM and PTR_TO_MEM + RDONLY,
	 * but ARG_PTR_TO_MEM is compatible only with PTR_TO_MEM and NOT with PTR_TO_MEM + RDONLY
	 *
	 * Same for MAYBE_NULL:
	 *
	 * ARG_PTR_TO_MEM + MAYBE_NULL is compatible with PTR_TO_MEM and PTR_TO_MEM + MAYBE_NULL,
	 * but ARG_PTR_TO_MEM is compatible only with PTR_TO_MEM but NOT with PTR_TO_MEM + MAYBE_NULL
	 *
	 * Therefore we fold these flags depending on the arg_type before comparison.
	 */
	if (arg_type & MEM_RDONLY)
		type &= ~MEM_RDONLY;
	if (arg_type & PTR_MAYBE_NULL)
		type &= ~PTR_MAYBE_NULL;

	for (i = 0; i < ARRAY_SIZE(compatible->types); i++) {
		expected = compatible->types[i];
		if (expected == NOT_INIT)
			break;

		if (type == expected)
			goto found;
	}

	verbose(env, "R%d type=%s expected=", regno, reg_type_str(env, reg->type));
	for (j = 0; j + 1 < i; j++)
		verbose(env, "%s, ", reg_type_str(env, compatible->types[j]));
	verbose(env, "%s\n", reg_type_str(env, compatible->types[j]));
	return -EACCES;

found:
	if (reg->type == PTR_TO_BTF_ID) {
		/* For bpf_sk_release, it needs to match against first member
		 * 'struct sock_common', hence make an exception for it. This
		 * allows bpf_sk_release to work for multiple socket types.
		 */
		bool strict_type_match = arg_type_is_release(arg_type) &&
					 meta->func_id != BPF_FUNC_sk_release;

		if (!arg_btf_id) {
			if (!compatible->btf_id) {
				verbose(env, "verifier internal error: missing arg compatible BTF ID\n");
				return -EFAULT;
			}
			arg_btf_id = compatible->btf_id;
		}

		if (meta->func_id == BPF_FUNC_kptr_xchg) {
			if (map_kptr_match_type(env, meta->kptr_off_desc, reg, regno))
				return -EACCES;
		} else {
			if (arg_btf_id == BPF_PTR_POISON) {
				verbose(env, "verifier internal error:");
				verbose(env, "R%d has non-overwritten BPF_PTR_POISON type\n",
					regno);
				return -EACCES;
			}

			if (!btf_struct_ids_match(&env->log, reg->btf, reg->btf_id, reg->off,
						  btf_vmlinux, *arg_btf_id,
						  strict_type_match)) {
				verbose(env, "R%d is of type %s but %s is expected\n",
					regno, kernel_type_name(reg->btf, reg->btf_id),
					kernel_type_name(btf_vmlinux, *arg_btf_id));
				return -EACCES;
			}
		}
	}

	return 0;
}

int check_func_arg_reg_off(struct bpf_verifier_env *env,
			   const struct bpf_reg_state *reg, int regno,
			   enum bpf_arg_type arg_type)
{
	enum bpf_reg_type type = reg->type;
	bool fixed_off_ok = false;

	switch ((u32)type) {
	/* Pointer types where reg offset is explicitly allowed: */
	case PTR_TO_STACK:
		if (arg_type_is_dynptr(arg_type) && reg->off % BPF_REG_SIZE) {
			verbose(env, "cannot pass in dynptr at an offset\n");
			return -EINVAL;
		}
		fallthrough;
	case PTR_TO_PACKET:
	case PTR_TO_PACKET_META:
	case PTR_TO_MAP_KEY:
	case PTR_TO_MAP_VALUE:
	case PTR_TO_MEM:
	case PTR_TO_MEM | MEM_RDONLY:
	case PTR_TO_MEM | MEM_ALLOC:
	case PTR_TO_BUF:
	case PTR_TO_BUF | MEM_RDONLY:
	case SCALAR_VALUE:
		/* Some of the argument types nevertheless require a
		 * zero register offset.
		 */
		if (base_type(arg_type) != ARG_PTR_TO_ALLOC_MEM)
			return 0;
		break;
	/* All the rest must be rejected, except PTR_TO_BTF_ID which allows
	 * fixed offset.
	 */
	case PTR_TO_BTF_ID:
		/* When referenced PTR_TO_BTF_ID is passed to release function,
		 * it's fixed offset must be 0.	In the other cases, fixed offset
		 * can be non-zero.
		 */
		if (arg_type_is_release(arg_type) && reg->off) {
			verbose(env, "R%d must have zero offset when passed to release func\n",
				regno);
			return -EINVAL;
		}
		/* For arg is release pointer, fixed_off_ok must be false, but
		 * we already checked and rejected reg->off != 0 above, so set
		 * to true to allow fixed offset for all other cases.
		 */
		fixed_off_ok = true;
		break;
	default:
		break;
	}
	return __check_ptr_off_reg(env, reg, regno, fixed_off_ok);
}

static u32 stack_slot_get_id(struct bpf_verifier_env *env, struct bpf_reg_state *reg)
{
	struct bpf_func_state *state = func(env, reg);
	int spi = get_spi(reg->off);

	return state->stack[spi].spilled_ptr.id;
}

static int check_func_arg(struct bpf_verifier_env *env, u32 arg,
			  struct bpf_call_arg_meta *meta,
			  const struct bpf_func_proto *fn)
{
	u32 regno = BPF_REG_1 + arg;
	struct bpf_reg_state *regs = cur_regs(env), *reg = &regs[regno];
	enum bpf_arg_type arg_type = fn->arg_type[arg];
	enum bpf_reg_type type = reg->type;
	u32 *arg_btf_id = NULL;
	int err = 0;

	if (arg_type == ARG_DONTCARE)
		return 0;

	err = check_reg_arg(env, regno, SRC_OP);
	if (err)
		return err;

	if (arg_type == ARG_ANYTHING) {
		if (is_pointer_value(env, regno)) {
			verbose(env, "R%d leaks addr into helper function\n",
				regno);
			return -EACCES;
		}
		return 0;
	}

	if (type_is_pkt_pointer(type) &&
	    !may_access_direct_pkt_data(env, meta, BPF_READ)) {
		verbose(env, "helper access to the packet is not allowed\n");
		return -EACCES;
	}

	if (base_type(arg_type) == ARG_PTR_TO_MAP_VALUE) {
		err = resolve_map_arg_type(env, meta, &arg_type);
		if (err)
			return err;
	}

	if (register_is_null(reg) && type_may_be_null(arg_type))
		/* A NULL register has a SCALAR_VALUE type, so skip
		 * type checking.
		 */
		goto skip_type_check;

	/* arg_btf_id and arg_size are in a union. */
	if (base_type(arg_type) == ARG_PTR_TO_BTF_ID)
		arg_btf_id = fn->arg_btf_id[arg];

	err = check_reg_type(env, regno, arg_type, arg_btf_id, meta);
	if (err)
		return err;

	err = check_func_arg_reg_off(env, reg, regno, arg_type);
	if (err)
		return err;

skip_type_check:
	if (arg_type_is_release(arg_type)) {
		if (arg_type_is_dynptr(arg_type)) {
			struct bpf_func_state *state = func(env, reg);
			int spi = get_spi(reg->off);

			if (!is_spi_bounds_valid(state, spi, BPF_DYNPTR_NR_SLOTS) ||
			    !state->stack[spi].spilled_ptr.id) {
				verbose(env, "arg %d is an unacquired reference\n", regno);
				return -EINVAL;
			}
		} else if (!reg->ref_obj_id && !register_is_null(reg)) {
			verbose(env, "R%d must be referenced when passed to release function\n",
				regno);
			return -EINVAL;
		}
		if (meta->release_regno) {
			verbose(env, "verifier internal error: more than one release argument\n");
			return -EFAULT;
		}
		meta->release_regno = regno;
	}

	if (reg->ref_obj_id) {
		if (meta->ref_obj_id) {
			verbose(env, "verifier internal error: more than one arg with ref_obj_id R%d %u %u\n",
				regno, reg->ref_obj_id,
				meta->ref_obj_id);
			return -EFAULT;
		}
		meta->ref_obj_id = reg->ref_obj_id;
	}

	switch (base_type(arg_type)) {
	case ARG_CONST_MAP_PTR:
		/* bpf_map_xxx(map_ptr) call: remember that map_ptr */
		if (meta->map_ptr) {
			/* Use map_uid (which is unique id of inner map) to reject:
			 * inner_map1 = bpf_map_lookup_elem(outer_map, key1)
			 * inner_map2 = bpf_map_lookup_elem(outer_map, key2)
			 * if (inner_map1 && inner_map2) {
			 *     timer = bpf_map_lookup_elem(inner_map1);
			 *     if (timer)
			 *         // mismatch would have been allowed
			 *         bpf_timer_init(timer, inner_map2);
			 * }
			 *
			 * Comparing map_ptr is enough to distinguish normal and outer maps.
			 */
			if (meta->map_ptr != reg->map_ptr ||
			    meta->map_uid != reg->map_uid) {
				verbose(env,
					"timer pointer in R1 map_uid=%d doesn't match map pointer in R2 map_uid=%d\n",
					meta->map_uid, reg->map_uid);
				return -EINVAL;
			}
		}
		meta->map_ptr = reg->map_ptr;
		meta->map_uid = reg->map_uid;
		break;
	case ARG_PTR_TO_MAP_KEY:
		/* bpf_map_xxx(..., map_ptr, ..., key) call:
		 * check that [key, key + map->key_size) are within
		 * stack limits and initialized
		 */
		if (!meta->map_ptr) {
			/* in function declaration map_ptr must come before
			 * map_key, so that it's verified and known before
			 * we have to check map_key here. Otherwise it means
			 * that kernel subsystem misconfigured verifier
			 */
			verbose(env, "invalid map_ptr to access map->key\n");
			return -EACCES;
		}
		err = check_helper_mem_access(env, regno,
					      meta->map_ptr->key_size, false,
					      NULL);
		break;
	case ARG_PTR_TO_MAP_VALUE:
		if (type_may_be_null(arg_type) && register_is_null(reg))
			return 0;

		/* bpf_map_xxx(..., map_ptr, ..., value) call:
		 * check [value, value + map->value_size) validity
		 */
		if (!meta->map_ptr) {
			/* kernel subsystem misconfigured verifier */
			verbose(env, "invalid map_ptr to access map->value\n");
			return -EACCES;
		}
		meta->raw_mode = arg_type & MEM_UNINIT;
		err = check_helper_mem_access(env, regno,
					      meta->map_ptr->value_size, false,
					      meta);
		break;
	case ARG_PTR_TO_PERCPU_BTF_ID:
		if (!reg->btf_id) {
			verbose(env, "Helper has invalid btf_id in R%d\n", regno);
			return -EACCES;
		}
		meta->ret_btf = reg->btf;
		meta->ret_btf_id = reg->btf_id;
		break;
	case ARG_PTR_TO_SPIN_LOCK:
		if (meta->func_id == BPF_FUNC_spin_lock) {
			if (process_spin_lock(env, regno, true))
				return -EACCES;
		} else if (meta->func_id == BPF_FUNC_spin_unlock) {
			if (process_spin_lock(env, regno, false))
				return -EACCES;
		} else {
			verbose(env, "verifier internal error\n");
			return -EFAULT;
		}
		break;
	case ARG_PTR_TO_TIMER:
		if (process_timer_func(env, regno, meta))
			return -EACCES;
		break;
	case ARG_PTR_TO_FUNC:
		meta->subprogno = reg->subprogno;
		break;
	case ARG_PTR_TO_MEM:
		/* The access to this pointer is only checked when we hit the
		 * next is_mem_size argument below.
		 */
		meta->raw_mode = arg_type & MEM_UNINIT;
		if (arg_type & MEM_FIXED_SIZE) {
			err = check_helper_mem_access(env, regno,
						      fn->arg_size[arg], false,
						      meta);
		}
		break;
	case ARG_CONST_SIZE:
		err = check_mem_size_reg(env, reg, regno, false, meta);
		break;
	case ARG_CONST_SIZE_OR_ZERO:
		err = check_mem_size_reg(env, reg, regno, true, meta);
		break;
	case ARG_PTR_TO_DYNPTR:
		/* We only need to check for initialized / uninitialized helper
		 * dynptr args if the dynptr is not PTR_TO_DYNPTR, as the
		 * assumption is that if it is, that a helper function
		 * initialized the dynptr on behalf of the BPF program.
		 */
		if (base_type(reg->type) == PTR_TO_DYNPTR)
			break;
		if (arg_type & MEM_UNINIT) {
			if (!is_dynptr_reg_valid_uninit(env, reg)) {
				verbose(env, "Dynptr has to be an uninitialized dynptr\n");
				return -EINVAL;
			}

			/* We only support one dynptr being uninitialized at the moment,
			 * which is sufficient for the helper functions we have right now.
			 */
			if (meta->uninit_dynptr_regno) {
				verbose(env, "verifier internal error: multiple uninitialized dynptr args\n");
				return -EFAULT;
			}

			meta->uninit_dynptr_regno = regno;
		} else if (!is_dynptr_reg_valid_init(env, reg)) {
			verbose(env,
				"Expected an initialized dynptr as arg #%d\n",
				arg + 1);
			return -EINVAL;
		} else if (!is_dynptr_type_expected(env, reg, arg_type)) {
			const char *err_extra = "";

			switch (arg_type & DYNPTR_TYPE_FLAG_MASK) {
			case DYNPTR_TYPE_LOCAL:
				err_extra = "local";
				break;
			case DYNPTR_TYPE_RINGBUF:
				err_extra = "ringbuf";
				break;
			default:
				err_extra = "<unknown>";
				break;
			}
			verbose(env,
				"Expected a dynptr of type %s as arg #%d\n",
				err_extra, arg + 1);
			return -EINVAL;
		}
		break;
	case ARG_CONST_ALLOC_SIZE_OR_ZERO:
		if (!tnum_is_const(reg->var_off)) {
			verbose(env, "R%d is not a known constant'\n",
				regno);
			return -EACCES;
		}
		meta->mem_size = reg->var_off.value;
		err = mark_chain_precision(env, regno);
		if (err)
			return err;
		break;
	case ARG_PTR_TO_INT:
	case ARG_PTR_TO_LONG:
	{
		int size = int_ptr_type_to_size(arg_type);

		err = check_helper_mem_access(env, regno, size, false, meta);
		if (err)
			return err;
		err = check_ptr_alignment(env, reg, 0, size, true);
		break;
	}
	case ARG_PTR_TO_CONST_STR:
	{
		struct bpf_map *map = reg->map_ptr;
		int map_off;
		u64 map_addr;
		char *str_ptr;

		if (!bpf_map_is_rdonly(map)) {
			verbose(env, "R%d does not point to a readonly map'\n", regno);
			return -EACCES;
		}

		if (!tnum_is_const(reg->var_off)) {
			verbose(env, "R%d is not a constant address'\n", regno);
			return -EACCES;
		}

		if (!map->ops->map_direct_value_addr) {
			verbose(env, "no direct value access support for this map type\n");
			return -EACCES;
		}

		err = check_map_access(env, regno, reg->off,
				       map->value_size - reg->off, false,
				       ACCESS_HELPER);
		if (err)
			return err;

		map_off = reg->off + reg->var_off.value;
		err = map->ops->map_direct_value_addr(map, &map_addr, map_off);
		if (err) {
			verbose(env, "direct value access on string failed\n");
			return err;
		}

		str_ptr = (char *)(long)(map_addr);
		if (!strnchr(str_ptr + map_off, map->value_size - map_off, 0)) {
			verbose(env, "string is not zero-terminated\n");
			return -EINVAL;
		}
		break;
	}
	case ARG_PTR_TO_KPTR:
		if (process_kptr_func(env, regno, meta))
			return -EACCES;
		break;
	}

	return err;
}

static bool may_update_sockmap(struct bpf_verifier_env *env, int func_id)
{
	enum bpf_attach_type eatype = env->prog->expected_attach_type;
	enum bpf_prog_type type = resolve_prog_type(env->prog);

	if (func_id != BPF_FUNC_map_update_elem)
		return false;

	/* It's not possible to get access to a locked struct sock in these
	 * contexts, so updating is safe.
	 */
	switch (type) {
	case BPF_PROG_TYPE_TRACING:
		if (eatype == BPF_TRACE_ITER)
			return true;
		break;
	case BPF_PROG_TYPE_SOCKET_FILTER:
	case BPF_PROG_TYPE_SCHED_CLS:
	case BPF_PROG_TYPE_SCHED_ACT:
	case BPF_PROG_TYPE_XDP:
	case BPF_PROG_TYPE_SK_REUSEPORT:
	case BPF_PROG_TYPE_FLOW_DISSECTOR:
	case BPF_PROG_TYPE_SK_LOOKUP:
		return true;
	default:
		break;
	}

	verbose(env, "cannot update sockmap in this context\n");
	return false;
}

static bool allow_tail_call_in_subprogs(struct bpf_verifier_env *env)
{
	return env->prog->jit_requested &&
	       bpf_jit_supports_subprog_tailcalls();
}

static int check_map_func_compatibility(struct bpf_verifier_env *env,
					struct bpf_map *map, int func_id)
{
	if (!map)
		return 0;

	/* We need a two way check, first is from map perspective ... */
	switch (map->map_type) {
	case BPF_MAP_TYPE_PROG_ARRAY:
		if (func_id != BPF_FUNC_tail_call)
			goto error;
		break;
	case BPF_MAP_TYPE_PERF_EVENT_ARRAY:
		if (func_id != BPF_FUNC_perf_event_read &&
		    func_id != BPF_FUNC_perf_event_output &&
		    func_id != BPF_FUNC_skb_output &&
		    func_id != BPF_FUNC_perf_event_read_value &&
		    func_id != BPF_FUNC_xdp_output)
			goto error;
		break;
	case BPF_MAP_TYPE_RINGBUF:
		if (func_id != BPF_FUNC_ringbuf_output &&
		    func_id != BPF_FUNC_ringbuf_reserve &&
		    func_id != BPF_FUNC_ringbuf_query &&
		    func_id != BPF_FUNC_ringbuf_reserve_dynptr &&
		    func_id != BPF_FUNC_ringbuf_submit_dynptr &&
		    func_id != BPF_FUNC_ringbuf_discard_dynptr)
			goto error;
		break;
	case BPF_MAP_TYPE_USER_RINGBUF:
		if (func_id != BPF_FUNC_user_ringbuf_drain)
			goto error;
		break;
	case BPF_MAP_TYPE_STACK_TRACE:
		if (func_id != BPF_FUNC_get_stackid)
			goto error;
		break;
	case BPF_MAP_TYPE_CGROUP_ARRAY:
		if (func_id != BPF_FUNC_skb_under_cgroup &&
		    func_id != BPF_FUNC_current_task_under_cgroup)
			goto error;
		break;
	case BPF_MAP_TYPE_CGROUP_STORAGE:
	case BPF_MAP_TYPE_PERCPU_CGROUP_STORAGE:
		if (func_id != BPF_FUNC_get_local_storage)
			goto error;
		break;
	case BPF_MAP_TYPE_DEVMAP:
	case BPF_MAP_TYPE_DEVMAP_HASH:
		if (func_id != BPF_FUNC_redirect_map &&
		    func_id != BPF_FUNC_map_lookup_elem)
			goto error;
		break;
	/* Restrict bpf side of cpumap and xskmap, open when use-cases
	 * appear.
	 */
	case BPF_MAP_TYPE_CPUMAP:
		if (func_id != BPF_FUNC_redirect_map)
			goto error;
		break;
	case BPF_MAP_TYPE_XSKMAP:
		if (func_id != BPF_FUNC_redirect_map &&
		    func_id != BPF_FUNC_map_lookup_elem)
			goto error;
		break;
	case BPF_MAP_TYPE_ARRAY_OF_MAPS:
	case BPF_MAP_TYPE_HASH_OF_MAPS:
		if (func_id != BPF_FUNC_map_lookup_elem)
			goto error;
		break;
	case BPF_MAP_TYPE_SOCKMAP:
		if (func_id != BPF_FUNC_sk_redirect_map &&
		    func_id != BPF_FUNC_sock_map_update &&
		    func_id != BPF_FUNC_map_delete_elem &&
		    func_id != BPF_FUNC_msg_redirect_map &&
		    func_id != BPF_FUNC_sk_select_reuseport &&
		    func_id != BPF_FUNC_map_lookup_elem &&
		    !may_update_sockmap(env, func_id))
			goto error;
		break;
	case BPF_MAP_TYPE_SOCKHASH:
		if (func_id != BPF_FUNC_sk_redirect_hash &&
		    func_id != BPF_FUNC_sock_hash_update &&
		    func_id != BPF_FUNC_map_delete_elem &&
		    func_id != BPF_FUNC_msg_redirect_hash &&
		    func_id != BPF_FUNC_sk_select_reuseport &&
		    func_id != BPF_FUNC_map_lookup_elem &&
		    !may_update_sockmap(env, func_id))
			goto error;
		break;
	case BPF_MAP_TYPE_REUSEPORT_SOCKARRAY:
		if (func_id != BPF_FUNC_sk_select_reuseport)
			goto error;
		break;
	case BPF_MAP_TYPE_QUEUE:
	case BPF_MAP_TYPE_STACK:
		if (func_id != BPF_FUNC_map_peek_elem &&
		    func_id != BPF_FUNC_map_pop_elem &&
		    func_id != BPF_FUNC_map_push_elem)
			goto error;
		break;
	case BPF_MAP_TYPE_SK_STORAGE:
		if (func_id != BPF_FUNC_sk_storage_get &&
		    func_id != BPF_FUNC_sk_storage_delete)
			goto error;
		break;
	case BPF_MAP_TYPE_INODE_STORAGE:
		if (func_id != BPF_FUNC_inode_storage_get &&
		    func_id != BPF_FUNC_inode_storage_delete)
			goto error;
		break;
	case BPF_MAP_TYPE_TASK_STORAGE:
		if (func_id != BPF_FUNC_task_storage_get &&
		    func_id != BPF_FUNC_task_storage_delete)
			goto error;
		break;
	case BPF_MAP_TYPE_BLOOM_FILTER:
		if (func_id != BPF_FUNC_map_peek_elem &&
		    func_id != BPF_FUNC_map_push_elem)
			goto error;
		break;
	default:
		break;
	}

	/* ... and second from the function itself. */
	switch (func_id) {
	case BPF_FUNC_tail_call:
		if (map->map_type != BPF_MAP_TYPE_PROG_ARRAY)
			goto error;
		if (env->subprog_cnt > 1 && !allow_tail_call_in_subprogs(env)) {
			verbose(env, "tail_calls are not allowed in non-JITed programs with bpf-to-bpf calls\n");
			return -EINVAL;
		}
		break;
	case BPF_FUNC_perf_event_read:
	case BPF_FUNC_perf_event_output:
	case BPF_FUNC_perf_event_read_value:
	case BPF_FUNC_skb_output:
	case BPF_FUNC_xdp_output:
		if (map->map_type != BPF_MAP_TYPE_PERF_EVENT_ARRAY)
			goto error;
		break;
	case BPF_FUNC_ringbuf_output:
	case BPF_FUNC_ringbuf_reserve:
	case BPF_FUNC_ringbuf_query:
	case BPF_FUNC_ringbuf_reserve_dynptr:
	case BPF_FUNC_ringbuf_submit_dynptr:
	case BPF_FUNC_ringbuf_discard_dynptr:
		if (map->map_type != BPF_MAP_TYPE_RINGBUF)
			goto error;
		break;
	case BPF_FUNC_user_ringbuf_drain:
		if (map->map_type != BPF_MAP_TYPE_USER_RINGBUF)
			goto error;
		break;
	case BPF_FUNC_get_stackid:
		if (map->map_type != BPF_MAP_TYPE_STACK_TRACE)
			goto error;
		break;
	case BPF_FUNC_current_task_under_cgroup:
	case BPF_FUNC_skb_under_cgroup:
		if (map->map_type != BPF_MAP_TYPE_CGROUP_ARRAY)
			goto error;
		break;
	case BPF_FUNC_redirect_map:
		if (map->map_type != BPF_MAP_TYPE_DEVMAP &&
		    map->map_type != BPF_MAP_TYPE_DEVMAP_HASH &&
		    map->map_type != BPF_MAP_TYPE_CPUMAP &&
		    map->map_type != BPF_MAP_TYPE_XSKMAP)
			goto error;
		break;
	case BPF_FUNC_sk_redirect_map:
	case BPF_FUNC_msg_redirect_map:
	case BPF_FUNC_sock_map_update:
		if (map->map_type != BPF_MAP_TYPE_SOCKMAP)
			goto error;
		break;
	case BPF_FUNC_sk_redirect_hash:
	case BPF_FUNC_msg_redirect_hash:
	case BPF_FUNC_sock_hash_update:
		if (map->map_type != BPF_MAP_TYPE_SOCKHASH)
			goto error;
		break;
	case BPF_FUNC_get_local_storage:
		if (map->map_type != BPF_MAP_TYPE_CGROUP_STORAGE &&
		    map->map_type != BPF_MAP_TYPE_PERCPU_CGROUP_STORAGE)
			goto error;
		break;
	case BPF_FUNC_sk_select_reuseport:
		if (map->map_type != BPF_MAP_TYPE_REUSEPORT_SOCKARRAY &&
		    map->map_type != BPF_MAP_TYPE_SOCKMAP &&
		    map->map_type != BPF_MAP_TYPE_SOCKHASH)
			goto error;
		break;
	case BPF_FUNC_map_pop_elem:
		if (map->map_type != BPF_MAP_TYPE_QUEUE &&
		    map->map_type != BPF_MAP_TYPE_STACK)
			goto error;
		break;
	case BPF_FUNC_map_peek_elem:
	case BPF_FUNC_map_push_elem:
		if (map->map_type != BPF_MAP_TYPE_QUEUE &&
		    map->map_type != BPF_MAP_TYPE_STACK &&
		    map->map_type != BPF_MAP_TYPE_BLOOM_FILTER)
			goto error;
		break;
	case BPF_FUNC_map_lookup_percpu_elem:
		if (map->map_type != BPF_MAP_TYPE_PERCPU_ARRAY &&
		    map->map_type != BPF_MAP_TYPE_PERCPU_HASH &&
		    map->map_type != BPF_MAP_TYPE_LRU_PERCPU_HASH)
			goto error;
		break;
	case BPF_FUNC_sk_storage_get:
	case BPF_FUNC_sk_storage_delete:
		if (map->map_type != BPF_MAP_TYPE_SK_STORAGE)
			goto error;
		break;
	case BPF_FUNC_inode_storage_get:
	case BPF_FUNC_inode_storage_delete:
		if (map->map_type != BPF_MAP_TYPE_INODE_STORAGE)
			goto error;
		break;
	case BPF_FUNC_task_storage_get:
	case BPF_FUNC_task_storage_delete:
		if (map->map_type != BPF_MAP_TYPE_TASK_STORAGE)
			goto error;
		break;
	default:
		break;
	}

	return 0;
error:
	verbose(env, "cannot pass map_type %d into func %s#%d\n",
		map->map_type, func_id_name(func_id), func_id);
	return -EINVAL;
}

static bool check_raw_mode_ok(const struct bpf_func_proto *fn)
{
	int count = 0;

	if (fn->arg1_type == ARG_PTR_TO_UNINIT_MEM)
		count++;
	if (fn->arg2_type == ARG_PTR_TO_UNINIT_MEM)
		count++;
	if (fn->arg3_type == ARG_PTR_TO_UNINIT_MEM)
		count++;
	if (fn->arg4_type == ARG_PTR_TO_UNINIT_MEM)
		count++;
	if (fn->arg5_type == ARG_PTR_TO_UNINIT_MEM)
		count++;

	/* We only support one arg being in raw mode at the moment,
	 * which is sufficient for the helper functions we have
	 * right now.
	 */
	return count <= 1;
}

static bool check_args_pair_invalid(const struct bpf_func_proto *fn, int arg)
{
	bool is_fixed = fn->arg_type[arg] & MEM_FIXED_SIZE;
	bool has_size = fn->arg_size[arg] != 0;
	bool is_next_size = false;

	if (arg + 1 < ARRAY_SIZE(fn->arg_type))
		is_next_size = arg_type_is_mem_size(fn->arg_type[arg + 1]);

	if (base_type(fn->arg_type[arg]) != ARG_PTR_TO_MEM)
		return is_next_size;

	return has_size == is_next_size || is_next_size == is_fixed;
}

static bool check_arg_pair_ok(const struct bpf_func_proto *fn)
{
	/* bpf_xxx(..., buf, len) call will access 'len'
	 * bytes from memory 'buf'. Both arg types need
	 * to be paired, so make sure there's no buggy
	 * helper function specification.
	 */
	if (arg_type_is_mem_size(fn->arg1_type) ||
	    check_args_pair_invalid(fn, 0) ||
	    check_args_pair_invalid(fn, 1) ||
	    check_args_pair_invalid(fn, 2) ||
	    check_args_pair_invalid(fn, 3) ||
	    check_args_pair_invalid(fn, 4))
		return false;

	return true;
}

static bool check_btf_id_ok(const struct bpf_func_proto *fn)
{
	int i;

	for (i = 0; i < ARRAY_SIZE(fn->arg_type); i++) {
		if (base_type(fn->arg_type[i]) == ARG_PTR_TO_BTF_ID && !fn->arg_btf_id[i])
			return false;

		if (base_type(fn->arg_type[i]) != ARG_PTR_TO_BTF_ID && fn->arg_btf_id[i] &&
		    /* arg_btf_id and arg_size are in a union. */
		    (base_type(fn->arg_type[i]) != ARG_PTR_TO_MEM ||
		     !(fn->arg_type[i] & MEM_FIXED_SIZE)))
			return false;
	}

	return true;
}

static int check_func_proto(const struct bpf_func_proto *fn, int func_id)
{
	return check_raw_mode_ok(fn) &&
	       check_arg_pair_ok(fn) &&
	       check_btf_id_ok(fn) ? 0 : -EINVAL;
}

/* Packet data might have moved, any old PTR_TO_PACKET[_META,_END]
 * are now invalid, so turn them into unknown SCALAR_VALUE.
 */
static void clear_all_pkt_pointers(struct bpf_verifier_env *env)
{
	struct bpf_func_state *state;
	struct bpf_reg_state *reg;

	bpf_for_each_reg_in_vstate(env->cur_state, state, reg, ({
		if (reg_is_pkt_pointer_any(reg))
			__mark_reg_unknown(env, reg);
	}));
}

enum {
	AT_PKT_END = -1,
	BEYOND_PKT_END = -2,
};

static void mark_pkt_end(struct bpf_verifier_state *vstate, int regn, bool range_open)
{
	struct bpf_func_state *state = vstate->frame[vstate->curframe];
	struct bpf_reg_state *reg = &state->regs[regn];

	if (reg->type != PTR_TO_PACKET)
		/* PTR_TO_PACKET_META is not supported yet */
		return;

	/* The 'reg' is pkt > pkt_end or pkt >= pkt_end.
	 * How far beyond pkt_end it goes is unknown.
	 * if (!range_open) it's the case of pkt >= pkt_end
	 * if (range_open) it's the case of pkt > pkt_end
	 * hence this pointer is at least 1 byte bigger than pkt_end
	 */
	if (range_open)
		reg->range = BEYOND_PKT_END;
	else
		reg->range = AT_PKT_END;
}

/* The pointer with the specified id has released its reference to kernel
 * resources. Identify all copies of the same pointer and clear the reference.
 */
static int release_reference(struct bpf_verifier_env *env,
			     int ref_obj_id)
{
	struct bpf_func_state *state;
	struct bpf_reg_state *reg;
	int err;

	err = release_reference_state(cur_func(env), ref_obj_id);
	if (err)
		return err;

	bpf_for_each_reg_in_vstate(env->cur_state, state, reg, ({
		if (reg->ref_obj_id == ref_obj_id) {
			if (!env->allow_ptr_leaks)
				__mark_reg_not_init(env, reg);
			else
				__mark_reg_unknown(env, reg);
		}
	}));

	return 0;
}

static void clear_caller_saved_regs(struct bpf_verifier_env *env,
				    struct bpf_reg_state *regs)
{
	int i;

	/* after the call registers r0 - r5 were scratched */
	for (i = 0; i < CALLER_SAVED_REGS; i++) {
		mark_reg_not_init(env, regs, caller_saved[i]);
		check_reg_arg(env, caller_saved[i], DST_OP_NO_MARK);
	}
}

typedef int (*set_callee_state_fn)(struct bpf_verifier_env *env,
				   struct bpf_func_state *caller,
				   struct bpf_func_state *callee,
				   int insn_idx);

static int __check_func_call(struct bpf_verifier_env *env, struct bpf_insn *insn,
			     int *insn_idx, int subprog,
			     set_callee_state_fn set_callee_state_cb)
{
	struct bpf_verifier_state *state = env->cur_state;
	struct bpf_func_info_aux *func_info_aux;
	struct bpf_func_state *caller, *callee;
	int err;
	bool is_global = false;

	if (state->curframe + 1 >= MAX_CALL_FRAMES) {
		verbose(env, "the call stack of %d frames is too deep\n",
			state->curframe + 2);
		return -E2BIG;
	}

	caller = state->frame[state->curframe];
	if (state->frame[state->curframe + 1]) {
		verbose(env, "verifier bug. Frame %d already allocated\n",
			state->curframe + 1);
		return -EFAULT;
	}

	func_info_aux = env->prog->aux->func_info_aux;
	if (func_info_aux)
		is_global = func_info_aux[subprog].linkage == BTF_FUNC_GLOBAL;
	err = btf_check_subprog_call(env, subprog, caller->regs);
	if (err == -EFAULT)
		return err;
	if (is_global) {
		if (err) {
			verbose(env, "Caller passes invalid args into func#%d\n",
				subprog);
			return err;
		} else {
			if (env->log.level & BPF_LOG_LEVEL)
				verbose(env,
					"Func#%d is global and valid. Skipping.\n",
					subprog);
			clear_caller_saved_regs(env, caller->regs);

			/* All global functions return a 64-bit SCALAR_VALUE */
			mark_reg_unknown(env, caller->regs, BPF_REG_0);
			caller->regs[BPF_REG_0].subreg_def = DEF_NOT_SUBREG;

			/* continue with next insn after call */
			return 0;
		}
	}

	if (insn->code == (BPF_JMP | BPF_CALL) &&
	    insn->src_reg == 0 &&
	    insn->imm == BPF_FUNC_timer_set_callback) {
		struct bpf_verifier_state *async_cb;

		/* there is no real recursion here. timer callbacks are async */
		env->subprog_info[subprog].is_async_cb = true;
		async_cb = push_async_cb(env, env->subprog_info[subprog].start,
					 *insn_idx, subprog);
		if (!async_cb)
			return -EFAULT;
		callee = async_cb->frame[0];
		callee->async_entry_cnt = caller->async_entry_cnt + 1;

		/* Convert bpf_timer_set_callback() args into timer callback args */
		err = set_callee_state_cb(env, caller, callee, *insn_idx);
		if (err)
			return err;

		clear_caller_saved_regs(env, caller->regs);
		mark_reg_unknown(env, caller->regs, BPF_REG_0);
		caller->regs[BPF_REG_0].subreg_def = DEF_NOT_SUBREG;
		/* continue with next insn after call */
		return 0;
	}

	callee = kzalloc(sizeof(*callee), GFP_KERNEL);
	if (!callee)
		return -ENOMEM;
	state->frame[state->curframe + 1] = callee;

	/* callee cannot access r0, r6 - r9 for reading and has to write
	 * into its own stack before reading from it.
	 * callee can read/write into caller's stack
	 */
	init_func_state(env, callee,
			/* remember the callsite, it will be used by bpf_exit */
			*insn_idx /* callsite */,
			state->curframe + 1 /* frameno within this callchain */,
			subprog /* subprog number within this prog */);

	/* Transfer references to the callee */
	err = copy_reference_state(callee, caller);
	if (err)
		goto err_out;

	err = set_callee_state_cb(env, caller, callee, *insn_idx);
	if (err)
		goto err_out;

	clear_caller_saved_regs(env, caller->regs);

	/* only increment it after check_reg_arg() finished */
	state->curframe++;

	/* and go analyze first insn of the callee */
	*insn_idx = env->subprog_info[subprog].start - 1;

	if (env->log.level & BPF_LOG_LEVEL) {
		verbose(env, "caller:\n");
		print_verifier_state(env, caller, true);
		verbose(env, "callee:\n");
		print_verifier_state(env, callee, true);
	}
	return 0;

err_out:
	free_func_state(callee);
	state->frame[state->curframe + 1] = NULL;
	return err;
}

int map_set_for_each_callback_args(struct bpf_verifier_env *env,
				   struct bpf_func_state *caller,
				   struct bpf_func_state *callee)
{
	/* bpf_for_each_map_elem(struct bpf_map *map, void *callback_fn,
	 *      void *callback_ctx, u64 flags);
	 * callback_fn(struct bpf_map *map, void *key, void *value,
	 *      void *callback_ctx);
	 */
	callee->regs[BPF_REG_1] = caller->regs[BPF_REG_1];

	callee->regs[BPF_REG_2].type = PTR_TO_MAP_KEY;
	__mark_reg_known_zero(&callee->regs[BPF_REG_2]);
	callee->regs[BPF_REG_2].map_ptr = caller->regs[BPF_REG_1].map_ptr;

	callee->regs[BPF_REG_3].type = PTR_TO_MAP_VALUE;
	__mark_reg_known_zero(&callee->regs[BPF_REG_3]);
	callee->regs[BPF_REG_3].map_ptr = caller->regs[BPF_REG_1].map_ptr;

	/* pointer to stack or null */
	callee->regs[BPF_REG_4] = caller->regs[BPF_REG_3];

	/* unused */
	__mark_reg_not_init(env, &callee->regs[BPF_REG_5]);
	return 0;
}

static int set_callee_state(struct bpf_verifier_env *env,
			    struct bpf_func_state *caller,
			    struct bpf_func_state *callee, int insn_idx)
{
	int i;

	/* copy r1 - r5 args that callee can access.  The copy includes parent
	 * pointers, which connects us up to the liveness chain
	 */
	for (i = BPF_REG_1; i <= BPF_REG_5; i++)
		callee->regs[i] = caller->regs[i];
	return 0;
}

static int check_func_call(struct bpf_verifier_env *env, struct bpf_insn *insn,
			   int *insn_idx)
{
	int subprog, target_insn;

	target_insn = *insn_idx + insn->imm + 1;
	subprog = find_subprog(env, target_insn);
	if (subprog < 0) {
		verbose(env, "verifier bug. No program starts at insn %d\n",
			target_insn);
		return -EFAULT;
	}

	return __check_func_call(env, insn, insn_idx, subprog, set_callee_state);
}

static int set_map_elem_callback_state(struct bpf_verifier_env *env,
				       struct bpf_func_state *caller,
				       struct bpf_func_state *callee,
				       int insn_idx)
{
	struct bpf_insn_aux_data *insn_aux = &env->insn_aux_data[insn_idx];
	struct bpf_map *map;
	int err;

	if (bpf_map_ptr_poisoned(insn_aux)) {
		verbose(env, "tail_call abusing map_ptr\n");
		return -EINVAL;
	}

	map = BPF_MAP_PTR(insn_aux->map_ptr_state);
	if (!map->ops->map_set_for_each_callback_args ||
	    !map->ops->map_for_each_callback) {
		verbose(env, "callback function not allowed for map\n");
		return -ENOTSUPP;
	}

	err = map->ops->map_set_for_each_callback_args(env, caller, callee);
	if (err)
		return err;

	callee->in_callback_fn = true;
	callee->callback_ret_range = tnum_range(0, 1);
	return 0;
}

static int set_loop_callback_state(struct bpf_verifier_env *env,
				   struct bpf_func_state *caller,
				   struct bpf_func_state *callee,
				   int insn_idx)
{
	/* bpf_loop(u32 nr_loops, void *callback_fn, void *callback_ctx,
	 *	    u64 flags);
	 * callback_fn(u32 index, void *callback_ctx);
	 */
	callee->regs[BPF_REG_1].type = SCALAR_VALUE;
	callee->regs[BPF_REG_2] = caller->regs[BPF_REG_3];

	/* unused */
	__mark_reg_not_init(env, &callee->regs[BPF_REG_3]);
	__mark_reg_not_init(env, &callee->regs[BPF_REG_4]);
	__mark_reg_not_init(env, &callee->regs[BPF_REG_5]);

	callee->in_callback_fn = true;
	callee->callback_ret_range = tnum_range(0, 1);
	return 0;
}

static int set_timer_callback_state(struct bpf_verifier_env *env,
				    struct bpf_func_state *caller,
				    struct bpf_func_state *callee,
				    int insn_idx)
{
	struct bpf_map *map_ptr = caller->regs[BPF_REG_1].map_ptr;

	/* bpf_timer_set_callback(struct bpf_timer *timer, void *callback_fn);
	 * callback_fn(struct bpf_map *map, void *key, void *value);
	 */
	callee->regs[BPF_REG_1].type = CONST_PTR_TO_MAP;
	__mark_reg_known_zero(&callee->regs[BPF_REG_1]);
	callee->regs[BPF_REG_1].map_ptr = map_ptr;

	callee->regs[BPF_REG_2].type = PTR_TO_MAP_KEY;
	__mark_reg_known_zero(&callee->regs[BPF_REG_2]);
	callee->regs[BPF_REG_2].map_ptr = map_ptr;

	callee->regs[BPF_REG_3].type = PTR_TO_MAP_VALUE;
	__mark_reg_known_zero(&callee->regs[BPF_REG_3]);
	callee->regs[BPF_REG_3].map_ptr = map_ptr;

	/* unused */
	__mark_reg_not_init(env, &callee->regs[BPF_REG_4]);
	__mark_reg_not_init(env, &callee->regs[BPF_REG_5]);
	callee->in_async_callback_fn = true;
	callee->callback_ret_range = tnum_range(0, 1);
	return 0;
}

static int set_find_vma_callback_state(struct bpf_verifier_env *env,
				       struct bpf_func_state *caller,
				       struct bpf_func_state *callee,
				       int insn_idx)
{
	/* bpf_find_vma(struct task_struct *task, u64 addr,
	 *               void *callback_fn, void *callback_ctx, u64 flags)
	 * (callback_fn)(struct task_struct *task,
	 *               struct vm_area_struct *vma, void *callback_ctx);
	 */
	callee->regs[BPF_REG_1] = caller->regs[BPF_REG_1];

	callee->regs[BPF_REG_2].type = PTR_TO_BTF_ID;
	__mark_reg_known_zero(&callee->regs[BPF_REG_2]);
	callee->regs[BPF_REG_2].btf =  btf_vmlinux;
	callee->regs[BPF_REG_2].btf_id = btf_tracing_ids[BTF_TRACING_TYPE_VMA],

	/* pointer to stack or null */
	callee->regs[BPF_REG_3] = caller->regs[BPF_REG_4];

	/* unused */
	__mark_reg_not_init(env, &callee->regs[BPF_REG_4]);
	__mark_reg_not_init(env, &callee->regs[BPF_REG_5]);
	callee->in_callback_fn = true;
	callee->callback_ret_range = tnum_range(0, 1);
	return 0;
}

static int set_user_ringbuf_callback_state(struct bpf_verifier_env *env,
					   struct bpf_func_state *caller,
					   struct bpf_func_state *callee,
					   int insn_idx)
{
	/* bpf_user_ringbuf_drain(struct bpf_map *map, void *callback_fn, void
	 *			  callback_ctx, u64 flags);
	 * callback_fn(struct bpf_dynptr_t* dynptr, void *callback_ctx);
	 */
	__mark_reg_not_init(env, &callee->regs[BPF_REG_0]);
	callee->regs[BPF_REG_1].type = PTR_TO_DYNPTR | DYNPTR_TYPE_LOCAL;
	__mark_reg_known_zero(&callee->regs[BPF_REG_1]);
	callee->regs[BPF_REG_2] = caller->regs[BPF_REG_3];

	/* unused */
	__mark_reg_not_init(env, &callee->regs[BPF_REG_3]);
	__mark_reg_not_init(env, &callee->regs[BPF_REG_4]);
	__mark_reg_not_init(env, &callee->regs[BPF_REG_5]);

	callee->in_callback_fn = true;
	callee->callback_ret_range = tnum_range(0, 1);
	return 0;
}

static int prepare_func_exit(struct bpf_verifier_env *env, int *insn_idx)
{
	struct bpf_verifier_state *state = env->cur_state;
	struct bpf_func_state *caller, *callee;
	struct bpf_reg_state *r0;
	int err;

	callee = state->frame[state->curframe];
	r0 = &callee->regs[BPF_REG_0];
	if (r0->type == PTR_TO_STACK) {
		/* technically it's ok to return caller's stack pointer
		 * (or caller's caller's pointer) back to the caller,
		 * since these pointers are valid. Only current stack
		 * pointer will be invalid as soon as function exits,
		 * but let's be conservative
		 */
		verbose(env, "cannot return stack pointer to the caller\n");
		return -EINVAL;
	}

	caller = state->frame[state->curframe - 1];
	if (callee->in_callback_fn) {
		/* enforce R0 return value range [0, 1]. */
		struct tnum range = callee->callback_ret_range;

		if (r0->type != SCALAR_VALUE) {
			verbose(env, "R0 not a scalar value\n");
			return -EACCES;
		}
		if (!tnum_in(range, r0->var_off)) {
			verbose_invalid_scalar(env, r0, &range, "callback return", "R0");
			return -EINVAL;
		}
	} else {
		/* return to the caller whatever r0 had in the callee */
		caller->regs[BPF_REG_0] = *r0;
	}

	/* callback_fn frame should have released its own additions to parent's
	 * reference state at this point, or check_reference_leak would
	 * complain, hence it must be the same as the caller. There is no need
	 * to copy it back.
	 */
	if (!callee->in_callback_fn) {
		/* Transfer references to the caller */
		err = copy_reference_state(caller, callee);
		if (err)
			return err;
	}

	*insn_idx = callee->callsite + 1;
	if (env->log.level & BPF_LOG_LEVEL) {
		verbose(env, "returning from callee:\n");
		print_verifier_state(env, callee, true);
		verbose(env, "to caller at %d:\n", *insn_idx);
		print_verifier_state(env, caller, true);
	}
	/* clear everything in the callee */
	free_func_state(callee);
	state->frame[state->curframe--] = NULL;
	return 0;
}

static void do_refine_retval_range(struct bpf_reg_state *regs, int ret_type,
				   int func_id,
				   struct bpf_call_arg_meta *meta)
{
	struct bpf_reg_state *ret_reg = &regs[BPF_REG_0];

	if (ret_type != RET_INTEGER ||
	    (func_id != BPF_FUNC_get_stack &&
	     func_id != BPF_FUNC_get_task_stack &&
	     func_id != BPF_FUNC_probe_read_str &&
	     func_id != BPF_FUNC_probe_read_kernel_str &&
	     func_id != BPF_FUNC_probe_read_user_str))
		return;

	ret_reg->smax_value = meta->msize_max_value;
	ret_reg->s32_max_value = meta->msize_max_value;
	ret_reg->smin_value = -MAX_ERRNO;
	ret_reg->s32_min_value = -MAX_ERRNO;
	reg_bounds_sync(ret_reg);
}

static int
record_func_map(struct bpf_verifier_env *env, struct bpf_call_arg_meta *meta,
		int func_id, int insn_idx)
{
	struct bpf_insn_aux_data *aux = &env->insn_aux_data[insn_idx];
	struct bpf_map *map = meta->map_ptr;

	if (func_id != BPF_FUNC_tail_call &&
	    func_id != BPF_FUNC_map_lookup_elem &&
	    func_id != BPF_FUNC_map_update_elem &&
	    func_id != BPF_FUNC_map_delete_elem &&
	    func_id != BPF_FUNC_map_push_elem &&
	    func_id != BPF_FUNC_map_pop_elem &&
	    func_id != BPF_FUNC_map_peek_elem &&
	    func_id != BPF_FUNC_for_each_map_elem &&
	    func_id != BPF_FUNC_redirect_map &&
	    func_id != BPF_FUNC_map_lookup_percpu_elem)
		return 0;

	if (map == NULL) {
		verbose(env, "kernel subsystem misconfigured verifier\n");
		return -EINVAL;
	}

	/* In case of read-only, some additional restrictions
	 * need to be applied in order to prevent altering the
	 * state of the map from program side.
	 */
	if ((map->map_flags & BPF_F_RDONLY_PROG) &&
	    (func_id == BPF_FUNC_map_delete_elem ||
	     func_id == BPF_FUNC_map_update_elem ||
	     func_id == BPF_FUNC_map_push_elem ||
	     func_id == BPF_FUNC_map_pop_elem)) {
		verbose(env, "write into map forbidden\n");
		return -EACCES;
	}

	if (!BPF_MAP_PTR(aux->map_ptr_state))
		bpf_map_ptr_store(aux, meta->map_ptr,
				  !meta->map_ptr->bypass_spec_v1);
	else if (BPF_MAP_PTR(aux->map_ptr_state) != meta->map_ptr)
		bpf_map_ptr_store(aux, BPF_MAP_PTR_POISON,
				  !meta->map_ptr->bypass_spec_v1);
	return 0;
}

static int
record_func_key(struct bpf_verifier_env *env, struct bpf_call_arg_meta *meta,
		int func_id, int insn_idx)
{
	struct bpf_insn_aux_data *aux = &env->insn_aux_data[insn_idx];
	struct bpf_reg_state *regs = cur_regs(env), *reg;
	struct bpf_map *map = meta->map_ptr;
	u64 val, max;
	int err;

	if (func_id != BPF_FUNC_tail_call)
		return 0;
	if (!map || map->map_type != BPF_MAP_TYPE_PROG_ARRAY) {
		verbose(env, "kernel subsystem misconfigured verifier\n");
		return -EINVAL;
	}

	reg = &regs[BPF_REG_3];
	val = reg->var_off.value;
	max = map->max_entries;

	if (!(register_is_const(reg) && val < max)) {
		bpf_map_key_store(aux, BPF_MAP_KEY_POISON);
		return 0;
	}

	err = mark_chain_precision(env, BPF_REG_3);
	if (err)
		return err;
	if (bpf_map_key_unseen(aux))
		bpf_map_key_store(aux, val);
	else if (!bpf_map_key_poisoned(aux) &&
		  bpf_map_key_immediate(aux) != val)
		bpf_map_key_store(aux, BPF_MAP_KEY_POISON);
	return 0;
}

static int check_reference_leak(struct bpf_verifier_env *env)
{
	struct bpf_func_state *state = cur_func(env);
	bool refs_lingering = false;
	int i;

	if (state->frameno && !state->in_callback_fn)
		return 0;

	for (i = 0; i < state->acquired_refs; i++) {
		if (state->in_callback_fn && state->refs[i].callback_ref != state->frameno)
			continue;
		verbose(env, "Unreleased reference id=%d alloc_insn=%d\n",
			state->refs[i].id, state->refs[i].insn_idx);
		refs_lingering = true;
	}
	return refs_lingering ? -EINVAL : 0;
}

static int check_bpf_snprintf_call(struct bpf_verifier_env *env,
				   struct bpf_reg_state *regs)
{
	struct bpf_reg_state *fmt_reg = &regs[BPF_REG_3];
	struct bpf_reg_state *data_len_reg = &regs[BPF_REG_5];
	struct bpf_map *fmt_map = fmt_reg->map_ptr;
	int err, fmt_map_off, num_args;
	u64 fmt_addr;
	char *fmt;

	/* data must be an array of u64 */
	if (data_len_reg->var_off.value % 8)
		return -EINVAL;
	num_args = data_len_reg->var_off.value / 8;

	/* fmt being ARG_PTR_TO_CONST_STR guarantees that var_off is const
	 * and map_direct_value_addr is set.
	 */
	fmt_map_off = fmt_reg->off + fmt_reg->var_off.value;
	err = fmt_map->ops->map_direct_value_addr(fmt_map, &fmt_addr,
						  fmt_map_off);
	if (err) {
		verbose(env, "verifier bug\n");
		return -EFAULT;
	}
	fmt = (char *)(long)fmt_addr + fmt_map_off;

	/* We are also guaranteed that fmt+fmt_map_off is NULL terminated, we
	 * can focus on validating the format specifiers.
	 */
	err = bpf_bprintf_prepare(fmt, UINT_MAX, NULL, NULL, num_args);
	if (err < 0)
		verbose(env, "Invalid format string\n");

	return err;
}

static int check_get_func_ip(struct bpf_verifier_env *env)
{
	enum bpf_prog_type type = resolve_prog_type(env->prog);
	int func_id = BPF_FUNC_get_func_ip;

	if (type == BPF_PROG_TYPE_TRACING) {
		if (!bpf_prog_has_trampoline(env->prog)) {
			verbose(env, "func %s#%d supported only for fentry/fexit/fmod_ret programs\n",
				func_id_name(func_id), func_id);
			return -ENOTSUPP;
		}
		return 0;
	} else if (type == BPF_PROG_TYPE_KPROBE) {
		return 0;
	}

	verbose(env, "func %s#%d not supported for program type %d\n",
		func_id_name(func_id), func_id, type);
	return -ENOTSUPP;
}

static struct bpf_insn_aux_data *cur_aux(struct bpf_verifier_env *env)
{
	return &env->insn_aux_data[env->insn_idx];
}

static bool loop_flag_is_zero(struct bpf_verifier_env *env)
{
	struct bpf_reg_state *regs = cur_regs(env);
	struct bpf_reg_state *reg = &regs[BPF_REG_4];
	bool reg_is_null = register_is_null(reg);

	if (reg_is_null)
		mark_chain_precision(env, BPF_REG_4);

	return reg_is_null;
}

static void update_loop_inline_state(struct bpf_verifier_env *env, u32 subprogno)
{
	struct bpf_loop_inline_state *state = &cur_aux(env)->loop_inline_state;

	if (!state->initialized) {
		state->initialized = 1;
		state->fit_for_inline = loop_flag_is_zero(env);
		state->callback_subprogno = subprogno;
		return;
	}

	if (!state->fit_for_inline)
		return;

	state->fit_for_inline = (loop_flag_is_zero(env) &&
				 state->callback_subprogno == subprogno);
}

static int check_helper_call(struct bpf_verifier_env *env, struct bpf_insn *insn,
			     int *insn_idx_p)
{
	enum bpf_prog_type prog_type = resolve_prog_type(env->prog);
	const struct bpf_func_proto *fn = NULL;
	enum bpf_return_type ret_type;
	enum bpf_type_flag ret_flag;
	struct bpf_reg_state *regs;
	struct bpf_call_arg_meta meta;
	int insn_idx = *insn_idx_p;
	bool changes_data;
	int i, err, func_id;

	/* find function prototype */
	func_id = insn->imm;
	if (func_id < 0 || func_id >= __BPF_FUNC_MAX_ID) {
		verbose(env, "invalid func %s#%d\n", func_id_name(func_id),
			func_id);
		return -EINVAL;
	}

	if (env->ops->get_func_proto)
		fn = env->ops->get_func_proto(func_id, env->prog);
	if (!fn) {
		verbose(env, "unknown func %s#%d\n", func_id_name(func_id),
			func_id);
		return -EINVAL;
	}

	/* eBPF programs must be GPL compatible to use GPL-ed functions */
	if (!env->prog->gpl_compatible && fn->gpl_only) {
		verbose(env, "cannot call GPL-restricted function from non-GPL compatible program\n");
		return -EINVAL;
	}

	if (fn->allowed && !fn->allowed(env->prog)) {
		verbose(env, "helper call is not allowed in probe\n");
		return -EINVAL;
	}

	/* With LD_ABS/IND some JITs save/restore skb from r1. */
	changes_data = bpf_helper_changes_pkt_data(fn->func);
	if (changes_data && fn->arg1_type != ARG_PTR_TO_CTX) {
		verbose(env, "kernel subsystem misconfigured func %s#%d: r1 != ctx\n",
			func_id_name(func_id), func_id);
		return -EINVAL;
	}

	memset(&meta, 0, sizeof(meta));
	meta.pkt_access = fn->pkt_access;

	err = check_func_proto(fn, func_id);
	if (err) {
		verbose(env, "kernel subsystem misconfigured func %s#%d\n",
			func_id_name(func_id), func_id);
		return err;
	}

	meta.func_id = func_id;
	/* check args */
	for (i = 0; i < MAX_BPF_FUNC_REG_ARGS; i++) {
		err = check_func_arg(env, i, &meta, fn);
		if (err)
			return err;
	}

	err = record_func_map(env, &meta, func_id, insn_idx);
	if (err)
		return err;

	err = record_func_key(env, &meta, func_id, insn_idx);
	if (err)
		return err;

	/* Mark slots with STACK_MISC in case of raw mode, stack offset
	 * is inferred from register state.
	 */
	for (i = 0; i < meta.access_size; i++) {
		err = check_mem_access(env, insn_idx, meta.regno, i, BPF_B,
				       BPF_WRITE, -1, false);
		if (err)
			return err;
	}

	regs = cur_regs(env);

	if (meta.uninit_dynptr_regno) {
		/* we write BPF_DW bits (8 bytes) at a time */
		for (i = 0; i < BPF_DYNPTR_SIZE; i += 8) {
			err = check_mem_access(env, insn_idx, meta.uninit_dynptr_regno,
					       i, BPF_DW, BPF_WRITE, -1, false);
			if (err)
				return err;
		}

		err = mark_stack_slots_dynptr(env, &regs[meta.uninit_dynptr_regno],
					      fn->arg_type[meta.uninit_dynptr_regno - BPF_REG_1],
					      insn_idx);
		if (err)
			return err;
	}

	if (meta.release_regno) {
		err = -EINVAL;
		if (arg_type_is_dynptr(fn->arg_type[meta.release_regno - BPF_REG_1]))
			err = unmark_stack_slots_dynptr(env, &regs[meta.release_regno]);
		else if (meta.ref_obj_id)
			err = release_reference(env, meta.ref_obj_id);
		/* meta.ref_obj_id can only be 0 if register that is meant to be
		 * released is NULL, which must be > R0.
		 */
		else if (register_is_null(&regs[meta.release_regno]))
			err = 0;
		if (err) {
			verbose(env, "func %s#%d reference has not been acquired before\n",
				func_id_name(func_id), func_id);
			return err;
		}
	}

	switch (func_id) {
	case BPF_FUNC_tail_call:
		err = check_reference_leak(env);
		if (err) {
			verbose(env, "tail_call would lead to reference leak\n");
			return err;
		}
		break;
	case BPF_FUNC_get_local_storage:
		/* check that flags argument in get_local_storage(map, flags) is 0,
		 * this is required because get_local_storage() can't return an error.
		 */
		if (!register_is_null(&regs[BPF_REG_2])) {
			verbose(env, "get_local_storage() doesn't support non-zero flags\n");
			return -EINVAL;
		}
		break;
	case BPF_FUNC_for_each_map_elem:
		err = __check_func_call(env, insn, insn_idx_p, meta.subprogno,
					set_map_elem_callback_state);
		break;
	case BPF_FUNC_timer_set_callback:
		err = __check_func_call(env, insn, insn_idx_p, meta.subprogno,
					set_timer_callback_state);
		break;
	case BPF_FUNC_find_vma:
		err = __check_func_call(env, insn, insn_idx_p, meta.subprogno,
					set_find_vma_callback_state);
		break;
	case BPF_FUNC_snprintf:
		err = check_bpf_snprintf_call(env, regs);
		break;
	case BPF_FUNC_loop:
		update_loop_inline_state(env, meta.subprogno);
		err = __check_func_call(env, insn, insn_idx_p, meta.subprogno,
					set_loop_callback_state);
		break;
	case BPF_FUNC_dynptr_from_mem:
		if (regs[BPF_REG_1].type != PTR_TO_MAP_VALUE) {
			verbose(env, "Unsupported reg type %s for bpf_dynptr_from_mem data\n",
				reg_type_str(env, regs[BPF_REG_1].type));
			return -EACCES;
		}
		break;
	case BPF_FUNC_set_retval:
		if (prog_type == BPF_PROG_TYPE_LSM &&
		    env->prog->expected_attach_type == BPF_LSM_CGROUP) {
			if (!env->prog->aux->attach_func_proto->type) {
				/* Make sure programs that attach to void
				 * hooks don't try to modify return value.
				 */
				verbose(env, "BPF_LSM_CGROUP that attach to void LSM hooks can't modify return value!\n");
				return -EINVAL;
			}
		}
		break;
	case BPF_FUNC_dynptr_data:
		for (i = 0; i < MAX_BPF_FUNC_REG_ARGS; i++) {
			if (arg_type_is_dynptr(fn->arg_type[i])) {
<<<<<<< HEAD
=======
				struct bpf_reg_state *reg = &regs[BPF_REG_1 + i];

>>>>>>> 2cb8e624
				if (meta.ref_obj_id) {
					verbose(env, "verifier internal error: meta.ref_obj_id already set\n");
					return -EFAULT;
				}
<<<<<<< HEAD
				/* Find the id of the dynptr we're tracking the reference of */
				meta.ref_obj_id = stack_slot_get_id(env, &regs[BPF_REG_1 + i]);
=======

				if (base_type(reg->type) != PTR_TO_DYNPTR)
					/* Find the id of the dynptr we're
					 * tracking the reference of
					 */
					meta.ref_obj_id = stack_slot_get_id(env, reg);
>>>>>>> 2cb8e624
				break;
			}
		}
		if (i == MAX_BPF_FUNC_REG_ARGS) {
			verbose(env, "verifier internal error: no dynptr in bpf_dynptr_data()\n");
			return -EFAULT;
		}
		break;
<<<<<<< HEAD
=======
	case BPF_FUNC_user_ringbuf_drain:
		err = __check_func_call(env, insn, insn_idx_p, meta.subprogno,
					set_user_ringbuf_callback_state);
		break;
>>>>>>> 2cb8e624
	}

	if (err)
		return err;

	/* reset caller saved regs */
	for (i = 0; i < CALLER_SAVED_REGS; i++) {
		mark_reg_not_init(env, regs, caller_saved[i]);
		check_reg_arg(env, caller_saved[i], DST_OP_NO_MARK);
	}

	/* helper call returns 64-bit value. */
	regs[BPF_REG_0].subreg_def = DEF_NOT_SUBREG;

	/* update return register (already marked as written above) */
	ret_type = fn->ret_type;
	ret_flag = type_flag(ret_type);

	switch (base_type(ret_type)) {
	case RET_INTEGER:
		/* sets type to SCALAR_VALUE */
		mark_reg_unknown(env, regs, BPF_REG_0);
		break;
	case RET_VOID:
		regs[BPF_REG_0].type = NOT_INIT;
		break;
	case RET_PTR_TO_MAP_VALUE:
		/* There is no offset yet applied, variable or fixed */
		mark_reg_known_zero(env, regs, BPF_REG_0);
		/* remember map_ptr, so that check_map_access()
		 * can check 'value_size' boundary of memory access
		 * to map element returned from bpf_map_lookup_elem()
		 */
		if (meta.map_ptr == NULL) {
			verbose(env,
				"kernel subsystem misconfigured verifier\n");
			return -EINVAL;
		}
		regs[BPF_REG_0].map_ptr = meta.map_ptr;
		regs[BPF_REG_0].map_uid = meta.map_uid;
		regs[BPF_REG_0].type = PTR_TO_MAP_VALUE | ret_flag;
		if (!type_may_be_null(ret_type) &&
		    map_value_has_spin_lock(meta.map_ptr)) {
			regs[BPF_REG_0].id = ++env->id_gen;
		}
		break;
	case RET_PTR_TO_SOCKET:
		mark_reg_known_zero(env, regs, BPF_REG_0);
		regs[BPF_REG_0].type = PTR_TO_SOCKET | ret_flag;
		break;
	case RET_PTR_TO_SOCK_COMMON:
		mark_reg_known_zero(env, regs, BPF_REG_0);
		regs[BPF_REG_0].type = PTR_TO_SOCK_COMMON | ret_flag;
		break;
	case RET_PTR_TO_TCP_SOCK:
		mark_reg_known_zero(env, regs, BPF_REG_0);
		regs[BPF_REG_0].type = PTR_TO_TCP_SOCK | ret_flag;
		break;
	case RET_PTR_TO_ALLOC_MEM:
		mark_reg_known_zero(env, regs, BPF_REG_0);
		regs[BPF_REG_0].type = PTR_TO_MEM | ret_flag;
		regs[BPF_REG_0].mem_size = meta.mem_size;
		break;
	case RET_PTR_TO_MEM_OR_BTF_ID:
	{
		const struct btf_type *t;

		mark_reg_known_zero(env, regs, BPF_REG_0);
		t = btf_type_skip_modifiers(meta.ret_btf, meta.ret_btf_id, NULL);
		if (!btf_type_is_struct(t)) {
			u32 tsize;
			const struct btf_type *ret;
			const char *tname;

			/* resolve the type size of ksym. */
			ret = btf_resolve_size(meta.ret_btf, t, &tsize);
			if (IS_ERR(ret)) {
				tname = btf_name_by_offset(meta.ret_btf, t->name_off);
				verbose(env, "unable to resolve the size of type '%s': %ld\n",
					tname, PTR_ERR(ret));
				return -EINVAL;
			}
			regs[BPF_REG_0].type = PTR_TO_MEM | ret_flag;
			regs[BPF_REG_0].mem_size = tsize;
		} else {
			/* MEM_RDONLY may be carried from ret_flag, but it
			 * doesn't apply on PTR_TO_BTF_ID. Fold it, otherwise
			 * it will confuse the check of PTR_TO_BTF_ID in
			 * check_mem_access().
			 */
			ret_flag &= ~MEM_RDONLY;

			regs[BPF_REG_0].type = PTR_TO_BTF_ID | ret_flag;
			regs[BPF_REG_0].btf = meta.ret_btf;
			regs[BPF_REG_0].btf_id = meta.ret_btf_id;
		}
		break;
	}
	case RET_PTR_TO_BTF_ID:
	{
		struct btf *ret_btf;
		int ret_btf_id;

		mark_reg_known_zero(env, regs, BPF_REG_0);
		regs[BPF_REG_0].type = PTR_TO_BTF_ID | ret_flag;
		if (func_id == BPF_FUNC_kptr_xchg) {
			ret_btf = meta.kptr_off_desc->kptr.btf;
			ret_btf_id = meta.kptr_off_desc->kptr.btf_id;
		} else {
			if (fn->ret_btf_id == BPF_PTR_POISON) {
				verbose(env, "verifier internal error:");
				verbose(env, "func %s has non-overwritten BPF_PTR_POISON return type\n",
					func_id_name(func_id));
				return -EINVAL;
			}
			ret_btf = btf_vmlinux;
			ret_btf_id = *fn->ret_btf_id;
		}
		if (ret_btf_id == 0) {
			verbose(env, "invalid return type %u of func %s#%d\n",
				base_type(ret_type), func_id_name(func_id),
				func_id);
			return -EINVAL;
		}
		regs[BPF_REG_0].btf = ret_btf;
		regs[BPF_REG_0].btf_id = ret_btf_id;
		break;
	}
	default:
		verbose(env, "unknown return type %u of func %s#%d\n",
			base_type(ret_type), func_id_name(func_id), func_id);
		return -EINVAL;
	}

	if (type_may_be_null(regs[BPF_REG_0].type))
		regs[BPF_REG_0].id = ++env->id_gen;

	if (helper_multiple_ref_obj_use(func_id, meta.map_ptr)) {
		verbose(env, "verifier internal error: func %s#%d sets ref_obj_id more than once\n",
			func_id_name(func_id), func_id);
		return -EFAULT;
	}

	if (is_ptr_cast_function(func_id) || is_dynptr_ref_function(func_id)) {
		/* For release_reference() */
		regs[BPF_REG_0].ref_obj_id = meta.ref_obj_id;
	} else if (is_acquire_function(func_id, meta.map_ptr)) {
		int id = acquire_reference_state(env, insn_idx);

		if (id < 0)
			return id;
		/* For mark_ptr_or_null_reg() */
		regs[BPF_REG_0].id = id;
		/* For release_reference() */
		regs[BPF_REG_0].ref_obj_id = id;
	}

	do_refine_retval_range(regs, fn->ret_type, func_id, &meta);

	err = check_map_func_compatibility(env, meta.map_ptr, func_id);
	if (err)
		return err;

	if ((func_id == BPF_FUNC_get_stack ||
	     func_id == BPF_FUNC_get_task_stack) &&
	    !env->prog->has_callchain_buf) {
		const char *err_str;

#ifdef CONFIG_PERF_EVENTS
		err = get_callchain_buffers(sysctl_perf_event_max_stack);
		err_str = "cannot get callchain buffer for func %s#%d\n";
#else
		err = -ENOTSUPP;
		err_str = "func %s#%d not supported without CONFIG_PERF_EVENTS\n";
#endif
		if (err) {
			verbose(env, err_str, func_id_name(func_id), func_id);
			return err;
		}

		env->prog->has_callchain_buf = true;
	}

	if (func_id == BPF_FUNC_get_stackid || func_id == BPF_FUNC_get_stack)
		env->prog->call_get_stack = true;

	if (func_id == BPF_FUNC_get_func_ip) {
		if (check_get_func_ip(env))
			return -ENOTSUPP;
		env->prog->call_get_func_ip = true;
	}

	if (changes_data)
		clear_all_pkt_pointers(env);
	return 0;
}

/* mark_btf_func_reg_size() is used when the reg size is determined by
 * the BTF func_proto's return value size and argument.
 */
static void mark_btf_func_reg_size(struct bpf_verifier_env *env, u32 regno,
				   size_t reg_size)
{
	struct bpf_reg_state *reg = &cur_regs(env)[regno];

	if (regno == BPF_REG_0) {
		/* Function return value */
		reg->live |= REG_LIVE_WRITTEN;
		reg->subreg_def = reg_size == sizeof(u64) ?
			DEF_NOT_SUBREG : env->insn_idx + 1;
	} else {
		/* Function argument */
		if (reg_size == sizeof(u64)) {
			mark_insn_zext(env, reg);
			mark_reg_read(env, reg, reg->parent, REG_LIVE_READ64);
		} else {
			mark_reg_read(env, reg, reg->parent, REG_LIVE_READ32);
		}
	}
}

static int check_kfunc_call(struct bpf_verifier_env *env, struct bpf_insn *insn,
			    int *insn_idx_p)
{
	const struct btf_type *t, *func, *func_proto, *ptr_type;
	struct bpf_reg_state *regs = cur_regs(env);
	struct bpf_kfunc_arg_meta meta = { 0 };
	const char *func_name, *ptr_type_name;
	u32 i, nargs, func_id, ptr_type_id;
	int err, insn_idx = *insn_idx_p;
	const struct btf_param *args;
	struct btf *desc_btf;
	u32 *kfunc_flags;
	bool acq;

	/* skip for now, but return error when we find this in fixup_kfunc_call */
	if (!insn->imm)
		return 0;

	desc_btf = find_kfunc_desc_btf(env, insn->off);
	if (IS_ERR(desc_btf))
		return PTR_ERR(desc_btf);

	func_id = insn->imm;
	func = btf_type_by_id(desc_btf, func_id);
	func_name = btf_name_by_offset(desc_btf, func->name_off);
	func_proto = btf_type_by_id(desc_btf, func->type);

	kfunc_flags = btf_kfunc_id_set_contains(desc_btf, resolve_prog_type(env->prog), func_id);
	if (!kfunc_flags) {
		verbose(env, "calling kernel function %s is not allowed\n",
			func_name);
		return -EACCES;
	}
	if (*kfunc_flags & KF_DESTRUCTIVE && !capable(CAP_SYS_BOOT)) {
		verbose(env, "destructive kfunc calls require CAP_SYS_BOOT capabilities\n");
		return -EACCES;
	}

	acq = *kfunc_flags & KF_ACQUIRE;

	meta.flags = *kfunc_flags;

	/* Check the arguments */
	err = btf_check_kfunc_arg_match(env, desc_btf, func_id, regs, &meta);
	if (err < 0)
		return err;
	/* In case of release function, we get register number of refcounted
	 * PTR_TO_BTF_ID back from btf_check_kfunc_arg_match, do the release now
	 */
	if (err) {
		err = release_reference(env, regs[err].ref_obj_id);
		if (err) {
			verbose(env, "kfunc %s#%d reference has not been acquired before\n",
				func_name, func_id);
			return err;
		}
	}

	for (i = 0; i < CALLER_SAVED_REGS; i++)
		mark_reg_not_init(env, regs, caller_saved[i]);

	/* Check return type */
	t = btf_type_skip_modifiers(desc_btf, func_proto->type, NULL);

	if (acq && !btf_type_is_struct_ptr(desc_btf, t)) {
		verbose(env, "acquire kernel function does not return PTR_TO_BTF_ID\n");
		return -EINVAL;
	}

	if (btf_type_is_scalar(t)) {
		mark_reg_unknown(env, regs, BPF_REG_0);
		mark_btf_func_reg_size(env, BPF_REG_0, t->size);
	} else if (btf_type_is_ptr(t)) {
		ptr_type = btf_type_skip_modifiers(desc_btf, t->type,
						   &ptr_type_id);
		if (!btf_type_is_struct(ptr_type)) {
			if (!meta.r0_size) {
				ptr_type_name = btf_name_by_offset(desc_btf,
								   ptr_type->name_off);
				verbose(env,
					"kernel function %s returns pointer type %s %s is not supported\n",
					func_name,
					btf_type_str(ptr_type),
					ptr_type_name);
				return -EINVAL;
			}

			mark_reg_known_zero(env, regs, BPF_REG_0);
			regs[BPF_REG_0].type = PTR_TO_MEM;
			regs[BPF_REG_0].mem_size = meta.r0_size;

			if (meta.r0_rdonly)
				regs[BPF_REG_0].type |= MEM_RDONLY;

			/* Ensures we don't access the memory after a release_reference() */
			if (meta.ref_obj_id)
				regs[BPF_REG_0].ref_obj_id = meta.ref_obj_id;
		} else {
			mark_reg_known_zero(env, regs, BPF_REG_0);
			regs[BPF_REG_0].btf = desc_btf;
			regs[BPF_REG_0].type = PTR_TO_BTF_ID;
			regs[BPF_REG_0].btf_id = ptr_type_id;
		}
		if (*kfunc_flags & KF_RET_NULL) {
			regs[BPF_REG_0].type |= PTR_MAYBE_NULL;
			/* For mark_ptr_or_null_reg, see 93c230e3f5bd6 */
			regs[BPF_REG_0].id = ++env->id_gen;
		}
		mark_btf_func_reg_size(env, BPF_REG_0, sizeof(void *));
		if (acq) {
			int id = acquire_reference_state(env, insn_idx);

			if (id < 0)
				return id;
			regs[BPF_REG_0].id = id;
			regs[BPF_REG_0].ref_obj_id = id;
		}
	} /* else { add_kfunc_call() ensures it is btf_type_is_void(t) } */

	nargs = btf_type_vlen(func_proto);
	args = (const struct btf_param *)(func_proto + 1);
	for (i = 0; i < nargs; i++) {
		u32 regno = i + 1;

		t = btf_type_skip_modifiers(desc_btf, args[i].type, NULL);
		if (btf_type_is_ptr(t))
			mark_btf_func_reg_size(env, regno, sizeof(void *));
		else
			/* scalar. ensured by btf_check_kfunc_arg_match() */
			mark_btf_func_reg_size(env, regno, t->size);
	}

	return 0;
}

static bool signed_add_overflows(s64 a, s64 b)
{
	/* Do the add in u64, where overflow is well-defined */
	s64 res = (s64)((u64)a + (u64)b);

	if (b < 0)
		return res > a;
	return res < a;
}

static bool signed_add32_overflows(s32 a, s32 b)
{
	/* Do the add in u32, where overflow is well-defined */
	s32 res = (s32)((u32)a + (u32)b);

	if (b < 0)
		return res > a;
	return res < a;
}

static bool signed_sub_overflows(s64 a, s64 b)
{
	/* Do the sub in u64, where overflow is well-defined */
	s64 res = (s64)((u64)a - (u64)b);

	if (b < 0)
		return res < a;
	return res > a;
}

static bool signed_sub32_overflows(s32 a, s32 b)
{
	/* Do the sub in u32, where overflow is well-defined */
	s32 res = (s32)((u32)a - (u32)b);

	if (b < 0)
		return res < a;
	return res > a;
}

static bool check_reg_sane_offset(struct bpf_verifier_env *env,
				  const struct bpf_reg_state *reg,
				  enum bpf_reg_type type)
{
	bool known = tnum_is_const(reg->var_off);
	s64 val = reg->var_off.value;
	s64 smin = reg->smin_value;

	if (known && (val >= BPF_MAX_VAR_OFF || val <= -BPF_MAX_VAR_OFF)) {
		verbose(env, "math between %s pointer and %lld is not allowed\n",
			reg_type_str(env, type), val);
		return false;
	}

	if (reg->off >= BPF_MAX_VAR_OFF || reg->off <= -BPF_MAX_VAR_OFF) {
		verbose(env, "%s pointer offset %d is not allowed\n",
			reg_type_str(env, type), reg->off);
		return false;
	}

	if (smin == S64_MIN) {
		verbose(env, "math between %s pointer and register with unbounded min value is not allowed\n",
			reg_type_str(env, type));
		return false;
	}

	if (smin >= BPF_MAX_VAR_OFF || smin <= -BPF_MAX_VAR_OFF) {
		verbose(env, "value %lld makes %s pointer be out of bounds\n",
			smin, reg_type_str(env, type));
		return false;
	}

	return true;
}

enum {
	REASON_BOUNDS	= -1,
	REASON_TYPE	= -2,
	REASON_PATHS	= -3,
	REASON_LIMIT	= -4,
	REASON_STACK	= -5,
};

static int retrieve_ptr_limit(const struct bpf_reg_state *ptr_reg,
			      u32 *alu_limit, bool mask_to_left)
{
	u32 max = 0, ptr_limit = 0;

	switch (ptr_reg->type) {
	case PTR_TO_STACK:
		/* Offset 0 is out-of-bounds, but acceptable start for the
		 * left direction, see BPF_REG_FP. Also, unknown scalar
		 * offset where we would need to deal with min/max bounds is
		 * currently prohibited for unprivileged.
		 */
		max = MAX_BPF_STACK + mask_to_left;
		ptr_limit = -(ptr_reg->var_off.value + ptr_reg->off);
		break;
	case PTR_TO_MAP_VALUE:
		max = ptr_reg->map_ptr->value_size;
		ptr_limit = (mask_to_left ?
			     ptr_reg->smin_value :
			     ptr_reg->umax_value) + ptr_reg->off;
		break;
	default:
		return REASON_TYPE;
	}

	if (ptr_limit >= max)
		return REASON_LIMIT;
	*alu_limit = ptr_limit;
	return 0;
}

static bool can_skip_alu_sanitation(const struct bpf_verifier_env *env,
				    const struct bpf_insn *insn)
{
	return env->bypass_spec_v1 || BPF_SRC(insn->code) == BPF_K;
}

static int update_alu_sanitation_state(struct bpf_insn_aux_data *aux,
				       u32 alu_state, u32 alu_limit)
{
	/* If we arrived here from different branches with different
	 * state or limits to sanitize, then this won't work.
	 */
	if (aux->alu_state &&
	    (aux->alu_state != alu_state ||
	     aux->alu_limit != alu_limit))
		return REASON_PATHS;

	/* Corresponding fixup done in do_misc_fixups(). */
	aux->alu_state = alu_state;
	aux->alu_limit = alu_limit;
	return 0;
}

static int sanitize_val_alu(struct bpf_verifier_env *env,
			    struct bpf_insn *insn)
{
	struct bpf_insn_aux_data *aux = cur_aux(env);

	if (can_skip_alu_sanitation(env, insn))
		return 0;

	return update_alu_sanitation_state(aux, BPF_ALU_NON_POINTER, 0);
}

static bool sanitize_needed(u8 opcode)
{
	return opcode == BPF_ADD || opcode == BPF_SUB;
}

struct bpf_sanitize_info {
	struct bpf_insn_aux_data aux;
	bool mask_to_left;
};

static struct bpf_verifier_state *
sanitize_speculative_path(struct bpf_verifier_env *env,
			  const struct bpf_insn *insn,
			  u32 next_idx, u32 curr_idx)
{
	struct bpf_verifier_state *branch;
	struct bpf_reg_state *regs;

	branch = push_stack(env, next_idx, curr_idx, true);
	if (branch && insn) {
		regs = branch->frame[branch->curframe]->regs;
		if (BPF_SRC(insn->code) == BPF_K) {
			mark_reg_unknown(env, regs, insn->dst_reg);
		} else if (BPF_SRC(insn->code) == BPF_X) {
			mark_reg_unknown(env, regs, insn->dst_reg);
			mark_reg_unknown(env, regs, insn->src_reg);
		}
	}
	return branch;
}

static int sanitize_ptr_alu(struct bpf_verifier_env *env,
			    struct bpf_insn *insn,
			    const struct bpf_reg_state *ptr_reg,
			    const struct bpf_reg_state *off_reg,
			    struct bpf_reg_state *dst_reg,
			    struct bpf_sanitize_info *info,
			    const bool commit_window)
{
	struct bpf_insn_aux_data *aux = commit_window ? cur_aux(env) : &info->aux;
	struct bpf_verifier_state *vstate = env->cur_state;
	bool off_is_imm = tnum_is_const(off_reg->var_off);
	bool off_is_neg = off_reg->smin_value < 0;
	bool ptr_is_dst_reg = ptr_reg == dst_reg;
	u8 opcode = BPF_OP(insn->code);
	u32 alu_state, alu_limit;
	struct bpf_reg_state tmp;
	bool ret;
	int err;

	if (can_skip_alu_sanitation(env, insn))
		return 0;

	/* We already marked aux for masking from non-speculative
	 * paths, thus we got here in the first place. We only care
	 * to explore bad access from here.
	 */
	if (vstate->speculative)
		goto do_sim;

	if (!commit_window) {
		if (!tnum_is_const(off_reg->var_off) &&
		    (off_reg->smin_value < 0) != (off_reg->smax_value < 0))
			return REASON_BOUNDS;

		info->mask_to_left = (opcode == BPF_ADD &&  off_is_neg) ||
				     (opcode == BPF_SUB && !off_is_neg);
	}

	err = retrieve_ptr_limit(ptr_reg, &alu_limit, info->mask_to_left);
	if (err < 0)
		return err;

	if (commit_window) {
		/* In commit phase we narrow the masking window based on
		 * the observed pointer move after the simulated operation.
		 */
		alu_state = info->aux.alu_state;
		alu_limit = abs(info->aux.alu_limit - alu_limit);
	} else {
		alu_state  = off_is_neg ? BPF_ALU_NEG_VALUE : 0;
		alu_state |= off_is_imm ? BPF_ALU_IMMEDIATE : 0;
		alu_state |= ptr_is_dst_reg ?
			     BPF_ALU_SANITIZE_SRC : BPF_ALU_SANITIZE_DST;

		/* Limit pruning on unknown scalars to enable deep search for
		 * potential masking differences from other program paths.
		 */
		if (!off_is_imm)
			env->explore_alu_limits = true;
	}

	err = update_alu_sanitation_state(aux, alu_state, alu_limit);
	if (err < 0)
		return err;
do_sim:
	/* If we're in commit phase, we're done here given we already
	 * pushed the truncated dst_reg into the speculative verification
	 * stack.
	 *
	 * Also, when register is a known constant, we rewrite register-based
	 * operation to immediate-based, and thus do not need masking (and as
	 * a consequence, do not need to simulate the zero-truncation either).
	 */
	if (commit_window || off_is_imm)
		return 0;

	/* Simulate and find potential out-of-bounds access under
	 * speculative execution from truncation as a result of
	 * masking when off was not within expected range. If off
	 * sits in dst, then we temporarily need to move ptr there
	 * to simulate dst (== 0) +/-= ptr. Needed, for example,
	 * for cases where we use K-based arithmetic in one direction
	 * and truncated reg-based in the other in order to explore
	 * bad access.
	 */
	if (!ptr_is_dst_reg) {
		tmp = *dst_reg;
		*dst_reg = *ptr_reg;
	}
	ret = sanitize_speculative_path(env, NULL, env->insn_idx + 1,
					env->insn_idx);
	if (!ptr_is_dst_reg && ret)
		*dst_reg = tmp;
	return !ret ? REASON_STACK : 0;
}

static void sanitize_mark_insn_seen(struct bpf_verifier_env *env)
{
	struct bpf_verifier_state *vstate = env->cur_state;

	/* If we simulate paths under speculation, we don't update the
	 * insn as 'seen' such that when we verify unreachable paths in
	 * the non-speculative domain, sanitize_dead_code() can still
	 * rewrite/sanitize them.
	 */
	if (!vstate->speculative)
		env->insn_aux_data[env->insn_idx].seen = env->pass_cnt;
}

static int sanitize_err(struct bpf_verifier_env *env,
			const struct bpf_insn *insn, int reason,
			const struct bpf_reg_state *off_reg,
			const struct bpf_reg_state *dst_reg)
{
	static const char *err = "pointer arithmetic with it prohibited for !root";
	const char *op = BPF_OP(insn->code) == BPF_ADD ? "add" : "sub";
	u32 dst = insn->dst_reg, src = insn->src_reg;

	switch (reason) {
	case REASON_BOUNDS:
		verbose(env, "R%d has unknown scalar with mixed signed bounds, %s\n",
			off_reg == dst_reg ? dst : src, err);
		break;
	case REASON_TYPE:
		verbose(env, "R%d has pointer with unsupported alu operation, %s\n",
			off_reg == dst_reg ? src : dst, err);
		break;
	case REASON_PATHS:
		verbose(env, "R%d tried to %s from different maps, paths or scalars, %s\n",
			dst, op, err);
		break;
	case REASON_LIMIT:
		verbose(env, "R%d tried to %s beyond pointer bounds, %s\n",
			dst, op, err);
		break;
	case REASON_STACK:
		verbose(env, "R%d could not be pushed for speculative verification, %s\n",
			dst, err);
		break;
	default:
		verbose(env, "verifier internal error: unknown reason (%d)\n",
			reason);
		break;
	}

	return -EACCES;
}

/* check that stack access falls within stack limits and that 'reg' doesn't
 * have a variable offset.
 *
 * Variable offset is prohibited for unprivileged mode for simplicity since it
 * requires corresponding support in Spectre masking for stack ALU.  See also
 * retrieve_ptr_limit().
 *
 *
 * 'off' includes 'reg->off'.
 */
static int check_stack_access_for_ptr_arithmetic(
				struct bpf_verifier_env *env,
				int regno,
				const struct bpf_reg_state *reg,
				int off)
{
	if (!tnum_is_const(reg->var_off)) {
		char tn_buf[48];

		tnum_strn(tn_buf, sizeof(tn_buf), reg->var_off);
		verbose(env, "R%d variable stack access prohibited for !root, var_off=%s off=%d\n",
			regno, tn_buf, off);
		return -EACCES;
	}

	if (off >= 0 || off < -MAX_BPF_STACK) {
		verbose(env, "R%d stack pointer arithmetic goes out of range, "
			"prohibited for !root; off=%d\n", regno, off);
		return -EACCES;
	}

	return 0;
}

static int sanitize_check_bounds(struct bpf_verifier_env *env,
				 const struct bpf_insn *insn,
				 const struct bpf_reg_state *dst_reg)
{
	u32 dst = insn->dst_reg;

	/* For unprivileged we require that resulting offset must be in bounds
	 * in order to be able to sanitize access later on.
	 */
	if (env->bypass_spec_v1)
		return 0;

	switch (dst_reg->type) {
	case PTR_TO_STACK:
		if (check_stack_access_for_ptr_arithmetic(env, dst, dst_reg,
					dst_reg->off + dst_reg->var_off.value))
			return -EACCES;
		break;
	case PTR_TO_MAP_VALUE:
		if (check_map_access(env, dst, dst_reg->off, 1, false, ACCESS_HELPER)) {
			verbose(env, "R%d pointer arithmetic of map value goes out of range, "
				"prohibited for !root\n", dst);
			return -EACCES;
		}
		break;
	default:
		break;
	}

	return 0;
}

/* Handles arithmetic on a pointer and a scalar: computes new min/max and var_off.
 * Caller should also handle BPF_MOV case separately.
 * If we return -EACCES, caller may want to try again treating pointer as a
 * scalar.  So we only emit a diagnostic if !env->allow_ptr_leaks.
 */
static int adjust_ptr_min_max_vals(struct bpf_verifier_env *env,
				   struct bpf_insn *insn,
				   const struct bpf_reg_state *ptr_reg,
				   const struct bpf_reg_state *off_reg)
{
	struct bpf_verifier_state *vstate = env->cur_state;
	struct bpf_func_state *state = vstate->frame[vstate->curframe];
	struct bpf_reg_state *regs = state->regs, *dst_reg;
	bool known = tnum_is_const(off_reg->var_off);
	s64 smin_val = off_reg->smin_value, smax_val = off_reg->smax_value,
	    smin_ptr = ptr_reg->smin_value, smax_ptr = ptr_reg->smax_value;
	u64 umin_val = off_reg->umin_value, umax_val = off_reg->umax_value,
	    umin_ptr = ptr_reg->umin_value, umax_ptr = ptr_reg->umax_value;
	struct bpf_sanitize_info info = {};
	u8 opcode = BPF_OP(insn->code);
	u32 dst = insn->dst_reg;
	int ret;

	dst_reg = &regs[dst];

	if ((known && (smin_val != smax_val || umin_val != umax_val)) ||
	    smin_val > smax_val || umin_val > umax_val) {
		/* Taint dst register if offset had invalid bounds derived from
		 * e.g. dead branches.
		 */
		__mark_reg_unknown(env, dst_reg);
		return 0;
	}

	if (BPF_CLASS(insn->code) != BPF_ALU64) {
		/* 32-bit ALU ops on pointers produce (meaningless) scalars */
		if (opcode == BPF_SUB && env->allow_ptr_leaks) {
			__mark_reg_unknown(env, dst_reg);
			return 0;
		}

		verbose(env,
			"R%d 32-bit pointer arithmetic prohibited\n",
			dst);
		return -EACCES;
	}

	if (ptr_reg->type & PTR_MAYBE_NULL) {
		verbose(env, "R%d pointer arithmetic on %s prohibited, null-check it first\n",
			dst, reg_type_str(env, ptr_reg->type));
		return -EACCES;
	}

	switch (base_type(ptr_reg->type)) {
	case CONST_PTR_TO_MAP:
		/* smin_val represents the known value */
		if (known && smin_val == 0 && opcode == BPF_ADD)
			break;
		fallthrough;
	case PTR_TO_PACKET_END:
	case PTR_TO_SOCKET:
	case PTR_TO_SOCK_COMMON:
	case PTR_TO_TCP_SOCK:
	case PTR_TO_XDP_SOCK:
		verbose(env, "R%d pointer arithmetic on %s prohibited\n",
			dst, reg_type_str(env, ptr_reg->type));
		return -EACCES;
	default:
		break;
	}

	/* In case of 'scalar += pointer', dst_reg inherits pointer type and id.
	 * The id may be overwritten later if we create a new variable offset.
	 */
	dst_reg->type = ptr_reg->type;
	dst_reg->id = ptr_reg->id;

	if (!check_reg_sane_offset(env, off_reg, ptr_reg->type) ||
	    !check_reg_sane_offset(env, ptr_reg, ptr_reg->type))
		return -EINVAL;

	/* pointer types do not carry 32-bit bounds at the moment. */
	__mark_reg32_unbounded(dst_reg);

	if (sanitize_needed(opcode)) {
		ret = sanitize_ptr_alu(env, insn, ptr_reg, off_reg, dst_reg,
				       &info, false);
		if (ret < 0)
			return sanitize_err(env, insn, ret, off_reg, dst_reg);
	}

	switch (opcode) {
	case BPF_ADD:
		/* We can take a fixed offset as long as it doesn't overflow
		 * the s32 'off' field
		 */
		if (known && (ptr_reg->off + smin_val ==
			      (s64)(s32)(ptr_reg->off + smin_val))) {
			/* pointer += K.  Accumulate it into fixed offset */
			dst_reg->smin_value = smin_ptr;
			dst_reg->smax_value = smax_ptr;
			dst_reg->umin_value = umin_ptr;
			dst_reg->umax_value = umax_ptr;
			dst_reg->var_off = ptr_reg->var_off;
			dst_reg->off = ptr_reg->off + smin_val;
			dst_reg->raw = ptr_reg->raw;
			break;
		}
		/* A new variable offset is created.  Note that off_reg->off
		 * == 0, since it's a scalar.
		 * dst_reg gets the pointer type and since some positive
		 * integer value was added to the pointer, give it a new 'id'
		 * if it's a PTR_TO_PACKET.
		 * this creates a new 'base' pointer, off_reg (variable) gets
		 * added into the variable offset, and we copy the fixed offset
		 * from ptr_reg.
		 */
		if (signed_add_overflows(smin_ptr, smin_val) ||
		    signed_add_overflows(smax_ptr, smax_val)) {
			dst_reg->smin_value = S64_MIN;
			dst_reg->smax_value = S64_MAX;
		} else {
			dst_reg->smin_value = smin_ptr + smin_val;
			dst_reg->smax_value = smax_ptr + smax_val;
		}
		if (umin_ptr + umin_val < umin_ptr ||
		    umax_ptr + umax_val < umax_ptr) {
			dst_reg->umin_value = 0;
			dst_reg->umax_value = U64_MAX;
		} else {
			dst_reg->umin_value = umin_ptr + umin_val;
			dst_reg->umax_value = umax_ptr + umax_val;
		}
		dst_reg->var_off = tnum_add(ptr_reg->var_off, off_reg->var_off);
		dst_reg->off = ptr_reg->off;
		dst_reg->raw = ptr_reg->raw;
		if (reg_is_pkt_pointer(ptr_reg)) {
			dst_reg->id = ++env->id_gen;
			/* something was added to pkt_ptr, set range to zero */
			memset(&dst_reg->raw, 0, sizeof(dst_reg->raw));
		}
		break;
	case BPF_SUB:
		if (dst_reg == off_reg) {
			/* scalar -= pointer.  Creates an unknown scalar */
			verbose(env, "R%d tried to subtract pointer from scalar\n",
				dst);
			return -EACCES;
		}
		/* We don't allow subtraction from FP, because (according to
		 * test_verifier.c test "invalid fp arithmetic", JITs might not
		 * be able to deal with it.
		 */
		if (ptr_reg->type == PTR_TO_STACK) {
			verbose(env, "R%d subtraction from stack pointer prohibited\n",
				dst);
			return -EACCES;
		}
		if (known && (ptr_reg->off - smin_val ==
			      (s64)(s32)(ptr_reg->off - smin_val))) {
			/* pointer -= K.  Subtract it from fixed offset */
			dst_reg->smin_value = smin_ptr;
			dst_reg->smax_value = smax_ptr;
			dst_reg->umin_value = umin_ptr;
			dst_reg->umax_value = umax_ptr;
			dst_reg->var_off = ptr_reg->var_off;
			dst_reg->id = ptr_reg->id;
			dst_reg->off = ptr_reg->off - smin_val;
			dst_reg->raw = ptr_reg->raw;
			break;
		}
		/* A new variable offset is created.  If the subtrahend is known
		 * nonnegative, then any reg->range we had before is still good.
		 */
		if (signed_sub_overflows(smin_ptr, smax_val) ||
		    signed_sub_overflows(smax_ptr, smin_val)) {
			/* Overflow possible, we know nothing */
			dst_reg->smin_value = S64_MIN;
			dst_reg->smax_value = S64_MAX;
		} else {
			dst_reg->smin_value = smin_ptr - smax_val;
			dst_reg->smax_value = smax_ptr - smin_val;
		}
		if (umin_ptr < umax_val) {
			/* Overflow possible, we know nothing */
			dst_reg->umin_value = 0;
			dst_reg->umax_value = U64_MAX;
		} else {
			/* Cannot overflow (as long as bounds are consistent) */
			dst_reg->umin_value = umin_ptr - umax_val;
			dst_reg->umax_value = umax_ptr - umin_val;
		}
		dst_reg->var_off = tnum_sub(ptr_reg->var_off, off_reg->var_off);
		dst_reg->off = ptr_reg->off;
		dst_reg->raw = ptr_reg->raw;
		if (reg_is_pkt_pointer(ptr_reg)) {
			dst_reg->id = ++env->id_gen;
			/* something was added to pkt_ptr, set range to zero */
			if (smin_val < 0)
				memset(&dst_reg->raw, 0, sizeof(dst_reg->raw));
		}
		break;
	case BPF_AND:
	case BPF_OR:
	case BPF_XOR:
		/* bitwise ops on pointers are troublesome, prohibit. */
		verbose(env, "R%d bitwise operator %s on pointer prohibited\n",
			dst, bpf_alu_string[opcode >> 4]);
		return -EACCES;
	default:
		/* other operators (e.g. MUL,LSH) produce non-pointer results */
		verbose(env, "R%d pointer arithmetic with %s operator prohibited\n",
			dst, bpf_alu_string[opcode >> 4]);
		return -EACCES;
	}

	if (!check_reg_sane_offset(env, dst_reg, ptr_reg->type))
		return -EINVAL;
	reg_bounds_sync(dst_reg);
	if (sanitize_check_bounds(env, insn, dst_reg) < 0)
		return -EACCES;
	if (sanitize_needed(opcode)) {
		ret = sanitize_ptr_alu(env, insn, dst_reg, off_reg, dst_reg,
				       &info, true);
		if (ret < 0)
			return sanitize_err(env, insn, ret, off_reg, dst_reg);
	}

	return 0;
}

static void scalar32_min_max_add(struct bpf_reg_state *dst_reg,
				 struct bpf_reg_state *src_reg)
{
	s32 smin_val = src_reg->s32_min_value;
	s32 smax_val = src_reg->s32_max_value;
	u32 umin_val = src_reg->u32_min_value;
	u32 umax_val = src_reg->u32_max_value;

	if (signed_add32_overflows(dst_reg->s32_min_value, smin_val) ||
	    signed_add32_overflows(dst_reg->s32_max_value, smax_val)) {
		dst_reg->s32_min_value = S32_MIN;
		dst_reg->s32_max_value = S32_MAX;
	} else {
		dst_reg->s32_min_value += smin_val;
		dst_reg->s32_max_value += smax_val;
	}
	if (dst_reg->u32_min_value + umin_val < umin_val ||
	    dst_reg->u32_max_value + umax_val < umax_val) {
		dst_reg->u32_min_value = 0;
		dst_reg->u32_max_value = U32_MAX;
	} else {
		dst_reg->u32_min_value += umin_val;
		dst_reg->u32_max_value += umax_val;
	}
}

static void scalar_min_max_add(struct bpf_reg_state *dst_reg,
			       struct bpf_reg_state *src_reg)
{
	s64 smin_val = src_reg->smin_value;
	s64 smax_val = src_reg->smax_value;
	u64 umin_val = src_reg->umin_value;
	u64 umax_val = src_reg->umax_value;

	if (signed_add_overflows(dst_reg->smin_value, smin_val) ||
	    signed_add_overflows(dst_reg->smax_value, smax_val)) {
		dst_reg->smin_value = S64_MIN;
		dst_reg->smax_value = S64_MAX;
	} else {
		dst_reg->smin_value += smin_val;
		dst_reg->smax_value += smax_val;
	}
	if (dst_reg->umin_value + umin_val < umin_val ||
	    dst_reg->umax_value + umax_val < umax_val) {
		dst_reg->umin_value = 0;
		dst_reg->umax_value = U64_MAX;
	} else {
		dst_reg->umin_value += umin_val;
		dst_reg->umax_value += umax_val;
	}
}

static void scalar32_min_max_sub(struct bpf_reg_state *dst_reg,
				 struct bpf_reg_state *src_reg)
{
	s32 smin_val = src_reg->s32_min_value;
	s32 smax_val = src_reg->s32_max_value;
	u32 umin_val = src_reg->u32_min_value;
	u32 umax_val = src_reg->u32_max_value;

	if (signed_sub32_overflows(dst_reg->s32_min_value, smax_val) ||
	    signed_sub32_overflows(dst_reg->s32_max_value, smin_val)) {
		/* Overflow possible, we know nothing */
		dst_reg->s32_min_value = S32_MIN;
		dst_reg->s32_max_value = S32_MAX;
	} else {
		dst_reg->s32_min_value -= smax_val;
		dst_reg->s32_max_value -= smin_val;
	}
	if (dst_reg->u32_min_value < umax_val) {
		/* Overflow possible, we know nothing */
		dst_reg->u32_min_value = 0;
		dst_reg->u32_max_value = U32_MAX;
	} else {
		/* Cannot overflow (as long as bounds are consistent) */
		dst_reg->u32_min_value -= umax_val;
		dst_reg->u32_max_value -= umin_val;
	}
}

static void scalar_min_max_sub(struct bpf_reg_state *dst_reg,
			       struct bpf_reg_state *src_reg)
{
	s64 smin_val = src_reg->smin_value;
	s64 smax_val = src_reg->smax_value;
	u64 umin_val = src_reg->umin_value;
	u64 umax_val = src_reg->umax_value;

	if (signed_sub_overflows(dst_reg->smin_value, smax_val) ||
	    signed_sub_overflows(dst_reg->smax_value, smin_val)) {
		/* Overflow possible, we know nothing */
		dst_reg->smin_value = S64_MIN;
		dst_reg->smax_value = S64_MAX;
	} else {
		dst_reg->smin_value -= smax_val;
		dst_reg->smax_value -= smin_val;
	}
	if (dst_reg->umin_value < umax_val) {
		/* Overflow possible, we know nothing */
		dst_reg->umin_value = 0;
		dst_reg->umax_value = U64_MAX;
	} else {
		/* Cannot overflow (as long as bounds are consistent) */
		dst_reg->umin_value -= umax_val;
		dst_reg->umax_value -= umin_val;
	}
}

static void scalar32_min_max_mul(struct bpf_reg_state *dst_reg,
				 struct bpf_reg_state *src_reg)
{
	s32 smin_val = src_reg->s32_min_value;
	u32 umin_val = src_reg->u32_min_value;
	u32 umax_val = src_reg->u32_max_value;

	if (smin_val < 0 || dst_reg->s32_min_value < 0) {
		/* Ain't nobody got time to multiply that sign */
		__mark_reg32_unbounded(dst_reg);
		return;
	}
	/* Both values are positive, so we can work with unsigned and
	 * copy the result to signed (unless it exceeds S32_MAX).
	 */
	if (umax_val > U16_MAX || dst_reg->u32_max_value > U16_MAX) {
		/* Potential overflow, we know nothing */
		__mark_reg32_unbounded(dst_reg);
		return;
	}
	dst_reg->u32_min_value *= umin_val;
	dst_reg->u32_max_value *= umax_val;
	if (dst_reg->u32_max_value > S32_MAX) {
		/* Overflow possible, we know nothing */
		dst_reg->s32_min_value = S32_MIN;
		dst_reg->s32_max_value = S32_MAX;
	} else {
		dst_reg->s32_min_value = dst_reg->u32_min_value;
		dst_reg->s32_max_value = dst_reg->u32_max_value;
	}
}

static void scalar_min_max_mul(struct bpf_reg_state *dst_reg,
			       struct bpf_reg_state *src_reg)
{
	s64 smin_val = src_reg->smin_value;
	u64 umin_val = src_reg->umin_value;
	u64 umax_val = src_reg->umax_value;

	if (smin_val < 0 || dst_reg->smin_value < 0) {
		/* Ain't nobody got time to multiply that sign */
		__mark_reg64_unbounded(dst_reg);
		return;
	}
	/* Both values are positive, so we can work with unsigned and
	 * copy the result to signed (unless it exceeds S64_MAX).
	 */
	if (umax_val > U32_MAX || dst_reg->umax_value > U32_MAX) {
		/* Potential overflow, we know nothing */
		__mark_reg64_unbounded(dst_reg);
		return;
	}
	dst_reg->umin_value *= umin_val;
	dst_reg->umax_value *= umax_val;
	if (dst_reg->umax_value > S64_MAX) {
		/* Overflow possible, we know nothing */
		dst_reg->smin_value = S64_MIN;
		dst_reg->smax_value = S64_MAX;
	} else {
		dst_reg->smin_value = dst_reg->umin_value;
		dst_reg->smax_value = dst_reg->umax_value;
	}
}

static void scalar32_min_max_and(struct bpf_reg_state *dst_reg,
				 struct bpf_reg_state *src_reg)
{
	bool src_known = tnum_subreg_is_const(src_reg->var_off);
	bool dst_known = tnum_subreg_is_const(dst_reg->var_off);
	struct tnum var32_off = tnum_subreg(dst_reg->var_off);
	s32 smin_val = src_reg->s32_min_value;
	u32 umax_val = src_reg->u32_max_value;

	if (src_known && dst_known) {
		__mark_reg32_known(dst_reg, var32_off.value);
		return;
	}

	/* We get our minimum from the var_off, since that's inherently
	 * bitwise.  Our maximum is the minimum of the operands' maxima.
	 */
	dst_reg->u32_min_value = var32_off.value;
	dst_reg->u32_max_value = min(dst_reg->u32_max_value, umax_val);
	if (dst_reg->s32_min_value < 0 || smin_val < 0) {
		/* Lose signed bounds when ANDing negative numbers,
		 * ain't nobody got time for that.
		 */
		dst_reg->s32_min_value = S32_MIN;
		dst_reg->s32_max_value = S32_MAX;
	} else {
		/* ANDing two positives gives a positive, so safe to
		 * cast result into s64.
		 */
		dst_reg->s32_min_value = dst_reg->u32_min_value;
		dst_reg->s32_max_value = dst_reg->u32_max_value;
	}
}

static void scalar_min_max_and(struct bpf_reg_state *dst_reg,
			       struct bpf_reg_state *src_reg)
{
	bool src_known = tnum_is_const(src_reg->var_off);
	bool dst_known = tnum_is_const(dst_reg->var_off);
	s64 smin_val = src_reg->smin_value;
	u64 umax_val = src_reg->umax_value;

	if (src_known && dst_known) {
		__mark_reg_known(dst_reg, dst_reg->var_off.value);
		return;
	}

	/* We get our minimum from the var_off, since that's inherently
	 * bitwise.  Our maximum is the minimum of the operands' maxima.
	 */
	dst_reg->umin_value = dst_reg->var_off.value;
	dst_reg->umax_value = min(dst_reg->umax_value, umax_val);
	if (dst_reg->smin_value < 0 || smin_val < 0) {
		/* Lose signed bounds when ANDing negative numbers,
		 * ain't nobody got time for that.
		 */
		dst_reg->smin_value = S64_MIN;
		dst_reg->smax_value = S64_MAX;
	} else {
		/* ANDing two positives gives a positive, so safe to
		 * cast result into s64.
		 */
		dst_reg->smin_value = dst_reg->umin_value;
		dst_reg->smax_value = dst_reg->umax_value;
	}
	/* We may learn something more from the var_off */
	__update_reg_bounds(dst_reg);
}

static void scalar32_min_max_or(struct bpf_reg_state *dst_reg,
				struct bpf_reg_state *src_reg)
{
	bool src_known = tnum_subreg_is_const(src_reg->var_off);
	bool dst_known = tnum_subreg_is_const(dst_reg->var_off);
	struct tnum var32_off = tnum_subreg(dst_reg->var_off);
	s32 smin_val = src_reg->s32_min_value;
	u32 umin_val = src_reg->u32_min_value;

	if (src_known && dst_known) {
		__mark_reg32_known(dst_reg, var32_off.value);
		return;
	}

	/* We get our maximum from the var_off, and our minimum is the
	 * maximum of the operands' minima
	 */
	dst_reg->u32_min_value = max(dst_reg->u32_min_value, umin_val);
	dst_reg->u32_max_value = var32_off.value | var32_off.mask;
	if (dst_reg->s32_min_value < 0 || smin_val < 0) {
		/* Lose signed bounds when ORing negative numbers,
		 * ain't nobody got time for that.
		 */
		dst_reg->s32_min_value = S32_MIN;
		dst_reg->s32_max_value = S32_MAX;
	} else {
		/* ORing two positives gives a positive, so safe to
		 * cast result into s64.
		 */
		dst_reg->s32_min_value = dst_reg->u32_min_value;
		dst_reg->s32_max_value = dst_reg->u32_max_value;
	}
}

static void scalar_min_max_or(struct bpf_reg_state *dst_reg,
			      struct bpf_reg_state *src_reg)
{
	bool src_known = tnum_is_const(src_reg->var_off);
	bool dst_known = tnum_is_const(dst_reg->var_off);
	s64 smin_val = src_reg->smin_value;
	u64 umin_val = src_reg->umin_value;

	if (src_known && dst_known) {
		__mark_reg_known(dst_reg, dst_reg->var_off.value);
		return;
	}

	/* We get our maximum from the var_off, and our minimum is the
	 * maximum of the operands' minima
	 */
	dst_reg->umin_value = max(dst_reg->umin_value, umin_val);
	dst_reg->umax_value = dst_reg->var_off.value | dst_reg->var_off.mask;
	if (dst_reg->smin_value < 0 || smin_val < 0) {
		/* Lose signed bounds when ORing negative numbers,
		 * ain't nobody got time for that.
		 */
		dst_reg->smin_value = S64_MIN;
		dst_reg->smax_value = S64_MAX;
	} else {
		/* ORing two positives gives a positive, so safe to
		 * cast result into s64.
		 */
		dst_reg->smin_value = dst_reg->umin_value;
		dst_reg->smax_value = dst_reg->umax_value;
	}
	/* We may learn something more from the var_off */
	__update_reg_bounds(dst_reg);
}

static void scalar32_min_max_xor(struct bpf_reg_state *dst_reg,
				 struct bpf_reg_state *src_reg)
{
	bool src_known = tnum_subreg_is_const(src_reg->var_off);
	bool dst_known = tnum_subreg_is_const(dst_reg->var_off);
	struct tnum var32_off = tnum_subreg(dst_reg->var_off);
	s32 smin_val = src_reg->s32_min_value;

	if (src_known && dst_known) {
		__mark_reg32_known(dst_reg, var32_off.value);
		return;
	}

	/* We get both minimum and maximum from the var32_off. */
	dst_reg->u32_min_value = var32_off.value;
	dst_reg->u32_max_value = var32_off.value | var32_off.mask;

	if (dst_reg->s32_min_value >= 0 && smin_val >= 0) {
		/* XORing two positive sign numbers gives a positive,
		 * so safe to cast u32 result into s32.
		 */
		dst_reg->s32_min_value = dst_reg->u32_min_value;
		dst_reg->s32_max_value = dst_reg->u32_max_value;
	} else {
		dst_reg->s32_min_value = S32_MIN;
		dst_reg->s32_max_value = S32_MAX;
	}
}

static void scalar_min_max_xor(struct bpf_reg_state *dst_reg,
			       struct bpf_reg_state *src_reg)
{
	bool src_known = tnum_is_const(src_reg->var_off);
	bool dst_known = tnum_is_const(dst_reg->var_off);
	s64 smin_val = src_reg->smin_value;

	if (src_known && dst_known) {
		/* dst_reg->var_off.value has been updated earlier */
		__mark_reg_known(dst_reg, dst_reg->var_off.value);
		return;
	}

	/* We get both minimum and maximum from the var_off. */
	dst_reg->umin_value = dst_reg->var_off.value;
	dst_reg->umax_value = dst_reg->var_off.value | dst_reg->var_off.mask;

	if (dst_reg->smin_value >= 0 && smin_val >= 0) {
		/* XORing two positive sign numbers gives a positive,
		 * so safe to cast u64 result into s64.
		 */
		dst_reg->smin_value = dst_reg->umin_value;
		dst_reg->smax_value = dst_reg->umax_value;
	} else {
		dst_reg->smin_value = S64_MIN;
		dst_reg->smax_value = S64_MAX;
	}

	__update_reg_bounds(dst_reg);
}

static void __scalar32_min_max_lsh(struct bpf_reg_state *dst_reg,
				   u64 umin_val, u64 umax_val)
{
	/* We lose all sign bit information (except what we can pick
	 * up from var_off)
	 */
	dst_reg->s32_min_value = S32_MIN;
	dst_reg->s32_max_value = S32_MAX;
	/* If we might shift our top bit out, then we know nothing */
	if (umax_val > 31 || dst_reg->u32_max_value > 1ULL << (31 - umax_val)) {
		dst_reg->u32_min_value = 0;
		dst_reg->u32_max_value = U32_MAX;
	} else {
		dst_reg->u32_min_value <<= umin_val;
		dst_reg->u32_max_value <<= umax_val;
	}
}

static void scalar32_min_max_lsh(struct bpf_reg_state *dst_reg,
				 struct bpf_reg_state *src_reg)
{
	u32 umax_val = src_reg->u32_max_value;
	u32 umin_val = src_reg->u32_min_value;
	/* u32 alu operation will zext upper bits */
	struct tnum subreg = tnum_subreg(dst_reg->var_off);

	__scalar32_min_max_lsh(dst_reg, umin_val, umax_val);
	dst_reg->var_off = tnum_subreg(tnum_lshift(subreg, umin_val));
	/* Not required but being careful mark reg64 bounds as unknown so
	 * that we are forced to pick them up from tnum and zext later and
	 * if some path skips this step we are still safe.
	 */
	__mark_reg64_unbounded(dst_reg);
	__update_reg32_bounds(dst_reg);
}

static void __scalar64_min_max_lsh(struct bpf_reg_state *dst_reg,
				   u64 umin_val, u64 umax_val)
{
	/* Special case <<32 because it is a common compiler pattern to sign
	 * extend subreg by doing <<32 s>>32. In this case if 32bit bounds are
	 * positive we know this shift will also be positive so we can track
	 * bounds correctly. Otherwise we lose all sign bit information except
	 * what we can pick up from var_off. Perhaps we can generalize this
	 * later to shifts of any length.
	 */
	if (umin_val == 32 && umax_val == 32 && dst_reg->s32_max_value >= 0)
		dst_reg->smax_value = (s64)dst_reg->s32_max_value << 32;
	else
		dst_reg->smax_value = S64_MAX;

	if (umin_val == 32 && umax_val == 32 && dst_reg->s32_min_value >= 0)
		dst_reg->smin_value = (s64)dst_reg->s32_min_value << 32;
	else
		dst_reg->smin_value = S64_MIN;

	/* If we might shift our top bit out, then we know nothing */
	if (dst_reg->umax_value > 1ULL << (63 - umax_val)) {
		dst_reg->umin_value = 0;
		dst_reg->umax_value = U64_MAX;
	} else {
		dst_reg->umin_value <<= umin_val;
		dst_reg->umax_value <<= umax_val;
	}
}

static void scalar_min_max_lsh(struct bpf_reg_state *dst_reg,
			       struct bpf_reg_state *src_reg)
{
	u64 umax_val = src_reg->umax_value;
	u64 umin_val = src_reg->umin_value;

	/* scalar64 calc uses 32bit unshifted bounds so must be called first */
	__scalar64_min_max_lsh(dst_reg, umin_val, umax_val);
	__scalar32_min_max_lsh(dst_reg, umin_val, umax_val);

	dst_reg->var_off = tnum_lshift(dst_reg->var_off, umin_val);
	/* We may learn something more from the var_off */
	__update_reg_bounds(dst_reg);
}

static void scalar32_min_max_rsh(struct bpf_reg_state *dst_reg,
				 struct bpf_reg_state *src_reg)
{
	struct tnum subreg = tnum_subreg(dst_reg->var_off);
	u32 umax_val = src_reg->u32_max_value;
	u32 umin_val = src_reg->u32_min_value;

	/* BPF_RSH is an unsigned shift.  If the value in dst_reg might
	 * be negative, then either:
	 * 1) src_reg might be zero, so the sign bit of the result is
	 *    unknown, so we lose our signed bounds
	 * 2) it's known negative, thus the unsigned bounds capture the
	 *    signed bounds
	 * 3) the signed bounds cross zero, so they tell us nothing
	 *    about the result
	 * If the value in dst_reg is known nonnegative, then again the
	 * unsigned bounds capture the signed bounds.
	 * Thus, in all cases it suffices to blow away our signed bounds
	 * and rely on inferring new ones from the unsigned bounds and
	 * var_off of the result.
	 */
	dst_reg->s32_min_value = S32_MIN;
	dst_reg->s32_max_value = S32_MAX;

	dst_reg->var_off = tnum_rshift(subreg, umin_val);
	dst_reg->u32_min_value >>= umax_val;
	dst_reg->u32_max_value >>= umin_val;

	__mark_reg64_unbounded(dst_reg);
	__update_reg32_bounds(dst_reg);
}

static void scalar_min_max_rsh(struct bpf_reg_state *dst_reg,
			       struct bpf_reg_state *src_reg)
{
	u64 umax_val = src_reg->umax_value;
	u64 umin_val = src_reg->umin_value;

	/* BPF_RSH is an unsigned shift.  If the value in dst_reg might
	 * be negative, then either:
	 * 1) src_reg might be zero, so the sign bit of the result is
	 *    unknown, so we lose our signed bounds
	 * 2) it's known negative, thus the unsigned bounds capture the
	 *    signed bounds
	 * 3) the signed bounds cross zero, so they tell us nothing
	 *    about the result
	 * If the value in dst_reg is known nonnegative, then again the
	 * unsigned bounds capture the signed bounds.
	 * Thus, in all cases it suffices to blow away our signed bounds
	 * and rely on inferring new ones from the unsigned bounds and
	 * var_off of the result.
	 */
	dst_reg->smin_value = S64_MIN;
	dst_reg->smax_value = S64_MAX;
	dst_reg->var_off = tnum_rshift(dst_reg->var_off, umin_val);
	dst_reg->umin_value >>= umax_val;
	dst_reg->umax_value >>= umin_val;

	/* Its not easy to operate on alu32 bounds here because it depends
	 * on bits being shifted in. Take easy way out and mark unbounded
	 * so we can recalculate later from tnum.
	 */
	__mark_reg32_unbounded(dst_reg);
	__update_reg_bounds(dst_reg);
}

static void scalar32_min_max_arsh(struct bpf_reg_state *dst_reg,
				  struct bpf_reg_state *src_reg)
{
	u64 umin_val = src_reg->u32_min_value;

	/* Upon reaching here, src_known is true and
	 * umax_val is equal to umin_val.
	 */
	dst_reg->s32_min_value = (u32)(((s32)dst_reg->s32_min_value) >> umin_val);
	dst_reg->s32_max_value = (u32)(((s32)dst_reg->s32_max_value) >> umin_val);

	dst_reg->var_off = tnum_arshift(tnum_subreg(dst_reg->var_off), umin_val, 32);

	/* blow away the dst_reg umin_value/umax_value and rely on
	 * dst_reg var_off to refine the result.
	 */
	dst_reg->u32_min_value = 0;
	dst_reg->u32_max_value = U32_MAX;

	__mark_reg64_unbounded(dst_reg);
	__update_reg32_bounds(dst_reg);
}

static void scalar_min_max_arsh(struct bpf_reg_state *dst_reg,
				struct bpf_reg_state *src_reg)
{
	u64 umin_val = src_reg->umin_value;

	/* Upon reaching here, src_known is true and umax_val is equal
	 * to umin_val.
	 */
	dst_reg->smin_value >>= umin_val;
	dst_reg->smax_value >>= umin_val;

	dst_reg->var_off = tnum_arshift(dst_reg->var_off, umin_val, 64);

	/* blow away the dst_reg umin_value/umax_value and rely on
	 * dst_reg var_off to refine the result.
	 */
	dst_reg->umin_value = 0;
	dst_reg->umax_value = U64_MAX;

	/* Its not easy to operate on alu32 bounds here because it depends
	 * on bits being shifted in from upper 32-bits. Take easy way out
	 * and mark unbounded so we can recalculate later from tnum.
	 */
	__mark_reg32_unbounded(dst_reg);
	__update_reg_bounds(dst_reg);
}

/* WARNING: This function does calculations on 64-bit values, but the actual
 * execution may occur on 32-bit values. Therefore, things like bitshifts
 * need extra checks in the 32-bit case.
 */
static int adjust_scalar_min_max_vals(struct bpf_verifier_env *env,
				      struct bpf_insn *insn,
				      struct bpf_reg_state *dst_reg,
				      struct bpf_reg_state src_reg)
{
	struct bpf_reg_state *regs = cur_regs(env);
	u8 opcode = BPF_OP(insn->code);
	bool src_known;
	s64 smin_val, smax_val;
	u64 umin_val, umax_val;
	s32 s32_min_val, s32_max_val;
	u32 u32_min_val, u32_max_val;
	u64 insn_bitness = (BPF_CLASS(insn->code) == BPF_ALU64) ? 64 : 32;
	bool alu32 = (BPF_CLASS(insn->code) != BPF_ALU64);
	int ret;

	smin_val = src_reg.smin_value;
	smax_val = src_reg.smax_value;
	umin_val = src_reg.umin_value;
	umax_val = src_reg.umax_value;

	s32_min_val = src_reg.s32_min_value;
	s32_max_val = src_reg.s32_max_value;
	u32_min_val = src_reg.u32_min_value;
	u32_max_val = src_reg.u32_max_value;

	if (alu32) {
		src_known = tnum_subreg_is_const(src_reg.var_off);
		if ((src_known &&
		     (s32_min_val != s32_max_val || u32_min_val != u32_max_val)) ||
		    s32_min_val > s32_max_val || u32_min_val > u32_max_val) {
			/* Taint dst register if offset had invalid bounds
			 * derived from e.g. dead branches.
			 */
			__mark_reg_unknown(env, dst_reg);
			return 0;
		}
	} else {
		src_known = tnum_is_const(src_reg.var_off);
		if ((src_known &&
		     (smin_val != smax_val || umin_val != umax_val)) ||
		    smin_val > smax_val || umin_val > umax_val) {
			/* Taint dst register if offset had invalid bounds
			 * derived from e.g. dead branches.
			 */
			__mark_reg_unknown(env, dst_reg);
			return 0;
		}
	}

	if (!src_known &&
	    opcode != BPF_ADD && opcode != BPF_SUB && opcode != BPF_AND) {
		__mark_reg_unknown(env, dst_reg);
		return 0;
	}

	if (sanitize_needed(opcode)) {
		ret = sanitize_val_alu(env, insn);
		if (ret < 0)
			return sanitize_err(env, insn, ret, NULL, NULL);
	}

	/* Calculate sign/unsigned bounds and tnum for alu32 and alu64 bit ops.
	 * There are two classes of instructions: The first class we track both
	 * alu32 and alu64 sign/unsigned bounds independently this provides the
	 * greatest amount of precision when alu operations are mixed with jmp32
	 * operations. These operations are BPF_ADD, BPF_SUB, BPF_MUL, BPF_ADD,
	 * and BPF_OR. This is possible because these ops have fairly easy to
	 * understand and calculate behavior in both 32-bit and 64-bit alu ops.
	 * See alu32 verifier tests for examples. The second class of
	 * operations, BPF_LSH, BPF_RSH, and BPF_ARSH, however are not so easy
	 * with regards to tracking sign/unsigned bounds because the bits may
	 * cross subreg boundaries in the alu64 case. When this happens we mark
	 * the reg unbounded in the subreg bound space and use the resulting
	 * tnum to calculate an approximation of the sign/unsigned bounds.
	 */
	switch (opcode) {
	case BPF_ADD:
		scalar32_min_max_add(dst_reg, &src_reg);
		scalar_min_max_add(dst_reg, &src_reg);
		dst_reg->var_off = tnum_add(dst_reg->var_off, src_reg.var_off);
		break;
	case BPF_SUB:
		scalar32_min_max_sub(dst_reg, &src_reg);
		scalar_min_max_sub(dst_reg, &src_reg);
		dst_reg->var_off = tnum_sub(dst_reg->var_off, src_reg.var_off);
		break;
	case BPF_MUL:
		dst_reg->var_off = tnum_mul(dst_reg->var_off, src_reg.var_off);
		scalar32_min_max_mul(dst_reg, &src_reg);
		scalar_min_max_mul(dst_reg, &src_reg);
		break;
	case BPF_AND:
		dst_reg->var_off = tnum_and(dst_reg->var_off, src_reg.var_off);
		scalar32_min_max_and(dst_reg, &src_reg);
		scalar_min_max_and(dst_reg, &src_reg);
		break;
	case BPF_OR:
		dst_reg->var_off = tnum_or(dst_reg->var_off, src_reg.var_off);
		scalar32_min_max_or(dst_reg, &src_reg);
		scalar_min_max_or(dst_reg, &src_reg);
		break;
	case BPF_XOR:
		dst_reg->var_off = tnum_xor(dst_reg->var_off, src_reg.var_off);
		scalar32_min_max_xor(dst_reg, &src_reg);
		scalar_min_max_xor(dst_reg, &src_reg);
		break;
	case BPF_LSH:
		if (umax_val >= insn_bitness) {
			/* Shifts greater than 31 or 63 are undefined.
			 * This includes shifts by a negative number.
			 */
			mark_reg_unknown(env, regs, insn->dst_reg);
			break;
		}
		if (alu32)
			scalar32_min_max_lsh(dst_reg, &src_reg);
		else
			scalar_min_max_lsh(dst_reg, &src_reg);
		break;
	case BPF_RSH:
		if (umax_val >= insn_bitness) {
			/* Shifts greater than 31 or 63 are undefined.
			 * This includes shifts by a negative number.
			 */
			mark_reg_unknown(env, regs, insn->dst_reg);
			break;
		}
		if (alu32)
			scalar32_min_max_rsh(dst_reg, &src_reg);
		else
			scalar_min_max_rsh(dst_reg, &src_reg);
		break;
	case BPF_ARSH:
		if (umax_val >= insn_bitness) {
			/* Shifts greater than 31 or 63 are undefined.
			 * This includes shifts by a negative number.
			 */
			mark_reg_unknown(env, regs, insn->dst_reg);
			break;
		}
		if (alu32)
			scalar32_min_max_arsh(dst_reg, &src_reg);
		else
			scalar_min_max_arsh(dst_reg, &src_reg);
		break;
	default:
		mark_reg_unknown(env, regs, insn->dst_reg);
		break;
	}

	/* ALU32 ops are zero extended into 64bit register */
	if (alu32)
		zext_32_to_64(dst_reg);
	reg_bounds_sync(dst_reg);
	return 0;
}

/* Handles ALU ops other than BPF_END, BPF_NEG and BPF_MOV: computes new min/max
 * and var_off.
 */
static int adjust_reg_min_max_vals(struct bpf_verifier_env *env,
				   struct bpf_insn *insn)
{
	struct bpf_verifier_state *vstate = env->cur_state;
	struct bpf_func_state *state = vstate->frame[vstate->curframe];
	struct bpf_reg_state *regs = state->regs, *dst_reg, *src_reg;
	struct bpf_reg_state *ptr_reg = NULL, off_reg = {0};
	u8 opcode = BPF_OP(insn->code);
	int err;

	dst_reg = &regs[insn->dst_reg];
	src_reg = NULL;
	if (dst_reg->type != SCALAR_VALUE)
		ptr_reg = dst_reg;
	else
		/* Make sure ID is cleared otherwise dst_reg min/max could be
		 * incorrectly propagated into other registers by find_equal_scalars()
		 */
		dst_reg->id = 0;
	if (BPF_SRC(insn->code) == BPF_X) {
		src_reg = &regs[insn->src_reg];
		if (src_reg->type != SCALAR_VALUE) {
			if (dst_reg->type != SCALAR_VALUE) {
				/* Combining two pointers by any ALU op yields
				 * an arbitrary scalar. Disallow all math except
				 * pointer subtraction
				 */
				if (opcode == BPF_SUB && env->allow_ptr_leaks) {
					mark_reg_unknown(env, regs, insn->dst_reg);
					return 0;
				}
				verbose(env, "R%d pointer %s pointer prohibited\n",
					insn->dst_reg,
					bpf_alu_string[opcode >> 4]);
				return -EACCES;
			} else {
				/* scalar += pointer
				 * This is legal, but we have to reverse our
				 * src/dest handling in computing the range
				 */
				err = mark_chain_precision(env, insn->dst_reg);
				if (err)
					return err;
				return adjust_ptr_min_max_vals(env, insn,
							       src_reg, dst_reg);
			}
		} else if (ptr_reg) {
			/* pointer += scalar */
			err = mark_chain_precision(env, insn->src_reg);
			if (err)
				return err;
			return adjust_ptr_min_max_vals(env, insn,
						       dst_reg, src_reg);
		} else if (dst_reg->precise) {
			/* if dst_reg is precise, src_reg should be precise as well */
			err = mark_chain_precision(env, insn->src_reg);
			if (err)
				return err;
		}
	} else {
		/* Pretend the src is a reg with a known value, since we only
		 * need to be able to read from this state.
		 */
		off_reg.type = SCALAR_VALUE;
		__mark_reg_known(&off_reg, insn->imm);
		src_reg = &off_reg;
		if (ptr_reg) /* pointer += K */
			return adjust_ptr_min_max_vals(env, insn,
						       ptr_reg, src_reg);
	}

	/* Got here implies adding two SCALAR_VALUEs */
	if (WARN_ON_ONCE(ptr_reg)) {
		print_verifier_state(env, state, true);
		verbose(env, "verifier internal error: unexpected ptr_reg\n");
		return -EINVAL;
	}
	if (WARN_ON(!src_reg)) {
		print_verifier_state(env, state, true);
		verbose(env, "verifier internal error: no src_reg\n");
		return -EINVAL;
	}
	return adjust_scalar_min_max_vals(env, insn, dst_reg, *src_reg);
}

/* check validity of 32-bit and 64-bit arithmetic operations */
static int check_alu_op(struct bpf_verifier_env *env, struct bpf_insn *insn)
{
	struct bpf_reg_state *regs = cur_regs(env);
	u8 opcode = BPF_OP(insn->code);
	int err;

	if (opcode == BPF_END || opcode == BPF_NEG) {
		if (opcode == BPF_NEG) {
			if (BPF_SRC(insn->code) != BPF_K ||
			    insn->src_reg != BPF_REG_0 ||
			    insn->off != 0 || insn->imm != 0) {
				verbose(env, "BPF_NEG uses reserved fields\n");
				return -EINVAL;
			}
		} else {
			if (insn->src_reg != BPF_REG_0 || insn->off != 0 ||
			    (insn->imm != 16 && insn->imm != 32 && insn->imm != 64) ||
			    BPF_CLASS(insn->code) == BPF_ALU64) {
				verbose(env, "BPF_END uses reserved fields\n");
				return -EINVAL;
			}
		}

		/* check src operand */
		err = check_reg_arg(env, insn->dst_reg, SRC_OP);
		if (err)
			return err;

		if (is_pointer_value(env, insn->dst_reg)) {
			verbose(env, "R%d pointer arithmetic prohibited\n",
				insn->dst_reg);
			return -EACCES;
		}

		/* check dest operand */
		err = check_reg_arg(env, insn->dst_reg, DST_OP);
		if (err)
			return err;

	} else if (opcode == BPF_MOV) {

		if (BPF_SRC(insn->code) == BPF_X) {
			if (insn->imm != 0 || insn->off != 0) {
				verbose(env, "BPF_MOV uses reserved fields\n");
				return -EINVAL;
			}

			/* check src operand */
			err = check_reg_arg(env, insn->src_reg, SRC_OP);
			if (err)
				return err;
		} else {
			if (insn->src_reg != BPF_REG_0 || insn->off != 0) {
				verbose(env, "BPF_MOV uses reserved fields\n");
				return -EINVAL;
			}
		}

		/* check dest operand, mark as required later */
		err = check_reg_arg(env, insn->dst_reg, DST_OP_NO_MARK);
		if (err)
			return err;

		if (BPF_SRC(insn->code) == BPF_X) {
			struct bpf_reg_state *src_reg = regs + insn->src_reg;
			struct bpf_reg_state *dst_reg = regs + insn->dst_reg;

			if (BPF_CLASS(insn->code) == BPF_ALU64) {
				/* case: R1 = R2
				 * copy register state to dest reg
				 */
				if (src_reg->type == SCALAR_VALUE && !src_reg->id)
					/* Assign src and dst registers the same ID
					 * that will be used by find_equal_scalars()
					 * to propagate min/max range.
					 */
					src_reg->id = ++env->id_gen;
				*dst_reg = *src_reg;
				dst_reg->live |= REG_LIVE_WRITTEN;
				dst_reg->subreg_def = DEF_NOT_SUBREG;
			} else {
				/* R1 = (u32) R2 */
				if (is_pointer_value(env, insn->src_reg)) {
					verbose(env,
						"R%d partial copy of pointer\n",
						insn->src_reg);
					return -EACCES;
				} else if (src_reg->type == SCALAR_VALUE) {
					*dst_reg = *src_reg;
					/* Make sure ID is cleared otherwise
					 * dst_reg min/max could be incorrectly
					 * propagated into src_reg by find_equal_scalars()
					 */
					dst_reg->id = 0;
					dst_reg->live |= REG_LIVE_WRITTEN;
					dst_reg->subreg_def = env->insn_idx + 1;
				} else {
					mark_reg_unknown(env, regs,
							 insn->dst_reg);
				}
				zext_32_to_64(dst_reg);
				reg_bounds_sync(dst_reg);
			}
		} else {
			/* case: R = imm
			 * remember the value we stored into this reg
			 */
			/* clear any state __mark_reg_known doesn't set */
			mark_reg_unknown(env, regs, insn->dst_reg);
			regs[insn->dst_reg].type = SCALAR_VALUE;
			if (BPF_CLASS(insn->code) == BPF_ALU64) {
				__mark_reg_known(regs + insn->dst_reg,
						 insn->imm);
			} else {
				__mark_reg_known(regs + insn->dst_reg,
						 (u32)insn->imm);
			}
		}

	} else if (opcode > BPF_END) {
		verbose(env, "invalid BPF_ALU opcode %x\n", opcode);
		return -EINVAL;

	} else {	/* all other ALU ops: and, sub, xor, add, ... */

		if (BPF_SRC(insn->code) == BPF_X) {
			if (insn->imm != 0 || insn->off != 0) {
				verbose(env, "BPF_ALU uses reserved fields\n");
				return -EINVAL;
			}
			/* check src1 operand */
			err = check_reg_arg(env, insn->src_reg, SRC_OP);
			if (err)
				return err;
		} else {
			if (insn->src_reg != BPF_REG_0 || insn->off != 0) {
				verbose(env, "BPF_ALU uses reserved fields\n");
				return -EINVAL;
			}
		}

		/* check src2 operand */
		err = check_reg_arg(env, insn->dst_reg, SRC_OP);
		if (err)
			return err;

		if ((opcode == BPF_MOD || opcode == BPF_DIV) &&
		    BPF_SRC(insn->code) == BPF_K && insn->imm == 0) {
			verbose(env, "div by zero\n");
			return -EINVAL;
		}

		if ((opcode == BPF_LSH || opcode == BPF_RSH ||
		     opcode == BPF_ARSH) && BPF_SRC(insn->code) == BPF_K) {
			int size = BPF_CLASS(insn->code) == BPF_ALU64 ? 64 : 32;

			if (insn->imm < 0 || insn->imm >= size) {
				verbose(env, "invalid shift %d\n", insn->imm);
				return -EINVAL;
			}
		}

		/* check dest operand */
		err = check_reg_arg(env, insn->dst_reg, DST_OP_NO_MARK);
		if (err)
			return err;

		return adjust_reg_min_max_vals(env, insn);
	}

	return 0;
}

static void find_good_pkt_pointers(struct bpf_verifier_state *vstate,
				   struct bpf_reg_state *dst_reg,
				   enum bpf_reg_type type,
				   bool range_right_open)
{
	struct bpf_func_state *state;
	struct bpf_reg_state *reg;
	int new_range;

	if (dst_reg->off < 0 ||
	    (dst_reg->off == 0 && range_right_open))
		/* This doesn't give us any range */
		return;

	if (dst_reg->umax_value > MAX_PACKET_OFF ||
	    dst_reg->umax_value + dst_reg->off > MAX_PACKET_OFF)
		/* Risk of overflow.  For instance, ptr + (1<<63) may be less
		 * than pkt_end, but that's because it's also less than pkt.
		 */
		return;

	new_range = dst_reg->off;
	if (range_right_open)
		new_range++;

	/* Examples for register markings:
	 *
	 * pkt_data in dst register:
	 *
	 *   r2 = r3;
	 *   r2 += 8;
	 *   if (r2 > pkt_end) goto <handle exception>
	 *   <access okay>
	 *
	 *   r2 = r3;
	 *   r2 += 8;
	 *   if (r2 < pkt_end) goto <access okay>
	 *   <handle exception>
	 *
	 *   Where:
	 *     r2 == dst_reg, pkt_end == src_reg
	 *     r2=pkt(id=n,off=8,r=0)
	 *     r3=pkt(id=n,off=0,r=0)
	 *
	 * pkt_data in src register:
	 *
	 *   r2 = r3;
	 *   r2 += 8;
	 *   if (pkt_end >= r2) goto <access okay>
	 *   <handle exception>
	 *
	 *   r2 = r3;
	 *   r2 += 8;
	 *   if (pkt_end <= r2) goto <handle exception>
	 *   <access okay>
	 *
	 *   Where:
	 *     pkt_end == dst_reg, r2 == src_reg
	 *     r2=pkt(id=n,off=8,r=0)
	 *     r3=pkt(id=n,off=0,r=0)
	 *
	 * Find register r3 and mark its range as r3=pkt(id=n,off=0,r=8)
	 * or r3=pkt(id=n,off=0,r=8-1), so that range of bytes [r3, r3 + 8)
	 * and [r3, r3 + 8-1) respectively is safe to access depending on
	 * the check.
	 */

	/* If our ids match, then we must have the same max_value.  And we
	 * don't care about the other reg's fixed offset, since if it's too big
	 * the range won't allow anything.
	 * dst_reg->off is known < MAX_PACKET_OFF, therefore it fits in a u16.
	 */
	bpf_for_each_reg_in_vstate(vstate, state, reg, ({
		if (reg->type == type && reg->id == dst_reg->id)
			/* keep the maximum range already checked */
			reg->range = max(reg->range, new_range);
	}));
}

static int is_branch32_taken(struct bpf_reg_state *reg, u32 val, u8 opcode)
{
	struct tnum subreg = tnum_subreg(reg->var_off);
	s32 sval = (s32)val;

	switch (opcode) {
	case BPF_JEQ:
		if (tnum_is_const(subreg))
			return !!tnum_equals_const(subreg, val);
		break;
	case BPF_JNE:
		if (tnum_is_const(subreg))
			return !tnum_equals_const(subreg, val);
		break;
	case BPF_JSET:
		if ((~subreg.mask & subreg.value) & val)
			return 1;
		if (!((subreg.mask | subreg.value) & val))
			return 0;
		break;
	case BPF_JGT:
		if (reg->u32_min_value > val)
			return 1;
		else if (reg->u32_max_value <= val)
			return 0;
		break;
	case BPF_JSGT:
		if (reg->s32_min_value > sval)
			return 1;
		else if (reg->s32_max_value <= sval)
			return 0;
		break;
	case BPF_JLT:
		if (reg->u32_max_value < val)
			return 1;
		else if (reg->u32_min_value >= val)
			return 0;
		break;
	case BPF_JSLT:
		if (reg->s32_max_value < sval)
			return 1;
		else if (reg->s32_min_value >= sval)
			return 0;
		break;
	case BPF_JGE:
		if (reg->u32_min_value >= val)
			return 1;
		else if (reg->u32_max_value < val)
			return 0;
		break;
	case BPF_JSGE:
		if (reg->s32_min_value >= sval)
			return 1;
		else if (reg->s32_max_value < sval)
			return 0;
		break;
	case BPF_JLE:
		if (reg->u32_max_value <= val)
			return 1;
		else if (reg->u32_min_value > val)
			return 0;
		break;
	case BPF_JSLE:
		if (reg->s32_max_value <= sval)
			return 1;
		else if (reg->s32_min_value > sval)
			return 0;
		break;
	}

	return -1;
}


static int is_branch64_taken(struct bpf_reg_state *reg, u64 val, u8 opcode)
{
	s64 sval = (s64)val;

	switch (opcode) {
	case BPF_JEQ:
		if (tnum_is_const(reg->var_off))
			return !!tnum_equals_const(reg->var_off, val);
		break;
	case BPF_JNE:
		if (tnum_is_const(reg->var_off))
			return !tnum_equals_const(reg->var_off, val);
		break;
	case BPF_JSET:
		if ((~reg->var_off.mask & reg->var_off.value) & val)
			return 1;
		if (!((reg->var_off.mask | reg->var_off.value) & val))
			return 0;
		break;
	case BPF_JGT:
		if (reg->umin_value > val)
			return 1;
		else if (reg->umax_value <= val)
			return 0;
		break;
	case BPF_JSGT:
		if (reg->smin_value > sval)
			return 1;
		else if (reg->smax_value <= sval)
			return 0;
		break;
	case BPF_JLT:
		if (reg->umax_value < val)
			return 1;
		else if (reg->umin_value >= val)
			return 0;
		break;
	case BPF_JSLT:
		if (reg->smax_value < sval)
			return 1;
		else if (reg->smin_value >= sval)
			return 0;
		break;
	case BPF_JGE:
		if (reg->umin_value >= val)
			return 1;
		else if (reg->umax_value < val)
			return 0;
		break;
	case BPF_JSGE:
		if (reg->smin_value >= sval)
			return 1;
		else if (reg->smax_value < sval)
			return 0;
		break;
	case BPF_JLE:
		if (reg->umax_value <= val)
			return 1;
		else if (reg->umin_value > val)
			return 0;
		break;
	case BPF_JSLE:
		if (reg->smax_value <= sval)
			return 1;
		else if (reg->smin_value > sval)
			return 0;
		break;
	}

	return -1;
}

/* compute branch direction of the expression "if (reg opcode val) goto target;"
 * and return:
 *  1 - branch will be taken and "goto target" will be executed
 *  0 - branch will not be taken and fall-through to next insn
 * -1 - unknown. Example: "if (reg < 5)" is unknown when register value
 *      range [0,10]
 */
static int is_branch_taken(struct bpf_reg_state *reg, u64 val, u8 opcode,
			   bool is_jmp32)
{
	if (__is_pointer_value(false, reg)) {
		if (!reg_type_not_null(reg->type))
			return -1;

		/* If pointer is valid tests against zero will fail so we can
		 * use this to direct branch taken.
		 */
		if (val != 0)
			return -1;

		switch (opcode) {
		case BPF_JEQ:
			return 0;
		case BPF_JNE:
			return 1;
		default:
			return -1;
		}
	}

	if (is_jmp32)
		return is_branch32_taken(reg, val, opcode);
	return is_branch64_taken(reg, val, opcode);
}

static int flip_opcode(u32 opcode)
{
	/* How can we transform "a <op> b" into "b <op> a"? */
	static const u8 opcode_flip[16] = {
		/* these stay the same */
		[BPF_JEQ  >> 4] = BPF_JEQ,
		[BPF_JNE  >> 4] = BPF_JNE,
		[BPF_JSET >> 4] = BPF_JSET,
		/* these swap "lesser" and "greater" (L and G in the opcodes) */
		[BPF_JGE  >> 4] = BPF_JLE,
		[BPF_JGT  >> 4] = BPF_JLT,
		[BPF_JLE  >> 4] = BPF_JGE,
		[BPF_JLT  >> 4] = BPF_JGT,
		[BPF_JSGE >> 4] = BPF_JSLE,
		[BPF_JSGT >> 4] = BPF_JSLT,
		[BPF_JSLE >> 4] = BPF_JSGE,
		[BPF_JSLT >> 4] = BPF_JSGT
	};
	return opcode_flip[opcode >> 4];
}

static int is_pkt_ptr_branch_taken(struct bpf_reg_state *dst_reg,
				   struct bpf_reg_state *src_reg,
				   u8 opcode)
{
	struct bpf_reg_state *pkt;

	if (src_reg->type == PTR_TO_PACKET_END) {
		pkt = dst_reg;
	} else if (dst_reg->type == PTR_TO_PACKET_END) {
		pkt = src_reg;
		opcode = flip_opcode(opcode);
	} else {
		return -1;
	}

	if (pkt->range >= 0)
		return -1;

	switch (opcode) {
	case BPF_JLE:
		/* pkt <= pkt_end */
		fallthrough;
	case BPF_JGT:
		/* pkt > pkt_end */
		if (pkt->range == BEYOND_PKT_END)
			/* pkt has at last one extra byte beyond pkt_end */
			return opcode == BPF_JGT;
		break;
	case BPF_JLT:
		/* pkt < pkt_end */
		fallthrough;
	case BPF_JGE:
		/* pkt >= pkt_end */
		if (pkt->range == BEYOND_PKT_END || pkt->range == AT_PKT_END)
			return opcode == BPF_JGE;
		break;
	}
	return -1;
}

/* Adjusts the register min/max values in the case that the dst_reg is the
 * variable register that we are working on, and src_reg is a constant or we're
 * simply doing a BPF_K check.
 * In JEQ/JNE cases we also adjust the var_off values.
 */
static void reg_set_min_max(struct bpf_reg_state *true_reg,
			    struct bpf_reg_state *false_reg,
			    u64 val, u32 val32,
			    u8 opcode, bool is_jmp32)
{
	struct tnum false_32off = tnum_subreg(false_reg->var_off);
	struct tnum false_64off = false_reg->var_off;
	struct tnum true_32off = tnum_subreg(true_reg->var_off);
	struct tnum true_64off = true_reg->var_off;
	s64 sval = (s64)val;
	s32 sval32 = (s32)val32;

	/* If the dst_reg is a pointer, we can't learn anything about its
	 * variable offset from the compare (unless src_reg were a pointer into
	 * the same object, but we don't bother with that.
	 * Since false_reg and true_reg have the same type by construction, we
	 * only need to check one of them for pointerness.
	 */
	if (__is_pointer_value(false, false_reg))
		return;

	switch (opcode) {
	/* JEQ/JNE comparison doesn't change the register equivalence.
	 *
	 * r1 = r2;
	 * if (r1 == 42) goto label;
	 * ...
	 * label: // here both r1 and r2 are known to be 42.
	 *
	 * Hence when marking register as known preserve it's ID.
	 */
	case BPF_JEQ:
		if (is_jmp32) {
			__mark_reg32_known(true_reg, val32);
			true_32off = tnum_subreg(true_reg->var_off);
		} else {
			___mark_reg_known(true_reg, val);
			true_64off = true_reg->var_off;
		}
		break;
	case BPF_JNE:
		if (is_jmp32) {
			__mark_reg32_known(false_reg, val32);
			false_32off = tnum_subreg(false_reg->var_off);
		} else {
			___mark_reg_known(false_reg, val);
			false_64off = false_reg->var_off;
		}
		break;
	case BPF_JSET:
		if (is_jmp32) {
			false_32off = tnum_and(false_32off, tnum_const(~val32));
			if (is_power_of_2(val32))
				true_32off = tnum_or(true_32off,
						     tnum_const(val32));
		} else {
			false_64off = tnum_and(false_64off, tnum_const(~val));
			if (is_power_of_2(val))
				true_64off = tnum_or(true_64off,
						     tnum_const(val));
		}
		break;
	case BPF_JGE:
	case BPF_JGT:
	{
		if (is_jmp32) {
			u32 false_umax = opcode == BPF_JGT ? val32  : val32 - 1;
			u32 true_umin = opcode == BPF_JGT ? val32 + 1 : val32;

			false_reg->u32_max_value = min(false_reg->u32_max_value,
						       false_umax);
			true_reg->u32_min_value = max(true_reg->u32_min_value,
						      true_umin);
		} else {
			u64 false_umax = opcode == BPF_JGT ? val    : val - 1;
			u64 true_umin = opcode == BPF_JGT ? val + 1 : val;

			false_reg->umax_value = min(false_reg->umax_value, false_umax);
			true_reg->umin_value = max(true_reg->umin_value, true_umin);
		}
		break;
	}
	case BPF_JSGE:
	case BPF_JSGT:
	{
		if (is_jmp32) {
			s32 false_smax = opcode == BPF_JSGT ? sval32    : sval32 - 1;
			s32 true_smin = opcode == BPF_JSGT ? sval32 + 1 : sval32;

			false_reg->s32_max_value = min(false_reg->s32_max_value, false_smax);
			true_reg->s32_min_value = max(true_reg->s32_min_value, true_smin);
		} else {
			s64 false_smax = opcode == BPF_JSGT ? sval    : sval - 1;
			s64 true_smin = opcode == BPF_JSGT ? sval + 1 : sval;

			false_reg->smax_value = min(false_reg->smax_value, false_smax);
			true_reg->smin_value = max(true_reg->smin_value, true_smin);
		}
		break;
	}
	case BPF_JLE:
	case BPF_JLT:
	{
		if (is_jmp32) {
			u32 false_umin = opcode == BPF_JLT ? val32  : val32 + 1;
			u32 true_umax = opcode == BPF_JLT ? val32 - 1 : val32;

			false_reg->u32_min_value = max(false_reg->u32_min_value,
						       false_umin);
			true_reg->u32_max_value = min(true_reg->u32_max_value,
						      true_umax);
		} else {
			u64 false_umin = opcode == BPF_JLT ? val    : val + 1;
			u64 true_umax = opcode == BPF_JLT ? val - 1 : val;

			false_reg->umin_value = max(false_reg->umin_value, false_umin);
			true_reg->umax_value = min(true_reg->umax_value, true_umax);
		}
		break;
	}
	case BPF_JSLE:
	case BPF_JSLT:
	{
		if (is_jmp32) {
			s32 false_smin = opcode == BPF_JSLT ? sval32    : sval32 + 1;
			s32 true_smax = opcode == BPF_JSLT ? sval32 - 1 : sval32;

			false_reg->s32_min_value = max(false_reg->s32_min_value, false_smin);
			true_reg->s32_max_value = min(true_reg->s32_max_value, true_smax);
		} else {
			s64 false_smin = opcode == BPF_JSLT ? sval    : sval + 1;
			s64 true_smax = opcode == BPF_JSLT ? sval - 1 : sval;

			false_reg->smin_value = max(false_reg->smin_value, false_smin);
			true_reg->smax_value = min(true_reg->smax_value, true_smax);
		}
		break;
	}
	default:
		return;
	}

	if (is_jmp32) {
		false_reg->var_off = tnum_or(tnum_clear_subreg(false_64off),
					     tnum_subreg(false_32off));
		true_reg->var_off = tnum_or(tnum_clear_subreg(true_64off),
					    tnum_subreg(true_32off));
		__reg_combine_32_into_64(false_reg);
		__reg_combine_32_into_64(true_reg);
	} else {
		false_reg->var_off = false_64off;
		true_reg->var_off = true_64off;
		__reg_combine_64_into_32(false_reg);
		__reg_combine_64_into_32(true_reg);
	}
}

/* Same as above, but for the case that dst_reg holds a constant and src_reg is
 * the variable reg.
 */
static void reg_set_min_max_inv(struct bpf_reg_state *true_reg,
				struct bpf_reg_state *false_reg,
				u64 val, u32 val32,
				u8 opcode, bool is_jmp32)
{
	opcode = flip_opcode(opcode);
	/* This uses zero as "not present in table"; luckily the zero opcode,
	 * BPF_JA, can't get here.
	 */
	if (opcode)
		reg_set_min_max(true_reg, false_reg, val, val32, opcode, is_jmp32);
}

/* Regs are known to be equal, so intersect their min/max/var_off */
static void __reg_combine_min_max(struct bpf_reg_state *src_reg,
				  struct bpf_reg_state *dst_reg)
{
	src_reg->umin_value = dst_reg->umin_value = max(src_reg->umin_value,
							dst_reg->umin_value);
	src_reg->umax_value = dst_reg->umax_value = min(src_reg->umax_value,
							dst_reg->umax_value);
	src_reg->smin_value = dst_reg->smin_value = max(src_reg->smin_value,
							dst_reg->smin_value);
	src_reg->smax_value = dst_reg->smax_value = min(src_reg->smax_value,
							dst_reg->smax_value);
	src_reg->var_off = dst_reg->var_off = tnum_intersect(src_reg->var_off,
							     dst_reg->var_off);
	reg_bounds_sync(src_reg);
	reg_bounds_sync(dst_reg);
}

static void reg_combine_min_max(struct bpf_reg_state *true_src,
				struct bpf_reg_state *true_dst,
				struct bpf_reg_state *false_src,
				struct bpf_reg_state *false_dst,
				u8 opcode)
{
	switch (opcode) {
	case BPF_JEQ:
		__reg_combine_min_max(true_src, true_dst);
		break;
	case BPF_JNE:
		__reg_combine_min_max(false_src, false_dst);
		break;
	}
}

static void mark_ptr_or_null_reg(struct bpf_func_state *state,
				 struct bpf_reg_state *reg, u32 id,
				 bool is_null)
{
	if (type_may_be_null(reg->type) && reg->id == id &&
	    !WARN_ON_ONCE(!reg->id)) {
		if (WARN_ON_ONCE(reg->smin_value || reg->smax_value ||
				 !tnum_equals_const(reg->var_off, 0) ||
				 reg->off)) {
			/* Old offset (both fixed and variable parts) should
			 * have been known-zero, because we don't allow pointer
			 * arithmetic on pointers that might be NULL. If we
			 * see this happening, don't convert the register.
			 */
			return;
		}
		if (is_null) {
			reg->type = SCALAR_VALUE;
			/* We don't need id and ref_obj_id from this point
			 * onwards anymore, thus we should better reset it,
			 * so that state pruning has chances to take effect.
			 */
			reg->id = 0;
			reg->ref_obj_id = 0;

			return;
		}

		mark_ptr_not_null_reg(reg);

		if (!reg_may_point_to_spin_lock(reg)) {
			/* For not-NULL ptr, reg->ref_obj_id will be reset
			 * in release_reference().
			 *
			 * reg->id is still used by spin_lock ptr. Other
			 * than spin_lock ptr type, reg->id can be reset.
			 */
			reg->id = 0;
		}
	}
}

/* The logic is similar to find_good_pkt_pointers(), both could eventually
 * be folded together at some point.
 */
static void mark_ptr_or_null_regs(struct bpf_verifier_state *vstate, u32 regno,
				  bool is_null)
{
	struct bpf_func_state *state = vstate->frame[vstate->curframe];
	struct bpf_reg_state *regs = state->regs, *reg;
	u32 ref_obj_id = regs[regno].ref_obj_id;
	u32 id = regs[regno].id;

	if (ref_obj_id && ref_obj_id == id && is_null)
		/* regs[regno] is in the " == NULL" branch.
		 * No one could have freed the reference state before
		 * doing the NULL check.
		 */
		WARN_ON_ONCE(release_reference_state(state, id));

	bpf_for_each_reg_in_vstate(vstate, state, reg, ({
		mark_ptr_or_null_reg(state, reg, id, is_null);
	}));
}

static bool try_match_pkt_pointers(const struct bpf_insn *insn,
				   struct bpf_reg_state *dst_reg,
				   struct bpf_reg_state *src_reg,
				   struct bpf_verifier_state *this_branch,
				   struct bpf_verifier_state *other_branch)
{
	if (BPF_SRC(insn->code) != BPF_X)
		return false;

	/* Pointers are always 64-bit. */
	if (BPF_CLASS(insn->code) == BPF_JMP32)
		return false;

	switch (BPF_OP(insn->code)) {
	case BPF_JGT:
		if ((dst_reg->type == PTR_TO_PACKET &&
		     src_reg->type == PTR_TO_PACKET_END) ||
		    (dst_reg->type == PTR_TO_PACKET_META &&
		     reg_is_init_pkt_pointer(src_reg, PTR_TO_PACKET))) {
			/* pkt_data' > pkt_end, pkt_meta' > pkt_data */
			find_good_pkt_pointers(this_branch, dst_reg,
					       dst_reg->type, false);
			mark_pkt_end(other_branch, insn->dst_reg, true);
		} else if ((dst_reg->type == PTR_TO_PACKET_END &&
			    src_reg->type == PTR_TO_PACKET) ||
			   (reg_is_init_pkt_pointer(dst_reg, PTR_TO_PACKET) &&
			    src_reg->type == PTR_TO_PACKET_META)) {
			/* pkt_end > pkt_data', pkt_data > pkt_meta' */
			find_good_pkt_pointers(other_branch, src_reg,
					       src_reg->type, true);
			mark_pkt_end(this_branch, insn->src_reg, false);
		} else {
			return false;
		}
		break;
	case BPF_JLT:
		if ((dst_reg->type == PTR_TO_PACKET &&
		     src_reg->type == PTR_TO_PACKET_END) ||
		    (dst_reg->type == PTR_TO_PACKET_META &&
		     reg_is_init_pkt_pointer(src_reg, PTR_TO_PACKET))) {
			/* pkt_data' < pkt_end, pkt_meta' < pkt_data */
			find_good_pkt_pointers(other_branch, dst_reg,
					       dst_reg->type, true);
			mark_pkt_end(this_branch, insn->dst_reg, false);
		} else if ((dst_reg->type == PTR_TO_PACKET_END &&
			    src_reg->type == PTR_TO_PACKET) ||
			   (reg_is_init_pkt_pointer(dst_reg, PTR_TO_PACKET) &&
			    src_reg->type == PTR_TO_PACKET_META)) {
			/* pkt_end < pkt_data', pkt_data > pkt_meta' */
			find_good_pkt_pointers(this_branch, src_reg,
					       src_reg->type, false);
			mark_pkt_end(other_branch, insn->src_reg, true);
		} else {
			return false;
		}
		break;
	case BPF_JGE:
		if ((dst_reg->type == PTR_TO_PACKET &&
		     src_reg->type == PTR_TO_PACKET_END) ||
		    (dst_reg->type == PTR_TO_PACKET_META &&
		     reg_is_init_pkt_pointer(src_reg, PTR_TO_PACKET))) {
			/* pkt_data' >= pkt_end, pkt_meta' >= pkt_data */
			find_good_pkt_pointers(this_branch, dst_reg,
					       dst_reg->type, true);
			mark_pkt_end(other_branch, insn->dst_reg, false);
		} else if ((dst_reg->type == PTR_TO_PACKET_END &&
			    src_reg->type == PTR_TO_PACKET) ||
			   (reg_is_init_pkt_pointer(dst_reg, PTR_TO_PACKET) &&
			    src_reg->type == PTR_TO_PACKET_META)) {
			/* pkt_end >= pkt_data', pkt_data >= pkt_meta' */
			find_good_pkt_pointers(other_branch, src_reg,
					       src_reg->type, false);
			mark_pkt_end(this_branch, insn->src_reg, true);
		} else {
			return false;
		}
		break;
	case BPF_JLE:
		if ((dst_reg->type == PTR_TO_PACKET &&
		     src_reg->type == PTR_TO_PACKET_END) ||
		    (dst_reg->type == PTR_TO_PACKET_META &&
		     reg_is_init_pkt_pointer(src_reg, PTR_TO_PACKET))) {
			/* pkt_data' <= pkt_end, pkt_meta' <= pkt_data */
			find_good_pkt_pointers(other_branch, dst_reg,
					       dst_reg->type, false);
			mark_pkt_end(this_branch, insn->dst_reg, true);
		} else if ((dst_reg->type == PTR_TO_PACKET_END &&
			    src_reg->type == PTR_TO_PACKET) ||
			   (reg_is_init_pkt_pointer(dst_reg, PTR_TO_PACKET) &&
			    src_reg->type == PTR_TO_PACKET_META)) {
			/* pkt_end <= pkt_data', pkt_data <= pkt_meta' */
			find_good_pkt_pointers(this_branch, src_reg,
					       src_reg->type, true);
			mark_pkt_end(other_branch, insn->src_reg, false);
		} else {
			return false;
		}
		break;
	default:
		return false;
	}

	return true;
}

static void find_equal_scalars(struct bpf_verifier_state *vstate,
			       struct bpf_reg_state *known_reg)
{
	struct bpf_func_state *state;
	struct bpf_reg_state *reg;

	bpf_for_each_reg_in_vstate(vstate, state, reg, ({
		if (reg->type == SCALAR_VALUE && reg->id == known_reg->id)
			*reg = *known_reg;
	}));
}

static int check_cond_jmp_op(struct bpf_verifier_env *env,
			     struct bpf_insn *insn, int *insn_idx)
{
	struct bpf_verifier_state *this_branch = env->cur_state;
	struct bpf_verifier_state *other_branch;
	struct bpf_reg_state *regs = this_branch->frame[this_branch->curframe]->regs;
	struct bpf_reg_state *dst_reg, *other_branch_regs, *src_reg = NULL;
	u8 opcode = BPF_OP(insn->code);
	bool is_jmp32;
	int pred = -1;
	int err;

	/* Only conditional jumps are expected to reach here. */
	if (opcode == BPF_JA || opcode > BPF_JSLE) {
		verbose(env, "invalid BPF_JMP/JMP32 opcode %x\n", opcode);
		return -EINVAL;
	}

	if (BPF_SRC(insn->code) == BPF_X) {
		if (insn->imm != 0) {
			verbose(env, "BPF_JMP/JMP32 uses reserved fields\n");
			return -EINVAL;
		}

		/* check src1 operand */
		err = check_reg_arg(env, insn->src_reg, SRC_OP);
		if (err)
			return err;

		if (is_pointer_value(env, insn->src_reg)) {
			verbose(env, "R%d pointer comparison prohibited\n",
				insn->src_reg);
			return -EACCES;
		}
		src_reg = &regs[insn->src_reg];
	} else {
		if (insn->src_reg != BPF_REG_0) {
			verbose(env, "BPF_JMP/JMP32 uses reserved fields\n");
			return -EINVAL;
		}
	}

	/* check src2 operand */
	err = check_reg_arg(env, insn->dst_reg, SRC_OP);
	if (err)
		return err;

	dst_reg = &regs[insn->dst_reg];
	is_jmp32 = BPF_CLASS(insn->code) == BPF_JMP32;

	if (BPF_SRC(insn->code) == BPF_K) {
		pred = is_branch_taken(dst_reg, insn->imm, opcode, is_jmp32);
	} else if (src_reg->type == SCALAR_VALUE &&
		   is_jmp32 && tnum_is_const(tnum_subreg(src_reg->var_off))) {
		pred = is_branch_taken(dst_reg,
				       tnum_subreg(src_reg->var_off).value,
				       opcode,
				       is_jmp32);
	} else if (src_reg->type == SCALAR_VALUE &&
		   !is_jmp32 && tnum_is_const(src_reg->var_off)) {
		pred = is_branch_taken(dst_reg,
				       src_reg->var_off.value,
				       opcode,
				       is_jmp32);
	} else if (reg_is_pkt_pointer_any(dst_reg) &&
		   reg_is_pkt_pointer_any(src_reg) &&
		   !is_jmp32) {
		pred = is_pkt_ptr_branch_taken(dst_reg, src_reg, opcode);
	}

	if (pred >= 0) {
		/* If we get here with a dst_reg pointer type it is because
		 * above is_branch_taken() special cased the 0 comparison.
		 */
		if (!__is_pointer_value(false, dst_reg))
			err = mark_chain_precision(env, insn->dst_reg);
		if (BPF_SRC(insn->code) == BPF_X && !err &&
		    !__is_pointer_value(false, src_reg))
			err = mark_chain_precision(env, insn->src_reg);
		if (err)
			return err;
	}

	if (pred == 1) {
		/* Only follow the goto, ignore fall-through. If needed, push
		 * the fall-through branch for simulation under speculative
		 * execution.
		 */
		if (!env->bypass_spec_v1 &&
		    !sanitize_speculative_path(env, insn, *insn_idx + 1,
					       *insn_idx))
			return -EFAULT;
		*insn_idx += insn->off;
		return 0;
	} else if (pred == 0) {
		/* Only follow the fall-through branch, since that's where the
		 * program will go. If needed, push the goto branch for
		 * simulation under speculative execution.
		 */
		if (!env->bypass_spec_v1 &&
		    !sanitize_speculative_path(env, insn,
					       *insn_idx + insn->off + 1,
					       *insn_idx))
			return -EFAULT;
		return 0;
	}

	other_branch = push_stack(env, *insn_idx + insn->off + 1, *insn_idx,
				  false);
	if (!other_branch)
		return -EFAULT;
	other_branch_regs = other_branch->frame[other_branch->curframe]->regs;

	/* detect if we are comparing against a constant value so we can adjust
	 * our min/max values for our dst register.
	 * this is only legit if both are scalars (or pointers to the same
	 * object, I suppose, but we don't support that right now), because
	 * otherwise the different base pointers mean the offsets aren't
	 * comparable.
	 */
	if (BPF_SRC(insn->code) == BPF_X) {
		struct bpf_reg_state *src_reg = &regs[insn->src_reg];

		if (dst_reg->type == SCALAR_VALUE &&
		    src_reg->type == SCALAR_VALUE) {
			if (tnum_is_const(src_reg->var_off) ||
			    (is_jmp32 &&
			     tnum_is_const(tnum_subreg(src_reg->var_off))))
				reg_set_min_max(&other_branch_regs[insn->dst_reg],
						dst_reg,
						src_reg->var_off.value,
						tnum_subreg(src_reg->var_off).value,
						opcode, is_jmp32);
			else if (tnum_is_const(dst_reg->var_off) ||
				 (is_jmp32 &&
				  tnum_is_const(tnum_subreg(dst_reg->var_off))))
				reg_set_min_max_inv(&other_branch_regs[insn->src_reg],
						    src_reg,
						    dst_reg->var_off.value,
						    tnum_subreg(dst_reg->var_off).value,
						    opcode, is_jmp32);
			else if (!is_jmp32 &&
				 (opcode == BPF_JEQ || opcode == BPF_JNE))
				/* Comparing for equality, we can combine knowledge */
				reg_combine_min_max(&other_branch_regs[insn->src_reg],
						    &other_branch_regs[insn->dst_reg],
						    src_reg, dst_reg, opcode);
			if (src_reg->id &&
			    !WARN_ON_ONCE(src_reg->id != other_branch_regs[insn->src_reg].id)) {
				find_equal_scalars(this_branch, src_reg);
				find_equal_scalars(other_branch, &other_branch_regs[insn->src_reg]);
			}

		}
	} else if (dst_reg->type == SCALAR_VALUE) {
		reg_set_min_max(&other_branch_regs[insn->dst_reg],
					dst_reg, insn->imm, (u32)insn->imm,
					opcode, is_jmp32);
	}

	if (dst_reg->type == SCALAR_VALUE && dst_reg->id &&
	    !WARN_ON_ONCE(dst_reg->id != other_branch_regs[insn->dst_reg].id)) {
		find_equal_scalars(this_branch, dst_reg);
		find_equal_scalars(other_branch, &other_branch_regs[insn->dst_reg]);
	}

	/* detect if R == 0 where R is returned from bpf_map_lookup_elem().
	 * NOTE: these optimizations below are related with pointer comparison
	 *       which will never be JMP32.
	 */
	if (!is_jmp32 && BPF_SRC(insn->code) == BPF_K &&
	    insn->imm == 0 && (opcode == BPF_JEQ || opcode == BPF_JNE) &&
	    type_may_be_null(dst_reg->type)) {
		/* Mark all identical registers in each branch as either
		 * safe or unknown depending R == 0 or R != 0 conditional.
		 */
		mark_ptr_or_null_regs(this_branch, insn->dst_reg,
				      opcode == BPF_JNE);
		mark_ptr_or_null_regs(other_branch, insn->dst_reg,
				      opcode == BPF_JEQ);
	} else if (!try_match_pkt_pointers(insn, dst_reg, &regs[insn->src_reg],
					   this_branch, other_branch) &&
		   is_pointer_value(env, insn->dst_reg)) {
		verbose(env, "R%d pointer comparison prohibited\n",
			insn->dst_reg);
		return -EACCES;
	}
	if (env->log.level & BPF_LOG_LEVEL)
		print_insn_state(env, this_branch->frame[this_branch->curframe]);
	return 0;
}

/* verify BPF_LD_IMM64 instruction */
static int check_ld_imm(struct bpf_verifier_env *env, struct bpf_insn *insn)
{
	struct bpf_insn_aux_data *aux = cur_aux(env);
	struct bpf_reg_state *regs = cur_regs(env);
	struct bpf_reg_state *dst_reg;
	struct bpf_map *map;
	int err;

	if (BPF_SIZE(insn->code) != BPF_DW) {
		verbose(env, "invalid BPF_LD_IMM insn\n");
		return -EINVAL;
	}
	if (insn->off != 0) {
		verbose(env, "BPF_LD_IMM64 uses reserved fields\n");
		return -EINVAL;
	}

	err = check_reg_arg(env, insn->dst_reg, DST_OP);
	if (err)
		return err;

	dst_reg = &regs[insn->dst_reg];
	if (insn->src_reg == 0) {
		u64 imm = ((u64)(insn + 1)->imm << 32) | (u32)insn->imm;

		dst_reg->type = SCALAR_VALUE;
		__mark_reg_known(&regs[insn->dst_reg], imm);
		return 0;
	}

	/* All special src_reg cases are listed below. From this point onwards
	 * we either succeed and assign a corresponding dst_reg->type after
	 * zeroing the offset, or fail and reject the program.
	 */
	mark_reg_known_zero(env, regs, insn->dst_reg);

	if (insn->src_reg == BPF_PSEUDO_BTF_ID) {
		dst_reg->type = aux->btf_var.reg_type;
		switch (base_type(dst_reg->type)) {
		case PTR_TO_MEM:
			dst_reg->mem_size = aux->btf_var.mem_size;
			break;
		case PTR_TO_BTF_ID:
			dst_reg->btf = aux->btf_var.btf;
			dst_reg->btf_id = aux->btf_var.btf_id;
			break;
		default:
			verbose(env, "bpf verifier is misconfigured\n");
			return -EFAULT;
		}
		return 0;
	}

	if (insn->src_reg == BPF_PSEUDO_FUNC) {
		struct bpf_prog_aux *aux = env->prog->aux;
		u32 subprogno = find_subprog(env,
					     env->insn_idx + insn->imm + 1);

		if (!aux->func_info) {
			verbose(env, "missing btf func_info\n");
			return -EINVAL;
		}
		if (aux->func_info_aux[subprogno].linkage != BTF_FUNC_STATIC) {
			verbose(env, "callback function not static\n");
			return -EINVAL;
		}

		dst_reg->type = PTR_TO_FUNC;
		dst_reg->subprogno = subprogno;
		return 0;
	}

	map = env->used_maps[aux->map_index];
	dst_reg->map_ptr = map;

	if (insn->src_reg == BPF_PSEUDO_MAP_VALUE ||
	    insn->src_reg == BPF_PSEUDO_MAP_IDX_VALUE) {
		dst_reg->type = PTR_TO_MAP_VALUE;
		dst_reg->off = aux->map_off;
		if (map_value_has_spin_lock(map))
			dst_reg->id = ++env->id_gen;
	} else if (insn->src_reg == BPF_PSEUDO_MAP_FD ||
		   insn->src_reg == BPF_PSEUDO_MAP_IDX) {
		dst_reg->type = CONST_PTR_TO_MAP;
	} else {
		verbose(env, "bpf verifier is misconfigured\n");
		return -EINVAL;
	}

	return 0;
}

static bool may_access_skb(enum bpf_prog_type type)
{
	switch (type) {
	case BPF_PROG_TYPE_SOCKET_FILTER:
	case BPF_PROG_TYPE_SCHED_CLS:
	case BPF_PROG_TYPE_SCHED_ACT:
		return true;
	default:
		return false;
	}
}

/* verify safety of LD_ABS|LD_IND instructions:
 * - they can only appear in the programs where ctx == skb
 * - since they are wrappers of function calls, they scratch R1-R5 registers,
 *   preserve R6-R9, and store return value into R0
 *
 * Implicit input:
 *   ctx == skb == R6 == CTX
 *
 * Explicit input:
 *   SRC == any register
 *   IMM == 32-bit immediate
 *
 * Output:
 *   R0 - 8/16/32-bit skb data converted to cpu endianness
 */
static int check_ld_abs(struct bpf_verifier_env *env, struct bpf_insn *insn)
{
	struct bpf_reg_state *regs = cur_regs(env);
	static const int ctx_reg = BPF_REG_6;
	u8 mode = BPF_MODE(insn->code);
	int i, err;

	if (!may_access_skb(resolve_prog_type(env->prog))) {
		verbose(env, "BPF_LD_[ABS|IND] instructions not allowed for this program type\n");
		return -EINVAL;
	}

	if (!env->ops->gen_ld_abs) {
		verbose(env, "bpf verifier is misconfigured\n");
		return -EINVAL;
	}

	if (insn->dst_reg != BPF_REG_0 || insn->off != 0 ||
	    BPF_SIZE(insn->code) == BPF_DW ||
	    (mode == BPF_ABS && insn->src_reg != BPF_REG_0)) {
		verbose(env, "BPF_LD_[ABS|IND] uses reserved fields\n");
		return -EINVAL;
	}

	/* check whether implicit source operand (register R6) is readable */
	err = check_reg_arg(env, ctx_reg, SRC_OP);
	if (err)
		return err;

	/* Disallow usage of BPF_LD_[ABS|IND] with reference tracking, as
	 * gen_ld_abs() may terminate the program at runtime, leading to
	 * reference leak.
	 */
	err = check_reference_leak(env);
	if (err) {
		verbose(env, "BPF_LD_[ABS|IND] cannot be mixed with socket references\n");
		return err;
	}

	if (env->cur_state->active_spin_lock) {
		verbose(env, "BPF_LD_[ABS|IND] cannot be used inside bpf_spin_lock-ed region\n");
		return -EINVAL;
	}

	if (regs[ctx_reg].type != PTR_TO_CTX) {
		verbose(env,
			"at the time of BPF_LD_ABS|IND R6 != pointer to skb\n");
		return -EINVAL;
	}

	if (mode == BPF_IND) {
		/* check explicit source operand */
		err = check_reg_arg(env, insn->src_reg, SRC_OP);
		if (err)
			return err;
	}

	err = check_ptr_off_reg(env, &regs[ctx_reg], ctx_reg);
	if (err < 0)
		return err;

	/* reset caller saved regs to unreadable */
	for (i = 0; i < CALLER_SAVED_REGS; i++) {
		mark_reg_not_init(env, regs, caller_saved[i]);
		check_reg_arg(env, caller_saved[i], DST_OP_NO_MARK);
	}

	/* mark destination R0 register as readable, since it contains
	 * the value fetched from the packet.
	 * Already marked as written above.
	 */
	mark_reg_unknown(env, regs, BPF_REG_0);
	/* ld_abs load up to 32-bit skb data. */
	regs[BPF_REG_0].subreg_def = env->insn_idx + 1;
	return 0;
}

static int check_return_code(struct bpf_verifier_env *env)
{
	struct tnum enforce_attach_type_range = tnum_unknown;
	const struct bpf_prog *prog = env->prog;
	struct bpf_reg_state *reg;
	struct tnum range = tnum_range(0, 1);
	enum bpf_prog_type prog_type = resolve_prog_type(env->prog);
	int err;
	struct bpf_func_state *frame = env->cur_state->frame[0];
	const bool is_subprog = frame->subprogno;

	/* LSM and struct_ops func-ptr's return type could be "void" */
	if (!is_subprog) {
		switch (prog_type) {
		case BPF_PROG_TYPE_LSM:
			if (prog->expected_attach_type == BPF_LSM_CGROUP)
				/* See below, can be 0 or 0-1 depending on hook. */
				break;
			fallthrough;
		case BPF_PROG_TYPE_STRUCT_OPS:
			if (!prog->aux->attach_func_proto->type)
				return 0;
			break;
		default:
			break;
		}
	}

	/* eBPF calling convention is such that R0 is used
	 * to return the value from eBPF program.
	 * Make sure that it's readable at this time
	 * of bpf_exit, which means that program wrote
	 * something into it earlier
	 */
	err = check_reg_arg(env, BPF_REG_0, SRC_OP);
	if (err)
		return err;

	if (is_pointer_value(env, BPF_REG_0)) {
		verbose(env, "R0 leaks addr as return value\n");
		return -EACCES;
	}

	reg = cur_regs(env) + BPF_REG_0;

	if (frame->in_async_callback_fn) {
		/* enforce return zero from async callbacks like timer */
		if (reg->type != SCALAR_VALUE) {
			verbose(env, "In async callback the register R0 is not a known value (%s)\n",
				reg_type_str(env, reg->type));
			return -EINVAL;
		}

		if (!tnum_in(tnum_const(0), reg->var_off)) {
			verbose_invalid_scalar(env, reg, &range, "async callback", "R0");
			return -EINVAL;
		}
		return 0;
	}

	if (is_subprog) {
		if (reg->type != SCALAR_VALUE) {
			verbose(env, "At subprogram exit the register R0 is not a scalar value (%s)\n",
				reg_type_str(env, reg->type));
			return -EINVAL;
		}
		return 0;
	}

	switch (prog_type) {
	case BPF_PROG_TYPE_CGROUP_SOCK_ADDR:
		if (env->prog->expected_attach_type == BPF_CGROUP_UDP4_RECVMSG ||
		    env->prog->expected_attach_type == BPF_CGROUP_UDP6_RECVMSG ||
		    env->prog->expected_attach_type == BPF_CGROUP_INET4_GETPEERNAME ||
		    env->prog->expected_attach_type == BPF_CGROUP_INET6_GETPEERNAME ||
		    env->prog->expected_attach_type == BPF_CGROUP_INET4_GETSOCKNAME ||
		    env->prog->expected_attach_type == BPF_CGROUP_INET6_GETSOCKNAME)
			range = tnum_range(1, 1);
		if (env->prog->expected_attach_type == BPF_CGROUP_INET4_BIND ||
		    env->prog->expected_attach_type == BPF_CGROUP_INET6_BIND)
			range = tnum_range(0, 3);
		break;
	case BPF_PROG_TYPE_CGROUP_SKB:
		if (env->prog->expected_attach_type == BPF_CGROUP_INET_EGRESS) {
			range = tnum_range(0, 3);
			enforce_attach_type_range = tnum_range(2, 3);
		}
		break;
	case BPF_PROG_TYPE_CGROUP_SOCK:
	case BPF_PROG_TYPE_SOCK_OPS:
	case BPF_PROG_TYPE_CGROUP_DEVICE:
	case BPF_PROG_TYPE_CGROUP_SYSCTL:
	case BPF_PROG_TYPE_CGROUP_SOCKOPT:
		break;
	case BPF_PROG_TYPE_RAW_TRACEPOINT:
		if (!env->prog->aux->attach_btf_id)
			return 0;
		range = tnum_const(0);
		break;
	case BPF_PROG_TYPE_TRACING:
		switch (env->prog->expected_attach_type) {
		case BPF_TRACE_FENTRY:
		case BPF_TRACE_FEXIT:
			range = tnum_const(0);
			break;
		case BPF_TRACE_RAW_TP:
		case BPF_MODIFY_RETURN:
			return 0;
		case BPF_TRACE_ITER:
			break;
		default:
			return -ENOTSUPP;
		}
		break;
	case BPF_PROG_TYPE_SK_LOOKUP:
		range = tnum_range(SK_DROP, SK_PASS);
		break;

	case BPF_PROG_TYPE_LSM:
		if (env->prog->expected_attach_type != BPF_LSM_CGROUP) {
			/* Regular BPF_PROG_TYPE_LSM programs can return
			 * any value.
			 */
			return 0;
		}
		if (!env->prog->aux->attach_func_proto->type) {
			/* Make sure programs that attach to void
			 * hooks don't try to modify return value.
			 */
			range = tnum_range(1, 1);
		}
		break;

	case BPF_PROG_TYPE_EXT:
		/* freplace program can return anything as its return value
		 * depends on the to-be-replaced kernel func or bpf program.
		 */
	default:
		return 0;
	}

	if (reg->type != SCALAR_VALUE) {
		verbose(env, "At program exit the register R0 is not a known value (%s)\n",
			reg_type_str(env, reg->type));
		return -EINVAL;
	}

	if (!tnum_in(range, reg->var_off)) {
		verbose_invalid_scalar(env, reg, &range, "program exit", "R0");
		if (prog->expected_attach_type == BPF_LSM_CGROUP &&
		    prog_type == BPF_PROG_TYPE_LSM &&
		    !prog->aux->attach_func_proto->type)
			verbose(env, "Note, BPF_LSM_CGROUP that attach to void LSM hooks can't modify return value!\n");
		return -EINVAL;
	}

	if (!tnum_is_unknown(enforce_attach_type_range) &&
	    tnum_in(enforce_attach_type_range, reg->var_off))
		env->prog->enforce_expected_attach_type = 1;
	return 0;
}

/* non-recursive DFS pseudo code
 * 1  procedure DFS-iterative(G,v):
 * 2      label v as discovered
 * 3      let S be a stack
 * 4      S.push(v)
 * 5      while S is not empty
 * 6            t <- S.pop()
 * 7            if t is what we're looking for:
 * 8                return t
 * 9            for all edges e in G.adjacentEdges(t) do
 * 10               if edge e is already labelled
 * 11                   continue with the next edge
 * 12               w <- G.adjacentVertex(t,e)
 * 13               if vertex w is not discovered and not explored
 * 14                   label e as tree-edge
 * 15                   label w as discovered
 * 16                   S.push(w)
 * 17                   continue at 5
 * 18               else if vertex w is discovered
 * 19                   label e as back-edge
 * 20               else
 * 21                   // vertex w is explored
 * 22                   label e as forward- or cross-edge
 * 23           label t as explored
 * 24           S.pop()
 *
 * convention:
 * 0x10 - discovered
 * 0x11 - discovered and fall-through edge labelled
 * 0x12 - discovered and fall-through and branch edges labelled
 * 0x20 - explored
 */

enum {
	DISCOVERED = 0x10,
	EXPLORED = 0x20,
	FALLTHROUGH = 1,
	BRANCH = 2,
};

static u32 state_htab_size(struct bpf_verifier_env *env)
{
	return env->prog->len;
}

static struct bpf_verifier_state_list **explored_state(
					struct bpf_verifier_env *env,
					int idx)
{
	struct bpf_verifier_state *cur = env->cur_state;
	struct bpf_func_state *state = cur->frame[cur->curframe];

	return &env->explored_states[(idx ^ state->callsite) % state_htab_size(env)];
}

static void init_explored_state(struct bpf_verifier_env *env, int idx)
{
	env->insn_aux_data[idx].prune_point = true;
}

enum {
	DONE_EXPLORING = 0,
	KEEP_EXPLORING = 1,
};

/* t, w, e - match pseudo-code above:
 * t - index of current instruction
 * w - next instruction
 * e - edge
 */
static int push_insn(int t, int w, int e, struct bpf_verifier_env *env,
		     bool loop_ok)
{
	int *insn_stack = env->cfg.insn_stack;
	int *insn_state = env->cfg.insn_state;

	if (e == FALLTHROUGH && insn_state[t] >= (DISCOVERED | FALLTHROUGH))
		return DONE_EXPLORING;

	if (e == BRANCH && insn_state[t] >= (DISCOVERED | BRANCH))
		return DONE_EXPLORING;

	if (w < 0 || w >= env->prog->len) {
		verbose_linfo(env, t, "%d: ", t);
		verbose(env, "jump out of range from insn %d to %d\n", t, w);
		return -EINVAL;
	}

	if (e == BRANCH)
		/* mark branch target for state pruning */
		init_explored_state(env, w);

	if (insn_state[w] == 0) {
		/* tree-edge */
		insn_state[t] = DISCOVERED | e;
		insn_state[w] = DISCOVERED;
		if (env->cfg.cur_stack >= env->prog->len)
			return -E2BIG;
		insn_stack[env->cfg.cur_stack++] = w;
		return KEEP_EXPLORING;
	} else if ((insn_state[w] & 0xF0) == DISCOVERED) {
		if (loop_ok && env->bpf_capable)
			return DONE_EXPLORING;
		verbose_linfo(env, t, "%d: ", t);
		verbose_linfo(env, w, "%d: ", w);
		verbose(env, "back-edge from insn %d to %d\n", t, w);
		return -EINVAL;
	} else if (insn_state[w] == EXPLORED) {
		/* forward- or cross-edge */
		insn_state[t] = DISCOVERED | e;
	} else {
		verbose(env, "insn state internal bug\n");
		return -EFAULT;
	}
	return DONE_EXPLORING;
}

static int visit_func_call_insn(int t, int insn_cnt,
				struct bpf_insn *insns,
				struct bpf_verifier_env *env,
				bool visit_callee)
{
	int ret;

	ret = push_insn(t, t + 1, FALLTHROUGH, env, false);
	if (ret)
		return ret;

	if (t + 1 < insn_cnt)
		init_explored_state(env, t + 1);
	if (visit_callee) {
		init_explored_state(env, t);
		ret = push_insn(t, t + insns[t].imm + 1, BRANCH, env,
				/* It's ok to allow recursion from CFG point of
				 * view. __check_func_call() will do the actual
				 * check.
				 */
				bpf_pseudo_func(insns + t));
	}
	return ret;
}

/* Visits the instruction at index t and returns one of the following:
 *  < 0 - an error occurred
 *  DONE_EXPLORING - the instruction was fully explored
 *  KEEP_EXPLORING - there is still work to be done before it is fully explored
 */
static int visit_insn(int t, int insn_cnt, struct bpf_verifier_env *env)
{
	struct bpf_insn *insns = env->prog->insnsi;
	int ret;

	if (bpf_pseudo_func(insns + t))
		return visit_func_call_insn(t, insn_cnt, insns, env, true);

	/* All non-branch instructions have a single fall-through edge. */
	if (BPF_CLASS(insns[t].code) != BPF_JMP &&
	    BPF_CLASS(insns[t].code) != BPF_JMP32)
		return push_insn(t, t + 1, FALLTHROUGH, env, false);

	switch (BPF_OP(insns[t].code)) {
	case BPF_EXIT:
		return DONE_EXPLORING;

	case BPF_CALL:
		if (insns[t].imm == BPF_FUNC_timer_set_callback)
			/* Mark this call insn to trigger is_state_visited() check
			 * before call itself is processed by __check_func_call().
			 * Otherwise new async state will be pushed for further
			 * exploration.
			 */
			init_explored_state(env, t);
		return visit_func_call_insn(t, insn_cnt, insns, env,
					    insns[t].src_reg == BPF_PSEUDO_CALL);

	case BPF_JA:
		if (BPF_SRC(insns[t].code) != BPF_K)
			return -EINVAL;

		/* unconditional jump with single edge */
		ret = push_insn(t, t + insns[t].off + 1, FALLTHROUGH, env,
				true);
		if (ret)
			return ret;

		/* unconditional jmp is not a good pruning point,
		 * but it's marked, since backtracking needs
		 * to record jmp history in is_state_visited().
		 */
		init_explored_state(env, t + insns[t].off + 1);
		/* tell verifier to check for equivalent states
		 * after every call and jump
		 */
		if (t + 1 < insn_cnt)
			init_explored_state(env, t + 1);

		return ret;

	default:
		/* conditional jump with two edges */
		init_explored_state(env, t);
		ret = push_insn(t, t + 1, FALLTHROUGH, env, true);
		if (ret)
			return ret;

		return push_insn(t, t + insns[t].off + 1, BRANCH, env, true);
	}
}

/* non-recursive depth-first-search to detect loops in BPF program
 * loop == back-edge in directed graph
 */
static int check_cfg(struct bpf_verifier_env *env)
{
	int insn_cnt = env->prog->len;
	int *insn_stack, *insn_state;
	int ret = 0;
	int i;

	insn_state = env->cfg.insn_state = kvcalloc(insn_cnt, sizeof(int), GFP_KERNEL);
	if (!insn_state)
		return -ENOMEM;

	insn_stack = env->cfg.insn_stack = kvcalloc(insn_cnt, sizeof(int), GFP_KERNEL);
	if (!insn_stack) {
		kvfree(insn_state);
		return -ENOMEM;
	}

	insn_state[0] = DISCOVERED; /* mark 1st insn as discovered */
	insn_stack[0] = 0; /* 0 is the first instruction */
	env->cfg.cur_stack = 1;

	while (env->cfg.cur_stack > 0) {
		int t = insn_stack[env->cfg.cur_stack - 1];

		ret = visit_insn(t, insn_cnt, env);
		switch (ret) {
		case DONE_EXPLORING:
			insn_state[t] = EXPLORED;
			env->cfg.cur_stack--;
			break;
		case KEEP_EXPLORING:
			break;
		default:
			if (ret > 0) {
				verbose(env, "visit_insn internal bug\n");
				ret = -EFAULT;
			}
			goto err_free;
		}
	}

	if (env->cfg.cur_stack < 0) {
		verbose(env, "pop stack internal bug\n");
		ret = -EFAULT;
		goto err_free;
	}

	for (i = 0; i < insn_cnt; i++) {
		if (insn_state[i] != EXPLORED) {
			verbose(env, "unreachable insn %d\n", i);
			ret = -EINVAL;
			goto err_free;
		}
	}
	ret = 0; /* cfg looks good */

err_free:
	kvfree(insn_state);
	kvfree(insn_stack);
	env->cfg.insn_state = env->cfg.insn_stack = NULL;
	return ret;
}

static int check_abnormal_return(struct bpf_verifier_env *env)
{
	int i;

	for (i = 1; i < env->subprog_cnt; i++) {
		if (env->subprog_info[i].has_ld_abs) {
			verbose(env, "LD_ABS is not allowed in subprogs without BTF\n");
			return -EINVAL;
		}
		if (env->subprog_info[i].has_tail_call) {
			verbose(env, "tail_call is not allowed in subprogs without BTF\n");
			return -EINVAL;
		}
	}
	return 0;
}

/* The minimum supported BTF func info size */
#define MIN_BPF_FUNCINFO_SIZE	8
#define MAX_FUNCINFO_REC_SIZE	252

static int check_btf_func(struct bpf_verifier_env *env,
			  const union bpf_attr *attr,
			  bpfptr_t uattr)
{
	const struct btf_type *type, *func_proto, *ret_type;
	u32 i, nfuncs, urec_size, min_size;
	u32 krec_size = sizeof(struct bpf_func_info);
	struct bpf_func_info *krecord;
	struct bpf_func_info_aux *info_aux = NULL;
	struct bpf_prog *prog;
	const struct btf *btf;
	bpfptr_t urecord;
	u32 prev_offset = 0;
	bool scalar_return;
	int ret = -ENOMEM;

	nfuncs = attr->func_info_cnt;
	if (!nfuncs) {
		if (check_abnormal_return(env))
			return -EINVAL;
		return 0;
	}

	if (nfuncs != env->subprog_cnt) {
		verbose(env, "number of funcs in func_info doesn't match number of subprogs\n");
		return -EINVAL;
	}

	urec_size = attr->func_info_rec_size;
	if (urec_size < MIN_BPF_FUNCINFO_SIZE ||
	    urec_size > MAX_FUNCINFO_REC_SIZE ||
	    urec_size % sizeof(u32)) {
		verbose(env, "invalid func info rec size %u\n", urec_size);
		return -EINVAL;
	}

	prog = env->prog;
	btf = prog->aux->btf;

	urecord = make_bpfptr(attr->func_info, uattr.is_kernel);
	min_size = min_t(u32, krec_size, urec_size);

	krecord = kvcalloc(nfuncs, krec_size, GFP_KERNEL | __GFP_NOWARN);
	if (!krecord)
		return -ENOMEM;
	info_aux = kcalloc(nfuncs, sizeof(*info_aux), GFP_KERNEL | __GFP_NOWARN);
	if (!info_aux)
		goto err_free;

	for (i = 0; i < nfuncs; i++) {
		ret = bpf_check_uarg_tail_zero(urecord, krec_size, urec_size);
		if (ret) {
			if (ret == -E2BIG) {
				verbose(env, "nonzero tailing record in func info");
				/* set the size kernel expects so loader can zero
				 * out the rest of the record.
				 */
				if (copy_to_bpfptr_offset(uattr,
							  offsetof(union bpf_attr, func_info_rec_size),
							  &min_size, sizeof(min_size)))
					ret = -EFAULT;
			}
			goto err_free;
		}

		if (copy_from_bpfptr(&krecord[i], urecord, min_size)) {
			ret = -EFAULT;
			goto err_free;
		}

		/* check insn_off */
		ret = -EINVAL;
		if (i == 0) {
			if (krecord[i].insn_off) {
				verbose(env,
					"nonzero insn_off %u for the first func info record",
					krecord[i].insn_off);
				goto err_free;
			}
		} else if (krecord[i].insn_off <= prev_offset) {
			verbose(env,
				"same or smaller insn offset (%u) than previous func info record (%u)",
				krecord[i].insn_off, prev_offset);
			goto err_free;
		}

		if (env->subprog_info[i].start != krecord[i].insn_off) {
			verbose(env, "func_info BTF section doesn't match subprog layout in BPF program\n");
			goto err_free;
		}

		/* check type_id */
		type = btf_type_by_id(btf, krecord[i].type_id);
		if (!type || !btf_type_is_func(type)) {
			verbose(env, "invalid type id %d in func info",
				krecord[i].type_id);
			goto err_free;
		}
		info_aux[i].linkage = BTF_INFO_VLEN(type->info);

		func_proto = btf_type_by_id(btf, type->type);
		if (unlikely(!func_proto || !btf_type_is_func_proto(func_proto)))
			/* btf_func_check() already verified it during BTF load */
			goto err_free;
		ret_type = btf_type_skip_modifiers(btf, func_proto->type, NULL);
		scalar_return =
			btf_type_is_small_int(ret_type) || btf_is_any_enum(ret_type);
		if (i && !scalar_return && env->subprog_info[i].has_ld_abs) {
			verbose(env, "LD_ABS is only allowed in functions that return 'int'.\n");
			goto err_free;
		}
		if (i && !scalar_return && env->subprog_info[i].has_tail_call) {
			verbose(env, "tail_call is only allowed in functions that return 'int'.\n");
			goto err_free;
		}

		prev_offset = krecord[i].insn_off;
		bpfptr_add(&urecord, urec_size);
	}

	prog->aux->func_info = krecord;
	prog->aux->func_info_cnt = nfuncs;
	prog->aux->func_info_aux = info_aux;
	return 0;

err_free:
	kvfree(krecord);
	kfree(info_aux);
	return ret;
}

static void adjust_btf_func(struct bpf_verifier_env *env)
{
	struct bpf_prog_aux *aux = env->prog->aux;
	int i;

	if (!aux->func_info)
		return;

	for (i = 0; i < env->subprog_cnt; i++)
		aux->func_info[i].insn_off = env->subprog_info[i].start;
}

#define MIN_BPF_LINEINFO_SIZE	offsetofend(struct bpf_line_info, line_col)
#define MAX_LINEINFO_REC_SIZE	MAX_FUNCINFO_REC_SIZE

static int check_btf_line(struct bpf_verifier_env *env,
			  const union bpf_attr *attr,
			  bpfptr_t uattr)
{
	u32 i, s, nr_linfo, ncopy, expected_size, rec_size, prev_offset = 0;
	struct bpf_subprog_info *sub;
	struct bpf_line_info *linfo;
	struct bpf_prog *prog;
	const struct btf *btf;
	bpfptr_t ulinfo;
	int err;

	nr_linfo = attr->line_info_cnt;
	if (!nr_linfo)
		return 0;
	if (nr_linfo > INT_MAX / sizeof(struct bpf_line_info))
		return -EINVAL;

	rec_size = attr->line_info_rec_size;
	if (rec_size < MIN_BPF_LINEINFO_SIZE ||
	    rec_size > MAX_LINEINFO_REC_SIZE ||
	    rec_size & (sizeof(u32) - 1))
		return -EINVAL;

	/* Need to zero it in case the userspace may
	 * pass in a smaller bpf_line_info object.
	 */
	linfo = kvcalloc(nr_linfo, sizeof(struct bpf_line_info),
			 GFP_KERNEL | __GFP_NOWARN);
	if (!linfo)
		return -ENOMEM;

	prog = env->prog;
	btf = prog->aux->btf;

	s = 0;
	sub = env->subprog_info;
	ulinfo = make_bpfptr(attr->line_info, uattr.is_kernel);
	expected_size = sizeof(struct bpf_line_info);
	ncopy = min_t(u32, expected_size, rec_size);
	for (i = 0; i < nr_linfo; i++) {
		err = bpf_check_uarg_tail_zero(ulinfo, expected_size, rec_size);
		if (err) {
			if (err == -E2BIG) {
				verbose(env, "nonzero tailing record in line_info");
				if (copy_to_bpfptr_offset(uattr,
							  offsetof(union bpf_attr, line_info_rec_size),
							  &expected_size, sizeof(expected_size)))
					err = -EFAULT;
			}
			goto err_free;
		}

		if (copy_from_bpfptr(&linfo[i], ulinfo, ncopy)) {
			err = -EFAULT;
			goto err_free;
		}

		/*
		 * Check insn_off to ensure
		 * 1) strictly increasing AND
		 * 2) bounded by prog->len
		 *
		 * The linfo[0].insn_off == 0 check logically falls into
		 * the later "missing bpf_line_info for func..." case
		 * because the first linfo[0].insn_off must be the
		 * first sub also and the first sub must have
		 * subprog_info[0].start == 0.
		 */
		if ((i && linfo[i].insn_off <= prev_offset) ||
		    linfo[i].insn_off >= prog->len) {
			verbose(env, "Invalid line_info[%u].insn_off:%u (prev_offset:%u prog->len:%u)\n",
				i, linfo[i].insn_off, prev_offset,
				prog->len);
			err = -EINVAL;
			goto err_free;
		}

		if (!prog->insnsi[linfo[i].insn_off].code) {
			verbose(env,
				"Invalid insn code at line_info[%u].insn_off\n",
				i);
			err = -EINVAL;
			goto err_free;
		}

		if (!btf_name_by_offset(btf, linfo[i].line_off) ||
		    !btf_name_by_offset(btf, linfo[i].file_name_off)) {
			verbose(env, "Invalid line_info[%u].line_off or .file_name_off\n", i);
			err = -EINVAL;
			goto err_free;
		}

		if (s != env->subprog_cnt) {
			if (linfo[i].insn_off == sub[s].start) {
				sub[s].linfo_idx = i;
				s++;
			} else if (sub[s].start < linfo[i].insn_off) {
				verbose(env, "missing bpf_line_info for func#%u\n", s);
				err = -EINVAL;
				goto err_free;
			}
		}

		prev_offset = linfo[i].insn_off;
		bpfptr_add(&ulinfo, rec_size);
	}

	if (s != env->subprog_cnt) {
		verbose(env, "missing bpf_line_info for %u funcs starting from func#%u\n",
			env->subprog_cnt - s, s);
		err = -EINVAL;
		goto err_free;
	}

	prog->aux->linfo = linfo;
	prog->aux->nr_linfo = nr_linfo;

	return 0;

err_free:
	kvfree(linfo);
	return err;
}

#define MIN_CORE_RELO_SIZE	sizeof(struct bpf_core_relo)
#define MAX_CORE_RELO_SIZE	MAX_FUNCINFO_REC_SIZE

static int check_core_relo(struct bpf_verifier_env *env,
			   const union bpf_attr *attr,
			   bpfptr_t uattr)
{
	u32 i, nr_core_relo, ncopy, expected_size, rec_size;
	struct bpf_core_relo core_relo = {};
	struct bpf_prog *prog = env->prog;
	const struct btf *btf = prog->aux->btf;
	struct bpf_core_ctx ctx = {
		.log = &env->log,
		.btf = btf,
	};
	bpfptr_t u_core_relo;
	int err;

	nr_core_relo = attr->core_relo_cnt;
	if (!nr_core_relo)
		return 0;
	if (nr_core_relo > INT_MAX / sizeof(struct bpf_core_relo))
		return -EINVAL;

	rec_size = attr->core_relo_rec_size;
	if (rec_size < MIN_CORE_RELO_SIZE ||
	    rec_size > MAX_CORE_RELO_SIZE ||
	    rec_size % sizeof(u32))
		return -EINVAL;

	u_core_relo = make_bpfptr(attr->core_relos, uattr.is_kernel);
	expected_size = sizeof(struct bpf_core_relo);
	ncopy = min_t(u32, expected_size, rec_size);

	/* Unlike func_info and line_info, copy and apply each CO-RE
	 * relocation record one at a time.
	 */
	for (i = 0; i < nr_core_relo; i++) {
		/* future proofing when sizeof(bpf_core_relo) changes */
		err = bpf_check_uarg_tail_zero(u_core_relo, expected_size, rec_size);
		if (err) {
			if (err == -E2BIG) {
				verbose(env, "nonzero tailing record in core_relo");
				if (copy_to_bpfptr_offset(uattr,
							  offsetof(union bpf_attr, core_relo_rec_size),
							  &expected_size, sizeof(expected_size)))
					err = -EFAULT;
			}
			break;
		}

		if (copy_from_bpfptr(&core_relo, u_core_relo, ncopy)) {
			err = -EFAULT;
			break;
		}

		if (core_relo.insn_off % 8 || core_relo.insn_off / 8 >= prog->len) {
			verbose(env, "Invalid core_relo[%u].insn_off:%u prog->len:%u\n",
				i, core_relo.insn_off, prog->len);
			err = -EINVAL;
			break;
		}

		err = bpf_core_apply(&ctx, &core_relo, i,
				     &prog->insnsi[core_relo.insn_off / 8]);
		if (err)
			break;
		bpfptr_add(&u_core_relo, rec_size);
	}
	return err;
}

static int check_btf_info(struct bpf_verifier_env *env,
			  const union bpf_attr *attr,
			  bpfptr_t uattr)
{
	struct btf *btf;
	int err;

	if (!attr->func_info_cnt && !attr->line_info_cnt) {
		if (check_abnormal_return(env))
			return -EINVAL;
		return 0;
	}

	btf = btf_get_by_fd(attr->prog_btf_fd);
	if (IS_ERR(btf))
		return PTR_ERR(btf);
	if (btf_is_kernel(btf)) {
		btf_put(btf);
		return -EACCES;
	}
	env->prog->aux->btf = btf;

	err = check_btf_func(env, attr, uattr);
	if (err)
		return err;

	err = check_btf_line(env, attr, uattr);
	if (err)
		return err;

	err = check_core_relo(env, attr, uattr);
	if (err)
		return err;

	return 0;
}

/* check %cur's range satisfies %old's */
static bool range_within(struct bpf_reg_state *old,
			 struct bpf_reg_state *cur)
{
	return old->umin_value <= cur->umin_value &&
	       old->umax_value >= cur->umax_value &&
	       old->smin_value <= cur->smin_value &&
	       old->smax_value >= cur->smax_value &&
	       old->u32_min_value <= cur->u32_min_value &&
	       old->u32_max_value >= cur->u32_max_value &&
	       old->s32_min_value <= cur->s32_min_value &&
	       old->s32_max_value >= cur->s32_max_value;
}

/* If in the old state two registers had the same id, then they need to have
 * the same id in the new state as well.  But that id could be different from
 * the old state, so we need to track the mapping from old to new ids.
 * Once we have seen that, say, a reg with old id 5 had new id 9, any subsequent
 * regs with old id 5 must also have new id 9 for the new state to be safe.  But
 * regs with a different old id could still have new id 9, we don't care about
 * that.
 * So we look through our idmap to see if this old id has been seen before.  If
 * so, we require the new id to match; otherwise, we add the id pair to the map.
 */
static bool check_ids(u32 old_id, u32 cur_id, struct bpf_id_pair *idmap)
{
	unsigned int i;

	for (i = 0; i < BPF_ID_MAP_SIZE; i++) {
		if (!idmap[i].old) {
			/* Reached an empty slot; haven't seen this id before */
			idmap[i].old = old_id;
			idmap[i].cur = cur_id;
			return true;
		}
		if (idmap[i].old == old_id)
			return idmap[i].cur == cur_id;
	}
	/* We ran out of idmap slots, which should be impossible */
	WARN_ON_ONCE(1);
	return false;
}

static void clean_func_state(struct bpf_verifier_env *env,
			     struct bpf_func_state *st)
{
	enum bpf_reg_liveness live;
	int i, j;

	for (i = 0; i < BPF_REG_FP; i++) {
		live = st->regs[i].live;
		/* liveness must not touch this register anymore */
		st->regs[i].live |= REG_LIVE_DONE;
		if (!(live & REG_LIVE_READ))
			/* since the register is unused, clear its state
			 * to make further comparison simpler
			 */
			__mark_reg_not_init(env, &st->regs[i]);
	}

	for (i = 0; i < st->allocated_stack / BPF_REG_SIZE; i++) {
		live = st->stack[i].spilled_ptr.live;
		/* liveness must not touch this stack slot anymore */
		st->stack[i].spilled_ptr.live |= REG_LIVE_DONE;
		if (!(live & REG_LIVE_READ)) {
			__mark_reg_not_init(env, &st->stack[i].spilled_ptr);
			for (j = 0; j < BPF_REG_SIZE; j++)
				st->stack[i].slot_type[j] = STACK_INVALID;
		}
	}
}

static void clean_verifier_state(struct bpf_verifier_env *env,
				 struct bpf_verifier_state *st)
{
	int i;

	if (st->frame[0]->regs[0].live & REG_LIVE_DONE)
		/* all regs in this state in all frames were already marked */
		return;

	for (i = 0; i <= st->curframe; i++)
		clean_func_state(env, st->frame[i]);
}

/* the parentage chains form a tree.
 * the verifier states are added to state lists at given insn and
 * pushed into state stack for future exploration.
 * when the verifier reaches bpf_exit insn some of the verifer states
 * stored in the state lists have their final liveness state already,
 * but a lot of states will get revised from liveness point of view when
 * the verifier explores other branches.
 * Example:
 * 1: r0 = 1
 * 2: if r1 == 100 goto pc+1
 * 3: r0 = 2
 * 4: exit
 * when the verifier reaches exit insn the register r0 in the state list of
 * insn 2 will be seen as !REG_LIVE_READ. Then the verifier pops the other_branch
 * of insn 2 and goes exploring further. At the insn 4 it will walk the
 * parentage chain from insn 4 into insn 2 and will mark r0 as REG_LIVE_READ.
 *
 * Since the verifier pushes the branch states as it sees them while exploring
 * the program the condition of walking the branch instruction for the second
 * time means that all states below this branch were already explored and
 * their final liveness marks are already propagated.
 * Hence when the verifier completes the search of state list in is_state_visited()
 * we can call this clean_live_states() function to mark all liveness states
 * as REG_LIVE_DONE to indicate that 'parent' pointers of 'struct bpf_reg_state'
 * will not be used.
 * This function also clears the registers and stack for states that !READ
 * to simplify state merging.
 *
 * Important note here that walking the same branch instruction in the callee
 * doesn't meant that the states are DONE. The verifier has to compare
 * the callsites
 */
static void clean_live_states(struct bpf_verifier_env *env, int insn,
			      struct bpf_verifier_state *cur)
{
	struct bpf_verifier_state_list *sl;
	int i;

	sl = *explored_state(env, insn);
	while (sl) {
		if (sl->state.branches)
			goto next;
		if (sl->state.insn_idx != insn ||
		    sl->state.curframe != cur->curframe)
			goto next;
		for (i = 0; i <= cur->curframe; i++)
			if (sl->state.frame[i]->callsite != cur->frame[i]->callsite)
				goto next;
		clean_verifier_state(env, &sl->state);
next:
		sl = sl->next;
	}
}

/* Returns true if (rold safe implies rcur safe) */
static bool regsafe(struct bpf_verifier_env *env, struct bpf_reg_state *rold,
		    struct bpf_reg_state *rcur, struct bpf_id_pair *idmap)
{
	bool equal;

	if (!(rold->live & REG_LIVE_READ))
		/* explored state didn't use this */
		return true;

	equal = memcmp(rold, rcur, offsetof(struct bpf_reg_state, parent)) == 0;

	if (rold->type == PTR_TO_STACK)
		/* two stack pointers are equal only if they're pointing to
		 * the same stack frame, since fp-8 in foo != fp-8 in bar
		 */
		return equal && rold->frameno == rcur->frameno;

	if (equal)
		return true;

	if (rold->type == NOT_INIT)
		/* explored state can't have used this */
		return true;
	if (rcur->type == NOT_INIT)
		return false;
	switch (base_type(rold->type)) {
	case SCALAR_VALUE:
		if (env->explore_alu_limits)
			return false;
		if (rcur->type == SCALAR_VALUE) {
			if (!rold->precise && !rcur->precise)
				return true;
			/* new val must satisfy old val knowledge */
			return range_within(rold, rcur) &&
			       tnum_in(rold->var_off, rcur->var_off);
		} else {
			/* We're trying to use a pointer in place of a scalar.
			 * Even if the scalar was unbounded, this could lead to
			 * pointer leaks because scalars are allowed to leak
			 * while pointers are not. We could make this safe in
			 * special cases if root is calling us, but it's
			 * probably not worth the hassle.
			 */
			return false;
		}
	case PTR_TO_MAP_KEY:
	case PTR_TO_MAP_VALUE:
		/* a PTR_TO_MAP_VALUE could be safe to use as a
		 * PTR_TO_MAP_VALUE_OR_NULL into the same map.
		 * However, if the old PTR_TO_MAP_VALUE_OR_NULL then got NULL-
		 * checked, doing so could have affected others with the same
		 * id, and we can't check for that because we lost the id when
		 * we converted to a PTR_TO_MAP_VALUE.
		 */
		if (type_may_be_null(rold->type)) {
			if (!type_may_be_null(rcur->type))
				return false;
			if (memcmp(rold, rcur, offsetof(struct bpf_reg_state, id)))
				return false;
			/* Check our ids match any regs they're supposed to */
			return check_ids(rold->id, rcur->id, idmap);
		}

		/* If the new min/max/var_off satisfy the old ones and
		 * everything else matches, we are OK.
		 * 'id' is not compared, since it's only used for maps with
		 * bpf_spin_lock inside map element and in such cases if
		 * the rest of the prog is valid for one map element then
		 * it's valid for all map elements regardless of the key
		 * used in bpf_map_lookup()
		 */
		return memcmp(rold, rcur, offsetof(struct bpf_reg_state, id)) == 0 &&
		       range_within(rold, rcur) &&
		       tnum_in(rold->var_off, rcur->var_off);
	case PTR_TO_PACKET_META:
	case PTR_TO_PACKET:
		if (rcur->type != rold->type)
			return false;
		/* We must have at least as much range as the old ptr
		 * did, so that any accesses which were safe before are
		 * still safe.  This is true even if old range < old off,
		 * since someone could have accessed through (ptr - k), or
		 * even done ptr -= k in a register, to get a safe access.
		 */
		if (rold->range > rcur->range)
			return false;
		/* If the offsets don't match, we can't trust our alignment;
		 * nor can we be sure that we won't fall out of range.
		 */
		if (rold->off != rcur->off)
			return false;
		/* id relations must be preserved */
		if (rold->id && !check_ids(rold->id, rcur->id, idmap))
			return false;
		/* new val must satisfy old val knowledge */
		return range_within(rold, rcur) &&
		       tnum_in(rold->var_off, rcur->var_off);
	case PTR_TO_CTX:
	case CONST_PTR_TO_MAP:
	case PTR_TO_PACKET_END:
	case PTR_TO_FLOW_KEYS:
	case PTR_TO_SOCKET:
	case PTR_TO_SOCK_COMMON:
	case PTR_TO_TCP_SOCK:
	case PTR_TO_XDP_SOCK:
		/* Only valid matches are exact, which memcmp() above
		 * would have accepted
		 */
	default:
		/* Don't know what's going on, just say it's not safe */
		return false;
	}

	/* Shouldn't get here; if we do, say it's not safe */
	WARN_ON_ONCE(1);
	return false;
}

static bool stacksafe(struct bpf_verifier_env *env, struct bpf_func_state *old,
		      struct bpf_func_state *cur, struct bpf_id_pair *idmap)
{
	int i, spi;

	/* walk slots of the explored stack and ignore any additional
	 * slots in the current stack, since explored(safe) state
	 * didn't use them
	 */
	for (i = 0; i < old->allocated_stack; i++) {
		spi = i / BPF_REG_SIZE;

		if (!(old->stack[spi].spilled_ptr.live & REG_LIVE_READ)) {
			i += BPF_REG_SIZE - 1;
			/* explored state didn't use this */
			continue;
		}

		if (old->stack[spi].slot_type[i % BPF_REG_SIZE] == STACK_INVALID)
			continue;

		/* explored stack has more populated slots than current stack
		 * and these slots were used
		 */
		if (i >= cur->allocated_stack)
			return false;

		/* if old state was safe with misc data in the stack
		 * it will be safe with zero-initialized stack.
		 * The opposite is not true
		 */
		if (old->stack[spi].slot_type[i % BPF_REG_SIZE] == STACK_MISC &&
		    cur->stack[spi].slot_type[i % BPF_REG_SIZE] == STACK_ZERO)
			continue;
		if (old->stack[spi].slot_type[i % BPF_REG_SIZE] !=
		    cur->stack[spi].slot_type[i % BPF_REG_SIZE])
			/* Ex: old explored (safe) state has STACK_SPILL in
			 * this stack slot, but current has STACK_MISC ->
			 * this verifier states are not equivalent,
			 * return false to continue verification of this path
			 */
			return false;
		if (i % BPF_REG_SIZE != BPF_REG_SIZE - 1)
			continue;
		if (!is_spilled_reg(&old->stack[spi]))
			continue;
		if (!regsafe(env, &old->stack[spi].spilled_ptr,
			     &cur->stack[spi].spilled_ptr, idmap))
			/* when explored and current stack slot are both storing
			 * spilled registers, check that stored pointers types
			 * are the same as well.
			 * Ex: explored safe path could have stored
			 * (bpf_reg_state) {.type = PTR_TO_STACK, .off = -8}
			 * but current path has stored:
			 * (bpf_reg_state) {.type = PTR_TO_STACK, .off = -16}
			 * such verifier states are not equivalent.
			 * return false to continue verification of this path
			 */
			return false;
	}
	return true;
}

static bool refsafe(struct bpf_func_state *old, struct bpf_func_state *cur)
{
	if (old->acquired_refs != cur->acquired_refs)
		return false;
	return !memcmp(old->refs, cur->refs,
		       sizeof(*old->refs) * old->acquired_refs);
}

/* compare two verifier states
 *
 * all states stored in state_list are known to be valid, since
 * verifier reached 'bpf_exit' instruction through them
 *
 * this function is called when verifier exploring different branches of
 * execution popped from the state stack. If it sees an old state that has
 * more strict register state and more strict stack state then this execution
 * branch doesn't need to be explored further, since verifier already
 * concluded that more strict state leads to valid finish.
 *
 * Therefore two states are equivalent if register state is more conservative
 * and explored stack state is more conservative than the current one.
 * Example:
 *       explored                   current
 * (slot1=INV slot2=MISC) == (slot1=MISC slot2=MISC)
 * (slot1=MISC slot2=MISC) != (slot1=INV slot2=MISC)
 *
 * In other words if current stack state (one being explored) has more
 * valid slots than old one that already passed validation, it means
 * the verifier can stop exploring and conclude that current state is valid too
 *
 * Similarly with registers. If explored state has register type as invalid
 * whereas register type in current state is meaningful, it means that
 * the current state will reach 'bpf_exit' instruction safely
 */
static bool func_states_equal(struct bpf_verifier_env *env, struct bpf_func_state *old,
			      struct bpf_func_state *cur)
{
	int i;

	memset(env->idmap_scratch, 0, sizeof(env->idmap_scratch));
	for (i = 0; i < MAX_BPF_REG; i++)
		if (!regsafe(env, &old->regs[i], &cur->regs[i],
			     env->idmap_scratch))
			return false;

	if (!stacksafe(env, old, cur, env->idmap_scratch))
		return false;

	if (!refsafe(old, cur))
		return false;

	return true;
}

static bool states_equal(struct bpf_verifier_env *env,
			 struct bpf_verifier_state *old,
			 struct bpf_verifier_state *cur)
{
	int i;

	if (old->curframe != cur->curframe)
		return false;

	/* Verification state from speculative execution simulation
	 * must never prune a non-speculative execution one.
	 */
	if (old->speculative && !cur->speculative)
		return false;

	if (old->active_spin_lock != cur->active_spin_lock)
		return false;

	/* for states to be equal callsites have to be the same
	 * and all frame states need to be equivalent
	 */
	for (i = 0; i <= old->curframe; i++) {
		if (old->frame[i]->callsite != cur->frame[i]->callsite)
			return false;
		if (!func_states_equal(env, old->frame[i], cur->frame[i]))
			return false;
	}
	return true;
}

/* Return 0 if no propagation happened. Return negative error code if error
 * happened. Otherwise, return the propagated bit.
 */
static int propagate_liveness_reg(struct bpf_verifier_env *env,
				  struct bpf_reg_state *reg,
				  struct bpf_reg_state *parent_reg)
{
	u8 parent_flag = parent_reg->live & REG_LIVE_READ;
	u8 flag = reg->live & REG_LIVE_READ;
	int err;

	/* When comes here, read flags of PARENT_REG or REG could be any of
	 * REG_LIVE_READ64, REG_LIVE_READ32, REG_LIVE_NONE. There is no need
	 * of propagation if PARENT_REG has strongest REG_LIVE_READ64.
	 */
	if (parent_flag == REG_LIVE_READ64 ||
	    /* Or if there is no read flag from REG. */
	    !flag ||
	    /* Or if the read flag from REG is the same as PARENT_REG. */
	    parent_flag == flag)
		return 0;

	err = mark_reg_read(env, reg, parent_reg, flag);
	if (err)
		return err;

	return flag;
}

/* A write screens off any subsequent reads; but write marks come from the
 * straight-line code between a state and its parent.  When we arrive at an
 * equivalent state (jump target or such) we didn't arrive by the straight-line
 * code, so read marks in the state must propagate to the parent regardless
 * of the state's write marks. That's what 'parent == state->parent' comparison
 * in mark_reg_read() is for.
 */
static int propagate_liveness(struct bpf_verifier_env *env,
			      const struct bpf_verifier_state *vstate,
			      struct bpf_verifier_state *vparent)
{
	struct bpf_reg_state *state_reg, *parent_reg;
	struct bpf_func_state *state, *parent;
	int i, frame, err = 0;

	if (vparent->curframe != vstate->curframe) {
		WARN(1, "propagate_live: parent frame %d current frame %d\n",
		     vparent->curframe, vstate->curframe);
		return -EFAULT;
	}
	/* Propagate read liveness of registers... */
	BUILD_BUG_ON(BPF_REG_FP + 1 != MAX_BPF_REG);
	for (frame = 0; frame <= vstate->curframe; frame++) {
		parent = vparent->frame[frame];
		state = vstate->frame[frame];
		parent_reg = parent->regs;
		state_reg = state->regs;
		/* We don't need to worry about FP liveness, it's read-only */
		for (i = frame < vstate->curframe ? BPF_REG_6 : 0; i < BPF_REG_FP; i++) {
			err = propagate_liveness_reg(env, &state_reg[i],
						     &parent_reg[i]);
			if (err < 0)
				return err;
			if (err == REG_LIVE_READ64)
				mark_insn_zext(env, &parent_reg[i]);
		}

		/* Propagate stack slots. */
		for (i = 0; i < state->allocated_stack / BPF_REG_SIZE &&
			    i < parent->allocated_stack / BPF_REG_SIZE; i++) {
			parent_reg = &parent->stack[i].spilled_ptr;
			state_reg = &state->stack[i].spilled_ptr;
			err = propagate_liveness_reg(env, state_reg,
						     parent_reg);
			if (err < 0)
				return err;
		}
	}
	return 0;
}

/* find precise scalars in the previous equivalent state and
 * propagate them into the current state
 */
static int propagate_precision(struct bpf_verifier_env *env,
			       const struct bpf_verifier_state *old)
{
	struct bpf_reg_state *state_reg;
	struct bpf_func_state *state;
	int i, err = 0, fr;

	for (fr = old->curframe; fr >= 0; fr--) {
		state = old->frame[fr];
		state_reg = state->regs;
		for (i = 0; i < BPF_REG_FP; i++, state_reg++) {
			if (state_reg->type != SCALAR_VALUE ||
			    !state_reg->precise)
				continue;
			if (env->log.level & BPF_LOG_LEVEL2)
				verbose(env, "frame %d: propagating r%d\n", i, fr);
			err = mark_chain_precision_frame(env, fr, i);
			if (err < 0)
				return err;
		}

		for (i = 0; i < state->allocated_stack / BPF_REG_SIZE; i++) {
			if (!is_spilled_reg(&state->stack[i]))
				continue;
			state_reg = &state->stack[i].spilled_ptr;
			if (state_reg->type != SCALAR_VALUE ||
			    !state_reg->precise)
				continue;
			if (env->log.level & BPF_LOG_LEVEL2)
				verbose(env, "frame %d: propagating fp%d\n",
					(-i - 1) * BPF_REG_SIZE, fr);
			err = mark_chain_precision_stack_frame(env, fr, i);
			if (err < 0)
				return err;
		}
	}
	return 0;
}

static bool states_maybe_looping(struct bpf_verifier_state *old,
				 struct bpf_verifier_state *cur)
{
	struct bpf_func_state *fold, *fcur;
	int i, fr = cur->curframe;

	if (old->curframe != fr)
		return false;

	fold = old->frame[fr];
	fcur = cur->frame[fr];
	for (i = 0; i < MAX_BPF_REG; i++)
		if (memcmp(&fold->regs[i], &fcur->regs[i],
			   offsetof(struct bpf_reg_state, parent)))
			return false;
	return true;
}


static int is_state_visited(struct bpf_verifier_env *env, int insn_idx)
{
	struct bpf_verifier_state_list *new_sl;
	struct bpf_verifier_state_list *sl, **pprev;
	struct bpf_verifier_state *cur = env->cur_state, *new;
	int i, j, err, states_cnt = 0;
	bool add_new_state = env->test_state_freq ? true : false;

	cur->last_insn_idx = env->prev_insn_idx;
	if (!env->insn_aux_data[insn_idx].prune_point)
		/* this 'insn_idx' instruction wasn't marked, so we will not
		 * be doing state search here
		 */
		return 0;

	/* bpf progs typically have pruning point every 4 instructions
	 * http://vger.kernel.org/bpfconf2019.html#session-1
	 * Do not add new state for future pruning if the verifier hasn't seen
	 * at least 2 jumps and at least 8 instructions.
	 * This heuristics helps decrease 'total_states' and 'peak_states' metric.
	 * In tests that amounts to up to 50% reduction into total verifier
	 * memory consumption and 20% verifier time speedup.
	 */
	if (env->jmps_processed - env->prev_jmps_processed >= 2 &&
	    env->insn_processed - env->prev_insn_processed >= 8)
		add_new_state = true;

	pprev = explored_state(env, insn_idx);
	sl = *pprev;

	clean_live_states(env, insn_idx, cur);

	while (sl) {
		states_cnt++;
		if (sl->state.insn_idx != insn_idx)
			goto next;

		if (sl->state.branches) {
			struct bpf_func_state *frame = sl->state.frame[sl->state.curframe];

			if (frame->in_async_callback_fn &&
			    frame->async_entry_cnt != cur->frame[cur->curframe]->async_entry_cnt) {
				/* Different async_entry_cnt means that the verifier is
				 * processing another entry into async callback.
				 * Seeing the same state is not an indication of infinite
				 * loop or infinite recursion.
				 * But finding the same state doesn't mean that it's safe
				 * to stop processing the current state. The previous state
				 * hasn't yet reached bpf_exit, since state.branches > 0.
				 * Checking in_async_callback_fn alone is not enough either.
				 * Since the verifier still needs to catch infinite loops
				 * inside async callbacks.
				 */
			} else if (states_maybe_looping(&sl->state, cur) &&
				   states_equal(env, &sl->state, cur)) {
				verbose_linfo(env, insn_idx, "; ");
				verbose(env, "infinite loop detected at insn %d\n", insn_idx);
				return -EINVAL;
			}
			/* if the verifier is processing a loop, avoid adding new state
			 * too often, since different loop iterations have distinct
			 * states and may not help future pruning.
			 * This threshold shouldn't be too low to make sure that
			 * a loop with large bound will be rejected quickly.
			 * The most abusive loop will be:
			 * r1 += 1
			 * if r1 < 1000000 goto pc-2
			 * 1M insn_procssed limit / 100 == 10k peak states.
			 * This threshold shouldn't be too high either, since states
			 * at the end of the loop are likely to be useful in pruning.
			 */
			if (env->jmps_processed - env->prev_jmps_processed < 20 &&
			    env->insn_processed - env->prev_insn_processed < 100)
				add_new_state = false;
			goto miss;
		}
		if (states_equal(env, &sl->state, cur)) {
			sl->hit_cnt++;
			/* reached equivalent register/stack state,
			 * prune the search.
			 * Registers read by the continuation are read by us.
			 * If we have any write marks in env->cur_state, they
			 * will prevent corresponding reads in the continuation
			 * from reaching our parent (an explored_state).  Our
			 * own state will get the read marks recorded, but
			 * they'll be immediately forgotten as we're pruning
			 * this state and will pop a new one.
			 */
			err = propagate_liveness(env, &sl->state, cur);

			/* if previous state reached the exit with precision and
			 * current state is equivalent to it (except precsion marks)
			 * the precision needs to be propagated back in
			 * the current state.
			 */
			err = err ? : push_jmp_history(env, cur);
			err = err ? : propagate_precision(env, &sl->state);
			if (err)
				return err;
			return 1;
		}
miss:
		/* when new state is not going to be added do not increase miss count.
		 * Otherwise several loop iterations will remove the state
		 * recorded earlier. The goal of these heuristics is to have
		 * states from some iterations of the loop (some in the beginning
		 * and some at the end) to help pruning.
		 */
		if (add_new_state)
			sl->miss_cnt++;
		/* heuristic to determine whether this state is beneficial
		 * to keep checking from state equivalence point of view.
		 * Higher numbers increase max_states_per_insn and verification time,
		 * but do not meaningfully decrease insn_processed.
		 */
		if (sl->miss_cnt > sl->hit_cnt * 3 + 3) {
			/* the state is unlikely to be useful. Remove it to
			 * speed up verification
			 */
			*pprev = sl->next;
			if (sl->state.frame[0]->regs[0].live & REG_LIVE_DONE) {
				u32 br = sl->state.branches;

				WARN_ONCE(br,
					  "BUG live_done but branches_to_explore %d\n",
					  br);
				free_verifier_state(&sl->state, false);
				kfree(sl);
				env->peak_states--;
			} else {
				/* cannot free this state, since parentage chain may
				 * walk it later. Add it for free_list instead to
				 * be freed at the end of verification
				 */
				sl->next = env->free_list;
				env->free_list = sl;
			}
			sl = *pprev;
			continue;
		}
next:
		pprev = &sl->next;
		sl = *pprev;
	}

	if (env->max_states_per_insn < states_cnt)
		env->max_states_per_insn = states_cnt;

	if (!env->bpf_capable && states_cnt > BPF_COMPLEXITY_LIMIT_STATES)
		return push_jmp_history(env, cur);

	if (!add_new_state)
		return push_jmp_history(env, cur);

	/* There were no equivalent states, remember the current one.
	 * Technically the current state is not proven to be safe yet,
	 * but it will either reach outer most bpf_exit (which means it's safe)
	 * or it will be rejected. When there are no loops the verifier won't be
	 * seeing this tuple (frame[0].callsite, frame[1].callsite, .. insn_idx)
	 * again on the way to bpf_exit.
	 * When looping the sl->state.branches will be > 0 and this state
	 * will not be considered for equivalence until branches == 0.
	 */
	new_sl = kzalloc(sizeof(struct bpf_verifier_state_list), GFP_KERNEL);
	if (!new_sl)
		return -ENOMEM;
	env->total_states++;
	env->peak_states++;
	env->prev_jmps_processed = env->jmps_processed;
	env->prev_insn_processed = env->insn_processed;

	/* add new state to the head of linked list */
	new = &new_sl->state;
	err = copy_verifier_state(new, cur);
	if (err) {
		free_verifier_state(new, false);
		kfree(new_sl);
		return err;
	}
	new->insn_idx = insn_idx;
	WARN_ONCE(new->branches != 1,
		  "BUG is_state_visited:branches_to_explore=%d insn %d\n", new->branches, insn_idx);

	cur->parent = new;
	cur->first_insn_idx = insn_idx;
	clear_jmp_history(cur);
	new_sl->next = *explored_state(env, insn_idx);
	*explored_state(env, insn_idx) = new_sl;
	/* connect new state to parentage chain. Current frame needs all
	 * registers connected. Only r6 - r9 of the callers are alive (pushed
	 * to the stack implicitly by JITs) so in callers' frames connect just
	 * r6 - r9 as an optimization. Callers will have r1 - r5 connected to
	 * the state of the call instruction (with WRITTEN set), and r0 comes
	 * from callee with its full parentage chain, anyway.
	 */
	/* clear write marks in current state: the writes we did are not writes
	 * our child did, so they don't screen off its reads from us.
	 * (There are no read marks in current state, because reads always mark
	 * their parent and current state never has children yet.  Only
	 * explored_states can get read marks.)
	 */
	for (j = 0; j <= cur->curframe; j++) {
		for (i = j < cur->curframe ? BPF_REG_6 : 0; i < BPF_REG_FP; i++)
			cur->frame[j]->regs[i].parent = &new->frame[j]->regs[i];
		for (i = 0; i < BPF_REG_FP; i++)
			cur->frame[j]->regs[i].live = REG_LIVE_NONE;
	}

	/* all stack frames are accessible from callee, clear them all */
	for (j = 0; j <= cur->curframe; j++) {
		struct bpf_func_state *frame = cur->frame[j];
		struct bpf_func_state *newframe = new->frame[j];

		for (i = 0; i < frame->allocated_stack / BPF_REG_SIZE; i++) {
			frame->stack[i].spilled_ptr.live = REG_LIVE_NONE;
			frame->stack[i].spilled_ptr.parent =
						&newframe->stack[i].spilled_ptr;
		}
	}
	return 0;
}

/* Return true if it's OK to have the same insn return a different type. */
static bool reg_type_mismatch_ok(enum bpf_reg_type type)
{
	switch (base_type(type)) {
	case PTR_TO_CTX:
	case PTR_TO_SOCKET:
	case PTR_TO_SOCK_COMMON:
	case PTR_TO_TCP_SOCK:
	case PTR_TO_XDP_SOCK:
	case PTR_TO_BTF_ID:
		return false;
	default:
		return true;
	}
}

/* If an instruction was previously used with particular pointer types, then we
 * need to be careful to avoid cases such as the below, where it may be ok
 * for one branch accessing the pointer, but not ok for the other branch:
 *
 * R1 = sock_ptr
 * goto X;
 * ...
 * R1 = some_other_valid_ptr;
 * goto X;
 * ...
 * R2 = *(u32 *)(R1 + 0);
 */
static bool reg_type_mismatch(enum bpf_reg_type src, enum bpf_reg_type prev)
{
	return src != prev && (!reg_type_mismatch_ok(src) ||
			       !reg_type_mismatch_ok(prev));
}

static int do_check(struct bpf_verifier_env *env)
{
	bool pop_log = !(env->log.level & BPF_LOG_LEVEL2);
	struct bpf_verifier_state *state = env->cur_state;
	struct bpf_insn *insns = env->prog->insnsi;
	struct bpf_reg_state *regs;
	int insn_cnt = env->prog->len;
	bool do_print_state = false;
	int prev_insn_idx = -1;

	for (;;) {
		struct bpf_insn *insn;
		u8 class;
		int err;

		env->prev_insn_idx = prev_insn_idx;
		if (env->insn_idx >= insn_cnt) {
			verbose(env, "invalid insn idx %d insn_cnt %d\n",
				env->insn_idx, insn_cnt);
			return -EFAULT;
		}

		insn = &insns[env->insn_idx];
		class = BPF_CLASS(insn->code);

		if (++env->insn_processed > BPF_COMPLEXITY_LIMIT_INSNS) {
			verbose(env,
				"BPF program is too large. Processed %d insn\n",
				env->insn_processed);
			return -E2BIG;
		}

		err = is_state_visited(env, env->insn_idx);
		if (err < 0)
			return err;
		if (err == 1) {
			/* found equivalent state, can prune the search */
			if (env->log.level & BPF_LOG_LEVEL) {
				if (do_print_state)
					verbose(env, "\nfrom %d to %d%s: safe\n",
						env->prev_insn_idx, env->insn_idx,
						env->cur_state->speculative ?
						" (speculative execution)" : "");
				else
					verbose(env, "%d: safe\n", env->insn_idx);
			}
			goto process_bpf_exit;
		}

		if (signal_pending(current))
			return -EAGAIN;

		if (need_resched())
			cond_resched();

		if (env->log.level & BPF_LOG_LEVEL2 && do_print_state) {
			verbose(env, "\nfrom %d to %d%s:",
				env->prev_insn_idx, env->insn_idx,
				env->cur_state->speculative ?
				" (speculative execution)" : "");
			print_verifier_state(env, state->frame[state->curframe], true);
			do_print_state = false;
		}

		if (env->log.level & BPF_LOG_LEVEL) {
			const struct bpf_insn_cbs cbs = {
				.cb_call	= disasm_kfunc_name,
				.cb_print	= verbose,
				.private_data	= env,
			};

			if (verifier_state_scratched(env))
				print_insn_state(env, state->frame[state->curframe]);

			verbose_linfo(env, env->insn_idx, "; ");
			env->prev_log_len = env->log.len_used;
			verbose(env, "%d: ", env->insn_idx);
			print_bpf_insn(&cbs, insn, env->allow_ptr_leaks);
			env->prev_insn_print_len = env->log.len_used - env->prev_log_len;
			env->prev_log_len = env->log.len_used;
		}

		if (bpf_prog_is_dev_bound(env->prog->aux)) {
			err = bpf_prog_offload_verify_insn(env, env->insn_idx,
							   env->prev_insn_idx);
			if (err)
				return err;
		}

		regs = cur_regs(env);
		sanitize_mark_insn_seen(env);
		prev_insn_idx = env->insn_idx;

		if (class == BPF_ALU || class == BPF_ALU64) {
			err = check_alu_op(env, insn);
			if (err)
				return err;

		} else if (class == BPF_LDX) {
			enum bpf_reg_type *prev_src_type, src_reg_type;

			/* check for reserved fields is already done */

			/* check src operand */
			err = check_reg_arg(env, insn->src_reg, SRC_OP);
			if (err)
				return err;

			err = check_reg_arg(env, insn->dst_reg, DST_OP_NO_MARK);
			if (err)
				return err;

			src_reg_type = regs[insn->src_reg].type;

			/* check that memory (src_reg + off) is readable,
			 * the state of dst_reg will be updated by this func
			 */
			err = check_mem_access(env, env->insn_idx, insn->src_reg,
					       insn->off, BPF_SIZE(insn->code),
					       BPF_READ, insn->dst_reg, false);
			if (err)
				return err;

			prev_src_type = &env->insn_aux_data[env->insn_idx].ptr_type;

			if (*prev_src_type == NOT_INIT) {
				/* saw a valid insn
				 * dst_reg = *(u32 *)(src_reg + off)
				 * save type to validate intersecting paths
				 */
				*prev_src_type = src_reg_type;

			} else if (reg_type_mismatch(src_reg_type, *prev_src_type)) {
				/* ABuser program is trying to use the same insn
				 * dst_reg = *(u32*) (src_reg + off)
				 * with different pointer types:
				 * src_reg == ctx in one branch and
				 * src_reg == stack|map in some other branch.
				 * Reject it.
				 */
				verbose(env, "same insn cannot be used with different pointers\n");
				return -EINVAL;
			}

		} else if (class == BPF_STX) {
			enum bpf_reg_type *prev_dst_type, dst_reg_type;

			if (BPF_MODE(insn->code) == BPF_ATOMIC) {
				err = check_atomic(env, env->insn_idx, insn);
				if (err)
					return err;
				env->insn_idx++;
				continue;
			}

			if (BPF_MODE(insn->code) != BPF_MEM || insn->imm != 0) {
				verbose(env, "BPF_STX uses reserved fields\n");
				return -EINVAL;
			}

			/* check src1 operand */
			err = check_reg_arg(env, insn->src_reg, SRC_OP);
			if (err)
				return err;
			/* check src2 operand */
			err = check_reg_arg(env, insn->dst_reg, SRC_OP);
			if (err)
				return err;

			dst_reg_type = regs[insn->dst_reg].type;

			/* check that memory (dst_reg + off) is writeable */
			err = check_mem_access(env, env->insn_idx, insn->dst_reg,
					       insn->off, BPF_SIZE(insn->code),
					       BPF_WRITE, insn->src_reg, false);
			if (err)
				return err;

			prev_dst_type = &env->insn_aux_data[env->insn_idx].ptr_type;

			if (*prev_dst_type == NOT_INIT) {
				*prev_dst_type = dst_reg_type;
			} else if (reg_type_mismatch(dst_reg_type, *prev_dst_type)) {
				verbose(env, "same insn cannot be used with different pointers\n");
				return -EINVAL;
			}

		} else if (class == BPF_ST) {
			if (BPF_MODE(insn->code) != BPF_MEM ||
			    insn->src_reg != BPF_REG_0) {
				verbose(env, "BPF_ST uses reserved fields\n");
				return -EINVAL;
			}
			/* check src operand */
			err = check_reg_arg(env, insn->dst_reg, SRC_OP);
			if (err)
				return err;

			if (is_ctx_reg(env, insn->dst_reg)) {
				verbose(env, "BPF_ST stores into R%d %s is not allowed\n",
					insn->dst_reg,
					reg_type_str(env, reg_state(env, insn->dst_reg)->type));
				return -EACCES;
			}

			/* check that memory (dst_reg + off) is writeable */
			err = check_mem_access(env, env->insn_idx, insn->dst_reg,
					       insn->off, BPF_SIZE(insn->code),
					       BPF_WRITE, -1, false);
			if (err)
				return err;

		} else if (class == BPF_JMP || class == BPF_JMP32) {
			u8 opcode = BPF_OP(insn->code);

			env->jmps_processed++;
			if (opcode == BPF_CALL) {
				if (BPF_SRC(insn->code) != BPF_K ||
				    (insn->src_reg != BPF_PSEUDO_KFUNC_CALL
				     && insn->off != 0) ||
				    (insn->src_reg != BPF_REG_0 &&
				     insn->src_reg != BPF_PSEUDO_CALL &&
				     insn->src_reg != BPF_PSEUDO_KFUNC_CALL) ||
				    insn->dst_reg != BPF_REG_0 ||
				    class == BPF_JMP32) {
					verbose(env, "BPF_CALL uses reserved fields\n");
					return -EINVAL;
				}

				if (env->cur_state->active_spin_lock &&
				    (insn->src_reg == BPF_PSEUDO_CALL ||
				     insn->imm != BPF_FUNC_spin_unlock)) {
					verbose(env, "function calls are not allowed while holding a lock\n");
					return -EINVAL;
				}
				if (insn->src_reg == BPF_PSEUDO_CALL)
					err = check_func_call(env, insn, &env->insn_idx);
				else if (insn->src_reg == BPF_PSEUDO_KFUNC_CALL)
					err = check_kfunc_call(env, insn, &env->insn_idx);
				else
					err = check_helper_call(env, insn, &env->insn_idx);
				if (err)
					return err;
			} else if (opcode == BPF_JA) {
				if (BPF_SRC(insn->code) != BPF_K ||
				    insn->imm != 0 ||
				    insn->src_reg != BPF_REG_0 ||
				    insn->dst_reg != BPF_REG_0 ||
				    class == BPF_JMP32) {
					verbose(env, "BPF_JA uses reserved fields\n");
					return -EINVAL;
				}

				env->insn_idx += insn->off + 1;
				continue;

			} else if (opcode == BPF_EXIT) {
				if (BPF_SRC(insn->code) != BPF_K ||
				    insn->imm != 0 ||
				    insn->src_reg != BPF_REG_0 ||
				    insn->dst_reg != BPF_REG_0 ||
				    class == BPF_JMP32) {
					verbose(env, "BPF_EXIT uses reserved fields\n");
					return -EINVAL;
				}

				if (env->cur_state->active_spin_lock) {
					verbose(env, "bpf_spin_unlock is missing\n");
					return -EINVAL;
				}

				/* We must do check_reference_leak here before
				 * prepare_func_exit to handle the case when
				 * state->curframe > 0, it may be a callback
				 * function, for which reference_state must
				 * match caller reference state when it exits.
				 */
				err = check_reference_leak(env);
				if (err)
					return err;

				if (state->curframe) {
					/* exit from nested function */
					err = prepare_func_exit(env, &env->insn_idx);
					if (err)
						return err;
					do_print_state = true;
					continue;
				}

				err = check_return_code(env);
				if (err)
					return err;
process_bpf_exit:
				mark_verifier_state_scratched(env);
				update_branch_counts(env, env->cur_state);
				err = pop_stack(env, &prev_insn_idx,
						&env->insn_idx, pop_log);
				if (err < 0) {
					if (err != -ENOENT)
						return err;
					break;
				} else {
					do_print_state = true;
					continue;
				}
			} else {
				err = check_cond_jmp_op(env, insn, &env->insn_idx);
				if (err)
					return err;
			}
		} else if (class == BPF_LD) {
			u8 mode = BPF_MODE(insn->code);

			if (mode == BPF_ABS || mode == BPF_IND) {
				err = check_ld_abs(env, insn);
				if (err)
					return err;

			} else if (mode == BPF_IMM) {
				err = check_ld_imm(env, insn);
				if (err)
					return err;

				env->insn_idx++;
				sanitize_mark_insn_seen(env);
			} else {
				verbose(env, "invalid BPF_LD mode\n");
				return -EINVAL;
			}
		} else {
			verbose(env, "unknown insn class %d\n", class);
			return -EINVAL;
		}

		env->insn_idx++;
	}

	return 0;
}

static int find_btf_percpu_datasec(struct btf *btf)
{
	const struct btf_type *t;
	const char *tname;
	int i, n;

	/*
	 * Both vmlinux and module each have their own ".data..percpu"
	 * DATASECs in BTF. So for module's case, we need to skip vmlinux BTF
	 * types to look at only module's own BTF types.
	 */
	n = btf_nr_types(btf);
	if (btf_is_module(btf))
		i = btf_nr_types(btf_vmlinux);
	else
		i = 1;

	for(; i < n; i++) {
		t = btf_type_by_id(btf, i);
		if (BTF_INFO_KIND(t->info) != BTF_KIND_DATASEC)
			continue;

		tname = btf_name_by_offset(btf, t->name_off);
		if (!strcmp(tname, ".data..percpu"))
			return i;
	}

	return -ENOENT;
}

/* replace pseudo btf_id with kernel symbol address */
static int check_pseudo_btf_id(struct bpf_verifier_env *env,
			       struct bpf_insn *insn,
			       struct bpf_insn_aux_data *aux)
{
	const struct btf_var_secinfo *vsi;
	const struct btf_type *datasec;
	struct btf_mod_pair *btf_mod;
	const struct btf_type *t;
	const char *sym_name;
	bool percpu = false;
	u32 type, id = insn->imm;
	struct btf *btf;
	s32 datasec_id;
	u64 addr;
	int i, btf_fd, err;

	btf_fd = insn[1].imm;
	if (btf_fd) {
		btf = btf_get_by_fd(btf_fd);
		if (IS_ERR(btf)) {
			verbose(env, "invalid module BTF object FD specified.\n");
			return -EINVAL;
		}
	} else {
		if (!btf_vmlinux) {
			verbose(env, "kernel is missing BTF, make sure CONFIG_DEBUG_INFO_BTF=y is specified in Kconfig.\n");
			return -EINVAL;
		}
		btf = btf_vmlinux;
		btf_get(btf);
	}

	t = btf_type_by_id(btf, id);
	if (!t) {
		verbose(env, "ldimm64 insn specifies invalid btf_id %d.\n", id);
		err = -ENOENT;
		goto err_put;
	}

	if (!btf_type_is_var(t)) {
		verbose(env, "pseudo btf_id %d in ldimm64 isn't KIND_VAR.\n", id);
		err = -EINVAL;
		goto err_put;
	}

	sym_name = btf_name_by_offset(btf, t->name_off);
	addr = kallsyms_lookup_name(sym_name);
	if (!addr) {
		verbose(env, "ldimm64 failed to find the address for kernel symbol '%s'.\n",
			sym_name);
		err = -ENOENT;
		goto err_put;
	}

	datasec_id = find_btf_percpu_datasec(btf);
	if (datasec_id > 0) {
		datasec = btf_type_by_id(btf, datasec_id);
		for_each_vsi(i, datasec, vsi) {
			if (vsi->type == id) {
				percpu = true;
				break;
			}
		}
	}

	insn[0].imm = (u32)addr;
	insn[1].imm = addr >> 32;

	type = t->type;
	t = btf_type_skip_modifiers(btf, type, NULL);
	if (percpu) {
		aux->btf_var.reg_type = PTR_TO_BTF_ID | MEM_PERCPU;
		aux->btf_var.btf = btf;
		aux->btf_var.btf_id = type;
	} else if (!btf_type_is_struct(t)) {
		const struct btf_type *ret;
		const char *tname;
		u32 tsize;

		/* resolve the type size of ksym. */
		ret = btf_resolve_size(btf, t, &tsize);
		if (IS_ERR(ret)) {
			tname = btf_name_by_offset(btf, t->name_off);
			verbose(env, "ldimm64 unable to resolve the size of type '%s': %ld\n",
				tname, PTR_ERR(ret));
			err = -EINVAL;
			goto err_put;
		}
		aux->btf_var.reg_type = PTR_TO_MEM | MEM_RDONLY;
		aux->btf_var.mem_size = tsize;
	} else {
		aux->btf_var.reg_type = PTR_TO_BTF_ID;
		aux->btf_var.btf = btf;
		aux->btf_var.btf_id = type;
	}

	/* check whether we recorded this BTF (and maybe module) already */
	for (i = 0; i < env->used_btf_cnt; i++) {
		if (env->used_btfs[i].btf == btf) {
			btf_put(btf);
			return 0;
		}
	}

	if (env->used_btf_cnt >= MAX_USED_BTFS) {
		err = -E2BIG;
		goto err_put;
	}

	btf_mod = &env->used_btfs[env->used_btf_cnt];
	btf_mod->btf = btf;
	btf_mod->module = NULL;

	/* if we reference variables from kernel module, bump its refcount */
	if (btf_is_module(btf)) {
		btf_mod->module = btf_try_get_module(btf);
		if (!btf_mod->module) {
			err = -ENXIO;
			goto err_put;
		}
	}

	env->used_btf_cnt++;

	return 0;
err_put:
	btf_put(btf);
	return err;
}

static bool is_tracing_prog_type(enum bpf_prog_type type)
{
	switch (type) {
	case BPF_PROG_TYPE_KPROBE:
	case BPF_PROG_TYPE_TRACEPOINT:
	case BPF_PROG_TYPE_PERF_EVENT:
	case BPF_PROG_TYPE_RAW_TRACEPOINT:
	case BPF_PROG_TYPE_RAW_TRACEPOINT_WRITABLE:
		return true;
	default:
		return false;
	}
}

static int check_map_prog_compatibility(struct bpf_verifier_env *env,
					struct bpf_map *map,
					struct bpf_prog *prog)

{
	enum bpf_prog_type prog_type = resolve_prog_type(prog);

	if (map_value_has_spin_lock(map)) {
		if (prog_type == BPF_PROG_TYPE_SOCKET_FILTER) {
			verbose(env, "socket filter progs cannot use bpf_spin_lock yet\n");
			return -EINVAL;
		}

		if (is_tracing_prog_type(prog_type)) {
			verbose(env, "tracing progs cannot use bpf_spin_lock yet\n");
			return -EINVAL;
		}

		if (prog->aux->sleepable) {
			verbose(env, "sleepable progs cannot use bpf_spin_lock yet\n");
			return -EINVAL;
		}
	}

	if (map_value_has_timer(map)) {
		if (is_tracing_prog_type(prog_type)) {
			verbose(env, "tracing progs cannot use bpf_timer yet\n");
			return -EINVAL;
		}
	}

	if ((bpf_prog_is_dev_bound(prog->aux) || bpf_map_is_dev_bound(map)) &&
	    !bpf_offload_prog_map_match(prog, map)) {
		verbose(env, "offload device mismatch between prog and map\n");
		return -EINVAL;
	}

	if (map->map_type == BPF_MAP_TYPE_STRUCT_OPS) {
		verbose(env, "bpf_struct_ops map cannot be used in prog\n");
		return -EINVAL;
	}

	if (prog->aux->sleepable)
		switch (map->map_type) {
		case BPF_MAP_TYPE_HASH:
		case BPF_MAP_TYPE_LRU_HASH:
		case BPF_MAP_TYPE_ARRAY:
		case BPF_MAP_TYPE_PERCPU_HASH:
		case BPF_MAP_TYPE_PERCPU_ARRAY:
		case BPF_MAP_TYPE_LRU_PERCPU_HASH:
		case BPF_MAP_TYPE_ARRAY_OF_MAPS:
		case BPF_MAP_TYPE_HASH_OF_MAPS:
		case BPF_MAP_TYPE_RINGBUF:
		case BPF_MAP_TYPE_USER_RINGBUF:
		case BPF_MAP_TYPE_INODE_STORAGE:
		case BPF_MAP_TYPE_SK_STORAGE:
		case BPF_MAP_TYPE_TASK_STORAGE:
			break;
		default:
			verbose(env,
				"Sleepable programs can only use array, hash, and ringbuf maps\n");
			return -EINVAL;
		}

	return 0;
}

static bool bpf_map_is_cgroup_storage(struct bpf_map *map)
{
	return (map->map_type == BPF_MAP_TYPE_CGROUP_STORAGE ||
		map->map_type == BPF_MAP_TYPE_PERCPU_CGROUP_STORAGE);
}

/* find and rewrite pseudo imm in ld_imm64 instructions:
 *
 * 1. if it accesses map FD, replace it with actual map pointer.
 * 2. if it accesses btf_id of a VAR, replace it with pointer to the var.
 *
 * NOTE: btf_vmlinux is required for converting pseudo btf_id.
 */
static int resolve_pseudo_ldimm64(struct bpf_verifier_env *env)
{
	struct bpf_insn *insn = env->prog->insnsi;
	int insn_cnt = env->prog->len;
	int i, j, err;

	err = bpf_prog_calc_tag(env->prog);
	if (err)
		return err;

	for (i = 0; i < insn_cnt; i++, insn++) {
		if (BPF_CLASS(insn->code) == BPF_LDX &&
		    (BPF_MODE(insn->code) != BPF_MEM || insn->imm != 0)) {
			verbose(env, "BPF_LDX uses reserved fields\n");
			return -EINVAL;
		}

		if (insn[0].code == (BPF_LD | BPF_IMM | BPF_DW)) {
			struct bpf_insn_aux_data *aux;
			struct bpf_map *map;
			struct fd f;
			u64 addr;
			u32 fd;

			if (i == insn_cnt - 1 || insn[1].code != 0 ||
			    insn[1].dst_reg != 0 || insn[1].src_reg != 0 ||
			    insn[1].off != 0) {
				verbose(env, "invalid bpf_ld_imm64 insn\n");
				return -EINVAL;
			}

			if (insn[0].src_reg == 0)
				/* valid generic load 64-bit imm */
				goto next_insn;

			if (insn[0].src_reg == BPF_PSEUDO_BTF_ID) {
				aux = &env->insn_aux_data[i];
				err = check_pseudo_btf_id(env, insn, aux);
				if (err)
					return err;
				goto next_insn;
			}

			if (insn[0].src_reg == BPF_PSEUDO_FUNC) {
				aux = &env->insn_aux_data[i];
				aux->ptr_type = PTR_TO_FUNC;
				goto next_insn;
			}

			/* In final convert_pseudo_ld_imm64() step, this is
			 * converted into regular 64-bit imm load insn.
			 */
			switch (insn[0].src_reg) {
			case BPF_PSEUDO_MAP_VALUE:
			case BPF_PSEUDO_MAP_IDX_VALUE:
				break;
			case BPF_PSEUDO_MAP_FD:
			case BPF_PSEUDO_MAP_IDX:
				if (insn[1].imm == 0)
					break;
				fallthrough;
			default:
				verbose(env, "unrecognized bpf_ld_imm64 insn\n");
				return -EINVAL;
			}

			switch (insn[0].src_reg) {
			case BPF_PSEUDO_MAP_IDX_VALUE:
			case BPF_PSEUDO_MAP_IDX:
				if (bpfptr_is_null(env->fd_array)) {
					verbose(env, "fd_idx without fd_array is invalid\n");
					return -EPROTO;
				}
				if (copy_from_bpfptr_offset(&fd, env->fd_array,
							    insn[0].imm * sizeof(fd),
							    sizeof(fd)))
					return -EFAULT;
				break;
			default:
				fd = insn[0].imm;
				break;
			}

			f = fdget(fd);
			map = __bpf_map_get(f);
			if (IS_ERR(map)) {
				verbose(env, "fd %d is not pointing to valid bpf_map\n",
					insn[0].imm);
				return PTR_ERR(map);
			}

			err = check_map_prog_compatibility(env, map, env->prog);
			if (err) {
				fdput(f);
				return err;
			}

			aux = &env->insn_aux_data[i];
			if (insn[0].src_reg == BPF_PSEUDO_MAP_FD ||
			    insn[0].src_reg == BPF_PSEUDO_MAP_IDX) {
				addr = (unsigned long)map;
			} else {
				u32 off = insn[1].imm;

				if (off >= BPF_MAX_VAR_OFF) {
					verbose(env, "direct value offset of %u is not allowed\n", off);
					fdput(f);
					return -EINVAL;
				}

				if (!map->ops->map_direct_value_addr) {
					verbose(env, "no direct value access support for this map type\n");
					fdput(f);
					return -EINVAL;
				}

				err = map->ops->map_direct_value_addr(map, &addr, off);
				if (err) {
					verbose(env, "invalid access to map value pointer, value_size=%u off=%u\n",
						map->value_size, off);
					fdput(f);
					return err;
				}

				aux->map_off = off;
				addr += off;
			}

			insn[0].imm = (u32)addr;
			insn[1].imm = addr >> 32;

			/* check whether we recorded this map already */
			for (j = 0; j < env->used_map_cnt; j++) {
				if (env->used_maps[j] == map) {
					aux->map_index = j;
					fdput(f);
					goto next_insn;
				}
			}

			if (env->used_map_cnt >= MAX_USED_MAPS) {
				fdput(f);
				return -E2BIG;
			}

			/* hold the map. If the program is rejected by verifier,
			 * the map will be released by release_maps() or it
			 * will be used by the valid program until it's unloaded
			 * and all maps are released in free_used_maps()
			 */
			bpf_map_inc(map);

			aux->map_index = env->used_map_cnt;
			env->used_maps[env->used_map_cnt++] = map;

			if (bpf_map_is_cgroup_storage(map) &&
			    bpf_cgroup_storage_assign(env->prog->aux, map)) {
				verbose(env, "only one cgroup storage of each type is allowed\n");
				fdput(f);
				return -EBUSY;
			}

			fdput(f);
next_insn:
			insn++;
			i++;
			continue;
		}

		/* Basic sanity check before we invest more work here. */
		if (!bpf_opcode_in_insntable(insn->code)) {
			verbose(env, "unknown opcode %02x\n", insn->code);
			return -EINVAL;
		}
	}

	/* now all pseudo BPF_LD_IMM64 instructions load valid
	 * 'struct bpf_map *' into a register instead of user map_fd.
	 * These pointers will be used later by verifier to validate map access.
	 */
	return 0;
}

/* drop refcnt of maps used by the rejected program */
static void release_maps(struct bpf_verifier_env *env)
{
	__bpf_free_used_maps(env->prog->aux, env->used_maps,
			     env->used_map_cnt);
}

/* drop refcnt of maps used by the rejected program */
static void release_btfs(struct bpf_verifier_env *env)
{
	__bpf_free_used_btfs(env->prog->aux, env->used_btfs,
			     env->used_btf_cnt);
}

/* convert pseudo BPF_LD_IMM64 into generic BPF_LD_IMM64 */
static void convert_pseudo_ld_imm64(struct bpf_verifier_env *env)
{
	struct bpf_insn *insn = env->prog->insnsi;
	int insn_cnt = env->prog->len;
	int i;

	for (i = 0; i < insn_cnt; i++, insn++) {
		if (insn->code != (BPF_LD | BPF_IMM | BPF_DW))
			continue;
		if (insn->src_reg == BPF_PSEUDO_FUNC)
			continue;
		insn->src_reg = 0;
	}
}

/* single env->prog->insni[off] instruction was replaced with the range
 * insni[off, off + cnt).  Adjust corresponding insn_aux_data by copying
 * [0, off) and [off, end) to new locations, so the patched range stays zero
 */
static void adjust_insn_aux_data(struct bpf_verifier_env *env,
				 struct bpf_insn_aux_data *new_data,
				 struct bpf_prog *new_prog, u32 off, u32 cnt)
{
	struct bpf_insn_aux_data *old_data = env->insn_aux_data;
	struct bpf_insn *insn = new_prog->insnsi;
	u32 old_seen = old_data[off].seen;
	u32 prog_len;
	int i;

	/* aux info at OFF always needs adjustment, no matter fast path
	 * (cnt == 1) is taken or not. There is no guarantee INSN at OFF is the
	 * original insn at old prog.
	 */
	old_data[off].zext_dst = insn_has_def32(env, insn + off + cnt - 1);

	if (cnt == 1)
		return;
	prog_len = new_prog->len;

	memcpy(new_data, old_data, sizeof(struct bpf_insn_aux_data) * off);
	memcpy(new_data + off + cnt - 1, old_data + off,
	       sizeof(struct bpf_insn_aux_data) * (prog_len - off - cnt + 1));
	for (i = off; i < off + cnt - 1; i++) {
		/* Expand insni[off]'s seen count to the patched range. */
		new_data[i].seen = old_seen;
		new_data[i].zext_dst = insn_has_def32(env, insn + i);
	}
	env->insn_aux_data = new_data;
	vfree(old_data);
}

static void adjust_subprog_starts(struct bpf_verifier_env *env, u32 off, u32 len)
{
	int i;

	if (len == 1)
		return;
	/* NOTE: fake 'exit' subprog should be updated as well. */
	for (i = 0; i <= env->subprog_cnt; i++) {
		if (env->subprog_info[i].start <= off)
			continue;
		env->subprog_info[i].start += len - 1;
	}
}

static void adjust_poke_descs(struct bpf_prog *prog, u32 off, u32 len)
{
	struct bpf_jit_poke_descriptor *tab = prog->aux->poke_tab;
	int i, sz = prog->aux->size_poke_tab;
	struct bpf_jit_poke_descriptor *desc;

	for (i = 0; i < sz; i++) {
		desc = &tab[i];
		if (desc->insn_idx <= off)
			continue;
		desc->insn_idx += len - 1;
	}
}

static struct bpf_prog *bpf_patch_insn_data(struct bpf_verifier_env *env, u32 off,
					    const struct bpf_insn *patch, u32 len)
{
	struct bpf_prog *new_prog;
	struct bpf_insn_aux_data *new_data = NULL;

	if (len > 1) {
		new_data = vzalloc(array_size(env->prog->len + len - 1,
					      sizeof(struct bpf_insn_aux_data)));
		if (!new_data)
			return NULL;
	}

	new_prog = bpf_patch_insn_single(env->prog, off, patch, len);
	if (IS_ERR(new_prog)) {
		if (PTR_ERR(new_prog) == -ERANGE)
			verbose(env,
				"insn %d cannot be patched due to 16-bit range\n",
				env->insn_aux_data[off].orig_idx);
		vfree(new_data);
		return NULL;
	}
	adjust_insn_aux_data(env, new_data, new_prog, off, len);
	adjust_subprog_starts(env, off, len);
	adjust_poke_descs(new_prog, off, len);
	return new_prog;
}

static int adjust_subprog_starts_after_remove(struct bpf_verifier_env *env,
					      u32 off, u32 cnt)
{
	int i, j;

	/* find first prog starting at or after off (first to remove) */
	for (i = 0; i < env->subprog_cnt; i++)
		if (env->subprog_info[i].start >= off)
			break;
	/* find first prog starting at or after off + cnt (first to stay) */
	for (j = i; j < env->subprog_cnt; j++)
		if (env->subprog_info[j].start >= off + cnt)
			break;
	/* if j doesn't start exactly at off + cnt, we are just removing
	 * the front of previous prog
	 */
	if (env->subprog_info[j].start != off + cnt)
		j--;

	if (j > i) {
		struct bpf_prog_aux *aux = env->prog->aux;
		int move;

		/* move fake 'exit' subprog as well */
		move = env->subprog_cnt + 1 - j;

		memmove(env->subprog_info + i,
			env->subprog_info + j,
			sizeof(*env->subprog_info) * move);
		env->subprog_cnt -= j - i;

		/* remove func_info */
		if (aux->func_info) {
			move = aux->func_info_cnt - j;

			memmove(aux->func_info + i,
				aux->func_info + j,
				sizeof(*aux->func_info) * move);
			aux->func_info_cnt -= j - i;
			/* func_info->insn_off is set after all code rewrites,
			 * in adjust_btf_func() - no need to adjust
			 */
		}
	} else {
		/* convert i from "first prog to remove" to "first to adjust" */
		if (env->subprog_info[i].start == off)
			i++;
	}

	/* update fake 'exit' subprog as well */
	for (; i <= env->subprog_cnt; i++)
		env->subprog_info[i].start -= cnt;

	return 0;
}

static int bpf_adj_linfo_after_remove(struct bpf_verifier_env *env, u32 off,
				      u32 cnt)
{
	struct bpf_prog *prog = env->prog;
	u32 i, l_off, l_cnt, nr_linfo;
	struct bpf_line_info *linfo;

	nr_linfo = prog->aux->nr_linfo;
	if (!nr_linfo)
		return 0;

	linfo = prog->aux->linfo;

	/* find first line info to remove, count lines to be removed */
	for (i = 0; i < nr_linfo; i++)
		if (linfo[i].insn_off >= off)
			break;

	l_off = i;
	l_cnt = 0;
	for (; i < nr_linfo; i++)
		if (linfo[i].insn_off < off + cnt)
			l_cnt++;
		else
			break;

	/* First live insn doesn't match first live linfo, it needs to "inherit"
	 * last removed linfo.  prog is already modified, so prog->len == off
	 * means no live instructions after (tail of the program was removed).
	 */
	if (prog->len != off && l_cnt &&
	    (i == nr_linfo || linfo[i].insn_off != off + cnt)) {
		l_cnt--;
		linfo[--i].insn_off = off + cnt;
	}

	/* remove the line info which refer to the removed instructions */
	if (l_cnt) {
		memmove(linfo + l_off, linfo + i,
			sizeof(*linfo) * (nr_linfo - i));

		prog->aux->nr_linfo -= l_cnt;
		nr_linfo = prog->aux->nr_linfo;
	}

	/* pull all linfo[i].insn_off >= off + cnt in by cnt */
	for (i = l_off; i < nr_linfo; i++)
		linfo[i].insn_off -= cnt;

	/* fix up all subprogs (incl. 'exit') which start >= off */
	for (i = 0; i <= env->subprog_cnt; i++)
		if (env->subprog_info[i].linfo_idx > l_off) {
			/* program may have started in the removed region but
			 * may not be fully removed
			 */
			if (env->subprog_info[i].linfo_idx >= l_off + l_cnt)
				env->subprog_info[i].linfo_idx -= l_cnt;
			else
				env->subprog_info[i].linfo_idx = l_off;
		}

	return 0;
}

static int verifier_remove_insns(struct bpf_verifier_env *env, u32 off, u32 cnt)
{
	struct bpf_insn_aux_data *aux_data = env->insn_aux_data;
	unsigned int orig_prog_len = env->prog->len;
	int err;

	if (bpf_prog_is_dev_bound(env->prog->aux))
		bpf_prog_offload_remove_insns(env, off, cnt);

	err = bpf_remove_insns(env->prog, off, cnt);
	if (err)
		return err;

	err = adjust_subprog_starts_after_remove(env, off, cnt);
	if (err)
		return err;

	err = bpf_adj_linfo_after_remove(env, off, cnt);
	if (err)
		return err;

	memmove(aux_data + off,	aux_data + off + cnt,
		sizeof(*aux_data) * (orig_prog_len - off - cnt));

	return 0;
}

/* The verifier does more data flow analysis than llvm and will not
 * explore branches that are dead at run time. Malicious programs can
 * have dead code too. Therefore replace all dead at-run-time code
 * with 'ja -1'.
 *
 * Just nops are not optimal, e.g. if they would sit at the end of the
 * program and through another bug we would manage to jump there, then
 * we'd execute beyond program memory otherwise. Returning exception
 * code also wouldn't work since we can have subprogs where the dead
 * code could be located.
 */
static void sanitize_dead_code(struct bpf_verifier_env *env)
{
	struct bpf_insn_aux_data *aux_data = env->insn_aux_data;
	struct bpf_insn trap = BPF_JMP_IMM(BPF_JA, 0, 0, -1);
	struct bpf_insn *insn = env->prog->insnsi;
	const int insn_cnt = env->prog->len;
	int i;

	for (i = 0; i < insn_cnt; i++) {
		if (aux_data[i].seen)
			continue;
		memcpy(insn + i, &trap, sizeof(trap));
		aux_data[i].zext_dst = false;
	}
}

static bool insn_is_cond_jump(u8 code)
{
	u8 op;

	if (BPF_CLASS(code) == BPF_JMP32)
		return true;

	if (BPF_CLASS(code) != BPF_JMP)
		return false;

	op = BPF_OP(code);
	return op != BPF_JA && op != BPF_EXIT && op != BPF_CALL;
}

static void opt_hard_wire_dead_code_branches(struct bpf_verifier_env *env)
{
	struct bpf_insn_aux_data *aux_data = env->insn_aux_data;
	struct bpf_insn ja = BPF_JMP_IMM(BPF_JA, 0, 0, 0);
	struct bpf_insn *insn = env->prog->insnsi;
	const int insn_cnt = env->prog->len;
	int i;

	for (i = 0; i < insn_cnt; i++, insn++) {
		if (!insn_is_cond_jump(insn->code))
			continue;

		if (!aux_data[i + 1].seen)
			ja.off = insn->off;
		else if (!aux_data[i + 1 + insn->off].seen)
			ja.off = 0;
		else
			continue;

		if (bpf_prog_is_dev_bound(env->prog->aux))
			bpf_prog_offload_replace_insn(env, i, &ja);

		memcpy(insn, &ja, sizeof(ja));
	}
}

static int opt_remove_dead_code(struct bpf_verifier_env *env)
{
	struct bpf_insn_aux_data *aux_data = env->insn_aux_data;
	int insn_cnt = env->prog->len;
	int i, err;

	for (i = 0; i < insn_cnt; i++) {
		int j;

		j = 0;
		while (i + j < insn_cnt && !aux_data[i + j].seen)
			j++;
		if (!j)
			continue;

		err = verifier_remove_insns(env, i, j);
		if (err)
			return err;
		insn_cnt = env->prog->len;
	}

	return 0;
}

static int opt_remove_nops(struct bpf_verifier_env *env)
{
	const struct bpf_insn ja = BPF_JMP_IMM(BPF_JA, 0, 0, 0);
	struct bpf_insn *insn = env->prog->insnsi;
	int insn_cnt = env->prog->len;
	int i, err;

	for (i = 0; i < insn_cnt; i++) {
		if (memcmp(&insn[i], &ja, sizeof(ja)))
			continue;

		err = verifier_remove_insns(env, i, 1);
		if (err)
			return err;
		insn_cnt--;
		i--;
	}

	return 0;
}

static int opt_subreg_zext_lo32_rnd_hi32(struct bpf_verifier_env *env,
					 const union bpf_attr *attr)
{
	struct bpf_insn *patch, zext_patch[2], rnd_hi32_patch[4];
	struct bpf_insn_aux_data *aux = env->insn_aux_data;
	int i, patch_len, delta = 0, len = env->prog->len;
	struct bpf_insn *insns = env->prog->insnsi;
	struct bpf_prog *new_prog;
	bool rnd_hi32;

	rnd_hi32 = attr->prog_flags & BPF_F_TEST_RND_HI32;
	zext_patch[1] = BPF_ZEXT_REG(0);
	rnd_hi32_patch[1] = BPF_ALU64_IMM(BPF_MOV, BPF_REG_AX, 0);
	rnd_hi32_patch[2] = BPF_ALU64_IMM(BPF_LSH, BPF_REG_AX, 32);
	rnd_hi32_patch[3] = BPF_ALU64_REG(BPF_OR, 0, BPF_REG_AX);
	for (i = 0; i < len; i++) {
		int adj_idx = i + delta;
		struct bpf_insn insn;
		int load_reg;

		insn = insns[adj_idx];
		load_reg = insn_def_regno(&insn);
		if (!aux[adj_idx].zext_dst) {
			u8 code, class;
			u32 imm_rnd;

			if (!rnd_hi32)
				continue;

			code = insn.code;
			class = BPF_CLASS(code);
			if (load_reg == -1)
				continue;

			/* NOTE: arg "reg" (the fourth one) is only used for
			 *       BPF_STX + SRC_OP, so it is safe to pass NULL
			 *       here.
			 */
			if (is_reg64(env, &insn, load_reg, NULL, DST_OP)) {
				if (class == BPF_LD &&
				    BPF_MODE(code) == BPF_IMM)
					i++;
				continue;
			}

			/* ctx load could be transformed into wider load. */
			if (class == BPF_LDX &&
			    aux[adj_idx].ptr_type == PTR_TO_CTX)
				continue;

			imm_rnd = get_random_u32();
			rnd_hi32_patch[0] = insn;
			rnd_hi32_patch[1].imm = imm_rnd;
			rnd_hi32_patch[3].dst_reg = load_reg;
			patch = rnd_hi32_patch;
			patch_len = 4;
			goto apply_patch_buffer;
		}

		/* Add in an zero-extend instruction if a) the JIT has requested
		 * it or b) it's a CMPXCHG.
		 *
		 * The latter is because: BPF_CMPXCHG always loads a value into
		 * R0, therefore always zero-extends. However some archs'
		 * equivalent instruction only does this load when the
		 * comparison is successful. This detail of CMPXCHG is
		 * orthogonal to the general zero-extension behaviour of the
		 * CPU, so it's treated independently of bpf_jit_needs_zext.
		 */
		if (!bpf_jit_needs_zext() && !is_cmpxchg_insn(&insn))
			continue;

		/* Zero-extension is done by the caller. */
		if (bpf_pseudo_kfunc_call(&insn))
			continue;

		if (WARN_ON(load_reg == -1)) {
			verbose(env, "verifier bug. zext_dst is set, but no reg is defined\n");
			return -EFAULT;
		}

		zext_patch[0] = insn;
		zext_patch[1].dst_reg = load_reg;
		zext_patch[1].src_reg = load_reg;
		patch = zext_patch;
		patch_len = 2;
apply_patch_buffer:
		new_prog = bpf_patch_insn_data(env, adj_idx, patch, patch_len);
		if (!new_prog)
			return -ENOMEM;
		env->prog = new_prog;
		insns = new_prog->insnsi;
		aux = env->insn_aux_data;
		delta += patch_len - 1;
	}

	return 0;
}

/* convert load instructions that access fields of a context type into a
 * sequence of instructions that access fields of the underlying structure:
 *     struct __sk_buff    -> struct sk_buff
 *     struct bpf_sock_ops -> struct sock
 */
static int convert_ctx_accesses(struct bpf_verifier_env *env)
{
	const struct bpf_verifier_ops *ops = env->ops;
	int i, cnt, size, ctx_field_size, delta = 0;
	const int insn_cnt = env->prog->len;
	struct bpf_insn insn_buf[16], *insn;
	u32 target_size, size_default, off;
	struct bpf_prog *new_prog;
	enum bpf_access_type type;
	bool is_narrower_load;

	if (ops->gen_prologue || env->seen_direct_write) {
		if (!ops->gen_prologue) {
			verbose(env, "bpf verifier is misconfigured\n");
			return -EINVAL;
		}
		cnt = ops->gen_prologue(insn_buf, env->seen_direct_write,
					env->prog);
		if (cnt >= ARRAY_SIZE(insn_buf)) {
			verbose(env, "bpf verifier is misconfigured\n");
			return -EINVAL;
		} else if (cnt) {
			new_prog = bpf_patch_insn_data(env, 0, insn_buf, cnt);
			if (!new_prog)
				return -ENOMEM;

			env->prog = new_prog;
			delta += cnt - 1;
		}
	}

	if (bpf_prog_is_dev_bound(env->prog->aux))
		return 0;

	insn = env->prog->insnsi + delta;

	for (i = 0; i < insn_cnt; i++, insn++) {
		bpf_convert_ctx_access_t convert_ctx_access;
		bool ctx_access;

		if (insn->code == (BPF_LDX | BPF_MEM | BPF_B) ||
		    insn->code == (BPF_LDX | BPF_MEM | BPF_H) ||
		    insn->code == (BPF_LDX | BPF_MEM | BPF_W) ||
		    insn->code == (BPF_LDX | BPF_MEM | BPF_DW)) {
			type = BPF_READ;
			ctx_access = true;
		} else if (insn->code == (BPF_STX | BPF_MEM | BPF_B) ||
			   insn->code == (BPF_STX | BPF_MEM | BPF_H) ||
			   insn->code == (BPF_STX | BPF_MEM | BPF_W) ||
			   insn->code == (BPF_STX | BPF_MEM | BPF_DW) ||
			   insn->code == (BPF_ST | BPF_MEM | BPF_B) ||
			   insn->code == (BPF_ST | BPF_MEM | BPF_H) ||
			   insn->code == (BPF_ST | BPF_MEM | BPF_W) ||
			   insn->code == (BPF_ST | BPF_MEM | BPF_DW)) {
			type = BPF_WRITE;
			ctx_access = BPF_CLASS(insn->code) == BPF_STX;
		} else {
			continue;
		}

		if (type == BPF_WRITE &&
		    env->insn_aux_data[i + delta].sanitize_stack_spill) {
			struct bpf_insn patch[] = {
				*insn,
				BPF_ST_NOSPEC(),
			};

			cnt = ARRAY_SIZE(patch);
			new_prog = bpf_patch_insn_data(env, i + delta, patch, cnt);
			if (!new_prog)
				return -ENOMEM;

			delta    += cnt - 1;
			env->prog = new_prog;
			insn      = new_prog->insnsi + i + delta;
			continue;
		}

		if (!ctx_access)
			continue;

		switch ((int)env->insn_aux_data[i + delta].ptr_type) {
		case PTR_TO_CTX:
			if (!ops->convert_ctx_access)
				continue;
			convert_ctx_access = ops->convert_ctx_access;
			break;
		case PTR_TO_SOCKET:
		case PTR_TO_SOCK_COMMON:
			convert_ctx_access = bpf_sock_convert_ctx_access;
			break;
		case PTR_TO_TCP_SOCK:
			convert_ctx_access = bpf_tcp_sock_convert_ctx_access;
			break;
		case PTR_TO_XDP_SOCK:
			convert_ctx_access = bpf_xdp_sock_convert_ctx_access;
			break;
		case PTR_TO_BTF_ID:
		case PTR_TO_BTF_ID | PTR_UNTRUSTED:
			if (type == BPF_READ) {
				insn->code = BPF_LDX | BPF_PROBE_MEM |
					BPF_SIZE((insn)->code);
				env->prog->aux->num_exentries++;
			}
			continue;
		default:
			continue;
		}

		ctx_field_size = env->insn_aux_data[i + delta].ctx_field_size;
		size = BPF_LDST_BYTES(insn);

		/* If the read access is a narrower load of the field,
		 * convert to a 4/8-byte load, to minimum program type specific
		 * convert_ctx_access changes. If conversion is successful,
		 * we will apply proper mask to the result.
		 */
		is_narrower_load = size < ctx_field_size;
		size_default = bpf_ctx_off_adjust_machine(ctx_field_size);
		off = insn->off;
		if (is_narrower_load) {
			u8 size_code;

			if (type == BPF_WRITE) {
				verbose(env, "bpf verifier narrow ctx access misconfigured\n");
				return -EINVAL;
			}

			size_code = BPF_H;
			if (ctx_field_size == 4)
				size_code = BPF_W;
			else if (ctx_field_size == 8)
				size_code = BPF_DW;

			insn->off = off & ~(size_default - 1);
			insn->code = BPF_LDX | BPF_MEM | size_code;
		}

		target_size = 0;
		cnt = convert_ctx_access(type, insn, insn_buf, env->prog,
					 &target_size);
		if (cnt == 0 || cnt >= ARRAY_SIZE(insn_buf) ||
		    (ctx_field_size && !target_size)) {
			verbose(env, "bpf verifier is misconfigured\n");
			return -EINVAL;
		}

		if (is_narrower_load && size < target_size) {
			u8 shift = bpf_ctx_narrow_access_offset(
				off, size, size_default) * 8;
			if (shift && cnt + 1 >= ARRAY_SIZE(insn_buf)) {
				verbose(env, "bpf verifier narrow ctx load misconfigured\n");
				return -EINVAL;
			}
			if (ctx_field_size <= 4) {
				if (shift)
					insn_buf[cnt++] = BPF_ALU32_IMM(BPF_RSH,
									insn->dst_reg,
									shift);
				insn_buf[cnt++] = BPF_ALU32_IMM(BPF_AND, insn->dst_reg,
								(1 << size * 8) - 1);
			} else {
				if (shift)
					insn_buf[cnt++] = BPF_ALU64_IMM(BPF_RSH,
									insn->dst_reg,
									shift);
				insn_buf[cnt++] = BPF_ALU64_IMM(BPF_AND, insn->dst_reg,
								(1ULL << size * 8) - 1);
			}
		}

		new_prog = bpf_patch_insn_data(env, i + delta, insn_buf, cnt);
		if (!new_prog)
			return -ENOMEM;

		delta += cnt - 1;

		/* keep walking new program and skip insns we just inserted */
		env->prog = new_prog;
		insn      = new_prog->insnsi + i + delta;
	}

	return 0;
}

static int jit_subprogs(struct bpf_verifier_env *env)
{
	struct bpf_prog *prog = env->prog, **func, *tmp;
	int i, j, subprog_start, subprog_end = 0, len, subprog;
	struct bpf_map *map_ptr;
	struct bpf_insn *insn;
	void *old_bpf_func;
	int err, num_exentries;

	if (env->subprog_cnt <= 1)
		return 0;

	for (i = 0, insn = prog->insnsi; i < prog->len; i++, insn++) {
		if (!bpf_pseudo_func(insn) && !bpf_pseudo_call(insn))
			continue;

		/* Upon error here we cannot fall back to interpreter but
		 * need a hard reject of the program. Thus -EFAULT is
		 * propagated in any case.
		 */
		subprog = find_subprog(env, i + insn->imm + 1);
		if (subprog < 0) {
			WARN_ONCE(1, "verifier bug. No program starts at insn %d\n",
				  i + insn->imm + 1);
			return -EFAULT;
		}
		/* temporarily remember subprog id inside insn instead of
		 * aux_data, since next loop will split up all insns into funcs
		 */
		insn->off = subprog;
		/* remember original imm in case JIT fails and fallback
		 * to interpreter will be needed
		 */
		env->insn_aux_data[i].call_imm = insn->imm;
		/* point imm to __bpf_call_base+1 from JITs point of view */
		insn->imm = 1;
		if (bpf_pseudo_func(insn))
			/* jit (e.g. x86_64) may emit fewer instructions
			 * if it learns a u32 imm is the same as a u64 imm.
			 * Force a non zero here.
			 */
			insn[1].imm = 1;
	}

	err = bpf_prog_alloc_jited_linfo(prog);
	if (err)
		goto out_undo_insn;

	err = -ENOMEM;
	func = kcalloc(env->subprog_cnt, sizeof(prog), GFP_KERNEL);
	if (!func)
		goto out_undo_insn;

	for (i = 0; i < env->subprog_cnt; i++) {
		subprog_start = subprog_end;
		subprog_end = env->subprog_info[i + 1].start;

		len = subprog_end - subprog_start;
		/* bpf_prog_run() doesn't call subprogs directly,
		 * hence main prog stats include the runtime of subprogs.
		 * subprogs don't have IDs and not reachable via prog_get_next_id
		 * func[i]->stats will never be accessed and stays NULL
		 */
		func[i] = bpf_prog_alloc_no_stats(bpf_prog_size(len), GFP_USER);
		if (!func[i])
			goto out_free;
		memcpy(func[i]->insnsi, &prog->insnsi[subprog_start],
		       len * sizeof(struct bpf_insn));
		func[i]->type = prog->type;
		func[i]->len = len;
		if (bpf_prog_calc_tag(func[i]))
			goto out_free;
		func[i]->is_func = 1;
		func[i]->aux->func_idx = i;
		/* Below members will be freed only at prog->aux */
		func[i]->aux->btf = prog->aux->btf;
		func[i]->aux->func_info = prog->aux->func_info;
		func[i]->aux->func_info_cnt = prog->aux->func_info_cnt;
		func[i]->aux->poke_tab = prog->aux->poke_tab;
		func[i]->aux->size_poke_tab = prog->aux->size_poke_tab;

		for (j = 0; j < prog->aux->size_poke_tab; j++) {
			struct bpf_jit_poke_descriptor *poke;

			poke = &prog->aux->poke_tab[j];
			if (poke->insn_idx < subprog_end &&
			    poke->insn_idx >= subprog_start)
				poke->aux = func[i]->aux;
		}

		func[i]->aux->name[0] = 'F';
		func[i]->aux->stack_depth = env->subprog_info[i].stack_depth;
		func[i]->jit_requested = 1;
		func[i]->blinding_requested = prog->blinding_requested;
		func[i]->aux->kfunc_tab = prog->aux->kfunc_tab;
		func[i]->aux->kfunc_btf_tab = prog->aux->kfunc_btf_tab;
		func[i]->aux->linfo = prog->aux->linfo;
		func[i]->aux->nr_linfo = prog->aux->nr_linfo;
		func[i]->aux->jited_linfo = prog->aux->jited_linfo;
		func[i]->aux->linfo_idx = env->subprog_info[i].linfo_idx;
		num_exentries = 0;
		insn = func[i]->insnsi;
		for (j = 0; j < func[i]->len; j++, insn++) {
			if (BPF_CLASS(insn->code) == BPF_LDX &&
			    BPF_MODE(insn->code) == BPF_PROBE_MEM)
				num_exentries++;
		}
		func[i]->aux->num_exentries = num_exentries;
		func[i]->aux->tail_call_reachable = env->subprog_info[i].tail_call_reachable;
		func[i] = bpf_int_jit_compile(func[i]);
		if (!func[i]->jited) {
			err = -ENOTSUPP;
			goto out_free;
		}
		cond_resched();
	}

	/* at this point all bpf functions were successfully JITed
	 * now populate all bpf_calls with correct addresses and
	 * run last pass of JIT
	 */
	for (i = 0; i < env->subprog_cnt; i++) {
		insn = func[i]->insnsi;
		for (j = 0; j < func[i]->len; j++, insn++) {
			if (bpf_pseudo_func(insn)) {
				subprog = insn->off;
				insn[0].imm = (u32)(long)func[subprog]->bpf_func;
				insn[1].imm = ((u64)(long)func[subprog]->bpf_func) >> 32;
				continue;
			}
			if (!bpf_pseudo_call(insn))
				continue;
			subprog = insn->off;
			insn->imm = BPF_CALL_IMM(func[subprog]->bpf_func);
		}

		/* we use the aux data to keep a list of the start addresses
		 * of the JITed images for each function in the program
		 *
		 * for some architectures, such as powerpc64, the imm field
		 * might not be large enough to hold the offset of the start
		 * address of the callee's JITed image from __bpf_call_base
		 *
		 * in such cases, we can lookup the start address of a callee
		 * by using its subprog id, available from the off field of
		 * the call instruction, as an index for this list
		 */
		func[i]->aux->func = func;
		func[i]->aux->func_cnt = env->subprog_cnt;
	}
	for (i = 0; i < env->subprog_cnt; i++) {
		old_bpf_func = func[i]->bpf_func;
		tmp = bpf_int_jit_compile(func[i]);
		if (tmp != func[i] || func[i]->bpf_func != old_bpf_func) {
			verbose(env, "JIT doesn't support bpf-to-bpf calls\n");
			err = -ENOTSUPP;
			goto out_free;
		}
		cond_resched();
	}

	/* finally lock prog and jit images for all functions and
	 * populate kallsysm
	 */
	for (i = 0; i < env->subprog_cnt; i++) {
		bpf_prog_lock_ro(func[i]);
		bpf_prog_kallsyms_add(func[i]);
	}

	/* Last step: make now unused interpreter insns from main
	 * prog consistent for later dump requests, so they can
	 * later look the same as if they were interpreted only.
	 */
	for (i = 0, insn = prog->insnsi; i < prog->len; i++, insn++) {
		if (bpf_pseudo_func(insn)) {
			insn[0].imm = env->insn_aux_data[i].call_imm;
			insn[1].imm = insn->off;
			insn->off = 0;
			continue;
		}
		if (!bpf_pseudo_call(insn))
			continue;
		insn->off = env->insn_aux_data[i].call_imm;
		subprog = find_subprog(env, i + insn->off + 1);
		insn->imm = subprog;
	}

	prog->jited = 1;
	prog->bpf_func = func[0]->bpf_func;
	prog->jited_len = func[0]->jited_len;
	prog->aux->func = func;
	prog->aux->func_cnt = env->subprog_cnt;
	bpf_prog_jit_attempt_done(prog);
	return 0;
out_free:
	/* We failed JIT'ing, so at this point we need to unregister poke
	 * descriptors from subprogs, so that kernel is not attempting to
	 * patch it anymore as we're freeing the subprog JIT memory.
	 */
	for (i = 0; i < prog->aux->size_poke_tab; i++) {
		map_ptr = prog->aux->poke_tab[i].tail_call.map;
		map_ptr->ops->map_poke_untrack(map_ptr, prog->aux);
	}
	/* At this point we're guaranteed that poke descriptors are not
	 * live anymore. We can just unlink its descriptor table as it's
	 * released with the main prog.
	 */
	for (i = 0; i < env->subprog_cnt; i++) {
		if (!func[i])
			continue;
		func[i]->aux->poke_tab = NULL;
		bpf_jit_free(func[i]);
	}
	kfree(func);
out_undo_insn:
	/* cleanup main prog to be interpreted */
	prog->jit_requested = 0;
	prog->blinding_requested = 0;
	for (i = 0, insn = prog->insnsi; i < prog->len; i++, insn++) {
		if (!bpf_pseudo_call(insn))
			continue;
		insn->off = 0;
		insn->imm = env->insn_aux_data[i].call_imm;
	}
	bpf_prog_jit_attempt_done(prog);
	return err;
}

static int fixup_call_args(struct bpf_verifier_env *env)
{
#ifndef CONFIG_BPF_JIT_ALWAYS_ON
	struct bpf_prog *prog = env->prog;
	struct bpf_insn *insn = prog->insnsi;
	bool has_kfunc_call = bpf_prog_has_kfunc_call(prog);
	int i, depth;
#endif
	int err = 0;

	if (env->prog->jit_requested &&
	    !bpf_prog_is_dev_bound(env->prog->aux)) {
		err = jit_subprogs(env);
		if (err == 0)
			return 0;
		if (err == -EFAULT)
			return err;
	}
#ifndef CONFIG_BPF_JIT_ALWAYS_ON
	if (has_kfunc_call) {
		verbose(env, "calling kernel functions are not allowed in non-JITed programs\n");
		return -EINVAL;
	}
	if (env->subprog_cnt > 1 && env->prog->aux->tail_call_reachable) {
		/* When JIT fails the progs with bpf2bpf calls and tail_calls
		 * have to be rejected, since interpreter doesn't support them yet.
		 */
		verbose(env, "tail_calls are not allowed in non-JITed programs with bpf-to-bpf calls\n");
		return -EINVAL;
	}
	for (i = 0; i < prog->len; i++, insn++) {
		if (bpf_pseudo_func(insn)) {
			/* When JIT fails the progs with callback calls
			 * have to be rejected, since interpreter doesn't support them yet.
			 */
			verbose(env, "callbacks are not allowed in non-JITed programs\n");
			return -EINVAL;
		}

		if (!bpf_pseudo_call(insn))
			continue;
		depth = get_callee_stack_depth(env, insn, i);
		if (depth < 0)
			return depth;
		bpf_patch_call_args(insn, depth);
	}
	err = 0;
#endif
	return err;
}

static int fixup_kfunc_call(struct bpf_verifier_env *env,
			    struct bpf_insn *insn)
{
	const struct bpf_kfunc_desc *desc;

	if (!insn->imm) {
		verbose(env, "invalid kernel function call not eliminated in verifier pass\n");
		return -EINVAL;
	}

	/* insn->imm has the btf func_id. Replace it with
	 * an address (relative to __bpf_base_call).
	 */
	desc = find_kfunc_desc(env->prog, insn->imm, insn->off);
	if (!desc) {
		verbose(env, "verifier internal error: kernel function descriptor not found for func_id %u\n",
			insn->imm);
		return -EFAULT;
	}

	insn->imm = desc->imm;

	return 0;
}

/* Do various post-verification rewrites in a single program pass.
 * These rewrites simplify JIT and interpreter implementations.
 */
static int do_misc_fixups(struct bpf_verifier_env *env)
{
	struct bpf_prog *prog = env->prog;
	enum bpf_attach_type eatype = prog->expected_attach_type;
	enum bpf_prog_type prog_type = resolve_prog_type(prog);
	struct bpf_insn *insn = prog->insnsi;
	const struct bpf_func_proto *fn;
	const int insn_cnt = prog->len;
	const struct bpf_map_ops *ops;
	struct bpf_insn_aux_data *aux;
	struct bpf_insn insn_buf[16];
	struct bpf_prog *new_prog;
	struct bpf_map *map_ptr;
	int i, ret, cnt, delta = 0;

	for (i = 0; i < insn_cnt; i++, insn++) {
		/* Make divide-by-zero exceptions impossible. */
		if (insn->code == (BPF_ALU64 | BPF_MOD | BPF_X) ||
		    insn->code == (BPF_ALU64 | BPF_DIV | BPF_X) ||
		    insn->code == (BPF_ALU | BPF_MOD | BPF_X) ||
		    insn->code == (BPF_ALU | BPF_DIV | BPF_X)) {
			bool is64 = BPF_CLASS(insn->code) == BPF_ALU64;
			bool isdiv = BPF_OP(insn->code) == BPF_DIV;
			struct bpf_insn *patchlet;
			struct bpf_insn chk_and_div[] = {
				/* [R,W]x div 0 -> 0 */
				BPF_RAW_INSN((is64 ? BPF_JMP : BPF_JMP32) |
					     BPF_JNE | BPF_K, insn->src_reg,
					     0, 2, 0),
				BPF_ALU32_REG(BPF_XOR, insn->dst_reg, insn->dst_reg),
				BPF_JMP_IMM(BPF_JA, 0, 0, 1),
				*insn,
			};
			struct bpf_insn chk_and_mod[] = {
				/* [R,W]x mod 0 -> [R,W]x */
				BPF_RAW_INSN((is64 ? BPF_JMP : BPF_JMP32) |
					     BPF_JEQ | BPF_K, insn->src_reg,
					     0, 1 + (is64 ? 0 : 1), 0),
				*insn,
				BPF_JMP_IMM(BPF_JA, 0, 0, 1),
				BPF_MOV32_REG(insn->dst_reg, insn->dst_reg),
			};

			patchlet = isdiv ? chk_and_div : chk_and_mod;
			cnt = isdiv ? ARRAY_SIZE(chk_and_div) :
				      ARRAY_SIZE(chk_and_mod) - (is64 ? 2 : 0);

			new_prog = bpf_patch_insn_data(env, i + delta, patchlet, cnt);
			if (!new_prog)
				return -ENOMEM;

			delta    += cnt - 1;
			env->prog = prog = new_prog;
			insn      = new_prog->insnsi + i + delta;
			continue;
		}

		/* Implement LD_ABS and LD_IND with a rewrite, if supported by the program type. */
		if (BPF_CLASS(insn->code) == BPF_LD &&
		    (BPF_MODE(insn->code) == BPF_ABS ||
		     BPF_MODE(insn->code) == BPF_IND)) {
			cnt = env->ops->gen_ld_abs(insn, insn_buf);
			if (cnt == 0 || cnt >= ARRAY_SIZE(insn_buf)) {
				verbose(env, "bpf verifier is misconfigured\n");
				return -EINVAL;
			}

			new_prog = bpf_patch_insn_data(env, i + delta, insn_buf, cnt);
			if (!new_prog)
				return -ENOMEM;

			delta    += cnt - 1;
			env->prog = prog = new_prog;
			insn      = new_prog->insnsi + i + delta;
			continue;
		}

		/* Rewrite pointer arithmetic to mitigate speculation attacks. */
		if (insn->code == (BPF_ALU64 | BPF_ADD | BPF_X) ||
		    insn->code == (BPF_ALU64 | BPF_SUB | BPF_X)) {
			const u8 code_add = BPF_ALU64 | BPF_ADD | BPF_X;
			const u8 code_sub = BPF_ALU64 | BPF_SUB | BPF_X;
			struct bpf_insn *patch = &insn_buf[0];
			bool issrc, isneg, isimm;
			u32 off_reg;

			aux = &env->insn_aux_data[i + delta];
			if (!aux->alu_state ||
			    aux->alu_state == BPF_ALU_NON_POINTER)
				continue;

			isneg = aux->alu_state & BPF_ALU_NEG_VALUE;
			issrc = (aux->alu_state & BPF_ALU_SANITIZE) ==
				BPF_ALU_SANITIZE_SRC;
			isimm = aux->alu_state & BPF_ALU_IMMEDIATE;

			off_reg = issrc ? insn->src_reg : insn->dst_reg;
			if (isimm) {
				*patch++ = BPF_MOV32_IMM(BPF_REG_AX, aux->alu_limit);
			} else {
				if (isneg)
					*patch++ = BPF_ALU64_IMM(BPF_MUL, off_reg, -1);
				*patch++ = BPF_MOV32_IMM(BPF_REG_AX, aux->alu_limit);
				*patch++ = BPF_ALU64_REG(BPF_SUB, BPF_REG_AX, off_reg);
				*patch++ = BPF_ALU64_REG(BPF_OR, BPF_REG_AX, off_reg);
				*patch++ = BPF_ALU64_IMM(BPF_NEG, BPF_REG_AX, 0);
				*patch++ = BPF_ALU64_IMM(BPF_ARSH, BPF_REG_AX, 63);
				*patch++ = BPF_ALU64_REG(BPF_AND, BPF_REG_AX, off_reg);
			}
			if (!issrc)
				*patch++ = BPF_MOV64_REG(insn->dst_reg, insn->src_reg);
			insn->src_reg = BPF_REG_AX;
			if (isneg)
				insn->code = insn->code == code_add ?
					     code_sub : code_add;
			*patch++ = *insn;
			if (issrc && isneg && !isimm)
				*patch++ = BPF_ALU64_IMM(BPF_MUL, off_reg, -1);
			cnt = patch - insn_buf;

			new_prog = bpf_patch_insn_data(env, i + delta, insn_buf, cnt);
			if (!new_prog)
				return -ENOMEM;

			delta    += cnt - 1;
			env->prog = prog = new_prog;
			insn      = new_prog->insnsi + i + delta;
			continue;
		}

		if (insn->code != (BPF_JMP | BPF_CALL))
			continue;
		if (insn->src_reg == BPF_PSEUDO_CALL)
			continue;
		if (insn->src_reg == BPF_PSEUDO_KFUNC_CALL) {
			ret = fixup_kfunc_call(env, insn);
			if (ret)
				return ret;
			continue;
		}

		if (insn->imm == BPF_FUNC_get_route_realm)
			prog->dst_needed = 1;
		if (insn->imm == BPF_FUNC_get_prandom_u32)
			bpf_user_rnd_init_once();
		if (insn->imm == BPF_FUNC_override_return)
			prog->kprobe_override = 1;
		if (insn->imm == BPF_FUNC_tail_call) {
			/* If we tail call into other programs, we
			 * cannot make any assumptions since they can
			 * be replaced dynamically during runtime in
			 * the program array.
			 */
			prog->cb_access = 1;
			if (!allow_tail_call_in_subprogs(env))
				prog->aux->stack_depth = MAX_BPF_STACK;
			prog->aux->max_pkt_offset = MAX_PACKET_OFF;

			/* mark bpf_tail_call as different opcode to avoid
			 * conditional branch in the interpreter for every normal
			 * call and to prevent accidental JITing by JIT compiler
			 * that doesn't support bpf_tail_call yet
			 */
			insn->imm = 0;
			insn->code = BPF_JMP | BPF_TAIL_CALL;

			aux = &env->insn_aux_data[i + delta];
			if (env->bpf_capable && !prog->blinding_requested &&
			    prog->jit_requested &&
			    !bpf_map_key_poisoned(aux) &&
			    !bpf_map_ptr_poisoned(aux) &&
			    !bpf_map_ptr_unpriv(aux)) {
				struct bpf_jit_poke_descriptor desc = {
					.reason = BPF_POKE_REASON_TAIL_CALL,
					.tail_call.map = BPF_MAP_PTR(aux->map_ptr_state),
					.tail_call.key = bpf_map_key_immediate(aux),
					.insn_idx = i + delta,
				};

				ret = bpf_jit_add_poke_descriptor(prog, &desc);
				if (ret < 0) {
					verbose(env, "adding tail call poke descriptor failed\n");
					return ret;
				}

				insn->imm = ret + 1;
				continue;
			}

			if (!bpf_map_ptr_unpriv(aux))
				continue;

			/* instead of changing every JIT dealing with tail_call
			 * emit two extra insns:
			 * if (index >= max_entries) goto out;
			 * index &= array->index_mask;
			 * to avoid out-of-bounds cpu speculation
			 */
			if (bpf_map_ptr_poisoned(aux)) {
				verbose(env, "tail_call abusing map_ptr\n");
				return -EINVAL;
			}

			map_ptr = BPF_MAP_PTR(aux->map_ptr_state);
			insn_buf[0] = BPF_JMP_IMM(BPF_JGE, BPF_REG_3,
						  map_ptr->max_entries, 2);
			insn_buf[1] = BPF_ALU32_IMM(BPF_AND, BPF_REG_3,
						    container_of(map_ptr,
								 struct bpf_array,
								 map)->index_mask);
			insn_buf[2] = *insn;
			cnt = 3;
			new_prog = bpf_patch_insn_data(env, i + delta, insn_buf, cnt);
			if (!new_prog)
				return -ENOMEM;

			delta    += cnt - 1;
			env->prog = prog = new_prog;
			insn      = new_prog->insnsi + i + delta;
			continue;
		}

		if (insn->imm == BPF_FUNC_timer_set_callback) {
			/* The verifier will process callback_fn as many times as necessary
			 * with different maps and the register states prepared by
			 * set_timer_callback_state will be accurate.
			 *
			 * The following use case is valid:
			 *   map1 is shared by prog1, prog2, prog3.
			 *   prog1 calls bpf_timer_init for some map1 elements
			 *   prog2 calls bpf_timer_set_callback for some map1 elements.
			 *     Those that were not bpf_timer_init-ed will return -EINVAL.
			 *   prog3 calls bpf_timer_start for some map1 elements.
			 *     Those that were not both bpf_timer_init-ed and
			 *     bpf_timer_set_callback-ed will return -EINVAL.
			 */
			struct bpf_insn ld_addrs[2] = {
				BPF_LD_IMM64(BPF_REG_3, (long)prog->aux),
			};

			insn_buf[0] = ld_addrs[0];
			insn_buf[1] = ld_addrs[1];
			insn_buf[2] = *insn;
			cnt = 3;

			new_prog = bpf_patch_insn_data(env, i + delta, insn_buf, cnt);
			if (!new_prog)
				return -ENOMEM;

			delta    += cnt - 1;
			env->prog = prog = new_prog;
			insn      = new_prog->insnsi + i + delta;
			goto patch_call_imm;
		}

		if (insn->imm == BPF_FUNC_task_storage_get ||
		    insn->imm == BPF_FUNC_sk_storage_get ||
		    insn->imm == BPF_FUNC_inode_storage_get) {
			if (env->prog->aux->sleepable)
				insn_buf[0] = BPF_MOV64_IMM(BPF_REG_5, (__force __s32)GFP_KERNEL);
			else
				insn_buf[0] = BPF_MOV64_IMM(BPF_REG_5, (__force __s32)GFP_ATOMIC);
			insn_buf[1] = *insn;
			cnt = 2;

			new_prog = bpf_patch_insn_data(env, i + delta, insn_buf, cnt);
			if (!new_prog)
				return -ENOMEM;

			delta += cnt - 1;
			env->prog = prog = new_prog;
			insn = new_prog->insnsi + i + delta;
			goto patch_call_imm;
		}

		/* BPF_EMIT_CALL() assumptions in some of the map_gen_lookup
		 * and other inlining handlers are currently limited to 64 bit
		 * only.
		 */
		if (prog->jit_requested && BITS_PER_LONG == 64 &&
		    (insn->imm == BPF_FUNC_map_lookup_elem ||
		     insn->imm == BPF_FUNC_map_update_elem ||
		     insn->imm == BPF_FUNC_map_delete_elem ||
		     insn->imm == BPF_FUNC_map_push_elem   ||
		     insn->imm == BPF_FUNC_map_pop_elem    ||
		     insn->imm == BPF_FUNC_map_peek_elem   ||
		     insn->imm == BPF_FUNC_redirect_map    ||
		     insn->imm == BPF_FUNC_for_each_map_elem ||
		     insn->imm == BPF_FUNC_map_lookup_percpu_elem)) {
			aux = &env->insn_aux_data[i + delta];
			if (bpf_map_ptr_poisoned(aux))
				goto patch_call_imm;

			map_ptr = BPF_MAP_PTR(aux->map_ptr_state);
			ops = map_ptr->ops;
			if (insn->imm == BPF_FUNC_map_lookup_elem &&
			    ops->map_gen_lookup) {
				cnt = ops->map_gen_lookup(map_ptr, insn_buf);
				if (cnt == -EOPNOTSUPP)
					goto patch_map_ops_generic;
				if (cnt <= 0 || cnt >= ARRAY_SIZE(insn_buf)) {
					verbose(env, "bpf verifier is misconfigured\n");
					return -EINVAL;
				}

				new_prog = bpf_patch_insn_data(env, i + delta,
							       insn_buf, cnt);
				if (!new_prog)
					return -ENOMEM;

				delta    += cnt - 1;
				env->prog = prog = new_prog;
				insn      = new_prog->insnsi + i + delta;
				continue;
			}

			BUILD_BUG_ON(!__same_type(ops->map_lookup_elem,
				     (void *(*)(struct bpf_map *map, void *key))NULL));
			BUILD_BUG_ON(!__same_type(ops->map_delete_elem,
				     (int (*)(struct bpf_map *map, void *key))NULL));
			BUILD_BUG_ON(!__same_type(ops->map_update_elem,
				     (int (*)(struct bpf_map *map, void *key, void *value,
					      u64 flags))NULL));
			BUILD_BUG_ON(!__same_type(ops->map_push_elem,
				     (int (*)(struct bpf_map *map, void *value,
					      u64 flags))NULL));
			BUILD_BUG_ON(!__same_type(ops->map_pop_elem,
				     (int (*)(struct bpf_map *map, void *value))NULL));
			BUILD_BUG_ON(!__same_type(ops->map_peek_elem,
				     (int (*)(struct bpf_map *map, void *value))NULL));
			BUILD_BUG_ON(!__same_type(ops->map_redirect,
				     (int (*)(struct bpf_map *map, u32 ifindex, u64 flags))NULL));
			BUILD_BUG_ON(!__same_type(ops->map_for_each_callback,
				     (int (*)(struct bpf_map *map,
					      bpf_callback_t callback_fn,
					      void *callback_ctx,
					      u64 flags))NULL));
			BUILD_BUG_ON(!__same_type(ops->map_lookup_percpu_elem,
				     (void *(*)(struct bpf_map *map, void *key, u32 cpu))NULL));

patch_map_ops_generic:
			switch (insn->imm) {
			case BPF_FUNC_map_lookup_elem:
				insn->imm = BPF_CALL_IMM(ops->map_lookup_elem);
				continue;
			case BPF_FUNC_map_update_elem:
				insn->imm = BPF_CALL_IMM(ops->map_update_elem);
				continue;
			case BPF_FUNC_map_delete_elem:
				insn->imm = BPF_CALL_IMM(ops->map_delete_elem);
				continue;
			case BPF_FUNC_map_push_elem:
				insn->imm = BPF_CALL_IMM(ops->map_push_elem);
				continue;
			case BPF_FUNC_map_pop_elem:
				insn->imm = BPF_CALL_IMM(ops->map_pop_elem);
				continue;
			case BPF_FUNC_map_peek_elem:
				insn->imm = BPF_CALL_IMM(ops->map_peek_elem);
				continue;
			case BPF_FUNC_redirect_map:
				insn->imm = BPF_CALL_IMM(ops->map_redirect);
				continue;
			case BPF_FUNC_for_each_map_elem:
				insn->imm = BPF_CALL_IMM(ops->map_for_each_callback);
				continue;
			case BPF_FUNC_map_lookup_percpu_elem:
				insn->imm = BPF_CALL_IMM(ops->map_lookup_percpu_elem);
				continue;
			}

			goto patch_call_imm;
		}

		/* Implement bpf_jiffies64 inline. */
		if (prog->jit_requested && BITS_PER_LONG == 64 &&
		    insn->imm == BPF_FUNC_jiffies64) {
			struct bpf_insn ld_jiffies_addr[2] = {
				BPF_LD_IMM64(BPF_REG_0,
					     (unsigned long)&jiffies),
			};

			insn_buf[0] = ld_jiffies_addr[0];
			insn_buf[1] = ld_jiffies_addr[1];
			insn_buf[2] = BPF_LDX_MEM(BPF_DW, BPF_REG_0,
						  BPF_REG_0, 0);
			cnt = 3;

			new_prog = bpf_patch_insn_data(env, i + delta, insn_buf,
						       cnt);
			if (!new_prog)
				return -ENOMEM;

			delta    += cnt - 1;
			env->prog = prog = new_prog;
			insn      = new_prog->insnsi + i + delta;
			continue;
		}

		/* Implement bpf_get_func_arg inline. */
		if (prog_type == BPF_PROG_TYPE_TRACING &&
		    insn->imm == BPF_FUNC_get_func_arg) {
			/* Load nr_args from ctx - 8 */
			insn_buf[0] = BPF_LDX_MEM(BPF_DW, BPF_REG_0, BPF_REG_1, -8);
			insn_buf[1] = BPF_JMP32_REG(BPF_JGE, BPF_REG_2, BPF_REG_0, 6);
			insn_buf[2] = BPF_ALU64_IMM(BPF_LSH, BPF_REG_2, 3);
			insn_buf[3] = BPF_ALU64_REG(BPF_ADD, BPF_REG_2, BPF_REG_1);
			insn_buf[4] = BPF_LDX_MEM(BPF_DW, BPF_REG_0, BPF_REG_2, 0);
			insn_buf[5] = BPF_STX_MEM(BPF_DW, BPF_REG_3, BPF_REG_0, 0);
			insn_buf[6] = BPF_MOV64_IMM(BPF_REG_0, 0);
			insn_buf[7] = BPF_JMP_A(1);
			insn_buf[8] = BPF_MOV64_IMM(BPF_REG_0, -EINVAL);
			cnt = 9;

			new_prog = bpf_patch_insn_data(env, i + delta, insn_buf, cnt);
			if (!new_prog)
				return -ENOMEM;

			delta    += cnt - 1;
			env->prog = prog = new_prog;
			insn      = new_prog->insnsi + i + delta;
			continue;
		}

		/* Implement bpf_get_func_ret inline. */
		if (prog_type == BPF_PROG_TYPE_TRACING &&
		    insn->imm == BPF_FUNC_get_func_ret) {
			if (eatype == BPF_TRACE_FEXIT ||
			    eatype == BPF_MODIFY_RETURN) {
				/* Load nr_args from ctx - 8 */
				insn_buf[0] = BPF_LDX_MEM(BPF_DW, BPF_REG_0, BPF_REG_1, -8);
				insn_buf[1] = BPF_ALU64_IMM(BPF_LSH, BPF_REG_0, 3);
				insn_buf[2] = BPF_ALU64_REG(BPF_ADD, BPF_REG_0, BPF_REG_1);
				insn_buf[3] = BPF_LDX_MEM(BPF_DW, BPF_REG_3, BPF_REG_0, 0);
				insn_buf[4] = BPF_STX_MEM(BPF_DW, BPF_REG_2, BPF_REG_3, 0);
				insn_buf[5] = BPF_MOV64_IMM(BPF_REG_0, 0);
				cnt = 6;
			} else {
				insn_buf[0] = BPF_MOV64_IMM(BPF_REG_0, -EOPNOTSUPP);
				cnt = 1;
			}

			new_prog = bpf_patch_insn_data(env, i + delta, insn_buf, cnt);
			if (!new_prog)
				return -ENOMEM;

			delta    += cnt - 1;
			env->prog = prog = new_prog;
			insn      = new_prog->insnsi + i + delta;
			continue;
		}

		/* Implement get_func_arg_cnt inline. */
		if (prog_type == BPF_PROG_TYPE_TRACING &&
		    insn->imm == BPF_FUNC_get_func_arg_cnt) {
			/* Load nr_args from ctx - 8 */
			insn_buf[0] = BPF_LDX_MEM(BPF_DW, BPF_REG_0, BPF_REG_1, -8);

			new_prog = bpf_patch_insn_data(env, i + delta, insn_buf, 1);
			if (!new_prog)
				return -ENOMEM;

			env->prog = prog = new_prog;
			insn      = new_prog->insnsi + i + delta;
			continue;
		}

		/* Implement bpf_get_func_ip inline. */
		if (prog_type == BPF_PROG_TYPE_TRACING &&
		    insn->imm == BPF_FUNC_get_func_ip) {
			/* Load IP address from ctx - 16 */
			insn_buf[0] = BPF_LDX_MEM(BPF_DW, BPF_REG_0, BPF_REG_1, -16);

			new_prog = bpf_patch_insn_data(env, i + delta, insn_buf, 1);
			if (!new_prog)
				return -ENOMEM;

			env->prog = prog = new_prog;
			insn      = new_prog->insnsi + i + delta;
			continue;
		}

patch_call_imm:
		fn = env->ops->get_func_proto(insn->imm, env->prog);
		/* all functions that have prototype and verifier allowed
		 * programs to call them, must be real in-kernel functions
		 */
		if (!fn->func) {
			verbose(env,
				"kernel subsystem misconfigured func %s#%d\n",
				func_id_name(insn->imm), insn->imm);
			return -EFAULT;
		}
		insn->imm = fn->func - __bpf_call_base;
	}

	/* Since poke tab is now finalized, publish aux to tracker. */
	for (i = 0; i < prog->aux->size_poke_tab; i++) {
		map_ptr = prog->aux->poke_tab[i].tail_call.map;
		if (!map_ptr->ops->map_poke_track ||
		    !map_ptr->ops->map_poke_untrack ||
		    !map_ptr->ops->map_poke_run) {
			verbose(env, "bpf verifier is misconfigured\n");
			return -EINVAL;
		}

		ret = map_ptr->ops->map_poke_track(map_ptr, prog->aux);
		if (ret < 0) {
			verbose(env, "tracking tail call prog failed\n");
			return ret;
		}
	}

	sort_kfunc_descs_by_imm(env->prog);

	return 0;
}

static struct bpf_prog *inline_bpf_loop(struct bpf_verifier_env *env,
					int position,
					s32 stack_base,
					u32 callback_subprogno,
					u32 *cnt)
{
	s32 r6_offset = stack_base + 0 * BPF_REG_SIZE;
	s32 r7_offset = stack_base + 1 * BPF_REG_SIZE;
	s32 r8_offset = stack_base + 2 * BPF_REG_SIZE;
	int reg_loop_max = BPF_REG_6;
	int reg_loop_cnt = BPF_REG_7;
	int reg_loop_ctx = BPF_REG_8;

	struct bpf_prog *new_prog;
	u32 callback_start;
	u32 call_insn_offset;
	s32 callback_offset;

	/* This represents an inlined version of bpf_iter.c:bpf_loop,
	 * be careful to modify this code in sync.
	 */
	struct bpf_insn insn_buf[] = {
		/* Return error and jump to the end of the patch if
		 * expected number of iterations is too big.
		 */
		BPF_JMP_IMM(BPF_JLE, BPF_REG_1, BPF_MAX_LOOPS, 2),
		BPF_MOV32_IMM(BPF_REG_0, -E2BIG),
		BPF_JMP_IMM(BPF_JA, 0, 0, 16),
		/* spill R6, R7, R8 to use these as loop vars */
		BPF_STX_MEM(BPF_DW, BPF_REG_10, BPF_REG_6, r6_offset),
		BPF_STX_MEM(BPF_DW, BPF_REG_10, BPF_REG_7, r7_offset),
		BPF_STX_MEM(BPF_DW, BPF_REG_10, BPF_REG_8, r8_offset),
		/* initialize loop vars */
		BPF_MOV64_REG(reg_loop_max, BPF_REG_1),
		BPF_MOV32_IMM(reg_loop_cnt, 0),
		BPF_MOV64_REG(reg_loop_ctx, BPF_REG_3),
		/* loop header,
		 * if reg_loop_cnt >= reg_loop_max skip the loop body
		 */
		BPF_JMP_REG(BPF_JGE, reg_loop_cnt, reg_loop_max, 5),
		/* callback call,
		 * correct callback offset would be set after patching
		 */
		BPF_MOV64_REG(BPF_REG_1, reg_loop_cnt),
		BPF_MOV64_REG(BPF_REG_2, reg_loop_ctx),
		BPF_CALL_REL(0),
		/* increment loop counter */
		BPF_ALU64_IMM(BPF_ADD, reg_loop_cnt, 1),
		/* jump to loop header if callback returned 0 */
		BPF_JMP_IMM(BPF_JEQ, BPF_REG_0, 0, -6),
		/* return value of bpf_loop,
		 * set R0 to the number of iterations
		 */
		BPF_MOV64_REG(BPF_REG_0, reg_loop_cnt),
		/* restore original values of R6, R7, R8 */
		BPF_LDX_MEM(BPF_DW, BPF_REG_6, BPF_REG_10, r6_offset),
		BPF_LDX_MEM(BPF_DW, BPF_REG_7, BPF_REG_10, r7_offset),
		BPF_LDX_MEM(BPF_DW, BPF_REG_8, BPF_REG_10, r8_offset),
	};

	*cnt = ARRAY_SIZE(insn_buf);
	new_prog = bpf_patch_insn_data(env, position, insn_buf, *cnt);
	if (!new_prog)
		return new_prog;

	/* callback start is known only after patching */
	callback_start = env->subprog_info[callback_subprogno].start;
	/* Note: insn_buf[12] is an offset of BPF_CALL_REL instruction */
	call_insn_offset = position + 12;
	callback_offset = callback_start - call_insn_offset - 1;
	new_prog->insnsi[call_insn_offset].imm = callback_offset;

	return new_prog;
}

static bool is_bpf_loop_call(struct bpf_insn *insn)
{
	return insn->code == (BPF_JMP | BPF_CALL) &&
		insn->src_reg == 0 &&
		insn->imm == BPF_FUNC_loop;
}

/* For all sub-programs in the program (including main) check
 * insn_aux_data to see if there are bpf_loop calls that require
 * inlining. If such calls are found the calls are replaced with a
 * sequence of instructions produced by `inline_bpf_loop` function and
 * subprog stack_depth is increased by the size of 3 registers.
 * This stack space is used to spill values of the R6, R7, R8.  These
 * registers are used to store the loop bound, counter and context
 * variables.
 */
static int optimize_bpf_loop(struct bpf_verifier_env *env)
{
	struct bpf_subprog_info *subprogs = env->subprog_info;
	int i, cur_subprog = 0, cnt, delta = 0;
	struct bpf_insn *insn = env->prog->insnsi;
	int insn_cnt = env->prog->len;
	u16 stack_depth = subprogs[cur_subprog].stack_depth;
	u16 stack_depth_roundup = round_up(stack_depth, 8) - stack_depth;
	u16 stack_depth_extra = 0;

	for (i = 0; i < insn_cnt; i++, insn++) {
		struct bpf_loop_inline_state *inline_state =
			&env->insn_aux_data[i + delta].loop_inline_state;

		if (is_bpf_loop_call(insn) && inline_state->fit_for_inline) {
			struct bpf_prog *new_prog;

			stack_depth_extra = BPF_REG_SIZE * 3 + stack_depth_roundup;
			new_prog = inline_bpf_loop(env,
						   i + delta,
						   -(stack_depth + stack_depth_extra),
						   inline_state->callback_subprogno,
						   &cnt);
			if (!new_prog)
				return -ENOMEM;

			delta     += cnt - 1;
			env->prog  = new_prog;
			insn       = new_prog->insnsi + i + delta;
		}

		if (subprogs[cur_subprog + 1].start == i + delta + 1) {
			subprogs[cur_subprog].stack_depth += stack_depth_extra;
			cur_subprog++;
			stack_depth = subprogs[cur_subprog].stack_depth;
			stack_depth_roundup = round_up(stack_depth, 8) - stack_depth;
			stack_depth_extra = 0;
		}
	}

	env->prog->aux->stack_depth = env->subprog_info[0].stack_depth;

	return 0;
}

static void free_states(struct bpf_verifier_env *env)
{
	struct bpf_verifier_state_list *sl, *sln;
	int i;

	sl = env->free_list;
	while (sl) {
		sln = sl->next;
		free_verifier_state(&sl->state, false);
		kfree(sl);
		sl = sln;
	}
	env->free_list = NULL;

	if (!env->explored_states)
		return;

	for (i = 0; i < state_htab_size(env); i++) {
		sl = env->explored_states[i];

		while (sl) {
			sln = sl->next;
			free_verifier_state(&sl->state, false);
			kfree(sl);
			sl = sln;
		}
		env->explored_states[i] = NULL;
	}
}

static int do_check_common(struct bpf_verifier_env *env, int subprog)
{
	bool pop_log = !(env->log.level & BPF_LOG_LEVEL2);
	struct bpf_verifier_state *state;
	struct bpf_reg_state *regs;
	int ret, i;

	env->prev_linfo = NULL;
	env->pass_cnt++;

	state = kzalloc(sizeof(struct bpf_verifier_state), GFP_KERNEL);
	if (!state)
		return -ENOMEM;
	state->curframe = 0;
	state->speculative = false;
	state->branches = 1;
	state->frame[0] = kzalloc(sizeof(struct bpf_func_state), GFP_KERNEL);
	if (!state->frame[0]) {
		kfree(state);
		return -ENOMEM;
	}
	env->cur_state = state;
	init_func_state(env, state->frame[0],
			BPF_MAIN_FUNC /* callsite */,
			0 /* frameno */,
			subprog);

	regs = state->frame[state->curframe]->regs;
	if (subprog || env->prog->type == BPF_PROG_TYPE_EXT) {
		ret = btf_prepare_func_args(env, subprog, regs);
		if (ret)
			goto out;
		for (i = BPF_REG_1; i <= BPF_REG_5; i++) {
			if (regs[i].type == PTR_TO_CTX)
				mark_reg_known_zero(env, regs, i);
			else if (regs[i].type == SCALAR_VALUE)
				mark_reg_unknown(env, regs, i);
			else if (base_type(regs[i].type) == PTR_TO_MEM) {
				const u32 mem_size = regs[i].mem_size;

				mark_reg_known_zero(env, regs, i);
				regs[i].mem_size = mem_size;
				regs[i].id = ++env->id_gen;
			}
		}
	} else {
		/* 1st arg to a function */
		regs[BPF_REG_1].type = PTR_TO_CTX;
		mark_reg_known_zero(env, regs, BPF_REG_1);
		ret = btf_check_subprog_arg_match(env, subprog, regs);
		if (ret == -EFAULT)
			/* unlikely verifier bug. abort.
			 * ret == 0 and ret < 0 are sadly acceptable for
			 * main() function due to backward compatibility.
			 * Like socket filter program may be written as:
			 * int bpf_prog(struct pt_regs *ctx)
			 * and never dereference that ctx in the program.
			 * 'struct pt_regs' is a type mismatch for socket
			 * filter that should be using 'struct __sk_buff'.
			 */
			goto out;
	}

	ret = do_check(env);
out:
	/* check for NULL is necessary, since cur_state can be freed inside
	 * do_check() under memory pressure.
	 */
	if (env->cur_state) {
		free_verifier_state(env->cur_state, true);
		env->cur_state = NULL;
	}
	while (!pop_stack(env, NULL, NULL, false));
	if (!ret && pop_log)
		bpf_vlog_reset(&env->log, 0);
	free_states(env);
	return ret;
}

/* Verify all global functions in a BPF program one by one based on their BTF.
 * All global functions must pass verification. Otherwise the whole program is rejected.
 * Consider:
 * int bar(int);
 * int foo(int f)
 * {
 *    return bar(f);
 * }
 * int bar(int b)
 * {
 *    ...
 * }
 * foo() will be verified first for R1=any_scalar_value. During verification it
 * will be assumed that bar() already verified successfully and call to bar()
 * from foo() will be checked for type match only. Later bar() will be verified
 * independently to check that it's safe for R1=any_scalar_value.
 */
static int do_check_subprogs(struct bpf_verifier_env *env)
{
	struct bpf_prog_aux *aux = env->prog->aux;
	int i, ret;

	if (!aux->func_info)
		return 0;

	for (i = 1; i < env->subprog_cnt; i++) {
		if (aux->func_info_aux[i].linkage != BTF_FUNC_GLOBAL)
			continue;
		env->insn_idx = env->subprog_info[i].start;
		WARN_ON_ONCE(env->insn_idx == 0);
		ret = do_check_common(env, i);
		if (ret) {
			return ret;
		} else if (env->log.level & BPF_LOG_LEVEL) {
			verbose(env,
				"Func#%d is safe for any args that match its prototype\n",
				i);
		}
	}
	return 0;
}

static int do_check_main(struct bpf_verifier_env *env)
{
	int ret;

	env->insn_idx = 0;
	ret = do_check_common(env, 0);
	if (!ret)
		env->prog->aux->stack_depth = env->subprog_info[0].stack_depth;
	return ret;
}


static void print_verification_stats(struct bpf_verifier_env *env)
{
	int i;

	if (env->log.level & BPF_LOG_STATS) {
		verbose(env, "verification time %lld usec\n",
			div_u64(env->verification_time, 1000));
		verbose(env, "stack depth ");
		for (i = 0; i < env->subprog_cnt; i++) {
			u32 depth = env->subprog_info[i].stack_depth;

			verbose(env, "%d", depth);
			if (i + 1 < env->subprog_cnt)
				verbose(env, "+");
		}
		verbose(env, "\n");
	}
	verbose(env, "processed %d insns (limit %d) max_states_per_insn %d "
		"total_states %d peak_states %d mark_read %d\n",
		env->insn_processed, BPF_COMPLEXITY_LIMIT_INSNS,
		env->max_states_per_insn, env->total_states,
		env->peak_states, env->longest_mark_read_walk);
}

static int check_struct_ops_btf_id(struct bpf_verifier_env *env)
{
	const struct btf_type *t, *func_proto;
	const struct bpf_struct_ops *st_ops;
	const struct btf_member *member;
	struct bpf_prog *prog = env->prog;
	u32 btf_id, member_idx;
	const char *mname;

	if (!prog->gpl_compatible) {
		verbose(env, "struct ops programs must have a GPL compatible license\n");
		return -EINVAL;
	}

	btf_id = prog->aux->attach_btf_id;
	st_ops = bpf_struct_ops_find(btf_id);
	if (!st_ops) {
		verbose(env, "attach_btf_id %u is not a supported struct\n",
			btf_id);
		return -ENOTSUPP;
	}

	t = st_ops->type;
	member_idx = prog->expected_attach_type;
	if (member_idx >= btf_type_vlen(t)) {
		verbose(env, "attach to invalid member idx %u of struct %s\n",
			member_idx, st_ops->name);
		return -EINVAL;
	}

	member = &btf_type_member(t)[member_idx];
	mname = btf_name_by_offset(btf_vmlinux, member->name_off);
	func_proto = btf_type_resolve_func_ptr(btf_vmlinux, member->type,
					       NULL);
	if (!func_proto) {
		verbose(env, "attach to invalid member %s(@idx %u) of struct %s\n",
			mname, member_idx, st_ops->name);
		return -EINVAL;
	}

	if (st_ops->check_member) {
		int err = st_ops->check_member(t, member);

		if (err) {
			verbose(env, "attach to unsupported member %s of struct %s\n",
				mname, st_ops->name);
			return err;
		}
	}

	prog->aux->attach_func_proto = func_proto;
	prog->aux->attach_func_name = mname;
	env->ops = st_ops->verifier_ops;

	return 0;
}
#define SECURITY_PREFIX "security_"

static int check_attach_modify_return(unsigned long addr, const char *func_name)
{
	if (within_error_injection_list(addr) ||
	    !strncmp(SECURITY_PREFIX, func_name, sizeof(SECURITY_PREFIX) - 1))
		return 0;

	return -EINVAL;
}

/* list of non-sleepable functions that are otherwise on
 * ALLOW_ERROR_INJECTION list
 */
BTF_SET_START(btf_non_sleepable_error_inject)
/* Three functions below can be called from sleepable and non-sleepable context.
 * Assume non-sleepable from bpf safety point of view.
 */
BTF_ID(func, __filemap_add_folio)
BTF_ID(func, should_fail_alloc_page)
BTF_ID(func, should_failslab)
BTF_SET_END(btf_non_sleepable_error_inject)

static int check_non_sleepable_error_inject(u32 btf_id)
{
	return btf_id_set_contains(&btf_non_sleepable_error_inject, btf_id);
}

int bpf_check_attach_target(struct bpf_verifier_log *log,
			    const struct bpf_prog *prog,
			    const struct bpf_prog *tgt_prog,
			    u32 btf_id,
			    struct bpf_attach_target_info *tgt_info)
{
	bool prog_extension = prog->type == BPF_PROG_TYPE_EXT;
	const char prefix[] = "btf_trace_";
	int ret = 0, subprog = -1, i;
	const struct btf_type *t;
	bool conservative = true;
	const char *tname;
	struct btf *btf;
	long addr = 0;

	if (!btf_id) {
		bpf_log(log, "Tracing programs must provide btf_id\n");
		return -EINVAL;
	}
	btf = tgt_prog ? tgt_prog->aux->btf : prog->aux->attach_btf;
	if (!btf) {
		bpf_log(log,
			"FENTRY/FEXIT program can only be attached to another program annotated with BTF\n");
		return -EINVAL;
	}
	t = btf_type_by_id(btf, btf_id);
	if (!t) {
		bpf_log(log, "attach_btf_id %u is invalid\n", btf_id);
		return -EINVAL;
	}
	tname = btf_name_by_offset(btf, t->name_off);
	if (!tname) {
		bpf_log(log, "attach_btf_id %u doesn't have a name\n", btf_id);
		return -EINVAL;
	}
	if (tgt_prog) {
		struct bpf_prog_aux *aux = tgt_prog->aux;

		for (i = 0; i < aux->func_info_cnt; i++)
			if (aux->func_info[i].type_id == btf_id) {
				subprog = i;
				break;
			}
		if (subprog == -1) {
			bpf_log(log, "Subprog %s doesn't exist\n", tname);
			return -EINVAL;
		}
		conservative = aux->func_info_aux[subprog].unreliable;
		if (prog_extension) {
			if (conservative) {
				bpf_log(log,
					"Cannot replace static functions\n");
				return -EINVAL;
			}
			if (!prog->jit_requested) {
				bpf_log(log,
					"Extension programs should be JITed\n");
				return -EINVAL;
			}
		}
		if (!tgt_prog->jited) {
			bpf_log(log, "Can attach to only JITed progs\n");
			return -EINVAL;
		}
		if (tgt_prog->type == prog->type) {
			/* Cannot fentry/fexit another fentry/fexit program.
			 * Cannot attach program extension to another extension.
			 * It's ok to attach fentry/fexit to extension program.
			 */
			bpf_log(log, "Cannot recursively attach\n");
			return -EINVAL;
		}
		if (tgt_prog->type == BPF_PROG_TYPE_TRACING &&
		    prog_extension &&
		    (tgt_prog->expected_attach_type == BPF_TRACE_FENTRY ||
		     tgt_prog->expected_attach_type == BPF_TRACE_FEXIT)) {
			/* Program extensions can extend all program types
			 * except fentry/fexit. The reason is the following.
			 * The fentry/fexit programs are used for performance
			 * analysis, stats and can be attached to any program
			 * type except themselves. When extension program is
			 * replacing XDP function it is necessary to allow
			 * performance analysis of all functions. Both original
			 * XDP program and its program extension. Hence
			 * attaching fentry/fexit to BPF_PROG_TYPE_EXT is
			 * allowed. If extending of fentry/fexit was allowed it
			 * would be possible to create long call chain
			 * fentry->extension->fentry->extension beyond
			 * reasonable stack size. Hence extending fentry is not
			 * allowed.
			 */
			bpf_log(log, "Cannot extend fentry/fexit\n");
			return -EINVAL;
		}
	} else {
		if (prog_extension) {
			bpf_log(log, "Cannot replace kernel functions\n");
			return -EINVAL;
		}
	}

	switch (prog->expected_attach_type) {
	case BPF_TRACE_RAW_TP:
		if (tgt_prog) {
			bpf_log(log,
				"Only FENTRY/FEXIT progs are attachable to another BPF prog\n");
			return -EINVAL;
		}
		if (!btf_type_is_typedef(t)) {
			bpf_log(log, "attach_btf_id %u is not a typedef\n",
				btf_id);
			return -EINVAL;
		}
		if (strncmp(prefix, tname, sizeof(prefix) - 1)) {
			bpf_log(log, "attach_btf_id %u points to wrong type name %s\n",
				btf_id, tname);
			return -EINVAL;
		}
		tname += sizeof(prefix) - 1;
		t = btf_type_by_id(btf, t->type);
		if (!btf_type_is_ptr(t))
			/* should never happen in valid vmlinux build */
			return -EINVAL;
		t = btf_type_by_id(btf, t->type);
		if (!btf_type_is_func_proto(t))
			/* should never happen in valid vmlinux build */
			return -EINVAL;

		break;
	case BPF_TRACE_ITER:
		if (!btf_type_is_func(t)) {
			bpf_log(log, "attach_btf_id %u is not a function\n",
				btf_id);
			return -EINVAL;
		}
		t = btf_type_by_id(btf, t->type);
		if (!btf_type_is_func_proto(t))
			return -EINVAL;
		ret = btf_distill_func_proto(log, btf, t, tname, &tgt_info->fmodel);
		if (ret)
			return ret;
		break;
	default:
		if (!prog_extension)
			return -EINVAL;
		fallthrough;
	case BPF_MODIFY_RETURN:
	case BPF_LSM_MAC:
	case BPF_LSM_CGROUP:
	case BPF_TRACE_FENTRY:
	case BPF_TRACE_FEXIT:
		if (!btf_type_is_func(t)) {
			bpf_log(log, "attach_btf_id %u is not a function\n",
				btf_id);
			return -EINVAL;
		}
		if (prog_extension &&
		    btf_check_type_match(log, prog, btf, t))
			return -EINVAL;
		t = btf_type_by_id(btf, t->type);
		if (!btf_type_is_func_proto(t))
			return -EINVAL;

		if ((prog->aux->saved_dst_prog_type || prog->aux->saved_dst_attach_type) &&
		    (!tgt_prog || prog->aux->saved_dst_prog_type != tgt_prog->type ||
		     prog->aux->saved_dst_attach_type != tgt_prog->expected_attach_type))
			return -EINVAL;

		if (tgt_prog && conservative)
			t = NULL;

		ret = btf_distill_func_proto(log, btf, t, tname, &tgt_info->fmodel);
		if (ret < 0)
			return ret;

		if (tgt_prog) {
			if (subprog == 0)
				addr = (long) tgt_prog->bpf_func;
			else
				addr = (long) tgt_prog->aux->func[subprog]->bpf_func;
		} else {
			addr = kallsyms_lookup_name(tname);
			if (!addr) {
				bpf_log(log,
					"The address of function %s cannot be found\n",
					tname);
				return -ENOENT;
			}
		}

		if (prog->aux->sleepable) {
			ret = -EINVAL;
			switch (prog->type) {
			case BPF_PROG_TYPE_TRACING:
				/* fentry/fexit/fmod_ret progs can be sleepable only if they are
				 * attached to ALLOW_ERROR_INJECTION and are not in denylist.
				 */
				if (!check_non_sleepable_error_inject(btf_id) &&
				    within_error_injection_list(addr))
					ret = 0;
				break;
			case BPF_PROG_TYPE_LSM:
				/* LSM progs check that they are attached to bpf_lsm_*() funcs.
				 * Only some of them are sleepable.
				 */
				if (bpf_lsm_is_sleepable_hook(btf_id))
					ret = 0;
				break;
			default:
				break;
			}
			if (ret) {
				bpf_log(log, "%s is not sleepable\n", tname);
				return ret;
			}
		} else if (prog->expected_attach_type == BPF_MODIFY_RETURN) {
			if (tgt_prog) {
				bpf_log(log, "can't modify return codes of BPF programs\n");
				return -EINVAL;
			}
			ret = check_attach_modify_return(addr, tname);
			if (ret) {
				bpf_log(log, "%s() is not modifiable\n", tname);
				return ret;
			}
		}

		break;
	}
	tgt_info->tgt_addr = addr;
	tgt_info->tgt_name = tname;
	tgt_info->tgt_type = t;
	return 0;
}

BTF_SET_START(btf_id_deny)
BTF_ID_UNUSED
#ifdef CONFIG_SMP
BTF_ID(func, migrate_disable)
BTF_ID(func, migrate_enable)
#endif
#if !defined CONFIG_PREEMPT_RCU && !defined CONFIG_TINY_RCU
BTF_ID(func, rcu_read_unlock_strict)
#endif
BTF_SET_END(btf_id_deny)

static int check_attach_btf_id(struct bpf_verifier_env *env)
{
	struct bpf_prog *prog = env->prog;
	struct bpf_prog *tgt_prog = prog->aux->dst_prog;
	struct bpf_attach_target_info tgt_info = {};
	u32 btf_id = prog->aux->attach_btf_id;
	struct bpf_trampoline *tr;
	int ret;
	u64 key;

	if (prog->type == BPF_PROG_TYPE_SYSCALL) {
		if (prog->aux->sleepable)
			/* attach_btf_id checked to be zero already */
			return 0;
		verbose(env, "Syscall programs can only be sleepable\n");
		return -EINVAL;
	}

	if (prog->aux->sleepable && prog->type != BPF_PROG_TYPE_TRACING &&
	    prog->type != BPF_PROG_TYPE_LSM && prog->type != BPF_PROG_TYPE_KPROBE) {
		verbose(env, "Only fentry/fexit/fmod_ret, lsm, and kprobe/uprobe programs can be sleepable\n");
		return -EINVAL;
	}

	if (prog->type == BPF_PROG_TYPE_STRUCT_OPS)
		return check_struct_ops_btf_id(env);

	if (prog->type != BPF_PROG_TYPE_TRACING &&
	    prog->type != BPF_PROG_TYPE_LSM &&
	    prog->type != BPF_PROG_TYPE_EXT)
		return 0;

	ret = bpf_check_attach_target(&env->log, prog, tgt_prog, btf_id, &tgt_info);
	if (ret)
		return ret;

	if (tgt_prog && prog->type == BPF_PROG_TYPE_EXT) {
		/* to make freplace equivalent to their targets, they need to
		 * inherit env->ops and expected_attach_type for the rest of the
		 * verification
		 */
		env->ops = bpf_verifier_ops[tgt_prog->type];
		prog->expected_attach_type = tgt_prog->expected_attach_type;
	}

	/* store info about the attachment target that will be used later */
	prog->aux->attach_func_proto = tgt_info.tgt_type;
	prog->aux->attach_func_name = tgt_info.tgt_name;

	if (tgt_prog) {
		prog->aux->saved_dst_prog_type = tgt_prog->type;
		prog->aux->saved_dst_attach_type = tgt_prog->expected_attach_type;
	}

	if (prog->expected_attach_type == BPF_TRACE_RAW_TP) {
		prog->aux->attach_btf_trace = true;
		return 0;
	} else if (prog->expected_attach_type == BPF_TRACE_ITER) {
		if (!bpf_iter_prog_supported(prog))
			return -EINVAL;
		return 0;
	}

	if (prog->type == BPF_PROG_TYPE_LSM) {
		ret = bpf_lsm_verify_prog(&env->log, prog);
		if (ret < 0)
			return ret;
	} else if (prog->type == BPF_PROG_TYPE_TRACING &&
		   btf_id_set_contains(&btf_id_deny, btf_id)) {
		return -EINVAL;
	}

	key = bpf_trampoline_compute_key(tgt_prog, prog->aux->attach_btf, btf_id);
	tr = bpf_trampoline_get(key, &tgt_info);
	if (!tr)
		return -ENOMEM;

	prog->aux->dst_trampoline = tr;
	return 0;
}

struct btf *bpf_get_btf_vmlinux(void)
{
	if (!btf_vmlinux && IS_ENABLED(CONFIG_DEBUG_INFO_BTF)) {
		mutex_lock(&bpf_verifier_lock);
		if (!btf_vmlinux)
			btf_vmlinux = btf_parse_vmlinux();
		mutex_unlock(&bpf_verifier_lock);
	}
	return btf_vmlinux;
}

int bpf_check(struct bpf_prog **prog, union bpf_attr *attr, bpfptr_t uattr)
{
	u64 start_time = ktime_get_ns();
	struct bpf_verifier_env *env;
	struct bpf_verifier_log *log;
	int i, len, ret = -EINVAL;
	bool is_priv;

	/* no program is valid */
	if (ARRAY_SIZE(bpf_verifier_ops) == 0)
		return -EINVAL;

	/* 'struct bpf_verifier_env' can be global, but since it's not small,
	 * allocate/free it every time bpf_check() is called
	 */
	env = kzalloc(sizeof(struct bpf_verifier_env), GFP_KERNEL);
	if (!env)
		return -ENOMEM;
	log = &env->log;

	len = (*prog)->len;
	env->insn_aux_data =
		vzalloc(array_size(sizeof(struct bpf_insn_aux_data), len));
	ret = -ENOMEM;
	if (!env->insn_aux_data)
		goto err_free_env;
	for (i = 0; i < len; i++)
		env->insn_aux_data[i].orig_idx = i;
	env->prog = *prog;
	env->ops = bpf_verifier_ops[env->prog->type];
	env->fd_array = make_bpfptr(attr->fd_array, uattr.is_kernel);
	is_priv = bpf_capable();

	bpf_get_btf_vmlinux();

	/* grab the mutex to protect few globals used by verifier */
	if (!is_priv)
		mutex_lock(&bpf_verifier_lock);

	if (attr->log_level || attr->log_buf || attr->log_size) {
		/* user requested verbose verifier output
		 * and supplied buffer to store the verification trace
		 */
		log->level = attr->log_level;
		log->ubuf = (char __user *) (unsigned long) attr->log_buf;
		log->len_total = attr->log_size;

		/* log attributes have to be sane */
		if (!bpf_verifier_log_attr_valid(log)) {
			ret = -EINVAL;
			goto err_unlock;
		}
	}

	mark_verifier_state_clean(env);

	if (IS_ERR(btf_vmlinux)) {
		/* Either gcc or pahole or kernel are broken. */
		verbose(env, "in-kernel BTF is malformed\n");
		ret = PTR_ERR(btf_vmlinux);
		goto skip_full_check;
	}

	env->strict_alignment = !!(attr->prog_flags & BPF_F_STRICT_ALIGNMENT);
	if (!IS_ENABLED(CONFIG_HAVE_EFFICIENT_UNALIGNED_ACCESS))
		env->strict_alignment = true;
	if (attr->prog_flags & BPF_F_ANY_ALIGNMENT)
		env->strict_alignment = false;

	env->allow_ptr_leaks = bpf_allow_ptr_leaks();
	env->allow_uninit_stack = bpf_allow_uninit_stack();
	env->allow_ptr_to_map_access = bpf_allow_ptr_to_map_access();
	env->bypass_spec_v1 = bpf_bypass_spec_v1();
	env->bypass_spec_v4 = bpf_bypass_spec_v4();
	env->bpf_capable = bpf_capable();

	if (is_priv)
		env->test_state_freq = attr->prog_flags & BPF_F_TEST_STATE_FREQ;

	env->explored_states = kvcalloc(state_htab_size(env),
				       sizeof(struct bpf_verifier_state_list *),
				       GFP_USER);
	ret = -ENOMEM;
	if (!env->explored_states)
		goto skip_full_check;

	ret = add_subprog_and_kfunc(env);
	if (ret < 0)
		goto skip_full_check;

	ret = check_subprogs(env);
	if (ret < 0)
		goto skip_full_check;

	ret = check_btf_info(env, attr, uattr);
	if (ret < 0)
		goto skip_full_check;

	ret = check_attach_btf_id(env);
	if (ret)
		goto skip_full_check;

	ret = resolve_pseudo_ldimm64(env);
	if (ret < 0)
		goto skip_full_check;

	if (bpf_prog_is_dev_bound(env->prog->aux)) {
		ret = bpf_prog_offload_verifier_prep(env->prog);
		if (ret)
			goto skip_full_check;
	}

	ret = check_cfg(env);
	if (ret < 0)
		goto skip_full_check;

	ret = do_check_subprogs(env);
	ret = ret ?: do_check_main(env);

	if (ret == 0 && bpf_prog_is_dev_bound(env->prog->aux))
		ret = bpf_prog_offload_finalize(env);

skip_full_check:
	kvfree(env->explored_states);

	if (ret == 0)
		ret = check_max_stack_depth(env);

	/* instruction rewrites happen after this point */
	if (ret == 0)
		ret = optimize_bpf_loop(env);

	if (is_priv) {
		if (ret == 0)
			opt_hard_wire_dead_code_branches(env);
		if (ret == 0)
			ret = opt_remove_dead_code(env);
		if (ret == 0)
			ret = opt_remove_nops(env);
	} else {
		if (ret == 0)
			sanitize_dead_code(env);
	}

	if (ret == 0)
		/* program is valid, convert *(u32*)(ctx + off) accesses */
		ret = convert_ctx_accesses(env);

	if (ret == 0)
		ret = do_misc_fixups(env);

	/* do 32-bit optimization after insn patching has done so those patched
	 * insns could be handled correctly.
	 */
	if (ret == 0 && !bpf_prog_is_dev_bound(env->prog->aux)) {
		ret = opt_subreg_zext_lo32_rnd_hi32(env, attr);
		env->prog->aux->verifier_zext = bpf_jit_needs_zext() ? !ret
								     : false;
	}

	if (ret == 0)
		ret = fixup_call_args(env);

	env->verification_time = ktime_get_ns() - start_time;
	print_verification_stats(env);
	env->prog->aux->verified_insns = env->insn_processed;

	if (log->level && bpf_verifier_log_full(log))
		ret = -ENOSPC;
	if (log->level && !log->ubuf) {
		ret = -EFAULT;
		goto err_release_maps;
	}

	if (ret)
		goto err_release_maps;

	if (env->used_map_cnt) {
		/* if program passed verifier, update used_maps in bpf_prog_info */
		env->prog->aux->used_maps = kmalloc_array(env->used_map_cnt,
							  sizeof(env->used_maps[0]),
							  GFP_KERNEL);

		if (!env->prog->aux->used_maps) {
			ret = -ENOMEM;
			goto err_release_maps;
		}

		memcpy(env->prog->aux->used_maps, env->used_maps,
		       sizeof(env->used_maps[0]) * env->used_map_cnt);
		env->prog->aux->used_map_cnt = env->used_map_cnt;
	}
	if (env->used_btf_cnt) {
		/* if program passed verifier, update used_btfs in bpf_prog_aux */
		env->prog->aux->used_btfs = kmalloc_array(env->used_btf_cnt,
							  sizeof(env->used_btfs[0]),
							  GFP_KERNEL);
		if (!env->prog->aux->used_btfs) {
			ret = -ENOMEM;
			goto err_release_maps;
		}

		memcpy(env->prog->aux->used_btfs, env->used_btfs,
		       sizeof(env->used_btfs[0]) * env->used_btf_cnt);
		env->prog->aux->used_btf_cnt = env->used_btf_cnt;
	}
	if (env->used_map_cnt || env->used_btf_cnt) {
		/* program is valid. Convert pseudo bpf_ld_imm64 into generic
		 * bpf_ld_imm64 instructions
		 */
		convert_pseudo_ld_imm64(env);
	}

	adjust_btf_func(env);

err_release_maps:
	if (!env->prog->aux->used_maps)
		/* if we didn't copy map pointers into bpf_prog_info, release
		 * them now. Otherwise free_used_maps() will release them.
		 */
		release_maps(env);
	if (!env->prog->aux->used_btfs)
		release_btfs(env);

	/* extension progs temporarily inherit the attach_type of their targets
	   for verification purposes, so set it back to zero before returning
	 */
	if (env->prog->type == BPF_PROG_TYPE_EXT)
		env->prog->expected_attach_type = 0;

	*prog = env->prog;
err_unlock:
	if (!is_priv)
		mutex_unlock(&bpf_verifier_lock);
	vfree(env->insn_aux_data);
err_free_env:
	kfree(env);
	return ret;
}<|MERGE_RESOLUTION|>--- conflicted
+++ resolved
@@ -1027,21 +1027,14 @@
  */
 static void *realloc_array(void *arr, size_t old_n, size_t new_n, size_t size)
 {
-<<<<<<< HEAD
-=======
 	size_t alloc_size;
->>>>>>> 2cb8e624
 	void *new_arr;
 
 	if (!new_n || old_n == new_n)
 		goto out;
 
-<<<<<<< HEAD
-	new_arr = krealloc_array(arr, new_n, size, GFP_KERNEL);
-=======
 	alloc_size = kmalloc_size_roundup(size_mul(new_n, size));
 	new_arr = krealloc(arr, alloc_size, GFP_KERNEL);
->>>>>>> 2cb8e624
 	if (!new_arr) {
 		kfree(arr);
 		return NULL;
@@ -2944,7 +2937,6 @@
 int mark_chain_precision(struct bpf_verifier_env *env, int regno)
 {
 	return __mark_chain_precision(env, env->cur_state->curframe, regno, -1);
-<<<<<<< HEAD
 }
 
 static int mark_chain_precision_frame(struct bpf_verifier_env *env, int frame, int regno)
@@ -2954,17 +2946,6 @@
 
 static int mark_chain_precision_stack_frame(struct bpf_verifier_env *env, int frame, int spi)
 {
-=======
-}
-
-static int mark_chain_precision_frame(struct bpf_verifier_env *env, int frame, int regno)
-{
-	return __mark_chain_precision(env, frame, regno, -1);
-}
-
-static int mark_chain_precision_stack_frame(struct bpf_verifier_env *env, int frame, int spi)
-{
->>>>>>> 2cb8e624
 	return __mark_chain_precision(env, frame, -1, spi);
 }
 
@@ -7454,26 +7435,18 @@
 	case BPF_FUNC_dynptr_data:
 		for (i = 0; i < MAX_BPF_FUNC_REG_ARGS; i++) {
 			if (arg_type_is_dynptr(fn->arg_type[i])) {
-<<<<<<< HEAD
-=======
 				struct bpf_reg_state *reg = &regs[BPF_REG_1 + i];
 
->>>>>>> 2cb8e624
 				if (meta.ref_obj_id) {
 					verbose(env, "verifier internal error: meta.ref_obj_id already set\n");
 					return -EFAULT;
 				}
-<<<<<<< HEAD
-				/* Find the id of the dynptr we're tracking the reference of */
-				meta.ref_obj_id = stack_slot_get_id(env, &regs[BPF_REG_1 + i]);
-=======
 
 				if (base_type(reg->type) != PTR_TO_DYNPTR)
 					/* Find the id of the dynptr we're
 					 * tracking the reference of
 					 */
 					meta.ref_obj_id = stack_slot_get_id(env, reg);
->>>>>>> 2cb8e624
 				break;
 			}
 		}
@@ -7482,13 +7455,10 @@
 			return -EFAULT;
 		}
 		break;
-<<<<<<< HEAD
-=======
 	case BPF_FUNC_user_ringbuf_drain:
 		err = __check_func_call(env, insn, insn_idx_p, meta.subprogno,
 					set_user_ringbuf_callback_state);
 		break;
->>>>>>> 2cb8e624
 	}
 
 	if (err)
