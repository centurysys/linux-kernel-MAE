--- conflicted
+++ resolved
@@ -2692,12 +2692,8 @@
 	no_pid_list = rcu_dereference_protected(tr->filtered_no_pids,
 					     lockdep_is_held(&event_mutex));
 
-<<<<<<< HEAD
-	if (pid_list || no_pid_list)
-=======
 	if (!trace_pid_list_first(pid_list, &first) ||
 	    !trace_pid_list_first(no_pid_list, &first))
->>>>>>> 92b4b594
 		file->flags |= EVENT_FILE_FL_PID_FILTER;
 
 	file->event_call = call;
