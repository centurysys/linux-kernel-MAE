--- conflicted
+++ resolved
@@ -497,16 +497,11 @@
 			if (strlcpy(buf, p, ARRAY_SIZE(buf)) >= ARRAY_SIZE(buf))
 				pr_err("action string is too long: %s\n", p);
 			else if (trigger_process_regex(file, buf) < 0)
-<<<<<<< HEAD
-				pr_err("Failed to apply an action: %s\n", buf);
-		}
-=======
 				pr_err("Failed to apply an action: %s\n", p);
 		}
 		anode = xbc_node_find_subkey(enode, "hist");
 		if (anode)
 			trace_boot_init_histograms(file, anode, buf, ARRAY_SIZE(buf));
->>>>>>> 3b17187f
 	} else if (xbc_node_find_value(enode, "actions", NULL))
 		pr_err("Failed to apply event actions because CONFIG_HIST_TRIGGERS is not set.\n");
 
