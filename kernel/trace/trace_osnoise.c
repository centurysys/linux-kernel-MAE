--- conflicted
+++ resolved
@@ -2077,26 +2077,11 @@
 		goto err;
 
 	tmp = trace_create_file("cpus", TRACE_MODE_WRITE, top_dir, NULL, &cpus_fops);
-<<<<<<< HEAD
 	if (!tmp)
 		goto err;
-#ifdef CONFIG_TIMERLAT_TRACER
-#ifdef CONFIG_STACKTRACE
-	tmp = tracefs_create_file("print_stack", TRACE_MODE_WRITE, top_dir,
-				  &osnoise_print_stack, &trace_min_max_fops);
-=======
->>>>>>> 92b4b594
-	if (!tmp)
-		goto err;
-
-<<<<<<< HEAD
-	tmp = tracefs_create_file("timerlat_period_us", TRACE_MODE_WRITE, top_dir,
-				  &timerlat_period, &trace_min_max_fops);
-	if (!tmp)
-=======
+
 	ret = init_timerlat_tracefs(top_dir);
 	if (ret)
->>>>>>> 92b4b594
 		goto err;
 
 	return 0;
@@ -2145,14 +2130,10 @@
 	unhook_irq_events();
 }
 
-<<<<<<< HEAD
-static int __osnoise_tracer_start(struct trace_array *tr)
-=======
 /*
  * osnoise_workload_start - start the workload and hook to events
  */
 static int osnoise_workload_start(void)
->>>>>>> 92b4b594
 {
 	int retval;
 
@@ -2242,22 +2223,8 @@
 
 static void osnoise_tracer_stop(struct trace_array *tr)
 {
-<<<<<<< HEAD
-	if (!osnoise_busy)
-		return;
-
-	trace_osnoise_callback_enabled = false;
-	barrier();
-
-	stop_per_cpu_kthreads();
-
-	osnoise_unhook_events();
-
-	osnoise_busy = false;
-=======
 	osnoise_unregister_instance(tr);
 	osnoise_workload_stop();
->>>>>>> 92b4b594
 }
 
 static int osnoise_tracer_init(struct trace_array *tr)
