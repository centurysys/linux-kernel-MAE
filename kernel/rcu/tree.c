--- conflicted
+++ resolved
@@ -3048,18 +3048,6 @@
 	return sum;
 }
 
-static bool
-need_wait_for_krwp_work(struct kfree_rcu_cpu_work *krwp)
-{
-	int i;
-
-	for (i = 0; i < FREE_N_CHANNELS; i++)
-		if (krwp->bkvhead_free[i])
-			return true;
-
-	return !!krwp->head_free;
-}
-
 static void
 schedule_delayed_monitor_work(struct kfree_rcu_cpu *krcp)
 {
@@ -3138,10 +3126,7 @@
 		if (need_wait_for_krwp_work(krwp))
 			continue;
 
-<<<<<<< HEAD
-=======
 		// kvfree_rcu_drain_ready() might handle this krcp, if so give up.
->>>>>>> 5729a900
 		if (need_offload_krc(krcp)) {
 			// Channel 1 corresponds to the SLAB-pointer bulk path.
 			// Channel 2 corresponds to vmalloc-pointer bulk path.
