--- conflicted
+++ resolved
@@ -9328,8 +9328,6 @@
 	}
 
 	if (event->attr.sigtrap) {
-<<<<<<< HEAD
-=======
 		/*
 		 * The desired behaviour of sigtrap vs invalid samples is a bit
 		 * tricky; on the one hand, one should not loose the SIGTRAP if
@@ -9337,7 +9335,6 @@
 		 * trigger the WARN or override the data address.
 		 */
 		bool valid_sample = sample_is_allowed(event, regs);
->>>>>>> 2cb8e624
 		unsigned int pending_id = 1;
 
 		if (regs)
@@ -9345,11 +9342,7 @@
 		if (!event->pending_sigtrap) {
 			event->pending_sigtrap = pending_id;
 			local_inc(&event->ctx->nr_pending);
-<<<<<<< HEAD
-		} else if (event->attr.exclude_kernel) {
-=======
 		} else if (event->attr.exclude_kernel && valid_sample) {
->>>>>>> 2cb8e624
 			/*
 			 * Should not be able to return to user space without
 			 * consuming pending_sigtrap; with exceptions:
@@ -9364,14 +9357,10 @@
 			 */
 			WARN_ON_ONCE(event->pending_sigtrap != pending_id);
 		}
-<<<<<<< HEAD
-		event->pending_addr = data->addr;
-=======
 
 		event->pending_addr = 0;
 		if (valid_sample && (data->sample_flags & PERF_SAMPLE_ADDR))
 			event->pending_addr = data->addr;
->>>>>>> 2cb8e624
 		irq_work_queue(&event->pending_irq);
 	}
 
