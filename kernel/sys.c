/*
 *  linux/kernel/sys.c
 *
 *  Copyright (C) 1991, 1992  Linus Torvalds
 */

#include <linux/module.h>
#include <linux/mm.h>
#include <linux/utsname.h>
#include <linux/mman.h>
#include <linux/reboot.h>
#include <linux/prctl.h>
#include <linux/highuid.h>
#include <linux/fs.h>
#include <linux/perf_event.h>
#include <linux/resource.h>
#include <linux/kernel.h>
#include <linux/kexec.h>
#include <linux/workqueue.h>
#include <linux/capability.h>
#include <linux/device.h>
#include <linux/key.h>
#include <linux/times.h>
#include <linux/posix-timers.h>
#include <linux/security.h>
#include <linux/dcookies.h>
#include <linux/suspend.h>
#include <linux/tty.h>
#include <linux/signal.h>
#include <linux/cn_proc.h>
#include <linux/getcpu.h>
#include <linux/task_io_accounting_ops.h>
#include <linux/seccomp.h>
#include <linux/cpu.h>
#include <linux/personality.h>
#include <linux/ptrace.h>
#include <linux/fs_struct.h>
#include <linux/gfp.h>
#include <linux/syscore_ops.h>
#include <linux/version.h>
#include <linux/ctype.h>

#include <linux/compat.h>
#include <linux/syscalls.h>
#include <linux/kprobes.h>
#include <linux/user_namespace.h>

#include <linux/kmsg_dump.h>
/* Move somewhere else to avoid recompiling? */
#include <generated/utsrelease.h>

#include <asm/uaccess.h>
#include <asm/io.h>
#include <asm/unistd.h>

#ifndef SET_UNALIGN_CTL
# define SET_UNALIGN_CTL(a,b)	(-EINVAL)
#endif
#ifndef GET_UNALIGN_CTL
# define GET_UNALIGN_CTL(a,b)	(-EINVAL)
#endif
#ifndef SET_FPEMU_CTL
# define SET_FPEMU_CTL(a,b)	(-EINVAL)
#endif
#ifndef GET_FPEMU_CTL
# define GET_FPEMU_CTL(a,b)	(-EINVAL)
#endif
#ifndef SET_FPEXC_CTL
# define SET_FPEXC_CTL(a,b)	(-EINVAL)
#endif
#ifndef GET_FPEXC_CTL
# define GET_FPEXC_CTL(a,b)	(-EINVAL)
#endif
#ifndef GET_ENDIAN
# define GET_ENDIAN(a,b)	(-EINVAL)
#endif
#ifndef SET_ENDIAN
# define SET_ENDIAN(a,b)	(-EINVAL)
#endif
#ifndef GET_TSC_CTL
# define GET_TSC_CTL(a)		(-EINVAL)
#endif
#ifndef SET_TSC_CTL
# define SET_TSC_CTL(a)		(-EINVAL)
#endif

/*
 * this is where the system-wide overflow UID and GID are defined, for
 * architectures that now have 32-bit UID/GID but didn't in the past
 */

int overflowuid = DEFAULT_OVERFLOWUID;
int overflowgid = DEFAULT_OVERFLOWGID;

#ifdef CONFIG_UID16
EXPORT_SYMBOL(overflowuid);
EXPORT_SYMBOL(overflowgid);
#endif

/*
 * the same as above, but for filesystems which can only store a 16-bit
 * UID and GID. as such, this is needed on all architectures
 */

int fs_overflowuid = DEFAULT_FS_OVERFLOWUID;
int fs_overflowgid = DEFAULT_FS_OVERFLOWUID;

EXPORT_SYMBOL(fs_overflowuid);
EXPORT_SYMBOL(fs_overflowgid);

/*
 * this indicates whether you can reboot with ctrl-alt-del: the default is yes
 */

int C_A_D = 1;
struct pid *cad_pid;
EXPORT_SYMBOL(cad_pid);

/*
 * If set, this is used for preparing the system to power off.
 */

void (*pm_power_off_prepare)(void);

/*
 * Returns true if current's euid is same as p's uid or euid,
 * or has CAP_SYS_NICE to p's user_ns.
 *
 * Called with rcu_read_lock, creds are safe
 */
static bool set_one_prio_perm(struct task_struct *p)
{
	const struct cred *cred = current_cred(), *pcred = __task_cred(p);

	if (pcred->user->user_ns == cred->user->user_ns &&
	    (pcred->uid  == cred->euid ||
	     pcred->euid == cred->euid))
		return true;
	if (ns_capable(pcred->user->user_ns, CAP_SYS_NICE))
		return true;
	return false;
}

/*
 * set the priority of a task
 * - the caller must hold the RCU read lock
 */
static int set_one_prio(struct task_struct *p, int niceval, int error)
{
	int no_nice;

	if (!set_one_prio_perm(p)) {
		error = -EPERM;
		goto out;
	}
	if (niceval < task_nice(p) && !can_nice(p, niceval)) {
		error = -EACCES;
		goto out;
	}
	no_nice = security_task_setnice(p, niceval);
	if (no_nice) {
		error = no_nice;
		goto out;
	}
	if (error == -ESRCH)
		error = 0;
	set_user_nice(p, niceval);
out:
	return error;
}

SYSCALL_DEFINE3(setpriority, int, which, int, who, int, niceval)
{
	struct task_struct *g, *p;
	struct user_struct *user;
	const struct cred *cred = current_cred();
	int error = -EINVAL;
	struct pid *pgrp;

	if (which > PRIO_USER || which < PRIO_PROCESS)
		goto out;

	/* normalize: avoid signed division (rounding problems) */
	error = -ESRCH;
	if (niceval < -20)
		niceval = -20;
	if (niceval > 19)
		niceval = 19;

	rcu_read_lock();
	read_lock(&tasklist_lock);
	switch (which) {
		case PRIO_PROCESS:
			if (who)
				p = find_task_by_vpid(who);
			else
				p = current;
			if (p)
				error = set_one_prio(p, niceval, error);
			break;
		case PRIO_PGRP:
			if (who)
				pgrp = find_vpid(who);
			else
				pgrp = task_pgrp(current);
			do_each_pid_thread(pgrp, PIDTYPE_PGID, p) {
				error = set_one_prio(p, niceval, error);
			} while_each_pid_thread(pgrp, PIDTYPE_PGID, p);
			break;
		case PRIO_USER:
			user = (struct user_struct *) cred->user;
			if (!who)
				who = cred->uid;
			else if ((who != cred->uid) &&
				 !(user = find_user(who)))
				goto out_unlock;	/* No processes for this user */

			do_each_thread(g, p) {
				if (__task_cred(p)->uid == who)
					error = set_one_prio(p, niceval, error);
			} while_each_thread(g, p);
			if (who != cred->uid)
				free_uid(user);		/* For find_user() */
			break;
	}
out_unlock:
	read_unlock(&tasklist_lock);
	rcu_read_unlock();
out:
	return error;
}

/*
 * Ugh. To avoid negative return values, "getpriority()" will
 * not return the normal nice-value, but a negated value that
 * has been offset by 20 (ie it returns 40..1 instead of -20..19)
 * to stay compatible.
 */
SYSCALL_DEFINE2(getpriority, int, which, int, who)
{
	struct task_struct *g, *p;
	struct user_struct *user;
	const struct cred *cred = current_cred();
	long niceval, retval = -ESRCH;
	struct pid *pgrp;

	if (which > PRIO_USER || which < PRIO_PROCESS)
		return -EINVAL;

	rcu_read_lock();
	read_lock(&tasklist_lock);
	switch (which) {
		case PRIO_PROCESS:
			if (who)
				p = find_task_by_vpid(who);
			else
				p = current;
			if (p) {
				niceval = 20 - task_nice(p);
				if (niceval > retval)
					retval = niceval;
			}
			break;
		case PRIO_PGRP:
			if (who)
				pgrp = find_vpid(who);
			else
				pgrp = task_pgrp(current);
			do_each_pid_thread(pgrp, PIDTYPE_PGID, p) {
				niceval = 20 - task_nice(p);
				if (niceval > retval)
					retval = niceval;
			} while_each_pid_thread(pgrp, PIDTYPE_PGID, p);
			break;
		case PRIO_USER:
			user = (struct user_struct *) cred->user;
			if (!who)
				who = cred->uid;
			else if ((who != cred->uid) &&
				 !(user = find_user(who)))
				goto out_unlock;	/* No processes for this user */

			do_each_thread(g, p) {
				if (__task_cred(p)->uid == who) {
					niceval = 20 - task_nice(p);
					if (niceval > retval)
						retval = niceval;
				}
			} while_each_thread(g, p);
			if (who != cred->uid)
				free_uid(user);		/* for find_user() */
			break;
	}
out_unlock:
	read_unlock(&tasklist_lock);
	rcu_read_unlock();

	return retval;
}

/**
 *	emergency_restart - reboot the system
 *
 *	Without shutting down any hardware or taking any locks
 *	reboot the system.  This is called when we know we are in
 *	trouble so this is our best effort to reboot.  This is
 *	safe to call in interrupt context.
 */
void emergency_restart(void)
{
	kmsg_dump(KMSG_DUMP_EMERG);
	machine_emergency_restart();
}
EXPORT_SYMBOL_GPL(emergency_restart);

void kernel_restart_prepare(char *cmd)
{
	blocking_notifier_call_chain(&reboot_notifier_list, SYS_RESTART, cmd);
	system_state = SYSTEM_RESTART;
	usermodehelper_disable();
	device_shutdown();
	syscore_shutdown();
}

/**
 *	register_reboot_notifier - Register function to be called at reboot time
 *	@nb: Info about notifier function to be called
 *
 *	Registers a function with the list of functions
 *	to be called at reboot time.
 *
 *	Currently always returns zero, as blocking_notifier_chain_register()
 *	always returns zero.
 */
int register_reboot_notifier(struct notifier_block *nb)
{
	return blocking_notifier_chain_register(&reboot_notifier_list, nb);
}
EXPORT_SYMBOL(register_reboot_notifier);

/**
 *	unregister_reboot_notifier - Unregister previously registered reboot notifier
 *	@nb: Hook to be unregistered
 *
 *	Unregisters a previously registered reboot
 *	notifier function.
 *
 *	Returns zero on success, or %-ENOENT on failure.
 */
int unregister_reboot_notifier(struct notifier_block *nb)
{
	return blocking_notifier_chain_unregister(&reboot_notifier_list, nb);
}
EXPORT_SYMBOL(unregister_reboot_notifier);

/**
 *	kernel_restart - reboot the system
 *	@cmd: pointer to buffer containing command to execute for restart
 *		or %NULL
 *
 *	Shutdown everything and perform a clean reboot.
 *	This is not safe to call in interrupt context.
 */
void kernel_restart(char *cmd)
{
	kernel_restart_prepare(cmd);
	if (!cmd)
		printk(KERN_EMERG "Restarting system.\n");
	else
		printk(KERN_EMERG "Restarting system with command '%s'.\n", cmd);
	kmsg_dump(KMSG_DUMP_RESTART);
	machine_restart(cmd);
}
EXPORT_SYMBOL_GPL(kernel_restart);

static void kernel_shutdown_prepare(enum system_states state)
{
	blocking_notifier_call_chain(&reboot_notifier_list,
		(state == SYSTEM_HALT)?SYS_HALT:SYS_POWER_OFF, NULL);
	system_state = state;
	usermodehelper_disable();
	device_shutdown();
}
/**
 *	kernel_halt - halt the system
 *
 *	Shutdown everything and perform a clean system halt.
 */
void kernel_halt(void)
{
	kernel_shutdown_prepare(SYSTEM_HALT);
	syscore_shutdown();
	printk(KERN_EMERG "System halted.\n");
	kmsg_dump(KMSG_DUMP_HALT);
	machine_halt();
}

EXPORT_SYMBOL_GPL(kernel_halt);

/**
 *	kernel_power_off - power_off the system
 *
 *	Shutdown everything and perform a clean system power_off.
 */
void kernel_power_off(void)
{
	kernel_shutdown_prepare(SYSTEM_POWER_OFF);
	if (pm_power_off_prepare)
		pm_power_off_prepare();
	disable_nonboot_cpus();
	syscore_shutdown();
	printk(KERN_EMERG "Power down.\n");
	kmsg_dump(KMSG_DUMP_POWEROFF);
	machine_power_off();
}
EXPORT_SYMBOL_GPL(kernel_power_off);

static DEFINE_MUTEX(reboot_mutex);

/*
 * Reboot system call: for obvious reasons only root may call it,
 * and even root needs to set up some magic numbers in the registers
 * so that some mistake won't make this reboot the whole machine.
 * You can also set the meaning of the ctrl-alt-del-key here.
 *
 * reboot doesn't sync: do that yourself before calling this.
 */
SYSCALL_DEFINE4(reboot, int, magic1, int, magic2, unsigned int, cmd,
		void __user *, arg)
{
	char buffer[256];
	int ret = 0;

	/* We only trust the superuser with rebooting the system. */
	if (!capable(CAP_SYS_BOOT))
		return -EPERM;

	/* For safety, we require "magic" arguments. */
	if (magic1 != LINUX_REBOOT_MAGIC1 ||
	    (magic2 != LINUX_REBOOT_MAGIC2 &&
	                magic2 != LINUX_REBOOT_MAGIC2A &&
			magic2 != LINUX_REBOOT_MAGIC2B &&
	                magic2 != LINUX_REBOOT_MAGIC2C))
		return -EINVAL;

	/* Instead of trying to make the power_off code look like
	 * halt when pm_power_off is not set do it the easy way.
	 */
	if ((cmd == LINUX_REBOOT_CMD_POWER_OFF) && !pm_power_off)
		cmd = LINUX_REBOOT_CMD_HALT;

	mutex_lock(&reboot_mutex);
	switch (cmd) {
	case LINUX_REBOOT_CMD_RESTART:
		kernel_restart(NULL);
		break;

	case LINUX_REBOOT_CMD_CAD_ON:
		C_A_D = 1;
		break;

	case LINUX_REBOOT_CMD_CAD_OFF:
		C_A_D = 0;
		break;

	case LINUX_REBOOT_CMD_HALT:
		kernel_halt();
		do_exit(0);
		panic("cannot halt");

	case LINUX_REBOOT_CMD_POWER_OFF:
		kernel_power_off();
		do_exit(0);
		break;

	case LINUX_REBOOT_CMD_RESTART2:
		if (strncpy_from_user(&buffer[0], arg, sizeof(buffer) - 1) < 0) {
			ret = -EFAULT;
			break;
		}
		buffer[sizeof(buffer) - 1] = '\0';

		kernel_restart(buffer);
		break;

#ifdef CONFIG_KEXEC
	case LINUX_REBOOT_CMD_KEXEC:
		ret = kernel_kexec();
		break;
#endif

#ifdef CONFIG_HIBERNATION
	case LINUX_REBOOT_CMD_SW_SUSPEND:
		ret = hibernate();
		break;
#endif

	default:
		ret = -EINVAL;
		break;
	}
	mutex_unlock(&reboot_mutex);
	return ret;
}

static void deferred_cad(struct work_struct *dummy)
{
	kernel_restart(NULL);
}

/*
 * This function gets called by ctrl-alt-del - ie the keyboard interrupt.
 * As it's called within an interrupt, it may NOT sync: the only choice
 * is whether to reboot at once, or just ignore the ctrl-alt-del.
 */
void ctrl_alt_del(void)
{
	static DECLARE_WORK(cad_work, deferred_cad);

	if (C_A_D)
		schedule_work(&cad_work);
	else
		kill_cad_pid(SIGINT, 1);
}
	
/*
 * Unprivileged users may change the real gid to the effective gid
 * or vice versa.  (BSD-style)
 *
 * If you set the real gid at all, or set the effective gid to a value not
 * equal to the real gid, then the saved gid is set to the new effective gid.
 *
 * This makes it possible for a setgid program to completely drop its
 * privileges, which is often a useful assertion to make when you are doing
 * a security audit over a program.
 *
 * The general idea is that a program which uses just setregid() will be
 * 100% compatible with BSD.  A program which uses just setgid() will be
 * 100% compatible with POSIX with saved IDs. 
 *
 * SMP: There are not races, the GIDs are checked only by filesystem
 *      operations (as far as semantic preservation is concerned).
 */
SYSCALL_DEFINE2(setregid, gid_t, rgid, gid_t, egid)
{
	const struct cred *old;
	struct cred *new;
	int retval;

	new = prepare_creds();
	if (!new)
		return -ENOMEM;
	old = current_cred();

	retval = -EPERM;
	if (rgid != (gid_t) -1) {
		if (old->gid == rgid ||
		    old->egid == rgid ||
		    nsown_capable(CAP_SETGID))
			new->gid = rgid;
		else
			goto error;
	}
	if (egid != (gid_t) -1) {
		if (old->gid == egid ||
		    old->egid == egid ||
		    old->sgid == egid ||
		    nsown_capable(CAP_SETGID))
			new->egid = egid;
		else
			goto error;
	}

	if (rgid != (gid_t) -1 ||
	    (egid != (gid_t) -1 && egid != old->gid))
		new->sgid = new->egid;
	new->fsgid = new->egid;

	return commit_creds(new);

error:
	abort_creds(new);
	return retval;
}

/*
 * setgid() is implemented like SysV w/ SAVED_IDS 
 *
 * SMP: Same implicit races as above.
 */
SYSCALL_DEFINE1(setgid, gid_t, gid)
{
	const struct cred *old;
	struct cred *new;
	int retval;

	new = prepare_creds();
	if (!new)
		return -ENOMEM;
	old = current_cred();

	retval = -EPERM;
	if (nsown_capable(CAP_SETGID))
		new->gid = new->egid = new->sgid = new->fsgid = gid;
	else if (gid == old->gid || gid == old->sgid)
		new->egid = new->fsgid = gid;
	else
		goto error;

	return commit_creds(new);

error:
	abort_creds(new);
	return retval;
}

/*
 * change the user struct in a credentials set to match the new UID
 */
static int set_user(struct cred *new)
{
	struct user_struct *new_user;

	new_user = alloc_uid(current_user_ns(), new->uid);
	if (!new_user)
		return -EAGAIN;

	/*
	 * We don't fail in case of NPROC limit excess here because too many
	 * poorly written programs don't check set*uid() return code, assuming
	 * it never fails if called by root.  We may still enforce NPROC limit
	 * for programs doing set*uid()+execve() by harmlessly deferring the
	 * failure to the execve() stage.
	 */
	if (atomic_read(&new_user->processes) >= rlimit(RLIMIT_NPROC) &&
			new_user != INIT_USER)
		current->flags |= PF_NPROC_EXCEEDED;
	else
		current->flags &= ~PF_NPROC_EXCEEDED;

	free_uid(new->user);
	new->user = new_user;
	return 0;
}

/*
 * Unprivileged users may change the real uid to the effective uid
 * or vice versa.  (BSD-style)
 *
 * If you set the real uid at all, or set the effective uid to a value not
 * equal to the real uid, then the saved uid is set to the new effective uid.
 *
 * This makes it possible for a setuid program to completely drop its
 * privileges, which is often a useful assertion to make when you are doing
 * a security audit over a program.
 *
 * The general idea is that a program which uses just setreuid() will be
 * 100% compatible with BSD.  A program which uses just setuid() will be
 * 100% compatible with POSIX with saved IDs. 
 */
SYSCALL_DEFINE2(setreuid, uid_t, ruid, uid_t, euid)
{
	const struct cred *old;
	struct cred *new;
	int retval;

	new = prepare_creds();
	if (!new)
		return -ENOMEM;
	old = current_cred();

	retval = -EPERM;
	if (ruid != (uid_t) -1) {
		new->uid = ruid;
		if (old->uid != ruid &&
		    old->euid != ruid &&
		    !nsown_capable(CAP_SETUID))
			goto error;
	}

	if (euid != (uid_t) -1) {
		new->euid = euid;
		if (old->uid != euid &&
		    old->euid != euid &&
		    old->suid != euid &&
		    !nsown_capable(CAP_SETUID))
			goto error;
	}

	if (new->uid != old->uid) {
		retval = set_user(new);
		if (retval < 0)
			goto error;
	}
	if (ruid != (uid_t) -1 ||
	    (euid != (uid_t) -1 && euid != old->uid))
		new->suid = new->euid;
	new->fsuid = new->euid;

	retval = security_task_fix_setuid(new, old, LSM_SETID_RE);
	if (retval < 0)
		goto error;

	return commit_creds(new);

error:
	abort_creds(new);
	return retval;
}
		
/*
 * setuid() is implemented like SysV with SAVED_IDS 
 * 
 * Note that SAVED_ID's is deficient in that a setuid root program
 * like sendmail, for example, cannot set its uid to be a normal 
 * user and then switch back, because if you're root, setuid() sets
 * the saved uid too.  If you don't like this, blame the bright people
 * in the POSIX committee and/or USG.  Note that the BSD-style setreuid()
 * will allow a root program to temporarily drop privileges and be able to
 * regain them by swapping the real and effective uid.  
 */
SYSCALL_DEFINE1(setuid, uid_t, uid)
{
	const struct cred *old;
	struct cred *new;
	int retval;

	new = prepare_creds();
	if (!new)
		return -ENOMEM;
	old = current_cred();

	retval = -EPERM;
	if (nsown_capable(CAP_SETUID)) {
		new->suid = new->uid = uid;
		if (uid != old->uid) {
			retval = set_user(new);
			if (retval < 0)
				goto error;
		}
	} else if (uid != old->uid && uid != new->suid) {
		goto error;
	}

	new->fsuid = new->euid = uid;

	retval = security_task_fix_setuid(new, old, LSM_SETID_ID);
	if (retval < 0)
		goto error;

	return commit_creds(new);

error:
	abort_creds(new);
	return retval;
}


/*
 * This function implements a generic ability to update ruid, euid,
 * and suid.  This allows you to implement the 4.4 compatible seteuid().
 */
SYSCALL_DEFINE3(setresuid, uid_t, ruid, uid_t, euid, uid_t, suid)
{
	const struct cred *old;
	struct cred *new;
	int retval;

	new = prepare_creds();
	if (!new)
		return -ENOMEM;

	old = current_cred();

	retval = -EPERM;
	if (!nsown_capable(CAP_SETUID)) {
		if (ruid != (uid_t) -1 && ruid != old->uid &&
		    ruid != old->euid  && ruid != old->suid)
			goto error;
		if (euid != (uid_t) -1 && euid != old->uid &&
		    euid != old->euid  && euid != old->suid)
			goto error;
		if (suid != (uid_t) -1 && suid != old->uid &&
		    suid != old->euid  && suid != old->suid)
			goto error;
	}

	if (ruid != (uid_t) -1) {
		new->uid = ruid;
		if (ruid != old->uid) {
			retval = set_user(new);
			if (retval < 0)
				goto error;
		}
	}
	if (euid != (uid_t) -1)
		new->euid = euid;
	if (suid != (uid_t) -1)
		new->suid = suid;
	new->fsuid = new->euid;

	retval = security_task_fix_setuid(new, old, LSM_SETID_RES);
	if (retval < 0)
		goto error;

	return commit_creds(new);

error:
	abort_creds(new);
	return retval;
}

SYSCALL_DEFINE3(getresuid, uid_t __user *, ruid, uid_t __user *, euid, uid_t __user *, suid)
{
	const struct cred *cred = current_cred();
	int retval;

	if (!(retval   = put_user(cred->uid,  ruid)) &&
	    !(retval   = put_user(cred->euid, euid)))
		retval = put_user(cred->suid, suid);

	return retval;
}

/*
 * Same as above, but for rgid, egid, sgid.
 */
SYSCALL_DEFINE3(setresgid, gid_t, rgid, gid_t, egid, gid_t, sgid)
{
	const struct cred *old;
	struct cred *new;
	int retval;

	new = prepare_creds();
	if (!new)
		return -ENOMEM;
	old = current_cred();

	retval = -EPERM;
	if (!nsown_capable(CAP_SETGID)) {
		if (rgid != (gid_t) -1 && rgid != old->gid &&
		    rgid != old->egid  && rgid != old->sgid)
			goto error;
		if (egid != (gid_t) -1 && egid != old->gid &&
		    egid != old->egid  && egid != old->sgid)
			goto error;
		if (sgid != (gid_t) -1 && sgid != old->gid &&
		    sgid != old->egid  && sgid != old->sgid)
			goto error;
	}

	if (rgid != (gid_t) -1)
		new->gid = rgid;
	if (egid != (gid_t) -1)
		new->egid = egid;
	if (sgid != (gid_t) -1)
		new->sgid = sgid;
	new->fsgid = new->egid;

	return commit_creds(new);

error:
	abort_creds(new);
	return retval;
}

SYSCALL_DEFINE3(getresgid, gid_t __user *, rgid, gid_t __user *, egid, gid_t __user *, sgid)
{
	const struct cred *cred = current_cred();
	int retval;

	if (!(retval   = put_user(cred->gid,  rgid)) &&
	    !(retval   = put_user(cred->egid, egid)))
		retval = put_user(cred->sgid, sgid);

	return retval;
}


/*
 * "setfsuid()" sets the fsuid - the uid used for filesystem checks. This
 * is used for "access()" and for the NFS daemon (letting nfsd stay at
 * whatever uid it wants to). It normally shadows "euid", except when
 * explicitly set by setfsuid() or for access..
 */
SYSCALL_DEFINE1(setfsuid, uid_t, uid)
{
	const struct cred *old;
	struct cred *new;
	uid_t old_fsuid;

	new = prepare_creds();
	if (!new)
		return current_fsuid();
	old = current_cred();
	old_fsuid = old->fsuid;

	if (uid == old->uid  || uid == old->euid  ||
	    uid == old->suid || uid == old->fsuid ||
	    nsown_capable(CAP_SETUID)) {
		if (uid != old_fsuid) {
			new->fsuid = uid;
			if (security_task_fix_setuid(new, old, LSM_SETID_FS) == 0)
				goto change_okay;
		}
	}

	abort_creds(new);
	return old_fsuid;

change_okay:
	commit_creds(new);
	return old_fsuid;
}

/*
 * Samma på svenska..
 */
SYSCALL_DEFINE1(setfsgid, gid_t, gid)
{
	const struct cred *old;
	struct cred *new;
	gid_t old_fsgid;

	new = prepare_creds();
	if (!new)
		return current_fsgid();
	old = current_cred();
	old_fsgid = old->fsgid;

	if (gid == old->gid  || gid == old->egid  ||
	    gid == old->sgid || gid == old->fsgid ||
	    nsown_capable(CAP_SETGID)) {
		if (gid != old_fsgid) {
			new->fsgid = gid;
			goto change_okay;
		}
	}

	abort_creds(new);
	return old_fsgid;

change_okay:
	commit_creds(new);
	return old_fsgid;
}

void do_sys_times(struct tms *tms)
{
	cputime_t tgutime, tgstime, cutime, cstime;

	spin_lock_irq(&current->sighand->siglock);
	thread_group_times(current, &tgutime, &tgstime);
	cutime = current->signal->cutime;
	cstime = current->signal->cstime;
	spin_unlock_irq(&current->sighand->siglock);
	tms->tms_utime = cputime_to_clock_t(tgutime);
	tms->tms_stime = cputime_to_clock_t(tgstime);
	tms->tms_cutime = cputime_to_clock_t(cutime);
	tms->tms_cstime = cputime_to_clock_t(cstime);
}

SYSCALL_DEFINE1(times, struct tms __user *, tbuf)
{
	if (tbuf) {
		struct tms tmp;

		do_sys_times(&tmp);
		if (copy_to_user(tbuf, &tmp, sizeof(struct tms)))
			return -EFAULT;
	}
	force_successful_syscall_return();
	return (long) jiffies_64_to_clock_t(get_jiffies_64());
}

/*
 * This needs some heavy checking ...
 * I just haven't the stomach for it. I also don't fully
 * understand sessions/pgrp etc. Let somebody who does explain it.
 *
 * OK, I think I have the protection semantics right.... this is really
 * only important on a multi-user system anyway, to make sure one user
 * can't send a signal to a process owned by another.  -TYT, 12/12/91
 *
 * Auch. Had to add the 'did_exec' flag to conform completely to POSIX.
 * LBT 04.03.94
 */
SYSCALL_DEFINE2(setpgid, pid_t, pid, pid_t, pgid)
{
	struct task_struct *p;
	struct task_struct *group_leader = current->group_leader;
	struct pid *pgrp;
	int err;

	if (!pid)
		pid = task_pid_vnr(group_leader);
	if (!pgid)
		pgid = pid;
	if (pgid < 0)
		return -EINVAL;
	rcu_read_lock();

	/* From this point forward we keep holding onto the tasklist lock
	 * so that our parent does not change from under us. -DaveM
	 */
	write_lock_irq(&tasklist_lock);

	err = -ESRCH;
	p = find_task_by_vpid(pid);
	if (!p)
		goto out;

	err = -EINVAL;
	if (!thread_group_leader(p))
		goto out;

	if (same_thread_group(p->real_parent, group_leader)) {
		err = -EPERM;
		if (task_session(p) != task_session(group_leader))
			goto out;
		err = -EACCES;
		if (p->did_exec)
			goto out;
	} else {
		err = -ESRCH;
		if (p != group_leader)
			goto out;
	}

	err = -EPERM;
	if (p->signal->leader)
		goto out;

	pgrp = task_pid(p);
	if (pgid != pid) {
		struct task_struct *g;

		pgrp = find_vpid(pgid);
		g = pid_task(pgrp, PIDTYPE_PGID);
		if (!g || task_session(g) != task_session(group_leader))
			goto out;
	}

	err = security_task_setpgid(p, pgid);
	if (err)
		goto out;

	if (task_pgrp(p) != pgrp)
		change_pid(p, PIDTYPE_PGID, pgrp);

	err = 0;
out:
	/* All paths lead to here, thus we are safe. -DaveM */
	write_unlock_irq(&tasklist_lock);
	rcu_read_unlock();
	return err;
}

SYSCALL_DEFINE1(getpgid, pid_t, pid)
{
	struct task_struct *p;
	struct pid *grp;
	int retval;

	rcu_read_lock();
	if (!pid)
		grp = task_pgrp(current);
	else {
		retval = -ESRCH;
		p = find_task_by_vpid(pid);
		if (!p)
			goto out;
		grp = task_pgrp(p);
		if (!grp)
			goto out;

		retval = security_task_getpgid(p);
		if (retval)
			goto out;
	}
	retval = pid_vnr(grp);
out:
	rcu_read_unlock();
	return retval;
}

#ifdef __ARCH_WANT_SYS_GETPGRP

SYSCALL_DEFINE0(getpgrp)
{
	return sys_getpgid(0);
}

#endif

SYSCALL_DEFINE1(getsid, pid_t, pid)
{
	struct task_struct *p;
	struct pid *sid;
	int retval;

	rcu_read_lock();
	if (!pid)
		sid = task_session(current);
	else {
		retval = -ESRCH;
		p = find_task_by_vpid(pid);
		if (!p)
			goto out;
		sid = task_session(p);
		if (!sid)
			goto out;

		retval = security_task_getsid(p);
		if (retval)
			goto out;
	}
	retval = pid_vnr(sid);
out:
	rcu_read_unlock();
	return retval;
}

SYSCALL_DEFINE0(setsid)
{
	struct task_struct *group_leader = current->group_leader;
	struct pid *sid = task_pid(group_leader);
	pid_t session = pid_vnr(sid);
	int err = -EPERM;

	write_lock_irq(&tasklist_lock);
	/* Fail if I am already a session leader */
	if (group_leader->signal->leader)
		goto out;

	/* Fail if a process group id already exists that equals the
	 * proposed session id.
	 */
	if (pid_task(sid, PIDTYPE_PGID))
		goto out;

	group_leader->signal->leader = 1;
	__set_special_pids(sid);

	proc_clear_tty(group_leader);

	err = session;
out:
	write_unlock_irq(&tasklist_lock);
	if (err > 0) {
		proc_sid_connector(group_leader);
		sched_autogroup_create_attach(group_leader);
	}
	return err;
}

DECLARE_RWSEM(uts_sem);

#ifdef COMPAT_UTS_MACHINE
#define override_architecture(name) \
	(personality(current->personality) == PER_LINUX32 && \
	 copy_to_user(name->machine, COMPAT_UTS_MACHINE, \
		      sizeof(COMPAT_UTS_MACHINE)))
#else
#define override_architecture(name)	0
#endif

/*
 * Work around broken programs that cannot handle "Linux 3.0".
 * Instead we map 3.x to 2.6.40+x, so e.g. 3.0 would be 2.6.40
 */
static int override_release(char __user *release, int len)
{
	int ret = 0;
<<<<<<< HEAD
	char buf[len];
=======
	char buf[65];
>>>>>>> ac15456e

	if (current->personality & UNAME26) {
		char *rest = UTS_RELEASE;
		int ndots = 0;
		unsigned v;

		while (*rest) {
			if (*rest == '.' && ++ndots >= 3)
				break;
			if (!isdigit(*rest) && *rest != '.')
				break;
			rest++;
		}
		v = ((LINUX_VERSION_CODE >> 8) & 0xff) + 40;
		snprintf(buf, len, "2.6.%u%s", v, rest);
		ret = copy_to_user(release, buf, len);
	}
	return ret;
}

SYSCALL_DEFINE1(newuname, struct new_utsname __user *, name)
{
	int errno = 0;

	down_read(&uts_sem);
	if (copy_to_user(name, utsname(), sizeof *name))
		errno = -EFAULT;
	up_read(&uts_sem);

	if (!errno && override_release(name->release, sizeof(name->release)))
		errno = -EFAULT;
	if (!errno && override_architecture(name))
		errno = -EFAULT;
	return errno;
}

#ifdef __ARCH_WANT_SYS_OLD_UNAME
/*
 * Old cruft
 */
SYSCALL_DEFINE1(uname, struct old_utsname __user *, name)
{
	int error = 0;

	if (!name)
		return -EFAULT;

	down_read(&uts_sem);
	if (copy_to_user(name, utsname(), sizeof(*name)))
		error = -EFAULT;
	up_read(&uts_sem);

	if (!error && override_release(name->release, sizeof(name->release)))
		error = -EFAULT;
	if (!error && override_architecture(name))
		error = -EFAULT;
	return error;
}

SYSCALL_DEFINE1(olduname, struct oldold_utsname __user *, name)
{
	int error;

	if (!name)
		return -EFAULT;
	if (!access_ok(VERIFY_WRITE, name, sizeof(struct oldold_utsname)))
		return -EFAULT;

	down_read(&uts_sem);
	error = __copy_to_user(&name->sysname, &utsname()->sysname,
			       __OLD_UTS_LEN);
	error |= __put_user(0, name->sysname + __OLD_UTS_LEN);
	error |= __copy_to_user(&name->nodename, &utsname()->nodename,
				__OLD_UTS_LEN);
	error |= __put_user(0, name->nodename + __OLD_UTS_LEN);
	error |= __copy_to_user(&name->release, &utsname()->release,
				__OLD_UTS_LEN);
	error |= __put_user(0, name->release + __OLD_UTS_LEN);
	error |= __copy_to_user(&name->version, &utsname()->version,
				__OLD_UTS_LEN);
	error |= __put_user(0, name->version + __OLD_UTS_LEN);
	error |= __copy_to_user(&name->machine, &utsname()->machine,
				__OLD_UTS_LEN);
	error |= __put_user(0, name->machine + __OLD_UTS_LEN);
	up_read(&uts_sem);

	if (!error && override_architecture(name))
		error = -EFAULT;
	if (!error && override_release(name->release, sizeof(name->release)))
		error = -EFAULT;
	return error ? -EFAULT : 0;
}
#endif

SYSCALL_DEFINE2(sethostname, char __user *, name, int, len)
{
	int errno;
	char tmp[__NEW_UTS_LEN];

	if (!ns_capable(current->nsproxy->uts_ns->user_ns, CAP_SYS_ADMIN))
		return -EPERM;

	if (len < 0 || len > __NEW_UTS_LEN)
		return -EINVAL;
	down_write(&uts_sem);
	errno = -EFAULT;
	if (!copy_from_user(tmp, name, len)) {
		struct new_utsname *u = utsname();

		memcpy(u->nodename, tmp, len);
		memset(u->nodename + len, 0, sizeof(u->nodename) - len);
		errno = 0;
	}
	up_write(&uts_sem);
	return errno;
}

#ifdef __ARCH_WANT_SYS_GETHOSTNAME

SYSCALL_DEFINE2(gethostname, char __user *, name, int, len)
{
	int i, errno;
	struct new_utsname *u;

	if (len < 0)
		return -EINVAL;
	down_read(&uts_sem);
	u = utsname();
	i = 1 + strlen(u->nodename);
	if (i > len)
		i = len;
	errno = 0;
	if (copy_to_user(name, u->nodename, i))
		errno = -EFAULT;
	up_read(&uts_sem);
	return errno;
}

#endif

/*
 * Only setdomainname; getdomainname can be implemented by calling
 * uname()
 */
SYSCALL_DEFINE2(setdomainname, char __user *, name, int, len)
{
	int errno;
	char tmp[__NEW_UTS_LEN];

	if (!ns_capable(current->nsproxy->uts_ns->user_ns, CAP_SYS_ADMIN))
		return -EPERM;
	if (len < 0 || len > __NEW_UTS_LEN)
		return -EINVAL;

	down_write(&uts_sem);
	errno = -EFAULT;
	if (!copy_from_user(tmp, name, len)) {
		struct new_utsname *u = utsname();

		memcpy(u->domainname, tmp, len);
		memset(u->domainname + len, 0, sizeof(u->domainname) - len);
		errno = 0;
	}
	up_write(&uts_sem);
	return errno;
}

SYSCALL_DEFINE2(getrlimit, unsigned int, resource, struct rlimit __user *, rlim)
{
	struct rlimit value;
	int ret;

	ret = do_prlimit(current, resource, NULL, &value);
	if (!ret)
		ret = copy_to_user(rlim, &value, sizeof(*rlim)) ? -EFAULT : 0;

	return ret;
}

#ifdef __ARCH_WANT_SYS_OLD_GETRLIMIT

/*
 *	Back compatibility for getrlimit. Needed for some apps.
 */
 
SYSCALL_DEFINE2(old_getrlimit, unsigned int, resource,
		struct rlimit __user *, rlim)
{
	struct rlimit x;
	if (resource >= RLIM_NLIMITS)
		return -EINVAL;

	task_lock(current->group_leader);
	x = current->signal->rlim[resource];
	task_unlock(current->group_leader);
	if (x.rlim_cur > 0x7FFFFFFF)
		x.rlim_cur = 0x7FFFFFFF;
	if (x.rlim_max > 0x7FFFFFFF)
		x.rlim_max = 0x7FFFFFFF;
	return copy_to_user(rlim, &x, sizeof(x))?-EFAULT:0;
}

#endif

static inline bool rlim64_is_infinity(__u64 rlim64)
{
#if BITS_PER_LONG < 64
	return rlim64 >= ULONG_MAX;
#else
	return rlim64 == RLIM64_INFINITY;
#endif
}

static void rlim_to_rlim64(const struct rlimit *rlim, struct rlimit64 *rlim64)
{
	if (rlim->rlim_cur == RLIM_INFINITY)
		rlim64->rlim_cur = RLIM64_INFINITY;
	else
		rlim64->rlim_cur = rlim->rlim_cur;
	if (rlim->rlim_max == RLIM_INFINITY)
		rlim64->rlim_max = RLIM64_INFINITY;
	else
		rlim64->rlim_max = rlim->rlim_max;
}

static void rlim64_to_rlim(const struct rlimit64 *rlim64, struct rlimit *rlim)
{
	if (rlim64_is_infinity(rlim64->rlim_cur))
		rlim->rlim_cur = RLIM_INFINITY;
	else
		rlim->rlim_cur = (unsigned long)rlim64->rlim_cur;
	if (rlim64_is_infinity(rlim64->rlim_max))
		rlim->rlim_max = RLIM_INFINITY;
	else
		rlim->rlim_max = (unsigned long)rlim64->rlim_max;
}

/* make sure you are allowed to change @tsk limits before calling this */
int do_prlimit(struct task_struct *tsk, unsigned int resource,
		struct rlimit *new_rlim, struct rlimit *old_rlim)
{
	struct rlimit *rlim;
	int retval = 0;

	if (resource >= RLIM_NLIMITS)
		return -EINVAL;
	if (new_rlim) {
		if (new_rlim->rlim_cur > new_rlim->rlim_max)
			return -EINVAL;
		if (resource == RLIMIT_NOFILE &&
				new_rlim->rlim_max > sysctl_nr_open)
			return -EPERM;
	}

	/* protect tsk->signal and tsk->sighand from disappearing */
	read_lock(&tasklist_lock);
	if (!tsk->sighand) {
		retval = -ESRCH;
		goto out;
	}

	rlim = tsk->signal->rlim + resource;
	task_lock(tsk->group_leader);
	if (new_rlim) {
		/* Keep the capable check against init_user_ns until
		   cgroups can contain all limits */
		if (new_rlim->rlim_max > rlim->rlim_max &&
				!capable(CAP_SYS_RESOURCE))
			retval = -EPERM;
		if (!retval)
			retval = security_task_setrlimit(tsk->group_leader,
					resource, new_rlim);
		if (resource == RLIMIT_CPU && new_rlim->rlim_cur == 0) {
			/*
			 * The caller is asking for an immediate RLIMIT_CPU
			 * expiry.  But we use the zero value to mean "it was
			 * never set".  So let's cheat and make it one second
			 * instead
			 */
			new_rlim->rlim_cur = 1;
		}
	}
	if (!retval) {
		if (old_rlim)
			*old_rlim = *rlim;
		if (new_rlim)
			*rlim = *new_rlim;
	}
	task_unlock(tsk->group_leader);

	/*
	 * RLIMIT_CPU handling.   Note that the kernel fails to return an error
	 * code if it rejected the user's attempt to set RLIMIT_CPU.  This is a
	 * very long-standing error, and fixing it now risks breakage of
	 * applications, so we live with it
	 */
	 if (!retval && new_rlim && resource == RLIMIT_CPU &&
			 new_rlim->rlim_cur != RLIM_INFINITY)
		update_rlimit_cpu(tsk, new_rlim->rlim_cur);
out:
	read_unlock(&tasklist_lock);
	return retval;
}

/* rcu lock must be held */
static int check_prlimit_permission(struct task_struct *task)
{
	const struct cred *cred = current_cred(), *tcred;

	if (current == task)
		return 0;

	tcred = __task_cred(task);
	if (cred->user->user_ns == tcred->user->user_ns &&
	    (cred->uid == tcred->euid &&
	     cred->uid == tcred->suid &&
	     cred->uid == tcred->uid  &&
	     cred->gid == tcred->egid &&
	     cred->gid == tcred->sgid &&
	     cred->gid == tcred->gid))
		return 0;
	if (ns_capable(tcred->user->user_ns, CAP_SYS_RESOURCE))
		return 0;

	return -EPERM;
}

SYSCALL_DEFINE4(prlimit64, pid_t, pid, unsigned int, resource,
		const struct rlimit64 __user *, new_rlim,
		struct rlimit64 __user *, old_rlim)
{
	struct rlimit64 old64, new64;
	struct rlimit old, new;
	struct task_struct *tsk;
	int ret;

	if (new_rlim) {
		if (copy_from_user(&new64, new_rlim, sizeof(new64)))
			return -EFAULT;
		rlim64_to_rlim(&new64, &new);
	}

	rcu_read_lock();
	tsk = pid ? find_task_by_vpid(pid) : current;
	if (!tsk) {
		rcu_read_unlock();
		return -ESRCH;
	}
	ret = check_prlimit_permission(tsk);
	if (ret) {
		rcu_read_unlock();
		return ret;
	}
	get_task_struct(tsk);
	rcu_read_unlock();

	ret = do_prlimit(tsk, resource, new_rlim ? &new : NULL,
			old_rlim ? &old : NULL);

	if (!ret && old_rlim) {
		rlim_to_rlim64(&old, &old64);
		if (copy_to_user(old_rlim, &old64, sizeof(old64)))
			ret = -EFAULT;
	}

	put_task_struct(tsk);
	return ret;
}

SYSCALL_DEFINE2(setrlimit, unsigned int, resource, struct rlimit __user *, rlim)
{
	struct rlimit new_rlim;

	if (copy_from_user(&new_rlim, rlim, sizeof(*rlim)))
		return -EFAULT;
	return do_prlimit(current, resource, &new_rlim, NULL);
}

/*
 * It would make sense to put struct rusage in the task_struct,
 * except that would make the task_struct be *really big*.  After
 * task_struct gets moved into malloc'ed memory, it would
 * make sense to do this.  It will make moving the rest of the information
 * a lot simpler!  (Which we're not doing right now because we're not
 * measuring them yet).
 *
 * When sampling multiple threads for RUSAGE_SELF, under SMP we might have
 * races with threads incrementing their own counters.  But since word
 * reads are atomic, we either get new values or old values and we don't
 * care which for the sums.  We always take the siglock to protect reading
 * the c* fields from p->signal from races with exit.c updating those
 * fields when reaping, so a sample either gets all the additions of a
 * given child after it's reaped, or none so this sample is before reaping.
 *
 * Locking:
 * We need to take the siglock for CHILDEREN, SELF and BOTH
 * for  the cases current multithreaded, non-current single threaded
 * non-current multithreaded.  Thread traversal is now safe with
 * the siglock held.
 * Strictly speaking, we donot need to take the siglock if we are current and
 * single threaded,  as no one else can take our signal_struct away, no one
 * else can  reap the  children to update signal->c* counters, and no one else
 * can race with the signal-> fields. If we do not take any lock, the
 * signal-> fields could be read out of order while another thread was just
 * exiting. So we should  place a read memory barrier when we avoid the lock.
 * On the writer side,  write memory barrier is implied in  __exit_signal
 * as __exit_signal releases  the siglock spinlock after updating the signal->
 * fields. But we don't do this yet to keep things simple.
 *
 */

static void accumulate_thread_rusage(struct task_struct *t, struct rusage *r)
{
	r->ru_nvcsw += t->nvcsw;
	r->ru_nivcsw += t->nivcsw;
	r->ru_minflt += t->min_flt;
	r->ru_majflt += t->maj_flt;
	r->ru_inblock += task_io_get_inblock(t);
	r->ru_oublock += task_io_get_oublock(t);
}

static void k_getrusage(struct task_struct *p, int who, struct rusage *r)
{
	struct task_struct *t;
	unsigned long flags;
	cputime_t tgutime, tgstime, utime, stime;
	unsigned long maxrss = 0;

	memset((char *) r, 0, sizeof *r);
	utime = stime = cputime_zero;

	if (who == RUSAGE_THREAD) {
		task_times(current, &utime, &stime);
		accumulate_thread_rusage(p, r);
		maxrss = p->signal->maxrss;
		goto out;
	}

	if (!lock_task_sighand(p, &flags))
		return;

	switch (who) {
		case RUSAGE_BOTH:
		case RUSAGE_CHILDREN:
			utime = p->signal->cutime;
			stime = p->signal->cstime;
			r->ru_nvcsw = p->signal->cnvcsw;
			r->ru_nivcsw = p->signal->cnivcsw;
			r->ru_minflt = p->signal->cmin_flt;
			r->ru_majflt = p->signal->cmaj_flt;
			r->ru_inblock = p->signal->cinblock;
			r->ru_oublock = p->signal->coublock;
			maxrss = p->signal->cmaxrss;

			if (who == RUSAGE_CHILDREN)
				break;

		case RUSAGE_SELF:
			thread_group_times(p, &tgutime, &tgstime);
			utime = cputime_add(utime, tgutime);
			stime = cputime_add(stime, tgstime);
			r->ru_nvcsw += p->signal->nvcsw;
			r->ru_nivcsw += p->signal->nivcsw;
			r->ru_minflt += p->signal->min_flt;
			r->ru_majflt += p->signal->maj_flt;
			r->ru_inblock += p->signal->inblock;
			r->ru_oublock += p->signal->oublock;
			if (maxrss < p->signal->maxrss)
				maxrss = p->signal->maxrss;
			t = p;
			do {
				accumulate_thread_rusage(t, r);
				t = next_thread(t);
			} while (t != p);
			break;

		default:
			BUG();
	}
	unlock_task_sighand(p, &flags);

out:
	cputime_to_timeval(utime, &r->ru_utime);
	cputime_to_timeval(stime, &r->ru_stime);

	if (who != RUSAGE_CHILDREN) {
		struct mm_struct *mm = get_task_mm(p);
		if (mm) {
			setmax_mm_hiwater_rss(&maxrss, mm);
			mmput(mm);
		}
	}
	r->ru_maxrss = maxrss * (PAGE_SIZE / 1024); /* convert pages to KBs */
}

int getrusage(struct task_struct *p, int who, struct rusage __user *ru)
{
	struct rusage r;
	k_getrusage(p, who, &r);
	return copy_to_user(ru, &r, sizeof(r)) ? -EFAULT : 0;
}

SYSCALL_DEFINE2(getrusage, int, who, struct rusage __user *, ru)
{
	if (who != RUSAGE_SELF && who != RUSAGE_CHILDREN &&
	    who != RUSAGE_THREAD)
		return -EINVAL;
	return getrusage(current, who, ru);
}

SYSCALL_DEFINE1(umask, int, mask)
{
	mask = xchg(&current->fs->umask, mask & S_IRWXUGO);
	return mask;
}

SYSCALL_DEFINE5(prctl, int, option, unsigned long, arg2, unsigned long, arg3,
		unsigned long, arg4, unsigned long, arg5)
{
	struct task_struct *me = current;
	unsigned char comm[sizeof(me->comm)];
	long error;

	error = security_task_prctl(option, arg2, arg3, arg4, arg5);
	if (error != -ENOSYS)
		return error;

	error = 0;
	switch (option) {
		case PR_SET_PDEATHSIG:
			if (!valid_signal(arg2)) {
				error = -EINVAL;
				break;
			}
			me->pdeath_signal = arg2;
			error = 0;
			break;
		case PR_GET_PDEATHSIG:
			error = put_user(me->pdeath_signal, (int __user *)arg2);
			break;
		case PR_GET_DUMPABLE:
			error = get_dumpable(me->mm);
			break;
		case PR_SET_DUMPABLE:
			if (arg2 < 0 || arg2 > 1) {
				error = -EINVAL;
				break;
			}
			set_dumpable(me->mm, arg2);
			error = 0;
			break;

		case PR_SET_UNALIGN:
			error = SET_UNALIGN_CTL(me, arg2);
			break;
		case PR_GET_UNALIGN:
			error = GET_UNALIGN_CTL(me, arg2);
			break;
		case PR_SET_FPEMU:
			error = SET_FPEMU_CTL(me, arg2);
			break;
		case PR_GET_FPEMU:
			error = GET_FPEMU_CTL(me, arg2);
			break;
		case PR_SET_FPEXC:
			error = SET_FPEXC_CTL(me, arg2);
			break;
		case PR_GET_FPEXC:
			error = GET_FPEXC_CTL(me, arg2);
			break;
		case PR_GET_TIMING:
			error = PR_TIMING_STATISTICAL;
			break;
		case PR_SET_TIMING:
			if (arg2 != PR_TIMING_STATISTICAL)
				error = -EINVAL;
			else
				error = 0;
			break;

		case PR_SET_NAME:
			comm[sizeof(me->comm)-1] = 0;
			if (strncpy_from_user(comm, (char __user *)arg2,
					      sizeof(me->comm) - 1) < 0)
				return -EFAULT;
			set_task_comm(me, comm);
			return 0;
		case PR_GET_NAME:
			get_task_comm(comm, me);
			if (copy_to_user((char __user *)arg2, comm,
					 sizeof(comm)))
				return -EFAULT;
			return 0;
		case PR_GET_ENDIAN:
			error = GET_ENDIAN(me, arg2);
			break;
		case PR_SET_ENDIAN:
			error = SET_ENDIAN(me, arg2);
			break;

		case PR_GET_SECCOMP:
			error = prctl_get_seccomp();
			break;
		case PR_SET_SECCOMP:
			error = prctl_set_seccomp(arg2);
			break;
		case PR_GET_TSC:
			error = GET_TSC_CTL(arg2);
			break;
		case PR_SET_TSC:
			error = SET_TSC_CTL(arg2);
			break;
		case PR_TASK_PERF_EVENTS_DISABLE:
			error = perf_event_task_disable();
			break;
		case PR_TASK_PERF_EVENTS_ENABLE:
			error = perf_event_task_enable();
			break;
		case PR_GET_TIMERSLACK:
			error = current->timer_slack_ns;
			break;
		case PR_SET_TIMERSLACK:
			if (arg2 <= 0)
				current->timer_slack_ns =
					current->default_timer_slack_ns;
			else
				current->timer_slack_ns = arg2;
			error = 0;
			break;
		case PR_MCE_KILL:
			if (arg4 | arg5)
				return -EINVAL;
			switch (arg2) {
			case PR_MCE_KILL_CLEAR:
				if (arg3 != 0)
					return -EINVAL;
				current->flags &= ~PF_MCE_PROCESS;
				break;
			case PR_MCE_KILL_SET:
				current->flags |= PF_MCE_PROCESS;
				if (arg3 == PR_MCE_KILL_EARLY)
					current->flags |= PF_MCE_EARLY;
				else if (arg3 == PR_MCE_KILL_LATE)
					current->flags &= ~PF_MCE_EARLY;
				else if (arg3 == PR_MCE_KILL_DEFAULT)
					current->flags &=
						~(PF_MCE_EARLY|PF_MCE_PROCESS);
				else
					return -EINVAL;
				break;
			default:
				return -EINVAL;
			}
			error = 0;
			break;
		case PR_MCE_KILL_GET:
			if (arg2 | arg3 | arg4 | arg5)
				return -EINVAL;
			if (current->flags & PF_MCE_PROCESS)
				error = (current->flags & PF_MCE_EARLY) ?
					PR_MCE_KILL_EARLY : PR_MCE_KILL_LATE;
			else
				error = PR_MCE_KILL_DEFAULT;
			break;
		default:
			error = -EINVAL;
			break;
	}
	return error;
}

SYSCALL_DEFINE3(getcpu, unsigned __user *, cpup, unsigned __user *, nodep,
		struct getcpu_cache __user *, unused)
{
	int err = 0;
	int cpu = raw_smp_processor_id();
	if (cpup)
		err |= put_user(cpu, cpup);
	if (nodep)
		err |= put_user(cpu_to_node(cpu), nodep);
	return err ? -EFAULT : 0;
}

char poweroff_cmd[POWEROFF_CMD_PATH_LEN] = "/sbin/poweroff";

static void argv_cleanup(struct subprocess_info *info)
{
	argv_free(info->argv);
}

/**
 * orderly_poweroff - Trigger an orderly system poweroff
 * @force: force poweroff if command execution fails
 *
 * This may be called from any context to trigger a system shutdown.
 * If the orderly shutdown fails, it will force an immediate shutdown.
 */
int orderly_poweroff(bool force)
{
	int argc;
	char **argv = argv_split(GFP_ATOMIC, poweroff_cmd, &argc);
	static char *envp[] = {
		"HOME=/",
		"PATH=/sbin:/bin:/usr/sbin:/usr/bin",
		NULL
	};
	int ret = -ENOMEM;
	struct subprocess_info *info;

	if (argv == NULL) {
		printk(KERN_WARNING "%s failed to allocate memory for \"%s\"\n",
		       __func__, poweroff_cmd);
		goto out;
	}

	info = call_usermodehelper_setup(argv[0], argv, envp, GFP_ATOMIC);
	if (info == NULL) {
		argv_free(argv);
		goto out;
	}

	call_usermodehelper_setfns(info, NULL, argv_cleanup, NULL);

	ret = call_usermodehelper_exec(info, UMH_NO_WAIT);

  out:
	if (ret && force) {
		printk(KERN_WARNING "Failed to start orderly shutdown: "
		       "forcing the issue\n");

		/* I guess this should try to kick off some daemon to
		   sync and poweroff asap.  Or not even bother syncing
		   if we're doing an emergency shutdown? */
		emergency_sync();
		kernel_power_off();
	}

	return ret;
}
EXPORT_SYMBOL_GPL(orderly_poweroff);<|MERGE_RESOLUTION|>--- conflicted
+++ resolved
@@ -1172,11 +1172,7 @@
 static int override_release(char __user *release, int len)
 {
 	int ret = 0;
-<<<<<<< HEAD
-	char buf[len];
-=======
 	char buf[65];
->>>>>>> ac15456e
 
 	if (current->personality & UNAME26) {
 		char *rest = UTS_RELEASE;
