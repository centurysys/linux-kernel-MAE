--- conflicted
+++ resolved
@@ -1730,11 +1730,7 @@
 	nodes = node_online_map;
 	for (dist = sched_max_numa_distance; dist > LOCAL_DISTANCE; dist--) {
 		unsigned long max_faults = 0;
-<<<<<<< HEAD
-		nodemask_t max_group;
-=======
 		nodemask_t max_group = NODE_MASK_NONE;
->>>>>>> bf3b6686
 		int a, b;
 
 		/* Are there nodes at this distance from each other? */
