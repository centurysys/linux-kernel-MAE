// SPDX-License-Identifier: GPL-2.0-only
/*
 *  linux/mm/memory.c
 *
 *  Copyright (C) 1991, 1992, 1993, 1994  Linus Torvalds
 */

/*
 * demand-loading started 01.12.91 - seems it is high on the list of
 * things wanted, and it should be easy to implement. - Linus
 */

/*
 * Ok, demand-loading was easy, shared pages a little bit tricker. Shared
 * pages started 02.12.91, seems to work. - Linus.
 *
 * Tested sharing by executing about 30 /bin/sh: under the old kernel it
 * would have taken more than the 6M I have free, but it worked well as
 * far as I could see.
 *
 * Also corrected some "invalidate()"s - I wasn't doing enough of them.
 */

/*
 * Real VM (paging to/from disk) started 18.12.91. Much more work and
 * thought has to go into this. Oh, well..
 * 19.12.91  -  works, somewhat. Sometimes I get faults, don't know why.
 *		Found it. Everything seems to work now.
 * 20.12.91  -  Ok, making the swap-device changeable like the root.
 */

/*
 * 05.04.94  -  Multi-page memory management added for v1.1.
 *              Idea by Alex Bligh (alex@cconcepts.co.uk)
 *
 * 16.07.99  -  Support of BIGMEM added by Gerhard Wichert, Siemens AG
 *		(Gerhard.Wichert@pdb.siemens.de)
 *
 * Aug/Sep 2004 Changed to four level page tables (Andi Kleen)
 */

#include <linux/kernel_stat.h>
#include <linux/mm.h>
#include <linux/mm_inline.h>
#include <linux/sched/mm.h>
#include <linux/sched/coredump.h>
#include <linux/sched/numa_balancing.h>
#include <linux/sched/task.h>
#include <linux/hugetlb.h>
#include <linux/mman.h>
#include <linux/swap.h>
#include <linux/highmem.h>
#include <linux/pagemap.h>
#include <linux/memremap.h>
#include <linux/kmsan.h>
#include <linux/ksm.h>
#include <linux/rmap.h>
#include <linux/export.h>
#include <linux/delayacct.h>
#include <linux/init.h>
#include <linux/pfn_t.h>
#include <linux/writeback.h>
#include <linux/memcontrol.h>
#include <linux/mmu_notifier.h>
#include <linux/swapops.h>
#include <linux/elf.h>
#include <linux/gfp.h>
#include <linux/migrate.h>
#include <linux/string.h>
#include <linux/memory-tiers.h>
#include <linux/debugfs.h>
#include <linux/userfaultfd_k.h>
#include <linux/dax.h>
#include <linux/oom.h>
#include <linux/numa.h>
#include <linux/perf_event.h>
#include <linux/ptrace.h>
#include <linux/vmalloc.h>
#include <linux/sched/sysctl.h>

#include <trace/events/kmem.h>

#include <asm/io.h>
#include <asm/mmu_context.h>
#include <asm/pgalloc.h>
#include <linux/uaccess.h>
#include <asm/tlb.h>
#include <asm/tlbflush.h>

#include "pgalloc-track.h"
#include "internal.h"
#include "swap.h"

#if defined(LAST_CPUPID_NOT_IN_PAGE_FLAGS) && !defined(CONFIG_COMPILE_TEST)
#warning Unfortunate NUMA and NUMA Balancing config, growing page-frame for last_cpupid.
#endif

#ifndef CONFIG_NUMA
unsigned long max_mapnr;
EXPORT_SYMBOL(max_mapnr);

struct page *mem_map;
EXPORT_SYMBOL(mem_map);
#endif

static vm_fault_t do_fault(struct vm_fault *vmf);

/*
 * A number of key systems in x86 including ioremap() rely on the assumption
 * that high_memory defines the upper bound on direct map memory, then end
 * of ZONE_NORMAL.  Under CONFIG_DISCONTIG this means that max_low_pfn and
 * highstart_pfn must be the same; there must be no gap between ZONE_NORMAL
 * and ZONE_HIGHMEM.
 */
void *high_memory;
EXPORT_SYMBOL(high_memory);

/*
 * Randomize the address space (stacks, mmaps, brk, etc.).
 *
 * ( When CONFIG_COMPAT_BRK=y we exclude brk from randomization,
 *   as ancient (libc5 based) binaries can segfault. )
 */
int randomize_va_space __read_mostly =
#ifdef CONFIG_COMPAT_BRK
					1;
#else
					2;
#endif

#ifndef arch_wants_old_prefaulted_pte
static inline bool arch_wants_old_prefaulted_pte(void)
{
	/*
	 * Transitioning a PTE from 'old' to 'young' can be expensive on
	 * some architectures, even if it's performed in hardware. By
	 * default, "false" means prefaulted entries will be 'young'.
	 */
	return false;
}
#endif

static int __init disable_randmaps(char *s)
{
	randomize_va_space = 0;
	return 1;
}
__setup("norandmaps", disable_randmaps);

unsigned long zero_pfn __read_mostly;
EXPORT_SYMBOL(zero_pfn);

unsigned long highest_memmap_pfn __read_mostly;

/*
 * CONFIG_MMU architectures set up ZERO_PAGE in their paging_init()
 */
static int __init init_zero_pfn(void)
{
	zero_pfn = page_to_pfn(ZERO_PAGE(0));
	return 0;
}
early_initcall(init_zero_pfn);

void mm_trace_rss_stat(struct mm_struct *mm, int member)
{
	trace_rss_stat(mm, member);
}

/*
 * Note: this doesn't free the actual pages themselves. That
 * has been handled earlier when unmapping all the memory regions.
 */
static void free_pte_range(struct mmu_gather *tlb, pmd_t *pmd,
			   unsigned long addr)
{
	pgtable_t token = pmd_pgtable(*pmd);
	pmd_clear(pmd);
	pte_free_tlb(tlb, token, addr);
	mm_dec_nr_ptes(tlb->mm);
}

static inline void free_pmd_range(struct mmu_gather *tlb, pud_t *pud,
				unsigned long addr, unsigned long end,
				unsigned long floor, unsigned long ceiling)
{
	pmd_t *pmd;
	unsigned long next;
	unsigned long start;

	start = addr;
	pmd = pmd_offset(pud, addr);
	do {
		next = pmd_addr_end(addr, end);
		if (pmd_none_or_clear_bad(pmd))
			continue;
		free_pte_range(tlb, pmd, addr);
	} while (pmd++, addr = next, addr != end);

	start &= PUD_MASK;
	if (start < floor)
		return;
	if (ceiling) {
		ceiling &= PUD_MASK;
		if (!ceiling)
			return;
	}
	if (end - 1 > ceiling - 1)
		return;

	pmd = pmd_offset(pud, start);
	pud_clear(pud);
	pmd_free_tlb(tlb, pmd, start);
	mm_dec_nr_pmds(tlb->mm);
}

static inline void free_pud_range(struct mmu_gather *tlb, p4d_t *p4d,
				unsigned long addr, unsigned long end,
				unsigned long floor, unsigned long ceiling)
{
	pud_t *pud;
	unsigned long next;
	unsigned long start;

	start = addr;
	pud = pud_offset(p4d, addr);
	do {
		next = pud_addr_end(addr, end);
		if (pud_none_or_clear_bad(pud))
			continue;
		free_pmd_range(tlb, pud, addr, next, floor, ceiling);
	} while (pud++, addr = next, addr != end);

	start &= P4D_MASK;
	if (start < floor)
		return;
	if (ceiling) {
		ceiling &= P4D_MASK;
		if (!ceiling)
			return;
	}
	if (end - 1 > ceiling - 1)
		return;

	pud = pud_offset(p4d, start);
	p4d_clear(p4d);
	pud_free_tlb(tlb, pud, start);
	mm_dec_nr_puds(tlb->mm);
}

static inline void free_p4d_range(struct mmu_gather *tlb, pgd_t *pgd,
				unsigned long addr, unsigned long end,
				unsigned long floor, unsigned long ceiling)
{
	p4d_t *p4d;
	unsigned long next;
	unsigned long start;

	start = addr;
	p4d = p4d_offset(pgd, addr);
	do {
		next = p4d_addr_end(addr, end);
		if (p4d_none_or_clear_bad(p4d))
			continue;
		free_pud_range(tlb, p4d, addr, next, floor, ceiling);
	} while (p4d++, addr = next, addr != end);

	start &= PGDIR_MASK;
	if (start < floor)
		return;
	if (ceiling) {
		ceiling &= PGDIR_MASK;
		if (!ceiling)
			return;
	}
	if (end - 1 > ceiling - 1)
		return;

	p4d = p4d_offset(pgd, start);
	pgd_clear(pgd);
	p4d_free_tlb(tlb, p4d, start);
}

/*
 * This function frees user-level page tables of a process.
 */
void free_pgd_range(struct mmu_gather *tlb,
			unsigned long addr, unsigned long end,
			unsigned long floor, unsigned long ceiling)
{
	pgd_t *pgd;
	unsigned long next;

	/*
	 * The next few lines have given us lots of grief...
	 *
	 * Why are we testing PMD* at this top level?  Because often
	 * there will be no work to do at all, and we'd prefer not to
	 * go all the way down to the bottom just to discover that.
	 *
	 * Why all these "- 1"s?  Because 0 represents both the bottom
	 * of the address space and the top of it (using -1 for the
	 * top wouldn't help much: the masks would do the wrong thing).
	 * The rule is that addr 0 and floor 0 refer to the bottom of
	 * the address space, but end 0 and ceiling 0 refer to the top
	 * Comparisons need to use "end - 1" and "ceiling - 1" (though
	 * that end 0 case should be mythical).
	 *
	 * Wherever addr is brought up or ceiling brought down, we must
	 * be careful to reject "the opposite 0" before it confuses the
	 * subsequent tests.  But what about where end is brought down
	 * by PMD_SIZE below? no, end can't go down to 0 there.
	 *
	 * Whereas we round start (addr) and ceiling down, by different
	 * masks at different levels, in order to test whether a table
	 * now has no other vmas using it, so can be freed, we don't
	 * bother to round floor or end up - the tests don't need that.
	 */

	addr &= PMD_MASK;
	if (addr < floor) {
		addr += PMD_SIZE;
		if (!addr)
			return;
	}
	if (ceiling) {
		ceiling &= PMD_MASK;
		if (!ceiling)
			return;
	}
	if (end - 1 > ceiling - 1)
		end -= PMD_SIZE;
	if (addr > end - 1)
		return;
	/*
	 * We add page table cache pages with PAGE_SIZE,
	 * (see pte_free_tlb()), flush the tlb if we need
	 */
	tlb_change_page_size(tlb, PAGE_SIZE);
	pgd = pgd_offset(tlb->mm, addr);
	do {
		next = pgd_addr_end(addr, end);
		if (pgd_none_or_clear_bad(pgd))
			continue;
		free_p4d_range(tlb, pgd, addr, next, floor, ceiling);
	} while (pgd++, addr = next, addr != end);
}

void free_pgtables(struct mmu_gather *tlb, struct maple_tree *mt,
		   struct vm_area_struct *vma, unsigned long floor,
		   unsigned long ceiling)
{
	MA_STATE(mas, mt, vma->vm_end, vma->vm_end);

	do {
		unsigned long addr = vma->vm_start;
		struct vm_area_struct *next;

		/*
		 * Note: USER_PGTABLES_CEILING may be passed as ceiling and may
		 * be 0.  This will underflow and is okay.
		 */
		next = mas_find(&mas, ceiling - 1);

		/*
		 * Hide vma from rmap and truncate_pagecache before freeing
		 * pgtables
		 */
		unlink_anon_vmas(vma);
		unlink_file_vma(vma);

		if (is_vm_hugetlb_page(vma)) {
			hugetlb_free_pgd_range(tlb, addr, vma->vm_end,
				floor, next ? next->vm_start : ceiling);
		} else {
			/*
			 * Optimization: gather nearby vmas into one call down
			 */
			while (next && next->vm_start <= vma->vm_end + PMD_SIZE
			       && !is_vm_hugetlb_page(next)) {
				vma = next;
				next = mas_find(&mas, ceiling - 1);
				unlink_anon_vmas(vma);
				unlink_file_vma(vma);
			}
			free_pgd_range(tlb, addr, vma->vm_end,
				floor, next ? next->vm_start : ceiling);
		}
		vma = next;
	} while (vma);
}

void pmd_install(struct mm_struct *mm, pmd_t *pmd, pgtable_t *pte)
{
	spinlock_t *ptl = pmd_lock(mm, pmd);

	if (likely(pmd_none(*pmd))) {	/* Has another populated it ? */
		mm_inc_nr_ptes(mm);
		/*
		 * Ensure all pte setup (eg. pte page lock and page clearing) are
		 * visible before the pte is made visible to other CPUs by being
		 * put into page tables.
		 *
		 * The other side of the story is the pointer chasing in the page
		 * table walking code (when walking the page table without locking;
		 * ie. most of the time). Fortunately, these data accesses consist
		 * of a chain of data-dependent loads, meaning most CPUs (alpha
		 * being the notable exception) will already guarantee loads are
		 * seen in-order. See the alpha page table accessors for the
		 * smp_rmb() barriers in page table walking code.
		 */
		smp_wmb(); /* Could be smp_wmb__xxx(before|after)_spin_lock */
		pmd_populate(mm, pmd, *pte);
		*pte = NULL;
	}
	spin_unlock(ptl);
}

int __pte_alloc(struct mm_struct *mm, pmd_t *pmd)
{
	pgtable_t new = pte_alloc_one(mm);
	if (!new)
		return -ENOMEM;

	pmd_install(mm, pmd, &new);
	if (new)
		pte_free(mm, new);
	return 0;
}

int __pte_alloc_kernel(pmd_t *pmd)
{
	pte_t *new = pte_alloc_one_kernel(&init_mm);
	if (!new)
		return -ENOMEM;

	spin_lock(&init_mm.page_table_lock);
	if (likely(pmd_none(*pmd))) {	/* Has another populated it ? */
		smp_wmb(); /* See comment in pmd_install() */
		pmd_populate_kernel(&init_mm, pmd, new);
		new = NULL;
	}
	spin_unlock(&init_mm.page_table_lock);
	if (new)
		pte_free_kernel(&init_mm, new);
	return 0;
}

static inline void init_rss_vec(int *rss)
{
	memset(rss, 0, sizeof(int) * NR_MM_COUNTERS);
}

static inline void add_mm_rss_vec(struct mm_struct *mm, int *rss)
{
	int i;

	if (current->mm == mm)
		sync_mm_rss(mm);
	for (i = 0; i < NR_MM_COUNTERS; i++)
		if (rss[i])
			add_mm_counter(mm, i, rss[i]);
}

/*
 * This function is called to print an error when a bad pte
 * is found. For example, we might have a PFN-mapped pte in
 * a region that doesn't allow it.
 *
 * The calling function must still handle the error.
 */
static void print_bad_pte(struct vm_area_struct *vma, unsigned long addr,
			  pte_t pte, struct page *page)
{
	pgd_t *pgd = pgd_offset(vma->vm_mm, addr);
	p4d_t *p4d = p4d_offset(pgd, addr);
	pud_t *pud = pud_offset(p4d, addr);
	pmd_t *pmd = pmd_offset(pud, addr);
	struct address_space *mapping;
	pgoff_t index;
	static unsigned long resume;
	static unsigned long nr_shown;
	static unsigned long nr_unshown;

	/*
	 * Allow a burst of 60 reports, then keep quiet for that minute;
	 * or allow a steady drip of one report per second.
	 */
	if (nr_shown == 60) {
		if (time_before(jiffies, resume)) {
			nr_unshown++;
			return;
		}
		if (nr_unshown) {
			pr_alert("BUG: Bad page map: %lu messages suppressed\n",
				 nr_unshown);
			nr_unshown = 0;
		}
		nr_shown = 0;
	}
	if (nr_shown++ == 0)
		resume = jiffies + 60 * HZ;

	mapping = vma->vm_file ? vma->vm_file->f_mapping : NULL;
	index = linear_page_index(vma, addr);

	pr_alert("BUG: Bad page map in process %s  pte:%08llx pmd:%08llx\n",
		 current->comm,
		 (long long)pte_val(pte), (long long)pmd_val(*pmd));
	if (page)
		dump_page(page, "bad pte");
	pr_alert("addr:%px vm_flags:%08lx anon_vma:%px mapping:%px index:%lx\n",
		 (void *)addr, vma->vm_flags, vma->anon_vma, mapping, index);
	pr_alert("file:%pD fault:%ps mmap:%ps read_folio:%ps\n",
		 vma->vm_file,
		 vma->vm_ops ? vma->vm_ops->fault : NULL,
		 vma->vm_file ? vma->vm_file->f_op->mmap : NULL,
		 mapping ? mapping->a_ops->read_folio : NULL);
	dump_stack();
	add_taint(TAINT_BAD_PAGE, LOCKDEP_NOW_UNRELIABLE);
}

/*
 * vm_normal_page -- This function gets the "struct page" associated with a pte.
 *
 * "Special" mappings do not wish to be associated with a "struct page" (either
 * it doesn't exist, or it exists but they don't want to touch it). In this
 * case, NULL is returned here. "Normal" mappings do have a struct page.
 *
 * There are 2 broad cases. Firstly, an architecture may define a pte_special()
 * pte bit, in which case this function is trivial. Secondly, an architecture
 * may not have a spare pte bit, which requires a more complicated scheme,
 * described below.
 *
 * A raw VM_PFNMAP mapping (ie. one that is not COWed) is always considered a
 * special mapping (even if there are underlying and valid "struct pages").
 * COWed pages of a VM_PFNMAP are always normal.
 *
 * The way we recognize COWed pages within VM_PFNMAP mappings is through the
 * rules set up by "remap_pfn_range()": the vma will have the VM_PFNMAP bit
 * set, and the vm_pgoff will point to the first PFN mapped: thus every special
 * mapping will always honor the rule
 *
 *	pfn_of_page == vma->vm_pgoff + ((addr - vma->vm_start) >> PAGE_SHIFT)
 *
 * And for normal mappings this is false.
 *
 * This restricts such mappings to be a linear translation from virtual address
 * to pfn. To get around this restriction, we allow arbitrary mappings so long
 * as the vma is not a COW mapping; in that case, we know that all ptes are
 * special (because none can have been COWed).
 *
 *
 * In order to support COW of arbitrary special mappings, we have VM_MIXEDMAP.
 *
 * VM_MIXEDMAP mappings can likewise contain memory with or without "struct
 * page" backing, however the difference is that _all_ pages with a struct
 * page (that is, those where pfn_valid is true) are refcounted and considered
 * normal pages by the VM. The disadvantage is that pages are refcounted
 * (which can be slower and simply not an option for some PFNMAP users). The
 * advantage is that we don't have to follow the strict linearity rule of
 * PFNMAP mappings in order to support COWable mappings.
 *
 */
struct page *vm_normal_page(struct vm_area_struct *vma, unsigned long addr,
			    pte_t pte)
{
	unsigned long pfn = pte_pfn(pte);

	if (IS_ENABLED(CONFIG_ARCH_HAS_PTE_SPECIAL)) {
		if (likely(!pte_special(pte)))
			goto check_pfn;
		if (vma->vm_ops && vma->vm_ops->find_special_page)
			return vma->vm_ops->find_special_page(vma, addr);
		if (vma->vm_flags & (VM_PFNMAP | VM_MIXEDMAP))
			return NULL;
		if (is_zero_pfn(pfn))
			return NULL;
		if (pte_devmap(pte))
		/*
		 * NOTE: New users of ZONE_DEVICE will not set pte_devmap()
		 * and will have refcounts incremented on their struct pages
		 * when they are inserted into PTEs, thus they are safe to
		 * return here. Legacy ZONE_DEVICE pages that set pte_devmap()
		 * do not have refcounts. Example of legacy ZONE_DEVICE is
		 * MEMORY_DEVICE_FS_DAX type in pmem or virtio_fs drivers.
		 */
			return NULL;

		print_bad_pte(vma, addr, pte, NULL);
		return NULL;
	}

	/* !CONFIG_ARCH_HAS_PTE_SPECIAL case follows: */

	if (unlikely(vma->vm_flags & (VM_PFNMAP|VM_MIXEDMAP))) {
		if (vma->vm_flags & VM_MIXEDMAP) {
			if (!pfn_valid(pfn))
				return NULL;
			goto out;
		} else {
			unsigned long off;
			off = (addr - vma->vm_start) >> PAGE_SHIFT;
			if (pfn == vma->vm_pgoff + off)
				return NULL;
			if (!is_cow_mapping(vma->vm_flags))
				return NULL;
		}
	}

	if (is_zero_pfn(pfn))
		return NULL;

check_pfn:
	if (unlikely(pfn > highest_memmap_pfn)) {
		print_bad_pte(vma, addr, pte, NULL);
		return NULL;
	}

	/*
	 * NOTE! We still have PageReserved() pages in the page tables.
	 * eg. VDSO mappings can cause them to exist.
	 */
out:
	return pfn_to_page(pfn);
}

#ifdef CONFIG_TRANSPARENT_HUGEPAGE
struct page *vm_normal_page_pmd(struct vm_area_struct *vma, unsigned long addr,
				pmd_t pmd)
{
	unsigned long pfn = pmd_pfn(pmd);

	/*
	 * There is no pmd_special() but there may be special pmds, e.g.
	 * in a direct-access (dax) mapping, so let's just replicate the
	 * !CONFIG_ARCH_HAS_PTE_SPECIAL case from vm_normal_page() here.
	 */
	if (unlikely(vma->vm_flags & (VM_PFNMAP|VM_MIXEDMAP))) {
		if (vma->vm_flags & VM_MIXEDMAP) {
			if (!pfn_valid(pfn))
				return NULL;
			goto out;
		} else {
			unsigned long off;
			off = (addr - vma->vm_start) >> PAGE_SHIFT;
			if (pfn == vma->vm_pgoff + off)
				return NULL;
			if (!is_cow_mapping(vma->vm_flags))
				return NULL;
		}
	}

	if (pmd_devmap(pmd))
		return NULL;
	if (is_huge_zero_pmd(pmd))
		return NULL;
	if (unlikely(pfn > highest_memmap_pfn))
		return NULL;

	/*
	 * NOTE! We still have PageReserved() pages in the page tables.
	 * eg. VDSO mappings can cause them to exist.
	 */
out:
	return pfn_to_page(pfn);
}
#endif

static void restore_exclusive_pte(struct vm_area_struct *vma,
				  struct page *page, unsigned long address,
				  pte_t *ptep)
{
	pte_t pte;
	swp_entry_t entry;

	pte = pte_mkold(mk_pte(page, READ_ONCE(vma->vm_page_prot)));
	if (pte_swp_soft_dirty(*ptep))
		pte = pte_mksoft_dirty(pte);

	entry = pte_to_swp_entry(*ptep);
	if (pte_swp_uffd_wp(*ptep))
		pte = pte_mkuffd_wp(pte);
	else if (is_writable_device_exclusive_entry(entry))
		pte = maybe_mkwrite(pte_mkdirty(pte), vma);

	VM_BUG_ON(pte_write(pte) && !(PageAnon(page) && PageAnonExclusive(page)));

	/*
	 * No need to take a page reference as one was already
	 * created when the swap entry was made.
	 */
	if (PageAnon(page))
		page_add_anon_rmap(page, vma, address, RMAP_NONE);
	else
		/*
		 * Currently device exclusive access only supports anonymous
		 * memory so the entry shouldn't point to a filebacked page.
		 */
		WARN_ON_ONCE(1);

	set_pte_at(vma->vm_mm, address, ptep, pte);

	/*
	 * No need to invalidate - it was non-present before. However
	 * secondary CPUs may have mappings that need invalidating.
	 */
	update_mmu_cache(vma, address, ptep);
}

/*
 * Tries to restore an exclusive pte if the page lock can be acquired without
 * sleeping.
 */
static int
try_restore_exclusive_pte(pte_t *src_pte, struct vm_area_struct *vma,
			unsigned long addr)
{
	swp_entry_t entry = pte_to_swp_entry(*src_pte);
	struct page *page = pfn_swap_entry_to_page(entry);

	if (trylock_page(page)) {
		restore_exclusive_pte(vma, page, addr, src_pte);
		unlock_page(page);
		return 0;
	}

	return -EBUSY;
}

/*
 * copy one vm_area from one task to the other. Assumes the page tables
 * already present in the new task to be cleared in the whole range
 * covered by this vma.
 */

static unsigned long
copy_nonpresent_pte(struct mm_struct *dst_mm, struct mm_struct *src_mm,
		pte_t *dst_pte, pte_t *src_pte, struct vm_area_struct *dst_vma,
		struct vm_area_struct *src_vma, unsigned long addr, int *rss)
{
	unsigned long vm_flags = dst_vma->vm_flags;
	pte_t pte = *src_pte;
	struct page *page;
	swp_entry_t entry = pte_to_swp_entry(pte);

	if (likely(!non_swap_entry(entry))) {
		if (swap_duplicate(entry) < 0)
			return -EIO;

		/* make sure dst_mm is on swapoff's mmlist. */
		if (unlikely(list_empty(&dst_mm->mmlist))) {
			spin_lock(&mmlist_lock);
			if (list_empty(&dst_mm->mmlist))
				list_add(&dst_mm->mmlist,
						&src_mm->mmlist);
			spin_unlock(&mmlist_lock);
		}
		/* Mark the swap entry as shared. */
		if (pte_swp_exclusive(*src_pte)) {
			pte = pte_swp_clear_exclusive(*src_pte);
			set_pte_at(src_mm, addr, src_pte, pte);
		}
		rss[MM_SWAPENTS]++;
	} else if (is_migration_entry(entry)) {
		page = pfn_swap_entry_to_page(entry);

		rss[mm_counter(page)]++;

		if (!is_readable_migration_entry(entry) &&
				is_cow_mapping(vm_flags)) {
			/*
			 * COW mappings require pages in both parent and child
			 * to be set to read. A previously exclusive entry is
			 * now shared.
			 */
			entry = make_readable_migration_entry(
							swp_offset(entry));
			pte = swp_entry_to_pte(entry);
			if (pte_swp_soft_dirty(*src_pte))
				pte = pte_swp_mksoft_dirty(pte);
			if (pte_swp_uffd_wp(*src_pte))
				pte = pte_swp_mkuffd_wp(pte);
			set_pte_at(src_mm, addr, src_pte, pte);
		}
	} else if (is_device_private_entry(entry)) {
		page = pfn_swap_entry_to_page(entry);

		/*
		 * Update rss count even for unaddressable pages, as
		 * they should treated just like normal pages in this
		 * respect.
		 *
		 * We will likely want to have some new rss counters
		 * for unaddressable pages, at some point. But for now
		 * keep things as they are.
		 */
		get_page(page);
		rss[mm_counter(page)]++;
		/* Cannot fail as these pages cannot get pinned. */
		BUG_ON(page_try_dup_anon_rmap(page, false, src_vma));

		/*
		 * We do not preserve soft-dirty information, because so
		 * far, checkpoint/restore is the only feature that
		 * requires that. And checkpoint/restore does not work
		 * when a device driver is involved (you cannot easily
		 * save and restore device driver state).
		 */
		if (is_writable_device_private_entry(entry) &&
		    is_cow_mapping(vm_flags)) {
			entry = make_readable_device_private_entry(
							swp_offset(entry));
			pte = swp_entry_to_pte(entry);
			if (pte_swp_uffd_wp(*src_pte))
				pte = pte_swp_mkuffd_wp(pte);
			set_pte_at(src_mm, addr, src_pte, pte);
		}
	} else if (is_device_exclusive_entry(entry)) {
		/*
		 * Make device exclusive entries present by restoring the
		 * original entry then copying as for a present pte. Device
		 * exclusive entries currently only support private writable
		 * (ie. COW) mappings.
		 */
		VM_BUG_ON(!is_cow_mapping(src_vma->vm_flags));
		if (try_restore_exclusive_pte(src_pte, src_vma, addr))
			return -EBUSY;
		return -ENOENT;
	} else if (is_pte_marker_entry(entry)) {
<<<<<<< HEAD
		if (userfaultfd_wp(dst_vma))
=======
		if (is_swapin_error_entry(entry) || userfaultfd_wp(dst_vma))
>>>>>>> 6ab3eda1
			set_pte_at(dst_mm, addr, dst_pte, pte);
		return 0;
	}
	if (!userfaultfd_wp(dst_vma))
		pte = pte_swp_clear_uffd_wp(pte);
	set_pte_at(dst_mm, addr, dst_pte, pte);
	return 0;
}

/*
 * Copy a present and normal page.
 *
 * NOTE! The usual case is that this isn't required;
 * instead, the caller can just increase the page refcount
 * and re-use the pte the traditional way.
 *
 * And if we need a pre-allocated page but don't yet have
 * one, return a negative error to let the preallocation
 * code know so that it can do so outside the page table
 * lock.
 */
static inline int
copy_present_page(struct vm_area_struct *dst_vma, struct vm_area_struct *src_vma,
		  pte_t *dst_pte, pte_t *src_pte, unsigned long addr, int *rss,
		  struct page **prealloc, struct page *page)
{
	struct page *new_page;
	pte_t pte;

	new_page = *prealloc;
	if (!new_page)
		return -EAGAIN;

	/*
	 * We have a prealloc page, all good!  Take it
	 * over and copy the page & arm it.
	 */
	*prealloc = NULL;
	copy_user_highpage(new_page, page, addr, src_vma);
	__SetPageUptodate(new_page);
	page_add_new_anon_rmap(new_page, dst_vma, addr);
	lru_cache_add_inactive_or_unevictable(new_page, dst_vma);
	rss[mm_counter(new_page)]++;

	/* All done, just insert the new page copy in the child */
	pte = mk_pte(new_page, dst_vma->vm_page_prot);
	pte = maybe_mkwrite(pte_mkdirty(pte), dst_vma);
	if (userfaultfd_pte_wp(dst_vma, *src_pte))
		/* Uffd-wp needs to be delivered to dest pte as well */
		pte = pte_wrprotect(pte_mkuffd_wp(pte));
	set_pte_at(dst_vma->vm_mm, addr, dst_pte, pte);
	return 0;
}

/*
 * Copy one pte.  Returns 0 if succeeded, or -EAGAIN if one preallocated page
 * is required to copy this pte.
 */
static inline int
copy_present_pte(struct vm_area_struct *dst_vma, struct vm_area_struct *src_vma,
		 pte_t *dst_pte, pte_t *src_pte, unsigned long addr, int *rss,
		 struct page **prealloc)
{
	struct mm_struct *src_mm = src_vma->vm_mm;
	unsigned long vm_flags = src_vma->vm_flags;
	pte_t pte = *src_pte;
	struct page *page;

	page = vm_normal_page(src_vma, addr, pte);
	if (page && PageAnon(page)) {
		/*
		 * If this page may have been pinned by the parent process,
		 * copy the page immediately for the child so that we'll always
		 * guarantee the pinned page won't be randomly replaced in the
		 * future.
		 */
		get_page(page);
		if (unlikely(page_try_dup_anon_rmap(page, false, src_vma))) {
			/* Page maybe pinned, we have to copy. */
			put_page(page);
			return copy_present_page(dst_vma, src_vma, dst_pte, src_pte,
						 addr, rss, prealloc, page);
		}
		rss[mm_counter(page)]++;
	} else if (page) {
		get_page(page);
		page_dup_file_rmap(page, false);
		rss[mm_counter(page)]++;
	}

	/*
	 * If it's a COW mapping, write protect it both
	 * in the parent and the child
	 */
	if (is_cow_mapping(vm_flags) && pte_write(pte)) {
		ptep_set_wrprotect(src_mm, addr, src_pte);
		pte = pte_wrprotect(pte);
	}
	VM_BUG_ON(page && PageAnon(page) && PageAnonExclusive(page));

	/*
	 * If it's a shared mapping, mark it clean in
	 * the child
	 */
	if (vm_flags & VM_SHARED)
		pte = pte_mkclean(pte);
	pte = pte_mkold(pte);

	if (!userfaultfd_wp(dst_vma))
		pte = pte_clear_uffd_wp(pte);

	set_pte_at(dst_vma->vm_mm, addr, dst_pte, pte);
	return 0;
}

static inline struct page *
page_copy_prealloc(struct mm_struct *src_mm, struct vm_area_struct *vma,
		   unsigned long addr)
{
	struct page *new_page;

	new_page = alloc_page_vma(GFP_HIGHUSER_MOVABLE, vma, addr);
	if (!new_page)
		return NULL;

	if (mem_cgroup_charge(page_folio(new_page), src_mm, GFP_KERNEL)) {
		put_page(new_page);
		return NULL;
	}
	cgroup_throttle_swaprate(new_page, GFP_KERNEL);

	return new_page;
}

static int
copy_pte_range(struct vm_area_struct *dst_vma, struct vm_area_struct *src_vma,
	       pmd_t *dst_pmd, pmd_t *src_pmd, unsigned long addr,
	       unsigned long end)
{
	struct mm_struct *dst_mm = dst_vma->vm_mm;
	struct mm_struct *src_mm = src_vma->vm_mm;
	pte_t *orig_src_pte, *orig_dst_pte;
	pte_t *src_pte, *dst_pte;
	spinlock_t *src_ptl, *dst_ptl;
	int progress, ret = 0;
	int rss[NR_MM_COUNTERS];
	swp_entry_t entry = (swp_entry_t){0};
	struct page *prealloc = NULL;

again:
	progress = 0;
	init_rss_vec(rss);

	dst_pte = pte_alloc_map_lock(dst_mm, dst_pmd, addr, &dst_ptl);
	if (!dst_pte) {
		ret = -ENOMEM;
		goto out;
	}
	src_pte = pte_offset_map(src_pmd, addr);
	src_ptl = pte_lockptr(src_mm, src_pmd);
	spin_lock_nested(src_ptl, SINGLE_DEPTH_NESTING);
	orig_src_pte = src_pte;
	orig_dst_pte = dst_pte;
	arch_enter_lazy_mmu_mode();

	do {
		/*
		 * We are holding two locks at this point - either of them
		 * could generate latencies in another task on another CPU.
		 */
		if (progress >= 32) {
			progress = 0;
			if (need_resched() ||
			    spin_needbreak(src_ptl) || spin_needbreak(dst_ptl))
				break;
		}
		if (pte_none(*src_pte)) {
			progress++;
			continue;
		}
		if (unlikely(!pte_present(*src_pte))) {
			ret = copy_nonpresent_pte(dst_mm, src_mm,
						  dst_pte, src_pte,
						  dst_vma, src_vma,
						  addr, rss);
			if (ret == -EIO) {
				entry = pte_to_swp_entry(*src_pte);
				break;
			} else if (ret == -EBUSY) {
				break;
			} else if (!ret) {
				progress += 8;
				continue;
			}

			/*
			 * Device exclusive entry restored, continue by copying
			 * the now present pte.
			 */
			WARN_ON_ONCE(ret != -ENOENT);
		}
		/* copy_present_pte() will clear `*prealloc' if consumed */
		ret = copy_present_pte(dst_vma, src_vma, dst_pte, src_pte,
				       addr, rss, &prealloc);
		/*
		 * If we need a pre-allocated page for this pte, drop the
		 * locks, allocate, and try again.
		 */
		if (unlikely(ret == -EAGAIN))
			break;
		if (unlikely(prealloc)) {
			/*
			 * pre-alloc page cannot be reused by next time so as
			 * to strictly follow mempolicy (e.g., alloc_page_vma()
			 * will allocate page according to address).  This
			 * could only happen if one pinned pte changed.
			 */
			put_page(prealloc);
			prealloc = NULL;
		}
		progress += 8;
	} while (dst_pte++, src_pte++, addr += PAGE_SIZE, addr != end);

	arch_leave_lazy_mmu_mode();
	spin_unlock(src_ptl);
	pte_unmap(orig_src_pte);
	add_mm_rss_vec(dst_mm, rss);
	pte_unmap_unlock(orig_dst_pte, dst_ptl);
	cond_resched();

	if (ret == -EIO) {
		VM_WARN_ON_ONCE(!entry.val);
		if (add_swap_count_continuation(entry, GFP_KERNEL) < 0) {
			ret = -ENOMEM;
			goto out;
		}
		entry.val = 0;
	} else if (ret == -EBUSY) {
		goto out;
	} else if (ret ==  -EAGAIN) {
		prealloc = page_copy_prealloc(src_mm, src_vma, addr);
		if (!prealloc)
			return -ENOMEM;
	} else if (ret) {
		VM_WARN_ON_ONCE(1);
	}

	/* We've captured and resolved the error. Reset, try again. */
	ret = 0;

	if (addr != end)
		goto again;
out:
	if (unlikely(prealloc))
		put_page(prealloc);
	return ret;
}

static inline int
copy_pmd_range(struct vm_area_struct *dst_vma, struct vm_area_struct *src_vma,
	       pud_t *dst_pud, pud_t *src_pud, unsigned long addr,
	       unsigned long end)
{
	struct mm_struct *dst_mm = dst_vma->vm_mm;
	struct mm_struct *src_mm = src_vma->vm_mm;
	pmd_t *src_pmd, *dst_pmd;
	unsigned long next;

	dst_pmd = pmd_alloc(dst_mm, dst_pud, addr);
	if (!dst_pmd)
		return -ENOMEM;
	src_pmd = pmd_offset(src_pud, addr);
	do {
		next = pmd_addr_end(addr, end);
		if (is_swap_pmd(*src_pmd) || pmd_trans_huge(*src_pmd)
			|| pmd_devmap(*src_pmd)) {
			int err;
			VM_BUG_ON_VMA(next-addr != HPAGE_PMD_SIZE, src_vma);
			err = copy_huge_pmd(dst_mm, src_mm, dst_pmd, src_pmd,
					    addr, dst_vma, src_vma);
			if (err == -ENOMEM)
				return -ENOMEM;
			if (!err)
				continue;
			/* fall through */
		}
		if (pmd_none_or_clear_bad(src_pmd))
			continue;
		if (copy_pte_range(dst_vma, src_vma, dst_pmd, src_pmd,
				   addr, next))
			return -ENOMEM;
	} while (dst_pmd++, src_pmd++, addr = next, addr != end);
	return 0;
}

static inline int
copy_pud_range(struct vm_area_struct *dst_vma, struct vm_area_struct *src_vma,
	       p4d_t *dst_p4d, p4d_t *src_p4d, unsigned long addr,
	       unsigned long end)
{
	struct mm_struct *dst_mm = dst_vma->vm_mm;
	struct mm_struct *src_mm = src_vma->vm_mm;
	pud_t *src_pud, *dst_pud;
	unsigned long next;

	dst_pud = pud_alloc(dst_mm, dst_p4d, addr);
	if (!dst_pud)
		return -ENOMEM;
	src_pud = pud_offset(src_p4d, addr);
	do {
		next = pud_addr_end(addr, end);
		if (pud_trans_huge(*src_pud) || pud_devmap(*src_pud)) {
			int err;

			VM_BUG_ON_VMA(next-addr != HPAGE_PUD_SIZE, src_vma);
			err = copy_huge_pud(dst_mm, src_mm,
					    dst_pud, src_pud, addr, src_vma);
			if (err == -ENOMEM)
				return -ENOMEM;
			if (!err)
				continue;
			/* fall through */
		}
		if (pud_none_or_clear_bad(src_pud))
			continue;
		if (copy_pmd_range(dst_vma, src_vma, dst_pud, src_pud,
				   addr, next))
			return -ENOMEM;
	} while (dst_pud++, src_pud++, addr = next, addr != end);
	return 0;
}

static inline int
copy_p4d_range(struct vm_area_struct *dst_vma, struct vm_area_struct *src_vma,
	       pgd_t *dst_pgd, pgd_t *src_pgd, unsigned long addr,
	       unsigned long end)
{
	struct mm_struct *dst_mm = dst_vma->vm_mm;
	p4d_t *src_p4d, *dst_p4d;
	unsigned long next;

	dst_p4d = p4d_alloc(dst_mm, dst_pgd, addr);
	if (!dst_p4d)
		return -ENOMEM;
	src_p4d = p4d_offset(src_pgd, addr);
	do {
		next = p4d_addr_end(addr, end);
		if (p4d_none_or_clear_bad(src_p4d))
			continue;
		if (copy_pud_range(dst_vma, src_vma, dst_p4d, src_p4d,
				   addr, next))
			return -ENOMEM;
	} while (dst_p4d++, src_p4d++, addr = next, addr != end);
	return 0;
}

/*
 * Return true if the vma needs to copy the pgtable during this fork().  Return
 * false when we can speed up fork() by allowing lazy page faults later until
 * when the child accesses the memory range.
 */
static bool
vma_needs_copy(struct vm_area_struct *dst_vma, struct vm_area_struct *src_vma)
{
	/*
	 * Always copy pgtables when dst_vma has uffd-wp enabled even if it's
	 * file-backed (e.g. shmem). Because when uffd-wp is enabled, pgtable
	 * contains uffd-wp protection information, that's something we can't
	 * retrieve from page cache, and skip copying will lose those info.
	 */
	if (userfaultfd_wp(dst_vma))
		return true;

	if (src_vma->vm_flags & (VM_PFNMAP | VM_MIXEDMAP))
		return true;

	if (src_vma->anon_vma)
		return true;

	/*
	 * Don't copy ptes where a page fault will fill them correctly.  Fork
	 * becomes much lighter when there are big shared or private readonly
	 * mappings. The tradeoff is that copy_page_range is more efficient
	 * than faulting.
	 */
	return false;
}

int
copy_page_range(struct vm_area_struct *dst_vma, struct vm_area_struct *src_vma)
{
	pgd_t *src_pgd, *dst_pgd;
	unsigned long next;
	unsigned long addr = src_vma->vm_start;
	unsigned long end = src_vma->vm_end;
	struct mm_struct *dst_mm = dst_vma->vm_mm;
	struct mm_struct *src_mm = src_vma->vm_mm;
	struct mmu_notifier_range range;
	bool is_cow;
	int ret;

	if (!vma_needs_copy(dst_vma, src_vma))
		return 0;

	if (is_vm_hugetlb_page(src_vma))
		return copy_hugetlb_page_range(dst_mm, src_mm, dst_vma, src_vma);

	if (unlikely(src_vma->vm_flags & VM_PFNMAP)) {
		/*
		 * We do not free on error cases below as remove_vma
		 * gets called on error from higher level routine
		 */
		ret = track_pfn_copy(src_vma);
		if (ret)
			return ret;
	}

	/*
	 * We need to invalidate the secondary MMU mappings only when
	 * there could be a permission downgrade on the ptes of the
	 * parent mm. And a permission downgrade will only happen if
	 * is_cow_mapping() returns true.
	 */
	is_cow = is_cow_mapping(src_vma->vm_flags);

	if (is_cow) {
		mmu_notifier_range_init(&range, MMU_NOTIFY_PROTECTION_PAGE,
					0, src_vma, src_mm, addr, end);
		mmu_notifier_invalidate_range_start(&range);
		/*
		 * Disabling preemption is not needed for the write side, as
		 * the read side doesn't spin, but goes to the mmap_lock.
		 *
		 * Use the raw variant of the seqcount_t write API to avoid
		 * lockdep complaining about preemptibility.
		 */
		mmap_assert_write_locked(src_mm);
		raw_write_seqcount_begin(&src_mm->write_protect_seq);
	}

	ret = 0;
	dst_pgd = pgd_offset(dst_mm, addr);
	src_pgd = pgd_offset(src_mm, addr);
	do {
		next = pgd_addr_end(addr, end);
		if (pgd_none_or_clear_bad(src_pgd))
			continue;
		if (unlikely(copy_p4d_range(dst_vma, src_vma, dst_pgd, src_pgd,
					    addr, next))) {
			ret = -ENOMEM;
			break;
		}
	} while (dst_pgd++, src_pgd++, addr = next, addr != end);

	if (is_cow) {
		raw_write_seqcount_end(&src_mm->write_protect_seq);
		mmu_notifier_invalidate_range_end(&range);
	}
	return ret;
}

/* Whether we should zap all COWed (private) pages too */
static inline bool should_zap_cows(struct zap_details *details)
{
	/* By default, zap all pages */
	if (!details)
		return true;

	/* Or, we zap COWed pages only if the caller wants to */
	return details->even_cows;
}

/* Decides whether we should zap this page with the page pointer specified */
static inline bool should_zap_page(struct zap_details *details, struct page *page)
{
	/* If we can make a decision without *page.. */
	if (should_zap_cows(details))
		return true;

	/* E.g. the caller passes NULL for the case of a zero page */
	if (!page)
		return true;

	/* Otherwise we should only zap non-anon pages */
	return !PageAnon(page);
}

static inline bool zap_drop_file_uffd_wp(struct zap_details *details)
{
	if (!details)
		return false;

	return details->zap_flags & ZAP_FLAG_DROP_MARKER;
}

/*
 * This function makes sure that we'll replace the none pte with an uffd-wp
 * swap special pte marker when necessary. Must be with the pgtable lock held.
 */
static inline void
zap_install_uffd_wp_if_needed(struct vm_area_struct *vma,
			      unsigned long addr, pte_t *pte,
			      struct zap_details *details, pte_t pteval)
{
	if (zap_drop_file_uffd_wp(details))
		return;

	pte_install_uffd_wp_if_needed(vma, addr, pte, pteval);
}

static unsigned long zap_pte_range(struct mmu_gather *tlb,
				struct vm_area_struct *vma, pmd_t *pmd,
				unsigned long addr, unsigned long end,
				struct zap_details *details)
{
	struct mm_struct *mm = tlb->mm;
	int force_flush = 0;
	int rss[NR_MM_COUNTERS];
	spinlock_t *ptl;
	pte_t *start_pte;
	pte_t *pte;
	swp_entry_t entry;

	tlb_change_page_size(tlb, PAGE_SIZE);
again:
	init_rss_vec(rss);
	start_pte = pte_offset_map_lock(mm, pmd, addr, &ptl);
	pte = start_pte;
	flush_tlb_batched_pending(mm);
	arch_enter_lazy_mmu_mode();
	do {
		pte_t ptent = *pte;
		struct page *page;

		if (pte_none(ptent))
			continue;

		if (need_resched())
			break;

		if (pte_present(ptent)) {
			unsigned int delay_rmap;

			page = vm_normal_page(vma, addr, ptent);
			if (unlikely(!should_zap_page(details, page)))
				continue;
			ptent = ptep_get_and_clear_full(mm, addr, pte,
							tlb->fullmm);
			tlb_remove_tlb_entry(tlb, pte, addr);
			zap_install_uffd_wp_if_needed(vma, addr, pte, details,
						      ptent);
			if (unlikely(!page))
				continue;

			delay_rmap = 0;
			if (!PageAnon(page)) {
				if (pte_dirty(ptent)) {
					set_page_dirty(page);
					if (tlb_delay_rmap(tlb)) {
						delay_rmap = 1;
						force_flush = 1;
					}
				}
				if (pte_young(ptent) &&
				    likely(!(vma->vm_flags & VM_SEQ_READ)))
					mark_page_accessed(page);
			}
			rss[mm_counter(page)]--;
			if (!delay_rmap) {
				page_remove_rmap(page, vma, false);
				if (unlikely(page_mapcount(page) < 0))
					print_bad_pte(vma, addr, ptent, page);
			}
			if (unlikely(__tlb_remove_page(tlb, page, delay_rmap))) {
				force_flush = 1;
				addr += PAGE_SIZE;
				break;
			}
			continue;
		}

		entry = pte_to_swp_entry(ptent);
		if (is_device_private_entry(entry) ||
		    is_device_exclusive_entry(entry)) {
			page = pfn_swap_entry_to_page(entry);
			if (unlikely(!should_zap_page(details, page)))
				continue;
			/*
			 * Both device private/exclusive mappings should only
			 * work with anonymous page so far, so we don't need to
			 * consider uffd-wp bit when zap. For more information,
			 * see zap_install_uffd_wp_if_needed().
			 */
			WARN_ON_ONCE(!vma_is_anonymous(vma));
			rss[mm_counter(page)]--;
			if (is_device_private_entry(entry))
				page_remove_rmap(page, vma, false);
			put_page(page);
		} else if (!non_swap_entry(entry)) {
			/* Genuine swap entry, hence a private anon page */
			if (!should_zap_cows(details))
				continue;
			rss[MM_SWAPENTS]--;
			if (unlikely(!free_swap_and_cache(entry)))
				print_bad_pte(vma, addr, ptent, NULL);
		} else if (is_migration_entry(entry)) {
			page = pfn_swap_entry_to_page(entry);
			if (!should_zap_page(details, page))
				continue;
			rss[mm_counter(page)]--;
		} else if (pte_marker_entry_uffd_wp(entry)) {
			/* Only drop the uffd-wp marker if explicitly requested */
			if (!zap_drop_file_uffd_wp(details))
				continue;
		} else if (is_hwpoison_entry(entry) ||
			   is_swapin_error_entry(entry)) {
			if (!should_zap_cows(details))
				continue;
		} else {
			/* We should have covered all the swap entry types */
			WARN_ON_ONCE(1);
		}
		pte_clear_not_present_full(mm, addr, pte, tlb->fullmm);
		zap_install_uffd_wp_if_needed(vma, addr, pte, details, ptent);
	} while (pte++, addr += PAGE_SIZE, addr != end);

	add_mm_rss_vec(mm, rss);
	arch_leave_lazy_mmu_mode();

	/* Do the actual TLB flush before dropping ptl */
	if (force_flush) {
		tlb_flush_mmu_tlbonly(tlb);
		tlb_flush_rmaps(tlb, vma);
	}
	pte_unmap_unlock(start_pte, ptl);

	/*
	 * If we forced a TLB flush (either due to running out of
	 * batch buffers or because we needed to flush dirty TLB
	 * entries before releasing the ptl), free the batched
	 * memory too. Restart if we didn't do everything.
	 */
	if (force_flush) {
		force_flush = 0;
		tlb_flush_mmu(tlb);
	}

	if (addr != end) {
		cond_resched();
		goto again;
	}

	return addr;
}

static inline unsigned long zap_pmd_range(struct mmu_gather *tlb,
				struct vm_area_struct *vma, pud_t *pud,
				unsigned long addr, unsigned long end,
				struct zap_details *details)
{
	pmd_t *pmd;
	unsigned long next;

	pmd = pmd_offset(pud, addr);
	do {
		next = pmd_addr_end(addr, end);
		if (is_swap_pmd(*pmd) || pmd_trans_huge(*pmd) || pmd_devmap(*pmd)) {
			if (next - addr != HPAGE_PMD_SIZE)
				__split_huge_pmd(vma, pmd, addr, false, NULL);
			else if (zap_huge_pmd(tlb, vma, pmd, addr))
				goto next;
			/* fall through */
		} else if (details && details->single_folio &&
			   folio_test_pmd_mappable(details->single_folio) &&
			   next - addr == HPAGE_PMD_SIZE && pmd_none(*pmd)) {
			spinlock_t *ptl = pmd_lock(tlb->mm, pmd);
			/*
			 * Take and drop THP pmd lock so that we cannot return
			 * prematurely, while zap_huge_pmd() has cleared *pmd,
			 * but not yet decremented compound_mapcount().
			 */
			spin_unlock(ptl);
		}

		/*
		 * Here there can be other concurrent MADV_DONTNEED or
		 * trans huge page faults running, and if the pmd is
		 * none or trans huge it can change under us. This is
		 * because MADV_DONTNEED holds the mmap_lock in read
		 * mode.
		 */
		if (pmd_none_or_trans_huge_or_clear_bad(pmd))
			goto next;
		next = zap_pte_range(tlb, vma, pmd, addr, next, details);
next:
		cond_resched();
	} while (pmd++, addr = next, addr != end);

	return addr;
}

static inline unsigned long zap_pud_range(struct mmu_gather *tlb,
				struct vm_area_struct *vma, p4d_t *p4d,
				unsigned long addr, unsigned long end,
				struct zap_details *details)
{
	pud_t *pud;
	unsigned long next;

	pud = pud_offset(p4d, addr);
	do {
		next = pud_addr_end(addr, end);
		if (pud_trans_huge(*pud) || pud_devmap(*pud)) {
			if (next - addr != HPAGE_PUD_SIZE) {
				mmap_assert_locked(tlb->mm);
				split_huge_pud(vma, pud, addr);
			} else if (zap_huge_pud(tlb, vma, pud, addr))
				goto next;
			/* fall through */
		}
		if (pud_none_or_clear_bad(pud))
			continue;
		next = zap_pmd_range(tlb, vma, pud, addr, next, details);
next:
		cond_resched();
	} while (pud++, addr = next, addr != end);

	return addr;
}

static inline unsigned long zap_p4d_range(struct mmu_gather *tlb,
				struct vm_area_struct *vma, pgd_t *pgd,
				unsigned long addr, unsigned long end,
				struct zap_details *details)
{
	p4d_t *p4d;
	unsigned long next;

	p4d = p4d_offset(pgd, addr);
	do {
		next = p4d_addr_end(addr, end);
		if (p4d_none_or_clear_bad(p4d))
			continue;
		next = zap_pud_range(tlb, vma, p4d, addr, next, details);
	} while (p4d++, addr = next, addr != end);

	return addr;
}

void unmap_page_range(struct mmu_gather *tlb,
			     struct vm_area_struct *vma,
			     unsigned long addr, unsigned long end,
			     struct zap_details *details)
{
	pgd_t *pgd;
	unsigned long next;

	BUG_ON(addr >= end);
	tlb_start_vma(tlb, vma);
	pgd = pgd_offset(vma->vm_mm, addr);
	do {
		next = pgd_addr_end(addr, end);
		if (pgd_none_or_clear_bad(pgd))
			continue;
		next = zap_p4d_range(tlb, vma, pgd, addr, next, details);
	} while (pgd++, addr = next, addr != end);
	tlb_end_vma(tlb, vma);
}


static void unmap_single_vma(struct mmu_gather *tlb,
		struct vm_area_struct *vma, unsigned long start_addr,
		unsigned long end_addr,
		struct zap_details *details)
{
	unsigned long start = max(vma->vm_start, start_addr);
	unsigned long end;

	if (start >= vma->vm_end)
		return;
	end = min(vma->vm_end, end_addr);
	if (end <= vma->vm_start)
		return;

	if (vma->vm_file)
		uprobe_munmap(vma, start, end);

	if (unlikely(vma->vm_flags & VM_PFNMAP))
		untrack_pfn(vma, 0, 0);

	if (start != end) {
		if (unlikely(is_vm_hugetlb_page(vma))) {
			/*
			 * It is undesirable to test vma->vm_file as it
			 * should be non-null for valid hugetlb area.
			 * However, vm_file will be NULL in the error
			 * cleanup path of mmap_region. When
			 * hugetlbfs ->mmap method fails,
			 * mmap_region() nullifies vma->vm_file
			 * before calling this function to clean up.
			 * Since no pte has actually been setup, it is
			 * safe to do nothing in this case.
			 */
			if (vma->vm_file) {
				zap_flags_t zap_flags = details ?
				    details->zap_flags : 0;
				__unmap_hugepage_range_final(tlb, vma, start, end,
							     NULL, zap_flags);
			}
		} else
			unmap_page_range(tlb, vma, start, end, details);
	}
}

/**
 * unmap_vmas - unmap a range of memory covered by a list of vma's
 * @tlb: address of the caller's struct mmu_gather
 * @mt: the maple tree
 * @vma: the starting vma
 * @start_addr: virtual address at which to start unmapping
 * @end_addr: virtual address at which to end unmapping
 *
 * Unmap all pages in the vma list.
 *
 * Only addresses between `start' and `end' will be unmapped.
 *
 * The VMA list must be sorted in ascending virtual address order.
 *
 * unmap_vmas() assumes that the caller will flush the whole unmapped address
 * range after unmap_vmas() returns.  So the only responsibility here is to
 * ensure that any thus-far unmapped pages are flushed before unmap_vmas()
 * drops the lock and schedules.
 */
void unmap_vmas(struct mmu_gather *tlb, struct maple_tree *mt,
		struct vm_area_struct *vma, unsigned long start_addr,
		unsigned long end_addr)
{
	struct mmu_notifier_range range;
	struct zap_details details = {
		.zap_flags = ZAP_FLAG_DROP_MARKER | ZAP_FLAG_UNMAP,
		/* Careful - we need to zap private pages too! */
		.even_cows = true,
	};
	MA_STATE(mas, mt, vma->vm_end, vma->vm_end);

	mmu_notifier_range_init(&range, MMU_NOTIFY_UNMAP, 0, vma, vma->vm_mm,
				start_addr, end_addr);
	mmu_notifier_invalidate_range_start(&range);
	do {
		unmap_single_vma(tlb, vma, start_addr, end_addr, &details);
	} while ((vma = mas_find(&mas, end_addr - 1)) != NULL);
	mmu_notifier_invalidate_range_end(&range);
}

/**
 * zap_page_range - remove user pages in a given range
 * @vma: vm_area_struct holding the applicable pages
 * @start: starting address of pages to zap
 * @size: number of bytes to zap
 *
 * Caller must protect the VMA list
 */
void zap_page_range(struct vm_area_struct *vma, unsigned long start,
		unsigned long size)
{
	struct maple_tree *mt = &vma->vm_mm->mm_mt;
	unsigned long end = start + size;
	struct mmu_notifier_range range;
	struct mmu_gather tlb;
	MA_STATE(mas, mt, vma->vm_end, vma->vm_end);

	lru_add_drain();
	mmu_notifier_range_init(&range, MMU_NOTIFY_CLEAR, 0, vma, vma->vm_mm,
				start, start + size);
	tlb_gather_mmu(&tlb, vma->vm_mm);
	update_hiwater_rss(vma->vm_mm);
	mmu_notifier_invalidate_range_start(&range);
	do {
		unmap_single_vma(&tlb, vma, start, range.end, NULL);
	} while ((vma = mas_find(&mas, end - 1)) != NULL);
	mmu_notifier_invalidate_range_end(&range);
	tlb_finish_mmu(&tlb);
}

/**
 * zap_page_range_single - remove user pages in a given range
 * @vma: vm_area_struct holding the applicable pages
 * @address: starting address of pages to zap
 * @size: number of bytes to zap
 * @details: details of shared cache invalidation
 *
 * The range must fit into one VMA.
 */
void zap_page_range_single(struct vm_area_struct *vma, unsigned long address,
		unsigned long size, struct zap_details *details)
{
	const unsigned long end = address + size;
	struct mmu_notifier_range range;
	struct mmu_gather tlb;

	lru_add_drain();
	mmu_notifier_range_init(&range, MMU_NOTIFY_CLEAR, 0, vma, vma->vm_mm,
				address, end);
	if (is_vm_hugetlb_page(vma))
		adjust_range_if_pmd_sharing_possible(vma, &range.start,
						     &range.end);
	tlb_gather_mmu(&tlb, vma->vm_mm);
	update_hiwater_rss(vma->vm_mm);
	mmu_notifier_invalidate_range_start(&range);
	/*
	 * unmap 'address-end' not 'range.start-range.end' as range
	 * could have been expanded for hugetlb pmd sharing.
	 */
	unmap_single_vma(&tlb, vma, address, end, details);
	mmu_notifier_invalidate_range_end(&range);
	tlb_finish_mmu(&tlb);
}

/**
 * zap_vma_ptes - remove ptes mapping the vma
 * @vma: vm_area_struct holding ptes to be zapped
 * @address: starting address of pages to zap
 * @size: number of bytes to zap
 *
 * This function only unmaps ptes assigned to VM_PFNMAP vmas.
 *
 * The entire address range must be fully contained within the vma.
 *
 */
void zap_vma_ptes(struct vm_area_struct *vma, unsigned long address,
		unsigned long size)
{
	if (!range_in_vma(vma, address, address + size) ||
	    		!(vma->vm_flags & VM_PFNMAP))
		return;

	zap_page_range_single(vma, address, size, NULL);
}
EXPORT_SYMBOL_GPL(zap_vma_ptes);

static pmd_t *walk_to_pmd(struct mm_struct *mm, unsigned long addr)
{
	pgd_t *pgd;
	p4d_t *p4d;
	pud_t *pud;
	pmd_t *pmd;

	pgd = pgd_offset(mm, addr);
	p4d = p4d_alloc(mm, pgd, addr);
	if (!p4d)
		return NULL;
	pud = pud_alloc(mm, p4d, addr);
	if (!pud)
		return NULL;
	pmd = pmd_alloc(mm, pud, addr);
	if (!pmd)
		return NULL;

	VM_BUG_ON(pmd_trans_huge(*pmd));
	return pmd;
}

pte_t *__get_locked_pte(struct mm_struct *mm, unsigned long addr,
			spinlock_t **ptl)
{
	pmd_t *pmd = walk_to_pmd(mm, addr);

	if (!pmd)
		return NULL;
	return pte_alloc_map_lock(mm, pmd, addr, ptl);
}

static int validate_page_before_insert(struct page *page)
{
	if (PageAnon(page) || PageSlab(page) || page_has_type(page))
		return -EINVAL;
	flush_dcache_page(page);
	return 0;
}

static int insert_page_into_pte_locked(struct vm_area_struct *vma, pte_t *pte,
			unsigned long addr, struct page *page, pgprot_t prot)
{
	if (!pte_none(*pte))
		return -EBUSY;
	/* Ok, finally just insert the thing.. */
	get_page(page);
	inc_mm_counter(vma->vm_mm, mm_counter_file(page));
	page_add_file_rmap(page, vma, false);
	set_pte_at(vma->vm_mm, addr, pte, mk_pte(page, prot));
	return 0;
}

/*
 * This is the old fallback for page remapping.
 *
 * For historical reasons, it only allows reserved pages. Only
 * old drivers should use this, and they needed to mark their
 * pages reserved for the old functions anyway.
 */
static int insert_page(struct vm_area_struct *vma, unsigned long addr,
			struct page *page, pgprot_t prot)
{
	int retval;
	pte_t *pte;
	spinlock_t *ptl;

	retval = validate_page_before_insert(page);
	if (retval)
		goto out;
	retval = -ENOMEM;
	pte = get_locked_pte(vma->vm_mm, addr, &ptl);
	if (!pte)
		goto out;
	retval = insert_page_into_pte_locked(vma, pte, addr, page, prot);
	pte_unmap_unlock(pte, ptl);
out:
	return retval;
}

#ifdef pte_index
static int insert_page_in_batch_locked(struct vm_area_struct *vma, pte_t *pte,
			unsigned long addr, struct page *page, pgprot_t prot)
{
	int err;

	if (!page_count(page))
		return -EINVAL;
	err = validate_page_before_insert(page);
	if (err)
		return err;
	return insert_page_into_pte_locked(vma, pte, addr, page, prot);
}

/* insert_pages() amortizes the cost of spinlock operations
 * when inserting pages in a loop. Arch *must* define pte_index.
 */
static int insert_pages(struct vm_area_struct *vma, unsigned long addr,
			struct page **pages, unsigned long *num, pgprot_t prot)
{
	pmd_t *pmd = NULL;
	pte_t *start_pte, *pte;
	spinlock_t *pte_lock;
	struct mm_struct *const mm = vma->vm_mm;
	unsigned long curr_page_idx = 0;
	unsigned long remaining_pages_total = *num;
	unsigned long pages_to_write_in_pmd;
	int ret;
more:
	ret = -EFAULT;
	pmd = walk_to_pmd(mm, addr);
	if (!pmd)
		goto out;

	pages_to_write_in_pmd = min_t(unsigned long,
		remaining_pages_total, PTRS_PER_PTE - pte_index(addr));

	/* Allocate the PTE if necessary; takes PMD lock once only. */
	ret = -ENOMEM;
	if (pte_alloc(mm, pmd))
		goto out;

	while (pages_to_write_in_pmd) {
		int pte_idx = 0;
		const int batch_size = min_t(int, pages_to_write_in_pmd, 8);

		start_pte = pte_offset_map_lock(mm, pmd, addr, &pte_lock);
		for (pte = start_pte; pte_idx < batch_size; ++pte, ++pte_idx) {
			int err = insert_page_in_batch_locked(vma, pte,
				addr, pages[curr_page_idx], prot);
			if (unlikely(err)) {
				pte_unmap_unlock(start_pte, pte_lock);
				ret = err;
				remaining_pages_total -= pte_idx;
				goto out;
			}
			addr += PAGE_SIZE;
			++curr_page_idx;
		}
		pte_unmap_unlock(start_pte, pte_lock);
		pages_to_write_in_pmd -= batch_size;
		remaining_pages_total -= batch_size;
	}
	if (remaining_pages_total)
		goto more;
	ret = 0;
out:
	*num = remaining_pages_total;
	return ret;
}
#endif  /* ifdef pte_index */

/**
 * vm_insert_pages - insert multiple pages into user vma, batching the pmd lock.
 * @vma: user vma to map to
 * @addr: target start user address of these pages
 * @pages: source kernel pages
 * @num: in: number of pages to map. out: number of pages that were *not*
 * mapped. (0 means all pages were successfully mapped).
 *
 * Preferred over vm_insert_page() when inserting multiple pages.
 *
 * In case of error, we may have mapped a subset of the provided
 * pages. It is the caller's responsibility to account for this case.
 *
 * The same restrictions apply as in vm_insert_page().
 */
int vm_insert_pages(struct vm_area_struct *vma, unsigned long addr,
			struct page **pages, unsigned long *num)
{
#ifdef pte_index
	const unsigned long end_addr = addr + (*num * PAGE_SIZE) - 1;

	if (addr < vma->vm_start || end_addr >= vma->vm_end)
		return -EFAULT;
	if (!(vma->vm_flags & VM_MIXEDMAP)) {
		BUG_ON(mmap_read_trylock(vma->vm_mm));
		BUG_ON(vma->vm_flags & VM_PFNMAP);
		vma->vm_flags |= VM_MIXEDMAP;
	}
	/* Defer page refcount checking till we're about to map that page. */
	return insert_pages(vma, addr, pages, num, vma->vm_page_prot);
#else
	unsigned long idx = 0, pgcount = *num;
	int err = -EINVAL;

	for (; idx < pgcount; ++idx) {
		err = vm_insert_page(vma, addr + (PAGE_SIZE * idx), pages[idx]);
		if (err)
			break;
	}
	*num = pgcount - idx;
	return err;
#endif  /* ifdef pte_index */
}
EXPORT_SYMBOL(vm_insert_pages);

/**
 * vm_insert_page - insert single page into user vma
 * @vma: user vma to map to
 * @addr: target user address of this page
 * @page: source kernel page
 *
 * This allows drivers to insert individual pages they've allocated
 * into a user vma.
 *
 * The page has to be a nice clean _individual_ kernel allocation.
 * If you allocate a compound page, you need to have marked it as
 * such (__GFP_COMP), or manually just split the page up yourself
 * (see split_page()).
 *
 * NOTE! Traditionally this was done with "remap_pfn_range()" which
 * took an arbitrary page protection parameter. This doesn't allow
 * that. Your vma protection will have to be set up correctly, which
 * means that if you want a shared writable mapping, you'd better
 * ask for a shared writable mapping!
 *
 * The page does not need to be reserved.
 *
 * Usually this function is called from f_op->mmap() handler
 * under mm->mmap_lock write-lock, so it can change vma->vm_flags.
 * Caller must set VM_MIXEDMAP on vma if it wants to call this
 * function from other places, for example from page-fault handler.
 *
 * Return: %0 on success, negative error code otherwise.
 */
int vm_insert_page(struct vm_area_struct *vma, unsigned long addr,
			struct page *page)
{
	if (addr < vma->vm_start || addr >= vma->vm_end)
		return -EFAULT;
	if (!page_count(page))
		return -EINVAL;
	if (!(vma->vm_flags & VM_MIXEDMAP)) {
		BUG_ON(mmap_read_trylock(vma->vm_mm));
		BUG_ON(vma->vm_flags & VM_PFNMAP);
		vma->vm_flags |= VM_MIXEDMAP;
	}
	return insert_page(vma, addr, page, vma->vm_page_prot);
}
EXPORT_SYMBOL(vm_insert_page);

/*
 * __vm_map_pages - maps range of kernel pages into user vma
 * @vma: user vma to map to
 * @pages: pointer to array of source kernel pages
 * @num: number of pages in page array
 * @offset: user's requested vm_pgoff
 *
 * This allows drivers to map range of kernel pages into a user vma.
 *
 * Return: 0 on success and error code otherwise.
 */
static int __vm_map_pages(struct vm_area_struct *vma, struct page **pages,
				unsigned long num, unsigned long offset)
{
	unsigned long count = vma_pages(vma);
	unsigned long uaddr = vma->vm_start;
	int ret, i;

	/* Fail if the user requested offset is beyond the end of the object */
	if (offset >= num)
		return -ENXIO;

	/* Fail if the user requested size exceeds available object size */
	if (count > num - offset)
		return -ENXIO;

	for (i = 0; i < count; i++) {
		ret = vm_insert_page(vma, uaddr, pages[offset + i]);
		if (ret < 0)
			return ret;
		uaddr += PAGE_SIZE;
	}

	return 0;
}

/**
 * vm_map_pages - maps range of kernel pages starts with non zero offset
 * @vma: user vma to map to
 * @pages: pointer to array of source kernel pages
 * @num: number of pages in page array
 *
 * Maps an object consisting of @num pages, catering for the user's
 * requested vm_pgoff
 *
 * If we fail to insert any page into the vma, the function will return
 * immediately leaving any previously inserted pages present.  Callers
 * from the mmap handler may immediately return the error as their caller
 * will destroy the vma, removing any successfully inserted pages. Other
 * callers should make their own arrangements for calling unmap_region().
 *
 * Context: Process context. Called by mmap handlers.
 * Return: 0 on success and error code otherwise.
 */
int vm_map_pages(struct vm_area_struct *vma, struct page **pages,
				unsigned long num)
{
	return __vm_map_pages(vma, pages, num, vma->vm_pgoff);
}
EXPORT_SYMBOL(vm_map_pages);

/**
 * vm_map_pages_zero - map range of kernel pages starts with zero offset
 * @vma: user vma to map to
 * @pages: pointer to array of source kernel pages
 * @num: number of pages in page array
 *
 * Similar to vm_map_pages(), except that it explicitly sets the offset
 * to 0. This function is intended for the drivers that did not consider
 * vm_pgoff.
 *
 * Context: Process context. Called by mmap handlers.
 * Return: 0 on success and error code otherwise.
 */
int vm_map_pages_zero(struct vm_area_struct *vma, struct page **pages,
				unsigned long num)
{
	return __vm_map_pages(vma, pages, num, 0);
}
EXPORT_SYMBOL(vm_map_pages_zero);

static vm_fault_t insert_pfn(struct vm_area_struct *vma, unsigned long addr,
			pfn_t pfn, pgprot_t prot, bool mkwrite)
{
	struct mm_struct *mm = vma->vm_mm;
	pte_t *pte, entry;
	spinlock_t *ptl;

	pte = get_locked_pte(mm, addr, &ptl);
	if (!pte)
		return VM_FAULT_OOM;
	if (!pte_none(*pte)) {
		if (mkwrite) {
			/*
			 * For read faults on private mappings the PFN passed
			 * in may not match the PFN we have mapped if the
			 * mapped PFN is a writeable COW page.  In the mkwrite
			 * case we are creating a writable PTE for a shared
			 * mapping and we expect the PFNs to match. If they
			 * don't match, we are likely racing with block
			 * allocation and mapping invalidation so just skip the
			 * update.
			 */
			if (pte_pfn(*pte) != pfn_t_to_pfn(pfn)) {
				WARN_ON_ONCE(!is_zero_pfn(pte_pfn(*pte)));
				goto out_unlock;
			}
			entry = pte_mkyoung(*pte);
			entry = maybe_mkwrite(pte_mkdirty(entry), vma);
			if (ptep_set_access_flags(vma, addr, pte, entry, 1))
				update_mmu_cache(vma, addr, pte);
		}
		goto out_unlock;
	}

	/* Ok, finally just insert the thing.. */
	if (pfn_t_devmap(pfn))
		entry = pte_mkdevmap(pfn_t_pte(pfn, prot));
	else
		entry = pte_mkspecial(pfn_t_pte(pfn, prot));

	if (mkwrite) {
		entry = pte_mkyoung(entry);
		entry = maybe_mkwrite(pte_mkdirty(entry), vma);
	}

	set_pte_at(mm, addr, pte, entry);
	update_mmu_cache(vma, addr, pte); /* XXX: why not for insert_page? */

out_unlock:
	pte_unmap_unlock(pte, ptl);
	return VM_FAULT_NOPAGE;
}

/**
 * vmf_insert_pfn_prot - insert single pfn into user vma with specified pgprot
 * @vma: user vma to map to
 * @addr: target user address of this page
 * @pfn: source kernel pfn
 * @pgprot: pgprot flags for the inserted page
 *
 * This is exactly like vmf_insert_pfn(), except that it allows drivers
 * to override pgprot on a per-page basis.
 *
 * This only makes sense for IO mappings, and it makes no sense for
 * COW mappings.  In general, using multiple vmas is preferable;
 * vmf_insert_pfn_prot should only be used if using multiple VMAs is
 * impractical.
 *
 * See vmf_insert_mixed_prot() for a discussion of the implication of using
 * a value of @pgprot different from that of @vma->vm_page_prot.
 *
 * Context: Process context.  May allocate using %GFP_KERNEL.
 * Return: vm_fault_t value.
 */
vm_fault_t vmf_insert_pfn_prot(struct vm_area_struct *vma, unsigned long addr,
			unsigned long pfn, pgprot_t pgprot)
{
	/*
	 * Technically, architectures with pte_special can avoid all these
	 * restrictions (same for remap_pfn_range).  However we would like
	 * consistency in testing and feature parity among all, so we should
	 * try to keep these invariants in place for everybody.
	 */
	BUG_ON(!(vma->vm_flags & (VM_PFNMAP|VM_MIXEDMAP)));
	BUG_ON((vma->vm_flags & (VM_PFNMAP|VM_MIXEDMAP)) ==
						(VM_PFNMAP|VM_MIXEDMAP));
	BUG_ON((vma->vm_flags & VM_PFNMAP) && is_cow_mapping(vma->vm_flags));
	BUG_ON((vma->vm_flags & VM_MIXEDMAP) && pfn_valid(pfn));

	if (addr < vma->vm_start || addr >= vma->vm_end)
		return VM_FAULT_SIGBUS;

	if (!pfn_modify_allowed(pfn, pgprot))
		return VM_FAULT_SIGBUS;

	track_pfn_insert(vma, &pgprot, __pfn_to_pfn_t(pfn, PFN_DEV));

	return insert_pfn(vma, addr, __pfn_to_pfn_t(pfn, PFN_DEV), pgprot,
			false);
}
EXPORT_SYMBOL(vmf_insert_pfn_prot);

/**
 * vmf_insert_pfn - insert single pfn into user vma
 * @vma: user vma to map to
 * @addr: target user address of this page
 * @pfn: source kernel pfn
 *
 * Similar to vm_insert_page, this allows drivers to insert individual pages
 * they've allocated into a user vma. Same comments apply.
 *
 * This function should only be called from a vm_ops->fault handler, and
 * in that case the handler should return the result of this function.
 *
 * vma cannot be a COW mapping.
 *
 * As this is called only for pages that do not currently exist, we
 * do not need to flush old virtual caches or the TLB.
 *
 * Context: Process context.  May allocate using %GFP_KERNEL.
 * Return: vm_fault_t value.
 */
vm_fault_t vmf_insert_pfn(struct vm_area_struct *vma, unsigned long addr,
			unsigned long pfn)
{
	return vmf_insert_pfn_prot(vma, addr, pfn, vma->vm_page_prot);
}
EXPORT_SYMBOL(vmf_insert_pfn);

static bool vm_mixed_ok(struct vm_area_struct *vma, pfn_t pfn)
{
	/* these checks mirror the abort conditions in vm_normal_page */
	if (vma->vm_flags & VM_MIXEDMAP)
		return true;
	if (pfn_t_devmap(pfn))
		return true;
	if (pfn_t_special(pfn))
		return true;
	if (is_zero_pfn(pfn_t_to_pfn(pfn)))
		return true;
	return false;
}

static vm_fault_t __vm_insert_mixed(struct vm_area_struct *vma,
		unsigned long addr, pfn_t pfn, pgprot_t pgprot,
		bool mkwrite)
{
	int err;

	BUG_ON(!vm_mixed_ok(vma, pfn));

	if (addr < vma->vm_start || addr >= vma->vm_end)
		return VM_FAULT_SIGBUS;

	track_pfn_insert(vma, &pgprot, pfn);

	if (!pfn_modify_allowed(pfn_t_to_pfn(pfn), pgprot))
		return VM_FAULT_SIGBUS;

	/*
	 * If we don't have pte special, then we have to use the pfn_valid()
	 * based VM_MIXEDMAP scheme (see vm_normal_page), and thus we *must*
	 * refcount the page if pfn_valid is true (hence insert_page rather
	 * than insert_pfn).  If a zero_pfn were inserted into a VM_MIXEDMAP
	 * without pte special, it would there be refcounted as a normal page.
	 */
	if (!IS_ENABLED(CONFIG_ARCH_HAS_PTE_SPECIAL) &&
	    !pfn_t_devmap(pfn) && pfn_t_valid(pfn)) {
		struct page *page;

		/*
		 * At this point we are committed to insert_page()
		 * regardless of whether the caller specified flags that
		 * result in pfn_t_has_page() == false.
		 */
		page = pfn_to_page(pfn_t_to_pfn(pfn));
		err = insert_page(vma, addr, page, pgprot);
	} else {
		return insert_pfn(vma, addr, pfn, pgprot, mkwrite);
	}

	if (err == -ENOMEM)
		return VM_FAULT_OOM;
	if (err < 0 && err != -EBUSY)
		return VM_FAULT_SIGBUS;

	return VM_FAULT_NOPAGE;
}

/**
 * vmf_insert_mixed_prot - insert single pfn into user vma with specified pgprot
 * @vma: user vma to map to
 * @addr: target user address of this page
 * @pfn: source kernel pfn
 * @pgprot: pgprot flags for the inserted page
 *
 * This is exactly like vmf_insert_mixed(), except that it allows drivers
 * to override pgprot on a per-page basis.
 *
 * Typically this function should be used by drivers to set caching- and
 * encryption bits different than those of @vma->vm_page_prot, because
 * the caching- or encryption mode may not be known at mmap() time.
 * This is ok as long as @vma->vm_page_prot is not used by the core vm
 * to set caching and encryption bits for those vmas (except for COW pages).
 * This is ensured by core vm only modifying these page table entries using
 * functions that don't touch caching- or encryption bits, using pte_modify()
 * if needed. (See for example mprotect()).
 * Also when new page-table entries are created, this is only done using the
 * fault() callback, and never using the value of vma->vm_page_prot,
 * except for page-table entries that point to anonymous pages as the result
 * of COW.
 *
 * Context: Process context.  May allocate using %GFP_KERNEL.
 * Return: vm_fault_t value.
 */
vm_fault_t vmf_insert_mixed_prot(struct vm_area_struct *vma, unsigned long addr,
				 pfn_t pfn, pgprot_t pgprot)
{
	return __vm_insert_mixed(vma, addr, pfn, pgprot, false);
}
EXPORT_SYMBOL(vmf_insert_mixed_prot);

vm_fault_t vmf_insert_mixed(struct vm_area_struct *vma, unsigned long addr,
		pfn_t pfn)
{
	return __vm_insert_mixed(vma, addr, pfn, vma->vm_page_prot, false);
}
EXPORT_SYMBOL(vmf_insert_mixed);

/*
 *  If the insertion of PTE failed because someone else already added a
 *  different entry in the mean time, we treat that as success as we assume
 *  the same entry was actually inserted.
 */
vm_fault_t vmf_insert_mixed_mkwrite(struct vm_area_struct *vma,
		unsigned long addr, pfn_t pfn)
{
	return __vm_insert_mixed(vma, addr, pfn, vma->vm_page_prot, true);
}
EXPORT_SYMBOL(vmf_insert_mixed_mkwrite);

/*
 * maps a range of physical memory into the requested pages. the old
 * mappings are removed. any references to nonexistent pages results
 * in null mappings (currently treated as "copy-on-access")
 */
static int remap_pte_range(struct mm_struct *mm, pmd_t *pmd,
			unsigned long addr, unsigned long end,
			unsigned long pfn, pgprot_t prot)
{
	pte_t *pte, *mapped_pte;
	spinlock_t *ptl;
	int err = 0;

	mapped_pte = pte = pte_alloc_map_lock(mm, pmd, addr, &ptl);
	if (!pte)
		return -ENOMEM;
	arch_enter_lazy_mmu_mode();
	do {
		BUG_ON(!pte_none(*pte));
		if (!pfn_modify_allowed(pfn, prot)) {
			err = -EACCES;
			break;
		}
		set_pte_at(mm, addr, pte, pte_mkspecial(pfn_pte(pfn, prot)));
		pfn++;
	} while (pte++, addr += PAGE_SIZE, addr != end);
	arch_leave_lazy_mmu_mode();
	pte_unmap_unlock(mapped_pte, ptl);
	return err;
}

static inline int remap_pmd_range(struct mm_struct *mm, pud_t *pud,
			unsigned long addr, unsigned long end,
			unsigned long pfn, pgprot_t prot)
{
	pmd_t *pmd;
	unsigned long next;
	int err;

	pfn -= addr >> PAGE_SHIFT;
	pmd = pmd_alloc(mm, pud, addr);
	if (!pmd)
		return -ENOMEM;
	VM_BUG_ON(pmd_trans_huge(*pmd));
	do {
		next = pmd_addr_end(addr, end);
		err = remap_pte_range(mm, pmd, addr, next,
				pfn + (addr >> PAGE_SHIFT), prot);
		if (err)
			return err;
	} while (pmd++, addr = next, addr != end);
	return 0;
}

static inline int remap_pud_range(struct mm_struct *mm, p4d_t *p4d,
			unsigned long addr, unsigned long end,
			unsigned long pfn, pgprot_t prot)
{
	pud_t *pud;
	unsigned long next;
	int err;

	pfn -= addr >> PAGE_SHIFT;
	pud = pud_alloc(mm, p4d, addr);
	if (!pud)
		return -ENOMEM;
	do {
		next = pud_addr_end(addr, end);
		err = remap_pmd_range(mm, pud, addr, next,
				pfn + (addr >> PAGE_SHIFT), prot);
		if (err)
			return err;
	} while (pud++, addr = next, addr != end);
	return 0;
}

static inline int remap_p4d_range(struct mm_struct *mm, pgd_t *pgd,
			unsigned long addr, unsigned long end,
			unsigned long pfn, pgprot_t prot)
{
	p4d_t *p4d;
	unsigned long next;
	int err;

	pfn -= addr >> PAGE_SHIFT;
	p4d = p4d_alloc(mm, pgd, addr);
	if (!p4d)
		return -ENOMEM;
	do {
		next = p4d_addr_end(addr, end);
		err = remap_pud_range(mm, p4d, addr, next,
				pfn + (addr >> PAGE_SHIFT), prot);
		if (err)
			return err;
	} while (p4d++, addr = next, addr != end);
	return 0;
}

/*
 * Variant of remap_pfn_range that does not call track_pfn_remap.  The caller
 * must have pre-validated the caching bits of the pgprot_t.
 */
int remap_pfn_range_notrack(struct vm_area_struct *vma, unsigned long addr,
		unsigned long pfn, unsigned long size, pgprot_t prot)
{
	pgd_t *pgd;
	unsigned long next;
	unsigned long end = addr + PAGE_ALIGN(size);
	struct mm_struct *mm = vma->vm_mm;
	int err;

	if (WARN_ON_ONCE(!PAGE_ALIGNED(addr)))
		return -EINVAL;

	/*
	 * Physically remapped pages are special. Tell the
	 * rest of the world about it:
	 *   VM_IO tells people not to look at these pages
	 *	(accesses can have side effects).
	 *   VM_PFNMAP tells the core MM that the base pages are just
	 *	raw PFN mappings, and do not have a "struct page" associated
	 *	with them.
	 *   VM_DONTEXPAND
	 *      Disable vma merging and expanding with mremap().
	 *   VM_DONTDUMP
	 *      Omit vma from core dump, even when VM_IO turned off.
	 *
	 * There's a horrible special case to handle copy-on-write
	 * behaviour that some programs depend on. We mark the "original"
	 * un-COW'ed pages by matching them up with "vma->vm_pgoff".
	 * See vm_normal_page() for details.
	 */
	if (is_cow_mapping(vma->vm_flags)) {
		if (addr != vma->vm_start || end != vma->vm_end)
			return -EINVAL;
		vma->vm_pgoff = pfn;
	}

	vma->vm_flags |= VM_IO | VM_PFNMAP | VM_DONTEXPAND | VM_DONTDUMP;

	BUG_ON(addr >= end);
	pfn -= addr >> PAGE_SHIFT;
	pgd = pgd_offset(mm, addr);
	flush_cache_range(vma, addr, end);
	do {
		next = pgd_addr_end(addr, end);
		err = remap_p4d_range(mm, pgd, addr, next,
				pfn + (addr >> PAGE_SHIFT), prot);
		if (err)
			return err;
	} while (pgd++, addr = next, addr != end);

	return 0;
}

/**
 * remap_pfn_range - remap kernel memory to userspace
 * @vma: user vma to map to
 * @addr: target page aligned user address to start at
 * @pfn: page frame number of kernel physical memory address
 * @size: size of mapping area
 * @prot: page protection flags for this mapping
 *
 * Note: this is only safe if the mm semaphore is held when called.
 *
 * Return: %0 on success, negative error code otherwise.
 */
int remap_pfn_range(struct vm_area_struct *vma, unsigned long addr,
		    unsigned long pfn, unsigned long size, pgprot_t prot)
{
	int err;

	err = track_pfn_remap(vma, &prot, pfn, addr, PAGE_ALIGN(size));
	if (err)
		return -EINVAL;

	err = remap_pfn_range_notrack(vma, addr, pfn, size, prot);
	if (err)
		untrack_pfn(vma, pfn, PAGE_ALIGN(size));
	return err;
}
EXPORT_SYMBOL(remap_pfn_range);

/**
 * vm_iomap_memory - remap memory to userspace
 * @vma: user vma to map to
 * @start: start of the physical memory to be mapped
 * @len: size of area
 *
 * This is a simplified io_remap_pfn_range() for common driver use. The
 * driver just needs to give us the physical memory range to be mapped,
 * we'll figure out the rest from the vma information.
 *
 * NOTE! Some drivers might want to tweak vma->vm_page_prot first to get
 * whatever write-combining details or similar.
 *
 * Return: %0 on success, negative error code otherwise.
 */
int vm_iomap_memory(struct vm_area_struct *vma, phys_addr_t start, unsigned long len)
{
	unsigned long vm_len, pfn, pages;

	/* Check that the physical memory area passed in looks valid */
	if (start + len < start)
		return -EINVAL;
	/*
	 * You *really* shouldn't map things that aren't page-aligned,
	 * but we've historically allowed it because IO memory might
	 * just have smaller alignment.
	 */
	len += start & ~PAGE_MASK;
	pfn = start >> PAGE_SHIFT;
	pages = (len + ~PAGE_MASK) >> PAGE_SHIFT;
	if (pfn + pages < pfn)
		return -EINVAL;

	/* We start the mapping 'vm_pgoff' pages into the area */
	if (vma->vm_pgoff > pages)
		return -EINVAL;
	pfn += vma->vm_pgoff;
	pages -= vma->vm_pgoff;

	/* Can we fit all of the mapping? */
	vm_len = vma->vm_end - vma->vm_start;
	if (vm_len >> PAGE_SHIFT > pages)
		return -EINVAL;

	/* Ok, let it rip */
	return io_remap_pfn_range(vma, vma->vm_start, pfn, vm_len, vma->vm_page_prot);
}
EXPORT_SYMBOL(vm_iomap_memory);

static int apply_to_pte_range(struct mm_struct *mm, pmd_t *pmd,
				     unsigned long addr, unsigned long end,
				     pte_fn_t fn, void *data, bool create,
				     pgtbl_mod_mask *mask)
{
	pte_t *pte, *mapped_pte;
	int err = 0;
	spinlock_t *ptl;

	if (create) {
		mapped_pte = pte = (mm == &init_mm) ?
			pte_alloc_kernel_track(pmd, addr, mask) :
			pte_alloc_map_lock(mm, pmd, addr, &ptl);
		if (!pte)
			return -ENOMEM;
	} else {
		mapped_pte = pte = (mm == &init_mm) ?
			pte_offset_kernel(pmd, addr) :
			pte_offset_map_lock(mm, pmd, addr, &ptl);
	}

	BUG_ON(pmd_huge(*pmd));

	arch_enter_lazy_mmu_mode();

	if (fn) {
		do {
			if (create || !pte_none(*pte)) {
				err = fn(pte++, addr, data);
				if (err)
					break;
			}
		} while (addr += PAGE_SIZE, addr != end);
	}
	*mask |= PGTBL_PTE_MODIFIED;

	arch_leave_lazy_mmu_mode();

	if (mm != &init_mm)
		pte_unmap_unlock(mapped_pte, ptl);
	return err;
}

static int apply_to_pmd_range(struct mm_struct *mm, pud_t *pud,
				     unsigned long addr, unsigned long end,
				     pte_fn_t fn, void *data, bool create,
				     pgtbl_mod_mask *mask)
{
	pmd_t *pmd;
	unsigned long next;
	int err = 0;

	BUG_ON(pud_huge(*pud));

	if (create) {
		pmd = pmd_alloc_track(mm, pud, addr, mask);
		if (!pmd)
			return -ENOMEM;
	} else {
		pmd = pmd_offset(pud, addr);
	}
	do {
		next = pmd_addr_end(addr, end);
		if (pmd_none(*pmd) && !create)
			continue;
		if (WARN_ON_ONCE(pmd_leaf(*pmd)))
			return -EINVAL;
		if (!pmd_none(*pmd) && WARN_ON_ONCE(pmd_bad(*pmd))) {
			if (!create)
				continue;
			pmd_clear_bad(pmd);
		}
		err = apply_to_pte_range(mm, pmd, addr, next,
					 fn, data, create, mask);
		if (err)
			break;
	} while (pmd++, addr = next, addr != end);

	return err;
}

static int apply_to_pud_range(struct mm_struct *mm, p4d_t *p4d,
				     unsigned long addr, unsigned long end,
				     pte_fn_t fn, void *data, bool create,
				     pgtbl_mod_mask *mask)
{
	pud_t *pud;
	unsigned long next;
	int err = 0;

	if (create) {
		pud = pud_alloc_track(mm, p4d, addr, mask);
		if (!pud)
			return -ENOMEM;
	} else {
		pud = pud_offset(p4d, addr);
	}
	do {
		next = pud_addr_end(addr, end);
		if (pud_none(*pud) && !create)
			continue;
		if (WARN_ON_ONCE(pud_leaf(*pud)))
			return -EINVAL;
		if (!pud_none(*pud) && WARN_ON_ONCE(pud_bad(*pud))) {
			if (!create)
				continue;
			pud_clear_bad(pud);
		}
		err = apply_to_pmd_range(mm, pud, addr, next,
					 fn, data, create, mask);
		if (err)
			break;
	} while (pud++, addr = next, addr != end);

	return err;
}

static int apply_to_p4d_range(struct mm_struct *mm, pgd_t *pgd,
				     unsigned long addr, unsigned long end,
				     pte_fn_t fn, void *data, bool create,
				     pgtbl_mod_mask *mask)
{
	p4d_t *p4d;
	unsigned long next;
	int err = 0;

	if (create) {
		p4d = p4d_alloc_track(mm, pgd, addr, mask);
		if (!p4d)
			return -ENOMEM;
	} else {
		p4d = p4d_offset(pgd, addr);
	}
	do {
		next = p4d_addr_end(addr, end);
		if (p4d_none(*p4d) && !create)
			continue;
		if (WARN_ON_ONCE(p4d_leaf(*p4d)))
			return -EINVAL;
		if (!p4d_none(*p4d) && WARN_ON_ONCE(p4d_bad(*p4d))) {
			if (!create)
				continue;
			p4d_clear_bad(p4d);
		}
		err = apply_to_pud_range(mm, p4d, addr, next,
					 fn, data, create, mask);
		if (err)
			break;
	} while (p4d++, addr = next, addr != end);

	return err;
}

static int __apply_to_page_range(struct mm_struct *mm, unsigned long addr,
				 unsigned long size, pte_fn_t fn,
				 void *data, bool create)
{
	pgd_t *pgd;
	unsigned long start = addr, next;
	unsigned long end = addr + size;
	pgtbl_mod_mask mask = 0;
	int err = 0;

	if (WARN_ON(addr >= end))
		return -EINVAL;

	pgd = pgd_offset(mm, addr);
	do {
		next = pgd_addr_end(addr, end);
		if (pgd_none(*pgd) && !create)
			continue;
		if (WARN_ON_ONCE(pgd_leaf(*pgd)))
			return -EINVAL;
		if (!pgd_none(*pgd) && WARN_ON_ONCE(pgd_bad(*pgd))) {
			if (!create)
				continue;
			pgd_clear_bad(pgd);
		}
		err = apply_to_p4d_range(mm, pgd, addr, next,
					 fn, data, create, &mask);
		if (err)
			break;
	} while (pgd++, addr = next, addr != end);

	if (mask & ARCH_PAGE_TABLE_SYNC_MASK)
		arch_sync_kernel_mappings(start, start + size);

	return err;
}

/*
 * Scan a region of virtual memory, filling in page tables as necessary
 * and calling a provided function on each leaf page table.
 */
int apply_to_page_range(struct mm_struct *mm, unsigned long addr,
			unsigned long size, pte_fn_t fn, void *data)
{
	return __apply_to_page_range(mm, addr, size, fn, data, true);
}
EXPORT_SYMBOL_GPL(apply_to_page_range);

/*
 * Scan a region of virtual memory, calling a provided function on
 * each leaf page table where it exists.
 *
 * Unlike apply_to_page_range, this does _not_ fill in page tables
 * where they are absent.
 */
int apply_to_existing_page_range(struct mm_struct *mm, unsigned long addr,
				 unsigned long size, pte_fn_t fn, void *data)
{
	return __apply_to_page_range(mm, addr, size, fn, data, false);
}
EXPORT_SYMBOL_GPL(apply_to_existing_page_range);

/*
 * handle_pte_fault chooses page fault handler according to an entry which was
 * read non-atomically.  Before making any commitment, on those architectures
 * or configurations (e.g. i386 with PAE) which might give a mix of unmatched
 * parts, do_swap_page must check under lock before unmapping the pte and
 * proceeding (but do_wp_page is only called after already making such a check;
 * and do_anonymous_page can safely check later on).
 */
static inline int pte_unmap_same(struct vm_fault *vmf)
{
	int same = 1;
#if defined(CONFIG_SMP) || defined(CONFIG_PREEMPTION)
	if (sizeof(pte_t) > sizeof(unsigned long)) {
		spinlock_t *ptl = pte_lockptr(vmf->vma->vm_mm, vmf->pmd);
		spin_lock(ptl);
		same = pte_same(*vmf->pte, vmf->orig_pte);
		spin_unlock(ptl);
	}
#endif
	pte_unmap(vmf->pte);
	vmf->pte = NULL;
	return same;
}

/*
 * Return:
 *	0:		copied succeeded
 *	-EHWPOISON:	copy failed due to hwpoison in source page
 *	-EAGAIN:	copied failed (some other reason)
 */
static inline int __wp_page_copy_user(struct page *dst, struct page *src,
				      struct vm_fault *vmf)
{
	int ret;
	void *kaddr;
	void __user *uaddr;
	bool locked = false;
	struct vm_area_struct *vma = vmf->vma;
	struct mm_struct *mm = vma->vm_mm;
	unsigned long addr = vmf->address;

	if (likely(src)) {
		if (copy_mc_user_highpage(dst, src, addr, vma)) {
			memory_failure_queue(page_to_pfn(src), 0);
			return -EHWPOISON;
		}
		return 0;
	}

	/*
	 * If the source page was a PFN mapping, we don't have
	 * a "struct page" for it. We do a best-effort copy by
	 * just copying from the original user address. If that
	 * fails, we just zero-fill it. Live with it.
	 */
	kaddr = kmap_atomic(dst);
	uaddr = (void __user *)(addr & PAGE_MASK);

	/*
	 * On architectures with software "accessed" bits, we would
	 * take a double page fault, so mark it accessed here.
	 */
	if (!arch_has_hw_pte_young() && !pte_young(vmf->orig_pte)) {
		pte_t entry;

		vmf->pte = pte_offset_map_lock(mm, vmf->pmd, addr, &vmf->ptl);
		locked = true;
		if (!likely(pte_same(*vmf->pte, vmf->orig_pte))) {
			/*
			 * Other thread has already handled the fault
			 * and update local tlb only
			 */
			update_mmu_tlb(vma, addr, vmf->pte);
			ret = -EAGAIN;
			goto pte_unlock;
		}

		entry = pte_mkyoung(vmf->orig_pte);
		if (ptep_set_access_flags(vma, addr, vmf->pte, entry, 0))
			update_mmu_cache(vma, addr, vmf->pte);
	}

	/*
	 * This really shouldn't fail, because the page is there
	 * in the page tables. But it might just be unreadable,
	 * in which case we just give up and fill the result with
	 * zeroes.
	 */
	if (__copy_from_user_inatomic(kaddr, uaddr, PAGE_SIZE)) {
		if (locked)
			goto warn;

		/* Re-validate under PTL if the page is still mapped */
		vmf->pte = pte_offset_map_lock(mm, vmf->pmd, addr, &vmf->ptl);
		locked = true;
		if (!likely(pte_same(*vmf->pte, vmf->orig_pte))) {
			/* The PTE changed under us, update local tlb */
			update_mmu_tlb(vma, addr, vmf->pte);
			ret = -EAGAIN;
			goto pte_unlock;
		}

		/*
		 * The same page can be mapped back since last copy attempt.
		 * Try to copy again under PTL.
		 */
		if (__copy_from_user_inatomic(kaddr, uaddr, PAGE_SIZE)) {
			/*
			 * Give a warn in case there can be some obscure
			 * use-case
			 */
warn:
			WARN_ON_ONCE(1);
			clear_page(kaddr);
		}
	}

	ret = 0;

pte_unlock:
	if (locked)
		pte_unmap_unlock(vmf->pte, vmf->ptl);
	kunmap_atomic(kaddr);
	flush_dcache_page(dst);

	return ret;
}

static gfp_t __get_fault_gfp_mask(struct vm_area_struct *vma)
{
	struct file *vm_file = vma->vm_file;

	if (vm_file)
		return mapping_gfp_mask(vm_file->f_mapping) | __GFP_FS | __GFP_IO;

	/*
	 * Special mappings (e.g. VDSO) do not have any file so fake
	 * a default GFP_KERNEL for them.
	 */
	return GFP_KERNEL;
}

/*
 * Notify the address space that the page is about to become writable so that
 * it can prohibit this or wait for the page to get into an appropriate state.
 *
 * We do this without the lock held, so that it can sleep if it needs to.
 */
static vm_fault_t do_page_mkwrite(struct vm_fault *vmf)
{
	vm_fault_t ret;
	struct page *page = vmf->page;
	unsigned int old_flags = vmf->flags;

	vmf->flags = FAULT_FLAG_WRITE|FAULT_FLAG_MKWRITE;

	if (vmf->vma->vm_file &&
	    IS_SWAPFILE(vmf->vma->vm_file->f_mapping->host))
		return VM_FAULT_SIGBUS;

	ret = vmf->vma->vm_ops->page_mkwrite(vmf);
	/* Restore original flags so that caller is not surprised */
	vmf->flags = old_flags;
	if (unlikely(ret & (VM_FAULT_ERROR | VM_FAULT_NOPAGE)))
		return ret;
	if (unlikely(!(ret & VM_FAULT_LOCKED))) {
		lock_page(page);
		if (!page->mapping) {
			unlock_page(page);
			return 0; /* retry */
		}
		ret |= VM_FAULT_LOCKED;
	} else
		VM_BUG_ON_PAGE(!PageLocked(page), page);
	return ret;
}

/*
 * Handle dirtying of a page in shared file mapping on a write fault.
 *
 * The function expects the page to be locked and unlocks it.
 */
static vm_fault_t fault_dirty_shared_page(struct vm_fault *vmf)
{
	struct vm_area_struct *vma = vmf->vma;
	struct address_space *mapping;
	struct page *page = vmf->page;
	bool dirtied;
	bool page_mkwrite = vma->vm_ops && vma->vm_ops->page_mkwrite;

	dirtied = set_page_dirty(page);
	VM_BUG_ON_PAGE(PageAnon(page), page);
	/*
	 * Take a local copy of the address_space - page.mapping may be zeroed
	 * by truncate after unlock_page().   The address_space itself remains
	 * pinned by vma->vm_file's reference.  We rely on unlock_page()'s
	 * release semantics to prevent the compiler from undoing this copying.
	 */
	mapping = page_rmapping(page);
	unlock_page(page);

	if (!page_mkwrite)
		file_update_time(vma->vm_file);

	/*
	 * Throttle page dirtying rate down to writeback speed.
	 *
	 * mapping may be NULL here because some device drivers do not
	 * set page.mapping but still dirty their pages
	 *
	 * Drop the mmap_lock before waiting on IO, if we can. The file
	 * is pinning the mapping, as per above.
	 */
	if ((dirtied || page_mkwrite) && mapping) {
		struct file *fpin;

		fpin = maybe_unlock_mmap_for_io(vmf, NULL);
		balance_dirty_pages_ratelimited(mapping);
		if (fpin) {
			fput(fpin);
			return VM_FAULT_COMPLETED;
		}
	}

	return 0;
}

/*
 * Handle write page faults for pages that can be reused in the current vma
 *
 * This can happen either due to the mapping being with the VM_SHARED flag,
 * or due to us being the last reference standing to the page. In either
 * case, all we need to do here is to mark the page as writable and update
 * any related book-keeping.
 */
static inline void wp_page_reuse(struct vm_fault *vmf)
	__releases(vmf->ptl)
{
	struct vm_area_struct *vma = vmf->vma;
	struct page *page = vmf->page;
	pte_t entry;

	VM_BUG_ON(!(vmf->flags & FAULT_FLAG_WRITE));
	VM_BUG_ON(page && PageAnon(page) && !PageAnonExclusive(page));

	/*
	 * Clear the pages cpupid information as the existing
	 * information potentially belongs to a now completely
	 * unrelated process.
	 */
	if (page)
		page_cpupid_xchg_last(page, (1 << LAST_CPUPID_SHIFT) - 1);

	flush_cache_page(vma, vmf->address, pte_pfn(vmf->orig_pte));
	entry = pte_mkyoung(vmf->orig_pte);
	entry = maybe_mkwrite(pte_mkdirty(entry), vma);
	if (ptep_set_access_flags(vma, vmf->address, vmf->pte, entry, 1))
		update_mmu_cache(vma, vmf->address, vmf->pte);
	pte_unmap_unlock(vmf->pte, vmf->ptl);
	count_vm_event(PGREUSE);
}

/*
 * Handle the case of a page which we actually need to copy to a new page,
 * either due to COW or unsharing.
 *
 * Called with mmap_lock locked and the old page referenced, but
 * without the ptl held.
 *
 * High level logic flow:
 *
 * - Allocate a page, copy the content of the old page to the new one.
 * - Handle book keeping and accounting - cgroups, mmu-notifiers, etc.
 * - Take the PTL. If the pte changed, bail out and release the allocated page
 * - If the pte is still the way we remember it, update the page table and all
 *   relevant references. This includes dropping the reference the page-table
 *   held to the old page, as well as updating the rmap.
 * - In any case, unlock the PTL and drop the reference we took to the old page.
 */
static vm_fault_t wp_page_copy(struct vm_fault *vmf)
{
	const bool unshare = vmf->flags & FAULT_FLAG_UNSHARE;
	struct vm_area_struct *vma = vmf->vma;
	struct mm_struct *mm = vma->vm_mm;
	struct page *old_page = vmf->page;
	struct page *new_page = NULL;
	pte_t entry;
	int page_copied = 0;
	struct mmu_notifier_range range;
	int ret;

	delayacct_wpcopy_start();

	if (unlikely(anon_vma_prepare(vma)))
		goto oom;

	if (is_zero_pfn(pte_pfn(vmf->orig_pte))) {
		new_page = alloc_zeroed_user_highpage_movable(vma,
							      vmf->address);
		if (!new_page)
			goto oom;
	} else {
		new_page = alloc_page_vma(GFP_HIGHUSER_MOVABLE, vma,
				vmf->address);
		if (!new_page)
			goto oom;

		ret = __wp_page_copy_user(new_page, old_page, vmf);
		if (ret) {
			/*
			 * COW failed, if the fault was solved by other,
			 * it's fine. If not, userspace would re-fault on
			 * the same address and we will handle the fault
			 * from the second attempt.
			 * The -EHWPOISON case will not be retried.
			 */
			put_page(new_page);
			if (old_page)
				put_page(old_page);

			delayacct_wpcopy_end();
			return ret == -EHWPOISON ? VM_FAULT_HWPOISON : 0;
		}
		kmsan_copy_page_meta(new_page, old_page);
	}

	if (mem_cgroup_charge(page_folio(new_page), mm, GFP_KERNEL))
		goto oom_free_new;
	cgroup_throttle_swaprate(new_page, GFP_KERNEL);

	__SetPageUptodate(new_page);

	mmu_notifier_range_init(&range, MMU_NOTIFY_CLEAR, 0, vma, mm,
				vmf->address & PAGE_MASK,
				(vmf->address & PAGE_MASK) + PAGE_SIZE);
	mmu_notifier_invalidate_range_start(&range);

	/*
	 * Re-check the pte - we dropped the lock
	 */
	vmf->pte = pte_offset_map_lock(mm, vmf->pmd, vmf->address, &vmf->ptl);
	if (likely(pte_same(*vmf->pte, vmf->orig_pte))) {
		if (old_page) {
			if (!PageAnon(old_page)) {
				dec_mm_counter(mm, mm_counter_file(old_page));
				inc_mm_counter(mm, MM_ANONPAGES);
			}
		} else {
			inc_mm_counter(mm, MM_ANONPAGES);
		}
		flush_cache_page(vma, vmf->address, pte_pfn(vmf->orig_pte));
		entry = mk_pte(new_page, vma->vm_page_prot);
		entry = pte_sw_mkyoung(entry);
		if (unlikely(unshare)) {
			if (pte_soft_dirty(vmf->orig_pte))
				entry = pte_mksoft_dirty(entry);
			if (pte_uffd_wp(vmf->orig_pte))
				entry = pte_mkuffd_wp(entry);
		} else {
			entry = maybe_mkwrite(pte_mkdirty(entry), vma);
		}

		/*
		 * Clear the pte entry and flush it first, before updating the
		 * pte with the new entry, to keep TLBs on different CPUs in
		 * sync. This code used to set the new PTE then flush TLBs, but
		 * that left a window where the new PTE could be loaded into
		 * some TLBs while the old PTE remains in others.
		 */
		ptep_clear_flush_notify(vma, vmf->address, vmf->pte);
		page_add_new_anon_rmap(new_page, vma, vmf->address);
		lru_cache_add_inactive_or_unevictable(new_page, vma);
		/*
		 * We call the notify macro here because, when using secondary
		 * mmu page tables (such as kvm shadow page tables), we want the
		 * new page to be mapped directly into the secondary page table.
		 */
		BUG_ON(unshare && pte_write(entry));
		set_pte_at_notify(mm, vmf->address, vmf->pte, entry);
		update_mmu_cache(vma, vmf->address, vmf->pte);
		if (old_page) {
			/*
			 * Only after switching the pte to the new page may
			 * we remove the mapcount here. Otherwise another
			 * process may come and find the rmap count decremented
			 * before the pte is switched to the new page, and
			 * "reuse" the old page writing into it while our pte
			 * here still points into it and can be read by other
			 * threads.
			 *
			 * The critical issue is to order this
			 * page_remove_rmap with the ptp_clear_flush above.
			 * Those stores are ordered by (if nothing else,)
			 * the barrier present in the atomic_add_negative
			 * in page_remove_rmap.
			 *
			 * Then the TLB flush in ptep_clear_flush ensures that
			 * no process can access the old page before the
			 * decremented mapcount is visible. And the old page
			 * cannot be reused until after the decremented
			 * mapcount is visible. So transitively, TLBs to
			 * old page will be flushed before it can be reused.
			 */
			page_remove_rmap(old_page, vma, false);
		}

		/* Free the old page.. */
		new_page = old_page;
		page_copied = 1;
	} else {
		update_mmu_tlb(vma, vmf->address, vmf->pte);
	}

	if (new_page)
		put_page(new_page);

	pte_unmap_unlock(vmf->pte, vmf->ptl);
	/*
	 * No need to double call mmu_notifier->invalidate_range() callback as
	 * the above ptep_clear_flush_notify() did already call it.
	 */
	mmu_notifier_invalidate_range_only_end(&range);
	if (old_page) {
		if (page_copied)
			free_swap_cache(old_page);
		put_page(old_page);
	}

	delayacct_wpcopy_end();
	return 0;
oom_free_new:
	put_page(new_page);
oom:
	if (old_page)
		put_page(old_page);

	delayacct_wpcopy_end();
	return VM_FAULT_OOM;
}

/**
 * finish_mkwrite_fault - finish page fault for a shared mapping, making PTE
 *			  writeable once the page is prepared
 *
 * @vmf: structure describing the fault
 *
 * This function handles all that is needed to finish a write page fault in a
 * shared mapping due to PTE being read-only once the mapped page is prepared.
 * It handles locking of PTE and modifying it.
 *
 * The function expects the page to be locked or other protection against
 * concurrent faults / writeback (such as DAX radix tree locks).
 *
 * Return: %0 on success, %VM_FAULT_NOPAGE when PTE got changed before
 * we acquired PTE lock.
 */
vm_fault_t finish_mkwrite_fault(struct vm_fault *vmf)
{
	WARN_ON_ONCE(!(vmf->vma->vm_flags & VM_SHARED));
	vmf->pte = pte_offset_map_lock(vmf->vma->vm_mm, vmf->pmd, vmf->address,
				       &vmf->ptl);
	/*
	 * We might have raced with another page fault while we released the
	 * pte_offset_map_lock.
	 */
	if (!pte_same(*vmf->pte, vmf->orig_pte)) {
		update_mmu_tlb(vmf->vma, vmf->address, vmf->pte);
		pte_unmap_unlock(vmf->pte, vmf->ptl);
		return VM_FAULT_NOPAGE;
	}
	wp_page_reuse(vmf);
	return 0;
}

/*
 * Handle write page faults for VM_MIXEDMAP or VM_PFNMAP for a VM_SHARED
 * mapping
 */
static vm_fault_t wp_pfn_shared(struct vm_fault *vmf)
{
	struct vm_area_struct *vma = vmf->vma;

	if (vma->vm_ops && vma->vm_ops->pfn_mkwrite) {
		vm_fault_t ret;

		pte_unmap_unlock(vmf->pte, vmf->ptl);
		vmf->flags |= FAULT_FLAG_MKWRITE;
		ret = vma->vm_ops->pfn_mkwrite(vmf);
		if (ret & (VM_FAULT_ERROR | VM_FAULT_NOPAGE))
			return ret;
		return finish_mkwrite_fault(vmf);
	}
	wp_page_reuse(vmf);
	return 0;
}

static vm_fault_t wp_page_shared(struct vm_fault *vmf)
	__releases(vmf->ptl)
{
	struct vm_area_struct *vma = vmf->vma;
	vm_fault_t ret = 0;

	get_page(vmf->page);

	if (vma->vm_ops && vma->vm_ops->page_mkwrite) {
		vm_fault_t tmp;

		pte_unmap_unlock(vmf->pte, vmf->ptl);
		tmp = do_page_mkwrite(vmf);
		if (unlikely(!tmp || (tmp &
				      (VM_FAULT_ERROR | VM_FAULT_NOPAGE)))) {
			put_page(vmf->page);
			return tmp;
		}
		tmp = finish_mkwrite_fault(vmf);
		if (unlikely(tmp & (VM_FAULT_ERROR | VM_FAULT_NOPAGE))) {
			unlock_page(vmf->page);
			put_page(vmf->page);
			return tmp;
		}
	} else {
		wp_page_reuse(vmf);
		lock_page(vmf->page);
	}
	ret |= fault_dirty_shared_page(vmf);
	put_page(vmf->page);

	return ret;
}

/*
 * This routine handles present pages, when
 * * users try to write to a shared page (FAULT_FLAG_WRITE)
 * * GUP wants to take a R/O pin on a possibly shared anonymous page
 *   (FAULT_FLAG_UNSHARE)
 *
 * It is done by copying the page to a new address and decrementing the
 * shared-page counter for the old page.
 *
 * Note that this routine assumes that the protection checks have been
 * done by the caller (the low-level page fault routine in most cases).
 * Thus, with FAULT_FLAG_WRITE, we can safely just mark it writable once we've
 * done any necessary COW.
 *
 * In case of FAULT_FLAG_WRITE, we also mark the page dirty at this point even
 * though the page will change only once the write actually happens. This
 * avoids a few races, and potentially makes it more efficient.
 *
 * We enter with non-exclusive mmap_lock (to exclude vma changes,
 * but allow concurrent faults), with pte both mapped and locked.
 * We return with mmap_lock still held, but pte unmapped and unlocked.
 */
static vm_fault_t do_wp_page(struct vm_fault *vmf)
	__releases(vmf->ptl)
{
	const bool unshare = vmf->flags & FAULT_FLAG_UNSHARE;
	struct vm_area_struct *vma = vmf->vma;
	struct folio *folio = NULL;

	if (likely(!unshare)) {
		if (userfaultfd_pte_wp(vma, *vmf->pte)) {
			pte_unmap_unlock(vmf->pte, vmf->ptl);
			return handle_userfault(vmf, VM_UFFD_WP);
		}

		/*
		 * Userfaultfd write-protect can defer flushes. Ensure the TLB
		 * is flushed in this case before copying.
		 */
		if (unlikely(userfaultfd_wp(vmf->vma) &&
			     mm_tlb_flush_pending(vmf->vma->vm_mm)))
			flush_tlb_page(vmf->vma, vmf->address);
	}

	vmf->page = vm_normal_page(vma, vmf->address, vmf->orig_pte);

	/*
	 * Shared mapping: we are guaranteed to have VM_WRITE and
	 * FAULT_FLAG_WRITE set at this point.
	 */
	if (vma->vm_flags & (VM_SHARED | VM_MAYSHARE)) {
		/*
		 * VM_MIXEDMAP !pfn_valid() case, or VM_SOFTDIRTY clear on a
		 * VM_PFNMAP VMA.
		 *
		 * We should not cow pages in a shared writeable mapping.
		 * Just mark the pages writable and/or call ops->pfn_mkwrite.
		 */
		if (!vmf->page)
			return wp_pfn_shared(vmf);
		return wp_page_shared(vmf);
	}

	if (vmf->page)
		folio = page_folio(vmf->page);

	/*
	 * Private mapping: create an exclusive anonymous page copy if reuse
	 * is impossible. We might miss VM_WRITE for FOLL_FORCE handling.
	 */
	if (folio && folio_test_anon(folio)) {
		/*
		 * If the page is exclusive to this process we must reuse the
		 * page without further checks.
		 */
		if (PageAnonExclusive(vmf->page))
			goto reuse;

		/*
		 * We have to verify under folio lock: these early checks are
		 * just an optimization to avoid locking the folio and freeing
		 * the swapcache if there is little hope that we can reuse.
		 *
		 * KSM doesn't necessarily raise the folio refcount.
		 */
		if (folio_test_ksm(folio) || folio_ref_count(folio) > 3)
			goto copy;
		if (!folio_test_lru(folio))
			/*
			 * Note: We cannot easily detect+handle references from
			 * remote LRU pagevecs or references to LRU folios.
			 */
			lru_add_drain();
		if (folio_ref_count(folio) > 1 + folio_test_swapcache(folio))
			goto copy;
		if (!folio_trylock(folio))
			goto copy;
		if (folio_test_swapcache(folio))
			folio_free_swap(folio);
		if (folio_test_ksm(folio) || folio_ref_count(folio) != 1) {
			folio_unlock(folio);
			goto copy;
		}
		/*
		 * Ok, we've got the only folio reference from our mapping
		 * and the folio is locked, it's dark out, and we're wearing
		 * sunglasses. Hit it.
		 */
		page_move_anon_rmap(vmf->page, vma);
		folio_unlock(folio);
reuse:
		if (unlikely(unshare)) {
			pte_unmap_unlock(vmf->pte, vmf->ptl);
			return 0;
		}
		wp_page_reuse(vmf);
		return 0;
	}
copy:
	/*
	 * Ok, we need to copy. Oh, well..
	 */
	if (folio)
		folio_get(folio);

	pte_unmap_unlock(vmf->pte, vmf->ptl);
#ifdef CONFIG_KSM
	if (folio && folio_test_ksm(folio))
		count_vm_event(COW_KSM);
#endif
	return wp_page_copy(vmf);
}

static void unmap_mapping_range_vma(struct vm_area_struct *vma,
		unsigned long start_addr, unsigned long end_addr,
		struct zap_details *details)
{
	zap_page_range_single(vma, start_addr, end_addr - start_addr, details);
}

static inline void unmap_mapping_range_tree(struct rb_root_cached *root,
					    pgoff_t first_index,
					    pgoff_t last_index,
					    struct zap_details *details)
{
	struct vm_area_struct *vma;
	pgoff_t vba, vea, zba, zea;

	vma_interval_tree_foreach(vma, root, first_index, last_index) {
		vba = vma->vm_pgoff;
		vea = vba + vma_pages(vma) - 1;
		zba = max(first_index, vba);
		zea = min(last_index, vea);

		unmap_mapping_range_vma(vma,
			((zba - vba) << PAGE_SHIFT) + vma->vm_start,
			((zea - vba + 1) << PAGE_SHIFT) + vma->vm_start,
				details);
	}
}

/**
 * unmap_mapping_folio() - Unmap single folio from processes.
 * @folio: The locked folio to be unmapped.
 *
 * Unmap this folio from any userspace process which still has it mmaped.
 * Typically, for efficiency, the range of nearby pages has already been
 * unmapped by unmap_mapping_pages() or unmap_mapping_range().  But once
 * truncation or invalidation holds the lock on a folio, it may find that
 * the page has been remapped again: and then uses unmap_mapping_folio()
 * to unmap it finally.
 */
void unmap_mapping_folio(struct folio *folio)
{
	struct address_space *mapping = folio->mapping;
	struct zap_details details = { };
	pgoff_t	first_index;
	pgoff_t	last_index;

	VM_BUG_ON(!folio_test_locked(folio));

	first_index = folio->index;
	last_index = folio->index + folio_nr_pages(folio) - 1;

	details.even_cows = false;
	details.single_folio = folio;
	details.zap_flags = ZAP_FLAG_DROP_MARKER;

	i_mmap_lock_read(mapping);
	if (unlikely(!RB_EMPTY_ROOT(&mapping->i_mmap.rb_root)))
		unmap_mapping_range_tree(&mapping->i_mmap, first_index,
					 last_index, &details);
	i_mmap_unlock_read(mapping);
}

/**
 * unmap_mapping_pages() - Unmap pages from processes.
 * @mapping: The address space containing pages to be unmapped.
 * @start: Index of first page to be unmapped.
 * @nr: Number of pages to be unmapped.  0 to unmap to end of file.
 * @even_cows: Whether to unmap even private COWed pages.
 *
 * Unmap the pages in this address space from any userspace process which
 * has them mmaped.  Generally, you want to remove COWed pages as well when
 * a file is being truncated, but not when invalidating pages from the page
 * cache.
 */
void unmap_mapping_pages(struct address_space *mapping, pgoff_t start,
		pgoff_t nr, bool even_cows)
{
	struct zap_details details = { };
	pgoff_t	first_index = start;
	pgoff_t	last_index = start + nr - 1;

	details.even_cows = even_cows;
	if (last_index < first_index)
		last_index = ULONG_MAX;

	i_mmap_lock_read(mapping);
	if (unlikely(!RB_EMPTY_ROOT(&mapping->i_mmap.rb_root)))
		unmap_mapping_range_tree(&mapping->i_mmap, first_index,
					 last_index, &details);
	i_mmap_unlock_read(mapping);
}
EXPORT_SYMBOL_GPL(unmap_mapping_pages);

/**
 * unmap_mapping_range - unmap the portion of all mmaps in the specified
 * address_space corresponding to the specified byte range in the underlying
 * file.
 *
 * @mapping: the address space containing mmaps to be unmapped.
 * @holebegin: byte in first page to unmap, relative to the start of
 * the underlying file.  This will be rounded down to a PAGE_SIZE
 * boundary.  Note that this is different from truncate_pagecache(), which
 * must keep the partial page.  In contrast, we must get rid of
 * partial pages.
 * @holelen: size of prospective hole in bytes.  This will be rounded
 * up to a PAGE_SIZE boundary.  A holelen of zero truncates to the
 * end of the file.
 * @even_cows: 1 when truncating a file, unmap even private COWed pages;
 * but 0 when invalidating pagecache, don't throw away private data.
 */
void unmap_mapping_range(struct address_space *mapping,
		loff_t const holebegin, loff_t const holelen, int even_cows)
{
	pgoff_t hba = holebegin >> PAGE_SHIFT;
	pgoff_t hlen = (holelen + PAGE_SIZE - 1) >> PAGE_SHIFT;

	/* Check for overflow. */
	if (sizeof(holelen) > sizeof(hlen)) {
		long long holeend =
			(holebegin + holelen + PAGE_SIZE - 1) >> PAGE_SHIFT;
		if (holeend & ~(long long)ULONG_MAX)
			hlen = ULONG_MAX - hba + 1;
	}

	unmap_mapping_pages(mapping, hba, hlen, even_cows);
}
EXPORT_SYMBOL(unmap_mapping_range);

/*
 * Restore a potential device exclusive pte to a working pte entry
 */
static vm_fault_t remove_device_exclusive_entry(struct vm_fault *vmf)
{
	struct folio *folio = page_folio(vmf->page);
	struct vm_area_struct *vma = vmf->vma;
	struct mmu_notifier_range range;

	if (!folio_lock_or_retry(folio, vma->vm_mm, vmf->flags))
		return VM_FAULT_RETRY;
	mmu_notifier_range_init_owner(&range, MMU_NOTIFY_EXCLUSIVE, 0, vma,
				vma->vm_mm, vmf->address & PAGE_MASK,
				(vmf->address & PAGE_MASK) + PAGE_SIZE, NULL);
	mmu_notifier_invalidate_range_start(&range);

	vmf->pte = pte_offset_map_lock(vma->vm_mm, vmf->pmd, vmf->address,
				&vmf->ptl);
	if (likely(pte_same(*vmf->pte, vmf->orig_pte)))
		restore_exclusive_pte(vma, vmf->page, vmf->address, vmf->pte);

	pte_unmap_unlock(vmf->pte, vmf->ptl);
	folio_unlock(folio);

	mmu_notifier_invalidate_range_end(&range);
	return 0;
}

static inline bool should_try_to_free_swap(struct folio *folio,
					   struct vm_area_struct *vma,
					   unsigned int fault_flags)
{
	if (!folio_test_swapcache(folio))
		return false;
	if (mem_cgroup_swap_full(folio) || (vma->vm_flags & VM_LOCKED) ||
	    folio_test_mlocked(folio))
		return true;
	/*
	 * If we want to map a page that's in the swapcache writable, we
	 * have to detect via the refcount if we're really the exclusive
	 * user. Try freeing the swapcache to get rid of the swapcache
	 * reference only in case it's likely that we'll be the exlusive user.
	 */
	return (fault_flags & FAULT_FLAG_WRITE) && !folio_test_ksm(folio) &&
		folio_ref_count(folio) == 2;
}

static vm_fault_t pte_marker_clear(struct vm_fault *vmf)
{
	vmf->pte = pte_offset_map_lock(vmf->vma->vm_mm, vmf->pmd,
				       vmf->address, &vmf->ptl);
	/*
	 * Be careful so that we will only recover a special uffd-wp pte into a
	 * none pte.  Otherwise it means the pte could have changed, so retry.
	 *
	 * This should also cover the case where e.g. the pte changed
	 * quickly from a PTE_MARKER_UFFD_WP into PTE_MARKER_SWAPIN_ERROR.
	 * So is_pte_marker() check is not enough to safely drop the pte.
	 */
	if (pte_same(vmf->orig_pte, *vmf->pte))
		pte_clear(vmf->vma->vm_mm, vmf->address, vmf->pte);
	pte_unmap_unlock(vmf->pte, vmf->ptl);
	return 0;
}

/*
 * This is actually a page-missing access, but with uffd-wp special pte
 * installed.  It means this pte was wr-protected before being unmapped.
 */
static vm_fault_t pte_marker_handle_uffd_wp(struct vm_fault *vmf)
{
	/*
	 * Just in case there're leftover special ptes even after the region
	 * got unregistered - we can simply clear them.  We can also do that
	 * proactively when e.g. when we do UFFDIO_UNREGISTER upon some uffd-wp
	 * ranges, but it should be more efficient to be done lazily here.
	 */
	if (unlikely(!userfaultfd_wp(vmf->vma) || vma_is_anonymous(vmf->vma)))
		return pte_marker_clear(vmf);

	/* do_fault() can handle pte markers too like none pte */
	return do_fault(vmf);
}

static vm_fault_t handle_pte_marker(struct vm_fault *vmf)
{
	swp_entry_t entry = pte_to_swp_entry(vmf->orig_pte);
	unsigned long marker = pte_marker_get(entry);

	/*
	 * PTE markers should never be empty.  If anything weird happened,
	 * the best thing to do is to kill the process along with its mm.
	 */
	if (WARN_ON_ONCE(!marker))
		return VM_FAULT_SIGBUS;

	/* Higher priority than uffd-wp when data corrupted */
	if (marker & PTE_MARKER_SWAPIN_ERROR)
		return VM_FAULT_SIGBUS;

	if (pte_marker_entry_uffd_wp(entry))
		return pte_marker_handle_uffd_wp(vmf);

	/* This is an unknown pte marker */
	return VM_FAULT_SIGBUS;
}

/*
 * We enter with non-exclusive mmap_lock (to exclude vma changes,
 * but allow concurrent faults), and pte mapped but not yet locked.
 * We return with pte unmapped and unlocked.
 *
 * We return with the mmap_lock locked or unlocked in the same cases
 * as does filemap_fault().
 */
vm_fault_t do_swap_page(struct vm_fault *vmf)
{
	struct vm_area_struct *vma = vmf->vma;
	struct folio *swapcache, *folio = NULL;
	struct page *page;
	struct swap_info_struct *si = NULL;
	rmap_t rmap_flags = RMAP_NONE;
	bool exclusive = false;
	swp_entry_t entry;
	pte_t pte;
	int locked;
	vm_fault_t ret = 0;
	void *shadow = NULL;

	if (!pte_unmap_same(vmf))
		goto out;

	entry = pte_to_swp_entry(vmf->orig_pte);
	if (unlikely(non_swap_entry(entry))) {
		if (is_migration_entry(entry)) {
			migration_entry_wait(vma->vm_mm, vmf->pmd,
					     vmf->address);
		} else if (is_device_exclusive_entry(entry)) {
			vmf->page = pfn_swap_entry_to_page(entry);
			ret = remove_device_exclusive_entry(vmf);
		} else if (is_device_private_entry(entry)) {
			vmf->page = pfn_swap_entry_to_page(entry);
			vmf->pte = pte_offset_map_lock(vma->vm_mm, vmf->pmd,
					vmf->address, &vmf->ptl);
			if (unlikely(!pte_same(*vmf->pte, vmf->orig_pte))) {
				spin_unlock(vmf->ptl);
				goto out;
			}

			/*
			 * Get a page reference while we know the page can't be
			 * freed.
			 */
			get_page(vmf->page);
			pte_unmap_unlock(vmf->pte, vmf->ptl);
			ret = vmf->page->pgmap->ops->migrate_to_ram(vmf);
			put_page(vmf->page);
		} else if (is_hwpoison_entry(entry)) {
			ret = VM_FAULT_HWPOISON;
		} else if (is_pte_marker_entry(entry)) {
			ret = handle_pte_marker(vmf);
		} else {
			print_bad_pte(vma, vmf->address, vmf->orig_pte, NULL);
			ret = VM_FAULT_SIGBUS;
		}
		goto out;
	}

	/* Prevent swapoff from happening to us. */
	si = get_swap_device(entry);
	if (unlikely(!si))
		goto out;

	folio = swap_cache_get_folio(entry, vma, vmf->address);
	if (folio)
		page = folio_file_page(folio, swp_offset(entry));
	swapcache = folio;

	if (!folio) {
		if (data_race(si->flags & SWP_SYNCHRONOUS_IO) &&
		    __swap_count(entry) == 1) {
			/* skip swapcache */
			folio = vma_alloc_folio(GFP_HIGHUSER_MOVABLE, 0,
						vma, vmf->address, false);
			page = &folio->page;
			if (folio) {
				__folio_set_locked(folio);
				__folio_set_swapbacked(folio);

				if (mem_cgroup_swapin_charge_folio(folio,
							vma->vm_mm, GFP_KERNEL,
							entry)) {
					ret = VM_FAULT_OOM;
					goto out_page;
				}
				mem_cgroup_swapin_uncharge_swap(entry);

				shadow = get_shadow_from_swap_cache(entry);
				if (shadow)
					workingset_refault(folio, shadow);

				folio_add_lru(folio);

				/* To provide entry to swap_readpage() */
				folio_set_swap_entry(folio, entry);
				swap_readpage(page, true, NULL);
				folio->private = NULL;
			}
		} else {
			page = swapin_readahead(entry, GFP_HIGHUSER_MOVABLE,
						vmf);
			if (page)
				folio = page_folio(page);
			swapcache = folio;
		}

		if (!folio) {
			/*
			 * Back out if somebody else faulted in this pte
			 * while we released the pte lock.
			 */
			vmf->pte = pte_offset_map_lock(vma->vm_mm, vmf->pmd,
					vmf->address, &vmf->ptl);
			if (likely(pte_same(*vmf->pte, vmf->orig_pte)))
				ret = VM_FAULT_OOM;
			goto unlock;
		}

		/* Had to read the page from swap area: Major fault */
		ret = VM_FAULT_MAJOR;
		count_vm_event(PGMAJFAULT);
		count_memcg_event_mm(vma->vm_mm, PGMAJFAULT);
	} else if (PageHWPoison(page)) {
		/*
		 * hwpoisoned dirty swapcache pages are kept for killing
		 * owner processes (which may be unknown at hwpoison time)
		 */
		ret = VM_FAULT_HWPOISON;
		goto out_release;
	}

	locked = folio_lock_or_retry(folio, vma->vm_mm, vmf->flags);

	if (!locked) {
		ret |= VM_FAULT_RETRY;
		goto out_release;
	}

	if (swapcache) {
		/*
		 * Make sure folio_free_swap() or swapoff did not release the
		 * swapcache from under us.  The page pin, and pte_same test
		 * below, are not enough to exclude that.  Even if it is still
		 * swapcache, we need to check that the page's swap has not
		 * changed.
		 */
		if (unlikely(!folio_test_swapcache(folio) ||
			     page_private(page) != entry.val))
			goto out_page;

		/*
		 * KSM sometimes has to copy on read faults, for example, if
		 * page->index of !PageKSM() pages would be nonlinear inside the
		 * anon VMA -- PageKSM() is lost on actual swapout.
		 */
		page = ksm_might_need_to_copy(page, vma, vmf->address);
		if (unlikely(!page)) {
			ret = VM_FAULT_OOM;
			goto out_page;
		} else if (unlikely(PTR_ERR(page) == -EHWPOISON)) {
			ret = VM_FAULT_HWPOISON;
			goto out_page;
		}
		folio = page_folio(page);

		/*
		 * If we want to map a page that's in the swapcache writable, we
		 * have to detect via the refcount if we're really the exclusive
		 * owner. Try removing the extra reference from the local LRU
		 * pagevecs if required.
		 */
		if ((vmf->flags & FAULT_FLAG_WRITE) && folio == swapcache &&
		    !folio_test_ksm(folio) && !folio_test_lru(folio))
			lru_add_drain();
	}

	cgroup_throttle_swaprate(page, GFP_KERNEL);

	/*
	 * Back out if somebody else already faulted in this pte.
	 */
	vmf->pte = pte_offset_map_lock(vma->vm_mm, vmf->pmd, vmf->address,
			&vmf->ptl);
	if (unlikely(!pte_same(*vmf->pte, vmf->orig_pte)))
		goto out_nomap;

	if (unlikely(!folio_test_uptodate(folio))) {
		ret = VM_FAULT_SIGBUS;
		goto out_nomap;
	}

	/*
	 * PG_anon_exclusive reuses PG_mappedtodisk for anon pages. A swap pte
	 * must never point at an anonymous page in the swapcache that is
	 * PG_anon_exclusive. Sanity check that this holds and especially, that
	 * no filesystem set PG_mappedtodisk on a page in the swapcache. Sanity
	 * check after taking the PT lock and making sure that nobody
	 * concurrently faulted in this page and set PG_anon_exclusive.
	 */
	BUG_ON(!folio_test_anon(folio) && folio_test_mappedtodisk(folio));
	BUG_ON(folio_test_anon(folio) && PageAnonExclusive(page));

	/*
	 * Check under PT lock (to protect against concurrent fork() sharing
	 * the swap entry concurrently) for certainly exclusive pages.
	 */
	if (!folio_test_ksm(folio)) {
		/*
		 * Note that pte_swp_exclusive() == false for architectures
		 * without __HAVE_ARCH_PTE_SWP_EXCLUSIVE.
		 */
		exclusive = pte_swp_exclusive(vmf->orig_pte);
		if (folio != swapcache) {
			/*
			 * We have a fresh page that is not exposed to the
			 * swapcache -> certainly exclusive.
			 */
			exclusive = true;
		} else if (exclusive && folio_test_writeback(folio) &&
			  data_race(si->flags & SWP_STABLE_WRITES)) {
			/*
			 * This is tricky: not all swap backends support
			 * concurrent page modifications while under writeback.
			 *
			 * So if we stumble over such a page in the swapcache
			 * we must not set the page exclusive, otherwise we can
			 * map it writable without further checks and modify it
			 * while still under writeback.
			 *
			 * For these problematic swap backends, simply drop the
			 * exclusive marker: this is perfectly fine as we start
			 * writeback only if we fully unmapped the page and
			 * there are no unexpected references on the page after
			 * unmapping succeeded. After fully unmapped, no
			 * further GUP references (FOLL_GET and FOLL_PIN) can
			 * appear, so dropping the exclusive marker and mapping
			 * it only R/O is fine.
			 */
			exclusive = false;
		}
	}

	/*
	 * Remove the swap entry and conditionally try to free up the swapcache.
	 * We're already holding a reference on the page but haven't mapped it
	 * yet.
	 */
	swap_free(entry);
	if (should_try_to_free_swap(folio, vma, vmf->flags))
		folio_free_swap(folio);

	inc_mm_counter(vma->vm_mm, MM_ANONPAGES);
	dec_mm_counter(vma->vm_mm, MM_SWAPENTS);
	pte = mk_pte(page, vma->vm_page_prot);

	/*
	 * Same logic as in do_wp_page(); however, optimize for pages that are
	 * certainly not shared either because we just allocated them without
	 * exposing them to the swapcache or because the swap entry indicates
	 * exclusivity.
	 */
	if (!folio_test_ksm(folio) &&
	    (exclusive || folio_ref_count(folio) == 1)) {
		if (vmf->flags & FAULT_FLAG_WRITE) {
			pte = maybe_mkwrite(pte_mkdirty(pte), vma);
			vmf->flags &= ~FAULT_FLAG_WRITE;
		}
		rmap_flags |= RMAP_EXCLUSIVE;
	}
	flush_icache_page(vma, page);
	if (pte_swp_soft_dirty(vmf->orig_pte))
		pte = pte_mksoft_dirty(pte);
	if (pte_swp_uffd_wp(vmf->orig_pte)) {
		pte = pte_mkuffd_wp(pte);
		pte = pte_wrprotect(pte);
	}
	vmf->orig_pte = pte;

	/* ksm created a completely new copy */
	if (unlikely(folio != swapcache && swapcache)) {
		page_add_new_anon_rmap(page, vma, vmf->address);
		folio_add_lru_vma(folio, vma);
	} else {
		page_add_anon_rmap(page, vma, vmf->address, rmap_flags);
	}

	VM_BUG_ON(!folio_test_anon(folio) ||
			(pte_write(pte) && !PageAnonExclusive(page)));
	set_pte_at(vma->vm_mm, vmf->address, vmf->pte, pte);
	arch_do_swap_page(vma->vm_mm, vma, vmf->address, pte, vmf->orig_pte);

	folio_unlock(folio);
	if (folio != swapcache && swapcache) {
		/*
		 * Hold the lock to avoid the swap entry to be reused
		 * until we take the PT lock for the pte_same() check
		 * (to avoid false positives from pte_same). For
		 * further safety release the lock after the swap_free
		 * so that the swap count won't change under a
		 * parallel locked swapcache.
		 */
		folio_unlock(swapcache);
		folio_put(swapcache);
	}

	if (vmf->flags & FAULT_FLAG_WRITE) {
		ret |= do_wp_page(vmf);
		if (ret & VM_FAULT_ERROR)
			ret &= VM_FAULT_ERROR;
		goto out;
	}

	/* No need to invalidate - it was non-present before */
	update_mmu_cache(vma, vmf->address, vmf->pte);
unlock:
	pte_unmap_unlock(vmf->pte, vmf->ptl);
out:
	if (si)
		put_swap_device(si);
	return ret;
out_nomap:
	pte_unmap_unlock(vmf->pte, vmf->ptl);
out_page:
	folio_unlock(folio);
out_release:
	folio_put(folio);
	if (folio != swapcache && swapcache) {
		folio_unlock(swapcache);
		folio_put(swapcache);
	}
	if (si)
		put_swap_device(si);
	return ret;
}

/*
 * We enter with non-exclusive mmap_lock (to exclude vma changes,
 * but allow concurrent faults), and pte mapped but not yet locked.
 * We return with mmap_lock still held, but pte unmapped and unlocked.
 */
static vm_fault_t do_anonymous_page(struct vm_fault *vmf)
{
	struct vm_area_struct *vma = vmf->vma;
	struct page *page;
	vm_fault_t ret = 0;
	pte_t entry;

	/* File mapping without ->vm_ops ? */
	if (vma->vm_flags & VM_SHARED)
		return VM_FAULT_SIGBUS;

	/*
	 * Use pte_alloc() instead of pte_alloc_map().  We can't run
	 * pte_offset_map() on pmds where a huge pmd might be created
	 * from a different thread.
	 *
	 * pte_alloc_map() is safe to use under mmap_write_lock(mm) or when
	 * parallel threads are excluded by other means.
	 *
	 * Here we only have mmap_read_lock(mm).
	 */
	if (pte_alloc(vma->vm_mm, vmf->pmd))
		return VM_FAULT_OOM;

	/* See comment in handle_pte_fault() */
	if (unlikely(pmd_trans_unstable(vmf->pmd)))
		return 0;

	/* Use the zero-page for reads */
	if (!(vmf->flags & FAULT_FLAG_WRITE) &&
			!mm_forbids_zeropage(vma->vm_mm)) {
		entry = pte_mkspecial(pfn_pte(my_zero_pfn(vmf->address),
						vma->vm_page_prot));
		vmf->pte = pte_offset_map_lock(vma->vm_mm, vmf->pmd,
				vmf->address, &vmf->ptl);
		if (!pte_none(*vmf->pte)) {
			update_mmu_tlb(vma, vmf->address, vmf->pte);
			goto unlock;
		}
		ret = check_stable_address_space(vma->vm_mm);
		if (ret)
			goto unlock;
		/* Deliver the page fault to userland, check inside PT lock */
		if (userfaultfd_missing(vma)) {
			pte_unmap_unlock(vmf->pte, vmf->ptl);
			return handle_userfault(vmf, VM_UFFD_MISSING);
		}
		goto setpte;
	}

	/* Allocate our own private page. */
	if (unlikely(anon_vma_prepare(vma)))
		goto oom;
	page = alloc_zeroed_user_highpage_movable(vma, vmf->address);
	if (!page)
		goto oom;

	if (mem_cgroup_charge(page_folio(page), vma->vm_mm, GFP_KERNEL))
		goto oom_free_page;
	cgroup_throttle_swaprate(page, GFP_KERNEL);

	/*
	 * The memory barrier inside __SetPageUptodate makes sure that
	 * preceding stores to the page contents become visible before
	 * the set_pte_at() write.
	 */
	__SetPageUptodate(page);

	entry = mk_pte(page, vma->vm_page_prot);
	entry = pte_sw_mkyoung(entry);
	if (vma->vm_flags & VM_WRITE)
		entry = pte_mkwrite(pte_mkdirty(entry));

	vmf->pte = pte_offset_map_lock(vma->vm_mm, vmf->pmd, vmf->address,
			&vmf->ptl);
	if (!pte_none(*vmf->pte)) {
		update_mmu_tlb(vma, vmf->address, vmf->pte);
		goto release;
	}

	ret = check_stable_address_space(vma->vm_mm);
	if (ret)
		goto release;

	/* Deliver the page fault to userland, check inside PT lock */
	if (userfaultfd_missing(vma)) {
		pte_unmap_unlock(vmf->pte, vmf->ptl);
		put_page(page);
		return handle_userfault(vmf, VM_UFFD_MISSING);
	}

	inc_mm_counter(vma->vm_mm, MM_ANONPAGES);
	page_add_new_anon_rmap(page, vma, vmf->address);
	lru_cache_add_inactive_or_unevictable(page, vma);
setpte:
	set_pte_at(vma->vm_mm, vmf->address, vmf->pte, entry);

	/* No need to invalidate - it was non-present before */
	update_mmu_cache(vma, vmf->address, vmf->pte);
unlock:
	pte_unmap_unlock(vmf->pte, vmf->ptl);
	return ret;
release:
	put_page(page);
	goto unlock;
oom_free_page:
	put_page(page);
oom:
	return VM_FAULT_OOM;
}

/*
 * The mmap_lock must have been held on entry, and may have been
 * released depending on flags and vma->vm_ops->fault() return value.
 * See filemap_fault() and __lock_page_retry().
 */
static vm_fault_t __do_fault(struct vm_fault *vmf)
{
	struct vm_area_struct *vma = vmf->vma;
	vm_fault_t ret;

	/*
	 * Preallocate pte before we take page_lock because this might lead to
	 * deadlocks for memcg reclaim which waits for pages under writeback:
	 *				lock_page(A)
	 *				SetPageWriteback(A)
	 *				unlock_page(A)
	 * lock_page(B)
	 *				lock_page(B)
	 * pte_alloc_one
	 *   shrink_page_list
	 *     wait_on_page_writeback(A)
	 *				SetPageWriteback(B)
	 *				unlock_page(B)
	 *				# flush A, B to clear the writeback
	 */
	if (pmd_none(*vmf->pmd) && !vmf->prealloc_pte) {
		vmf->prealloc_pte = pte_alloc_one(vma->vm_mm);
		if (!vmf->prealloc_pte)
			return VM_FAULT_OOM;
	}

	ret = vma->vm_ops->fault(vmf);
	if (unlikely(ret & (VM_FAULT_ERROR | VM_FAULT_NOPAGE | VM_FAULT_RETRY |
			    VM_FAULT_DONE_COW)))
		return ret;

	if (unlikely(PageHWPoison(vmf->page))) {
		struct page *page = vmf->page;
		vm_fault_t poisonret = VM_FAULT_HWPOISON;
		if (ret & VM_FAULT_LOCKED) {
			if (page_mapped(page))
				unmap_mapping_pages(page_mapping(page),
						    page->index, 1, false);
			/* Retry if a clean page was removed from the cache. */
			if (invalidate_inode_page(page))
				poisonret = VM_FAULT_NOPAGE;
			unlock_page(page);
		}
		put_page(page);
		vmf->page = NULL;
		return poisonret;
	}

	if (unlikely(!(ret & VM_FAULT_LOCKED)))
		lock_page(vmf->page);
	else
		VM_BUG_ON_PAGE(!PageLocked(vmf->page), vmf->page);

	return ret;
}

#ifdef CONFIG_TRANSPARENT_HUGEPAGE
static void deposit_prealloc_pte(struct vm_fault *vmf)
{
	struct vm_area_struct *vma = vmf->vma;

	pgtable_trans_huge_deposit(vma->vm_mm, vmf->pmd, vmf->prealloc_pte);
	/*
	 * We are going to consume the prealloc table,
	 * count that as nr_ptes.
	 */
	mm_inc_nr_ptes(vma->vm_mm);
	vmf->prealloc_pte = NULL;
}

vm_fault_t do_set_pmd(struct vm_fault *vmf, struct page *page)
{
	struct vm_area_struct *vma = vmf->vma;
	bool write = vmf->flags & FAULT_FLAG_WRITE;
	unsigned long haddr = vmf->address & HPAGE_PMD_MASK;
	pmd_t entry;
	int i;
	vm_fault_t ret = VM_FAULT_FALLBACK;

	if (!transhuge_vma_suitable(vma, haddr))
		return ret;

	page = compound_head(page);
	if (compound_order(page) != HPAGE_PMD_ORDER)
		return ret;

	/*
	 * Just backoff if any subpage of a THP is corrupted otherwise
	 * the corrupted page may mapped by PMD silently to escape the
	 * check.  This kind of THP just can be PTE mapped.  Access to
	 * the corrupted subpage should trigger SIGBUS as expected.
	 */
	if (unlikely(PageHasHWPoisoned(page)))
		return ret;

	/*
	 * Archs like ppc64 need additional space to store information
	 * related to pte entry. Use the preallocated table for that.
	 */
	if (arch_needs_pgtable_deposit() && !vmf->prealloc_pte) {
		vmf->prealloc_pte = pte_alloc_one(vma->vm_mm);
		if (!vmf->prealloc_pte)
			return VM_FAULT_OOM;
	}

	vmf->ptl = pmd_lock(vma->vm_mm, vmf->pmd);
	if (unlikely(!pmd_none(*vmf->pmd)))
		goto out;

	for (i = 0; i < HPAGE_PMD_NR; i++)
		flush_icache_page(vma, page + i);

	entry = mk_huge_pmd(page, vma->vm_page_prot);
	if (write)
		entry = maybe_pmd_mkwrite(pmd_mkdirty(entry), vma);

	add_mm_counter(vma->vm_mm, mm_counter_file(page), HPAGE_PMD_NR);
	page_add_file_rmap(page, vma, true);

	/*
	 * deposit and withdraw with pmd lock held
	 */
	if (arch_needs_pgtable_deposit())
		deposit_prealloc_pte(vmf);

	set_pmd_at(vma->vm_mm, haddr, vmf->pmd, entry);

	update_mmu_cache_pmd(vma, haddr, vmf->pmd);

	/* fault is handled */
	ret = 0;
	count_vm_event(THP_FILE_MAPPED);
out:
	spin_unlock(vmf->ptl);
	return ret;
}
#else
vm_fault_t do_set_pmd(struct vm_fault *vmf, struct page *page)
{
	return VM_FAULT_FALLBACK;
}
#endif

void do_set_pte(struct vm_fault *vmf, struct page *page, unsigned long addr)
{
	struct vm_area_struct *vma = vmf->vma;
	bool uffd_wp = pte_marker_uffd_wp(vmf->orig_pte);
	bool write = vmf->flags & FAULT_FLAG_WRITE;
	bool prefault = vmf->address != addr;
	pte_t entry;

	flush_icache_page(vma, page);
	entry = mk_pte(page, vma->vm_page_prot);

	if (prefault && arch_wants_old_prefaulted_pte())
		entry = pte_mkold(entry);
	else
		entry = pte_sw_mkyoung(entry);

	if (write)
		entry = maybe_mkwrite(pte_mkdirty(entry), vma);
	if (unlikely(uffd_wp))
		entry = pte_mkuffd_wp(pte_wrprotect(entry));
	/* copy-on-write page */
	if (write && !(vma->vm_flags & VM_SHARED)) {
		inc_mm_counter(vma->vm_mm, MM_ANONPAGES);
		page_add_new_anon_rmap(page, vma, addr);
		lru_cache_add_inactive_or_unevictable(page, vma);
	} else {
		inc_mm_counter(vma->vm_mm, mm_counter_file(page));
		page_add_file_rmap(page, vma, false);
	}
	set_pte_at(vma->vm_mm, addr, vmf->pte, entry);
}

static bool vmf_pte_changed(struct vm_fault *vmf)
{
	if (vmf->flags & FAULT_FLAG_ORIG_PTE_VALID)
		return !pte_same(*vmf->pte, vmf->orig_pte);

	return !pte_none(*vmf->pte);
}

/**
 * finish_fault - finish page fault once we have prepared the page to fault
 *
 * @vmf: structure describing the fault
 *
 * This function handles all that is needed to finish a page fault once the
 * page to fault in is prepared. It handles locking of PTEs, inserts PTE for
 * given page, adds reverse page mapping, handles memcg charges and LRU
 * addition.
 *
 * The function expects the page to be locked and on success it consumes a
 * reference of a page being mapped (for the PTE which maps it).
 *
 * Return: %0 on success, %VM_FAULT_ code in case of error.
 */
vm_fault_t finish_fault(struct vm_fault *vmf)
{
	struct vm_area_struct *vma = vmf->vma;
	struct page *page;
	vm_fault_t ret;

	/* Did we COW the page? */
	if ((vmf->flags & FAULT_FLAG_WRITE) && !(vma->vm_flags & VM_SHARED))
		page = vmf->cow_page;
	else
		page = vmf->page;

	/*
	 * check even for read faults because we might have lost our CoWed
	 * page
	 */
	if (!(vma->vm_flags & VM_SHARED)) {
		ret = check_stable_address_space(vma->vm_mm);
		if (ret)
			return ret;
	}

	if (pmd_none(*vmf->pmd)) {
		if (PageTransCompound(page)) {
			ret = do_set_pmd(vmf, page);
			if (ret != VM_FAULT_FALLBACK)
				return ret;
		}

		if (vmf->prealloc_pte)
			pmd_install(vma->vm_mm, vmf->pmd, &vmf->prealloc_pte);
		else if (unlikely(pte_alloc(vma->vm_mm, vmf->pmd)))
			return VM_FAULT_OOM;
	}

	/*
	 * See comment in handle_pte_fault() for how this scenario happens, we
	 * need to return NOPAGE so that we drop this page.
	 */
	if (pmd_devmap_trans_unstable(vmf->pmd))
		return VM_FAULT_NOPAGE;

	vmf->pte = pte_offset_map_lock(vma->vm_mm, vmf->pmd,
				      vmf->address, &vmf->ptl);

	/* Re-check under ptl */
	if (likely(!vmf_pte_changed(vmf))) {
		do_set_pte(vmf, page, vmf->address);

		/* no need to invalidate: a not-present page won't be cached */
		update_mmu_cache(vma, vmf->address, vmf->pte);

		ret = 0;
	} else {
		update_mmu_tlb(vma, vmf->address, vmf->pte);
		ret = VM_FAULT_NOPAGE;
	}

	pte_unmap_unlock(vmf->pte, vmf->ptl);
	return ret;
}

static unsigned long fault_around_bytes __read_mostly =
	rounddown_pow_of_two(65536);

#ifdef CONFIG_DEBUG_FS
static int fault_around_bytes_get(void *data, u64 *val)
{
	*val = fault_around_bytes;
	return 0;
}

/*
 * fault_around_bytes must be rounded down to the nearest page order as it's
 * what do_fault_around() expects to see.
 */
static int fault_around_bytes_set(void *data, u64 val)
{
	if (val / PAGE_SIZE > PTRS_PER_PTE)
		return -EINVAL;
	if (val > PAGE_SIZE)
		fault_around_bytes = rounddown_pow_of_two(val);
	else
		fault_around_bytes = PAGE_SIZE; /* rounddown_pow_of_two(0) is undefined */
	return 0;
}
DEFINE_DEBUGFS_ATTRIBUTE(fault_around_bytes_fops,
		fault_around_bytes_get, fault_around_bytes_set, "%llu\n");

static int __init fault_around_debugfs(void)
{
	debugfs_create_file_unsafe("fault_around_bytes", 0644, NULL, NULL,
				   &fault_around_bytes_fops);
	return 0;
}
late_initcall(fault_around_debugfs);
#endif

/*
 * do_fault_around() tries to map few pages around the fault address. The hope
 * is that the pages will be needed soon and this will lower the number of
 * faults to handle.
 *
 * It uses vm_ops->map_pages() to map the pages, which skips the page if it's
 * not ready to be mapped: not up-to-date, locked, etc.
 *
 * This function doesn't cross the VMA boundaries, in order to call map_pages()
 * only once.
 *
 * fault_around_bytes defines how many bytes we'll try to map.
 * do_fault_around() expects it to be set to a power of two less than or equal
 * to PTRS_PER_PTE.
 *
 * The virtual address of the area that we map is naturally aligned to
 * fault_around_bytes rounded down to the machine page size
 * (and therefore to page order).  This way it's easier to guarantee
 * that we don't cross page table boundaries.
 */
static vm_fault_t do_fault_around(struct vm_fault *vmf)
{
	unsigned long address = vmf->address, nr_pages, mask;
	pgoff_t start_pgoff = vmf->pgoff;
	pgoff_t end_pgoff;
	int off;

	nr_pages = READ_ONCE(fault_around_bytes) >> PAGE_SHIFT;
	mask = ~(nr_pages * PAGE_SIZE - 1) & PAGE_MASK;

	address = max(address & mask, vmf->vma->vm_start);
	off = ((vmf->address - address) >> PAGE_SHIFT) & (PTRS_PER_PTE - 1);
	start_pgoff -= off;

	/*
	 *  end_pgoff is either the end of the page table, the end of
	 *  the vma or nr_pages from start_pgoff, depending what is nearest.
	 */
	end_pgoff = start_pgoff -
		((address >> PAGE_SHIFT) & (PTRS_PER_PTE - 1)) +
		PTRS_PER_PTE - 1;
	end_pgoff = min3(end_pgoff, vma_pages(vmf->vma) + vmf->vma->vm_pgoff - 1,
			start_pgoff + nr_pages - 1);

	if (pmd_none(*vmf->pmd)) {
		vmf->prealloc_pte = pte_alloc_one(vmf->vma->vm_mm);
		if (!vmf->prealloc_pte)
			return VM_FAULT_OOM;
	}

	return vmf->vma->vm_ops->map_pages(vmf, start_pgoff, end_pgoff);
}

/* Return true if we should do read fault-around, false otherwise */
static inline bool should_fault_around(struct vm_fault *vmf)
{
	/* No ->map_pages?  No way to fault around... */
	if (!vmf->vma->vm_ops->map_pages)
		return false;

	if (uffd_disable_fault_around(vmf->vma))
		return false;

	return fault_around_bytes >> PAGE_SHIFT > 1;
}

static vm_fault_t do_read_fault(struct vm_fault *vmf)
{
	vm_fault_t ret = 0;

	/*
	 * Let's call ->map_pages() first and use ->fault() as fallback
	 * if page by the offset is not ready to be mapped (cold cache or
	 * something).
	 */
	if (should_fault_around(vmf)) {
		ret = do_fault_around(vmf);
		if (ret)
			return ret;
	}

	ret = __do_fault(vmf);
	if (unlikely(ret & (VM_FAULT_ERROR | VM_FAULT_NOPAGE | VM_FAULT_RETRY)))
		return ret;

	ret |= finish_fault(vmf);
	unlock_page(vmf->page);
	if (unlikely(ret & (VM_FAULT_ERROR | VM_FAULT_NOPAGE | VM_FAULT_RETRY)))
		put_page(vmf->page);
	return ret;
}

static vm_fault_t do_cow_fault(struct vm_fault *vmf)
{
	struct vm_area_struct *vma = vmf->vma;
	vm_fault_t ret;

	if (unlikely(anon_vma_prepare(vma)))
		return VM_FAULT_OOM;

	vmf->cow_page = alloc_page_vma(GFP_HIGHUSER_MOVABLE, vma, vmf->address);
	if (!vmf->cow_page)
		return VM_FAULT_OOM;

	if (mem_cgroup_charge(page_folio(vmf->cow_page), vma->vm_mm,
				GFP_KERNEL)) {
		put_page(vmf->cow_page);
		return VM_FAULT_OOM;
	}
	cgroup_throttle_swaprate(vmf->cow_page, GFP_KERNEL);

	ret = __do_fault(vmf);
	if (unlikely(ret & (VM_FAULT_ERROR | VM_FAULT_NOPAGE | VM_FAULT_RETRY)))
		goto uncharge_out;
	if (ret & VM_FAULT_DONE_COW)
		return ret;

	copy_user_highpage(vmf->cow_page, vmf->page, vmf->address, vma);
	__SetPageUptodate(vmf->cow_page);

	ret |= finish_fault(vmf);
	unlock_page(vmf->page);
	put_page(vmf->page);
	if (unlikely(ret & (VM_FAULT_ERROR | VM_FAULT_NOPAGE | VM_FAULT_RETRY)))
		goto uncharge_out;
	return ret;
uncharge_out:
	put_page(vmf->cow_page);
	return ret;
}

static vm_fault_t do_shared_fault(struct vm_fault *vmf)
{
	struct vm_area_struct *vma = vmf->vma;
	vm_fault_t ret, tmp;

	ret = __do_fault(vmf);
	if (unlikely(ret & (VM_FAULT_ERROR | VM_FAULT_NOPAGE | VM_FAULT_RETRY)))
		return ret;

	/*
	 * Check if the backing address space wants to know that the page is
	 * about to become writable
	 */
	if (vma->vm_ops->page_mkwrite) {
		unlock_page(vmf->page);
		tmp = do_page_mkwrite(vmf);
		if (unlikely(!tmp ||
				(tmp & (VM_FAULT_ERROR | VM_FAULT_NOPAGE)))) {
			put_page(vmf->page);
			return tmp;
		}
	}

	ret |= finish_fault(vmf);
	if (unlikely(ret & (VM_FAULT_ERROR | VM_FAULT_NOPAGE |
					VM_FAULT_RETRY))) {
		unlock_page(vmf->page);
		put_page(vmf->page);
		return ret;
	}

	ret |= fault_dirty_shared_page(vmf);
	return ret;
}

/*
 * We enter with non-exclusive mmap_lock (to exclude vma changes,
 * but allow concurrent faults).
 * The mmap_lock may have been released depending on flags and our
 * return value.  See filemap_fault() and __folio_lock_or_retry().
 * If mmap_lock is released, vma may become invalid (for example
 * by other thread calling munmap()).
 */
static vm_fault_t do_fault(struct vm_fault *vmf)
{
	struct vm_area_struct *vma = vmf->vma;
	struct mm_struct *vm_mm = vma->vm_mm;
	vm_fault_t ret;

	/*
	 * The VMA was not fully populated on mmap() or missing VM_DONTEXPAND
	 */
	if (!vma->vm_ops->fault) {
		/*
		 * If we find a migration pmd entry or a none pmd entry, which
		 * should never happen, return SIGBUS
		 */
		if (unlikely(!pmd_present(*vmf->pmd)))
			ret = VM_FAULT_SIGBUS;
		else {
			vmf->pte = pte_offset_map_lock(vmf->vma->vm_mm,
						       vmf->pmd,
						       vmf->address,
						       &vmf->ptl);
			/*
			 * Make sure this is not a temporary clearing of pte
			 * by holding ptl and checking again. A R/M/W update
			 * of pte involves: take ptl, clearing the pte so that
			 * we don't have concurrent modification by hardware
			 * followed by an update.
			 */
			if (unlikely(pte_none(*vmf->pte)))
				ret = VM_FAULT_SIGBUS;
			else
				ret = VM_FAULT_NOPAGE;

			pte_unmap_unlock(vmf->pte, vmf->ptl);
		}
	} else if (!(vmf->flags & FAULT_FLAG_WRITE))
		ret = do_read_fault(vmf);
	else if (!(vma->vm_flags & VM_SHARED))
		ret = do_cow_fault(vmf);
	else
		ret = do_shared_fault(vmf);

	/* preallocated pagetable is unused: free it */
	if (vmf->prealloc_pte) {
		pte_free(vm_mm, vmf->prealloc_pte);
		vmf->prealloc_pte = NULL;
	}
	return ret;
}

int numa_migrate_prep(struct page *page, struct vm_area_struct *vma,
		      unsigned long addr, int page_nid, int *flags)
{
	get_page(page);

	count_vm_numa_event(NUMA_HINT_FAULTS);
	if (page_nid == numa_node_id()) {
		count_vm_numa_event(NUMA_HINT_FAULTS_LOCAL);
		*flags |= TNF_FAULT_LOCAL;
	}

	return mpol_misplaced(page, vma, addr);
}

static vm_fault_t do_numa_page(struct vm_fault *vmf)
{
	struct vm_area_struct *vma = vmf->vma;
	struct page *page = NULL;
	int page_nid = NUMA_NO_NODE;
	bool writable = false;
	int last_cpupid;
	int target_nid;
	pte_t pte, old_pte;
	int flags = 0;

	/*
	 * The "pte" at this point cannot be used safely without
	 * validation through pte_unmap_same(). It's of NUMA type but
	 * the pfn may be screwed if the read is non atomic.
	 */
	vmf->ptl = pte_lockptr(vma->vm_mm, vmf->pmd);
	spin_lock(vmf->ptl);
	if (unlikely(!pte_same(*vmf->pte, vmf->orig_pte))) {
		pte_unmap_unlock(vmf->pte, vmf->ptl);
		goto out;
	}

	/* Get the normal PTE  */
	old_pte = ptep_get(vmf->pte);
	pte = pte_modify(old_pte, vma->vm_page_prot);

	/*
	 * Detect now whether the PTE could be writable; this information
	 * is only valid while holding the PT lock.
	 */
	writable = pte_write(pte);
	if (!writable && vma_wants_manual_pte_write_upgrade(vma) &&
	    can_change_pte_writable(vma, vmf->address, pte))
		writable = true;

	page = vm_normal_page(vma, vmf->address, pte);
	if (!page || is_zone_device_page(page))
		goto out_map;

	/* TODO: handle PTE-mapped THP */
	if (PageCompound(page))
		goto out_map;

	/*
	 * Avoid grouping on RO pages in general. RO pages shouldn't hurt as
	 * much anyway since they can be in shared cache state. This misses
	 * the case where a mapping is writable but the process never writes
	 * to it but pte_write gets cleared during protection updates and
	 * pte_dirty has unpredictable behaviour between PTE scan updates,
	 * background writeback, dirty balancing and application behaviour.
	 */
	if (!writable)
		flags |= TNF_NO_GROUP;

	/*
	 * Flag if the page is shared between multiple address spaces. This
	 * is later used when determining whether to group tasks together
	 */
	if (page_mapcount(page) > 1 && (vma->vm_flags & VM_SHARED))
		flags |= TNF_SHARED;

	page_nid = page_to_nid(page);
	/*
	 * For memory tiering mode, cpupid of slow memory page is used
	 * to record page access time.  So use default value.
	 */
	if ((sysctl_numa_balancing_mode & NUMA_BALANCING_MEMORY_TIERING) &&
	    !node_is_toptier(page_nid))
		last_cpupid = (-1 & LAST_CPUPID_MASK);
	else
		last_cpupid = page_cpupid_last(page);
	target_nid = numa_migrate_prep(page, vma, vmf->address, page_nid,
			&flags);
	if (target_nid == NUMA_NO_NODE) {
		put_page(page);
		goto out_map;
	}
	pte_unmap_unlock(vmf->pte, vmf->ptl);
	writable = false;

	/* Migrate to the requested node */
	if (migrate_misplaced_page(page, vma, target_nid)) {
		page_nid = target_nid;
		flags |= TNF_MIGRATED;
	} else {
		flags |= TNF_MIGRATE_FAIL;
		vmf->pte = pte_offset_map(vmf->pmd, vmf->address);
		spin_lock(vmf->ptl);
		if (unlikely(!pte_same(*vmf->pte, vmf->orig_pte))) {
			pte_unmap_unlock(vmf->pte, vmf->ptl);
			goto out;
		}
		goto out_map;
	}

out:
	if (page_nid != NUMA_NO_NODE)
		task_numa_fault(last_cpupid, page_nid, 1, flags);
	return 0;
out_map:
	/*
	 * Make it present again, depending on how arch implements
	 * non-accessible ptes, some can allow access by kernel mode.
	 */
	old_pte = ptep_modify_prot_start(vma, vmf->address, vmf->pte);
	pte = pte_modify(old_pte, vma->vm_page_prot);
	pte = pte_mkyoung(pte);
	if (writable)
		pte = pte_mkwrite(pte);
	ptep_modify_prot_commit(vma, vmf->address, vmf->pte, old_pte, pte);
	update_mmu_cache(vma, vmf->address, vmf->pte);
	pte_unmap_unlock(vmf->pte, vmf->ptl);
	goto out;
}

static inline vm_fault_t create_huge_pmd(struct vm_fault *vmf)
{
	if (vma_is_anonymous(vmf->vma))
		return do_huge_pmd_anonymous_page(vmf);
	if (vmf->vma->vm_ops->huge_fault)
		return vmf->vma->vm_ops->huge_fault(vmf, PE_SIZE_PMD);
	return VM_FAULT_FALLBACK;
}

/* `inline' is required to avoid gcc 4.1.2 build error */
static inline vm_fault_t wp_huge_pmd(struct vm_fault *vmf)
{
	const bool unshare = vmf->flags & FAULT_FLAG_UNSHARE;
	vm_fault_t ret;

	if (vma_is_anonymous(vmf->vma)) {
		if (likely(!unshare) &&
		    userfaultfd_huge_pmd_wp(vmf->vma, vmf->orig_pmd))
			return handle_userfault(vmf, VM_UFFD_WP);
		return do_huge_pmd_wp_page(vmf);
	}

	if (vmf->vma->vm_flags & (VM_SHARED | VM_MAYSHARE)) {
		if (vmf->vma->vm_ops->huge_fault) {
			ret = vmf->vma->vm_ops->huge_fault(vmf, PE_SIZE_PMD);
			if (!(ret & VM_FAULT_FALLBACK))
				return ret;
		}
	}

	/* COW or write-notify handled on pte level: split pmd. */
	__split_huge_pmd(vmf->vma, vmf->pmd, vmf->address, false, NULL);

	return VM_FAULT_FALLBACK;
}

static vm_fault_t create_huge_pud(struct vm_fault *vmf)
{
#if defined(CONFIG_TRANSPARENT_HUGEPAGE) &&			\
	defined(CONFIG_HAVE_ARCH_TRANSPARENT_HUGEPAGE_PUD)
	/* No support for anonymous transparent PUD pages yet */
	if (vma_is_anonymous(vmf->vma))
		return VM_FAULT_FALLBACK;
	if (vmf->vma->vm_ops->huge_fault)
		return vmf->vma->vm_ops->huge_fault(vmf, PE_SIZE_PUD);
#endif /* CONFIG_TRANSPARENT_HUGEPAGE */
	return VM_FAULT_FALLBACK;
}

static vm_fault_t wp_huge_pud(struct vm_fault *vmf, pud_t orig_pud)
{
#if defined(CONFIG_TRANSPARENT_HUGEPAGE) &&			\
	defined(CONFIG_HAVE_ARCH_TRANSPARENT_HUGEPAGE_PUD)
	vm_fault_t ret;

	/* No support for anonymous transparent PUD pages yet */
	if (vma_is_anonymous(vmf->vma))
		goto split;
	if (vmf->vma->vm_flags & (VM_SHARED | VM_MAYSHARE)) {
		if (vmf->vma->vm_ops->huge_fault) {
			ret = vmf->vma->vm_ops->huge_fault(vmf, PE_SIZE_PUD);
			if (!(ret & VM_FAULT_FALLBACK))
				return ret;
		}
	}
split:
	/* COW or write-notify not handled on PUD level: split pud.*/
	__split_huge_pud(vmf->vma, vmf->pud, vmf->address);
#endif /* CONFIG_TRANSPARENT_HUGEPAGE && CONFIG_HAVE_ARCH_TRANSPARENT_HUGEPAGE_PUD */
	return VM_FAULT_FALLBACK;
}

/*
 * These routines also need to handle stuff like marking pages dirty
 * and/or accessed for architectures that don't do it in hardware (most
 * RISC architectures).  The early dirtying is also good on the i386.
 *
 * There is also a hook called "update_mmu_cache()" that architectures
 * with external mmu caches can use to update those (ie the Sparc or
 * PowerPC hashed page tables that act as extended TLBs).
 *
 * We enter with non-exclusive mmap_lock (to exclude vma changes, but allow
 * concurrent faults).
 *
 * The mmap_lock may have been released depending on flags and our return value.
 * See filemap_fault() and __folio_lock_or_retry().
 */
static vm_fault_t handle_pte_fault(struct vm_fault *vmf)
{
	pte_t entry;

	if (unlikely(pmd_none(*vmf->pmd))) {
		/*
		 * Leave __pte_alloc() until later: because vm_ops->fault may
		 * want to allocate huge page, and if we expose page table
		 * for an instant, it will be difficult to retract from
		 * concurrent faults and from rmap lookups.
		 */
		vmf->pte = NULL;
		vmf->flags &= ~FAULT_FLAG_ORIG_PTE_VALID;
	} else {
		/*
		 * If a huge pmd materialized under us just retry later.  Use
		 * pmd_trans_unstable() via pmd_devmap_trans_unstable() instead
		 * of pmd_trans_huge() to ensure the pmd didn't become
		 * pmd_trans_huge under us and then back to pmd_none, as a
		 * result of MADV_DONTNEED running immediately after a huge pmd
		 * fault in a different thread of this mm, in turn leading to a
		 * misleading pmd_trans_huge() retval. All we have to ensure is
		 * that it is a regular pmd that we can walk with
		 * pte_offset_map() and we can do that through an atomic read
		 * in C, which is what pmd_trans_unstable() provides.
		 */
		if (pmd_devmap_trans_unstable(vmf->pmd))
			return 0;
		/*
		 * A regular pmd is established and it can't morph into a huge
		 * pmd from under us anymore at this point because we hold the
		 * mmap_lock read mode and khugepaged takes it in write mode.
		 * So now it's safe to run pte_offset_map().
		 */
		vmf->pte = pte_offset_map(vmf->pmd, vmf->address);
		vmf->orig_pte = *vmf->pte;
		vmf->flags |= FAULT_FLAG_ORIG_PTE_VALID;

		/*
		 * some architectures can have larger ptes than wordsize,
		 * e.g.ppc44x-defconfig has CONFIG_PTE_64BIT=y and
		 * CONFIG_32BIT=y, so READ_ONCE cannot guarantee atomic
		 * accesses.  The code below just needs a consistent view
		 * for the ifs and we later double check anyway with the
		 * ptl lock held. So here a barrier will do.
		 */
		barrier();
		if (pte_none(vmf->orig_pte)) {
			pte_unmap(vmf->pte);
			vmf->pte = NULL;
		}
	}

	if (!vmf->pte) {
		if (vma_is_anonymous(vmf->vma))
			return do_anonymous_page(vmf);
		else
			return do_fault(vmf);
	}

	if (!pte_present(vmf->orig_pte))
		return do_swap_page(vmf);

	if (pte_protnone(vmf->orig_pte) && vma_is_accessible(vmf->vma))
		return do_numa_page(vmf);

	vmf->ptl = pte_lockptr(vmf->vma->vm_mm, vmf->pmd);
	spin_lock(vmf->ptl);
	entry = vmf->orig_pte;
	if (unlikely(!pte_same(*vmf->pte, entry))) {
		update_mmu_tlb(vmf->vma, vmf->address, vmf->pte);
		goto unlock;
	}
	if (vmf->flags & (FAULT_FLAG_WRITE|FAULT_FLAG_UNSHARE)) {
		if (!pte_write(entry))
			return do_wp_page(vmf);
		else if (likely(vmf->flags & FAULT_FLAG_WRITE))
			entry = pte_mkdirty(entry);
	}
	entry = pte_mkyoung(entry);
	if (ptep_set_access_flags(vmf->vma, vmf->address, vmf->pte, entry,
				vmf->flags & FAULT_FLAG_WRITE)) {
		update_mmu_cache(vmf->vma, vmf->address, vmf->pte);
	} else {
		/* Skip spurious TLB flush for retried page fault */
		if (vmf->flags & FAULT_FLAG_TRIED)
			goto unlock;
		/*
		 * This is needed only for protection faults but the arch code
		 * is not yet telling us if this is a protection fault or not.
		 * This still avoids useless tlb flushes for .text page faults
		 * with threads.
		 */
		if (vmf->flags & FAULT_FLAG_WRITE)
			flush_tlb_fix_spurious_fault(vmf->vma, vmf->address);
	}
unlock:
	pte_unmap_unlock(vmf->pte, vmf->ptl);
	return 0;
}

/*
 * By the time we get here, we already hold the mm semaphore
 *
 * The mmap_lock may have been released depending on flags and our
 * return value.  See filemap_fault() and __folio_lock_or_retry().
 */
static vm_fault_t __handle_mm_fault(struct vm_area_struct *vma,
		unsigned long address, unsigned int flags)
{
	struct vm_fault vmf = {
		.vma = vma,
		.address = address & PAGE_MASK,
		.real_address = address,
		.flags = flags,
		.pgoff = linear_page_index(vma, address),
		.gfp_mask = __get_fault_gfp_mask(vma),
	};
	struct mm_struct *mm = vma->vm_mm;
	unsigned long vm_flags = vma->vm_flags;
	pgd_t *pgd;
	p4d_t *p4d;
	vm_fault_t ret;

	pgd = pgd_offset(mm, address);
	p4d = p4d_alloc(mm, pgd, address);
	if (!p4d)
		return VM_FAULT_OOM;

	vmf.pud = pud_alloc(mm, p4d, address);
	if (!vmf.pud)
		return VM_FAULT_OOM;
retry_pud:
	if (pud_none(*vmf.pud) &&
	    hugepage_vma_check(vma, vm_flags, false, true, true)) {
		ret = create_huge_pud(&vmf);
		if (!(ret & VM_FAULT_FALLBACK))
			return ret;
	} else {
		pud_t orig_pud = *vmf.pud;

		barrier();
		if (pud_trans_huge(orig_pud) || pud_devmap(orig_pud)) {

			/*
			 * TODO once we support anonymous PUDs: NUMA case and
			 * FAULT_FLAG_UNSHARE handling.
			 */
			if ((flags & FAULT_FLAG_WRITE) && !pud_write(orig_pud)) {
				ret = wp_huge_pud(&vmf, orig_pud);
				if (!(ret & VM_FAULT_FALLBACK))
					return ret;
			} else {
				huge_pud_set_accessed(&vmf, orig_pud);
				return 0;
			}
		}
	}

	vmf.pmd = pmd_alloc(mm, vmf.pud, address);
	if (!vmf.pmd)
		return VM_FAULT_OOM;

	/* Huge pud page fault raced with pmd_alloc? */
	if (pud_trans_unstable(vmf.pud))
		goto retry_pud;

	if (pmd_none(*vmf.pmd) &&
	    hugepage_vma_check(vma, vm_flags, false, true, true)) {
		ret = create_huge_pmd(&vmf);
		if (!(ret & VM_FAULT_FALLBACK))
			return ret;
	} else {
		vmf.orig_pmd = *vmf.pmd;

		barrier();
		if (unlikely(is_swap_pmd(vmf.orig_pmd))) {
			VM_BUG_ON(thp_migration_supported() &&
					  !is_pmd_migration_entry(vmf.orig_pmd));
			if (is_pmd_migration_entry(vmf.orig_pmd))
				pmd_migration_entry_wait(mm, vmf.pmd);
			return 0;
		}
		if (pmd_trans_huge(vmf.orig_pmd) || pmd_devmap(vmf.orig_pmd)) {
			if (pmd_protnone(vmf.orig_pmd) && vma_is_accessible(vma))
				return do_huge_pmd_numa_page(&vmf);

			if ((flags & (FAULT_FLAG_WRITE|FAULT_FLAG_UNSHARE)) &&
			    !pmd_write(vmf.orig_pmd)) {
				ret = wp_huge_pmd(&vmf);
				if (!(ret & VM_FAULT_FALLBACK))
					return ret;
			} else {
				huge_pmd_set_accessed(&vmf);
				return 0;
			}
		}
	}

	return handle_pte_fault(&vmf);
}

/**
 * mm_account_fault - Do page fault accounting
 *
 * @regs: the pt_regs struct pointer.  When set to NULL, will skip accounting
 *        of perf event counters, but we'll still do the per-task accounting to
 *        the task who triggered this page fault.
 * @address: the faulted address.
 * @flags: the fault flags.
 * @ret: the fault retcode.
 *
 * This will take care of most of the page fault accounting.  Meanwhile, it
 * will also include the PERF_COUNT_SW_PAGE_FAULTS_[MAJ|MIN] perf counter
 * updates.  However, note that the handling of PERF_COUNT_SW_PAGE_FAULTS should
 * still be in per-arch page fault handlers at the entry of page fault.
 */
static inline void mm_account_fault(struct pt_regs *regs,
				    unsigned long address, unsigned int flags,
				    vm_fault_t ret)
{
	bool major;

	/*
	 * We don't do accounting for some specific faults:
	 *
	 * - Unsuccessful faults (e.g. when the address wasn't valid).  That
	 *   includes arch_vma_access_permitted() failing before reaching here.
	 *   So this is not a "this many hardware page faults" counter.  We
	 *   should use the hw profiling for that.
	 *
	 * - Incomplete faults (VM_FAULT_RETRY).  They will only be counted
	 *   once they're completed.
	 */
	if (ret & (VM_FAULT_ERROR | VM_FAULT_RETRY))
		return;

	/*
	 * We define the fault as a major fault when the final successful fault
	 * is VM_FAULT_MAJOR, or if it retried (which implies that we couldn't
	 * handle it immediately previously).
	 */
	major = (ret & VM_FAULT_MAJOR) || (flags & FAULT_FLAG_TRIED);

	if (major)
		current->maj_flt++;
	else
		current->min_flt++;

	/*
	 * If the fault is done for GUP, regs will be NULL.  We only do the
	 * accounting for the per thread fault counters who triggered the
	 * fault, and we skip the perf event updates.
	 */
	if (!regs)
		return;

	if (major)
		perf_sw_event(PERF_COUNT_SW_PAGE_FAULTS_MAJ, 1, regs, address);
	else
		perf_sw_event(PERF_COUNT_SW_PAGE_FAULTS_MIN, 1, regs, address);
}

#ifdef CONFIG_LRU_GEN
static void lru_gen_enter_fault(struct vm_area_struct *vma)
{
	/* the LRU algorithm doesn't apply to sequential or random reads */
	current->in_lru_fault = !(vma->vm_flags & (VM_SEQ_READ | VM_RAND_READ));
}

static void lru_gen_exit_fault(void)
{
	current->in_lru_fault = false;
}
#else
static void lru_gen_enter_fault(struct vm_area_struct *vma)
{
}

static void lru_gen_exit_fault(void)
{
}
#endif /* CONFIG_LRU_GEN */

static vm_fault_t sanitize_fault_flags(struct vm_area_struct *vma,
				       unsigned int *flags)
{
	if (unlikely(*flags & FAULT_FLAG_UNSHARE)) {
		if (WARN_ON_ONCE(*flags & FAULT_FLAG_WRITE))
			return VM_FAULT_SIGSEGV;
		/*
		 * FAULT_FLAG_UNSHARE only applies to COW mappings. Let's
		 * just treat it like an ordinary read-fault otherwise.
		 */
		if (!is_cow_mapping(vma->vm_flags))
			*flags &= ~FAULT_FLAG_UNSHARE;
	} else if (*flags & FAULT_FLAG_WRITE) {
		/* Write faults on read-only mappings are impossible ... */
		if (WARN_ON_ONCE(!(vma->vm_flags & VM_MAYWRITE)))
			return VM_FAULT_SIGSEGV;
		/* ... and FOLL_FORCE only applies to COW mappings. */
		if (WARN_ON_ONCE(!(vma->vm_flags & VM_WRITE) &&
				 !is_cow_mapping(vma->vm_flags)))
			return VM_FAULT_SIGSEGV;
	}
	return 0;
}

/*
 * By the time we get here, we already hold the mm semaphore
 *
 * The mmap_lock may have been released depending on flags and our
 * return value.  See filemap_fault() and __folio_lock_or_retry().
 */
vm_fault_t handle_mm_fault(struct vm_area_struct *vma, unsigned long address,
			   unsigned int flags, struct pt_regs *regs)
{
	vm_fault_t ret;

	__set_current_state(TASK_RUNNING);

	count_vm_event(PGFAULT);
	count_memcg_event_mm(vma->vm_mm, PGFAULT);

	ret = sanitize_fault_flags(vma, &flags);
	if (ret)
		return ret;

	if (!arch_vma_access_permitted(vma, flags & FAULT_FLAG_WRITE,
					    flags & FAULT_FLAG_INSTRUCTION,
					    flags & FAULT_FLAG_REMOTE))
		return VM_FAULT_SIGSEGV;

	/*
	 * Enable the memcg OOM handling for faults triggered in user
	 * space.  Kernel faults are handled more gracefully.
	 */
	if (flags & FAULT_FLAG_USER)
		mem_cgroup_enter_user_fault();

	lru_gen_enter_fault(vma);

	if (unlikely(is_vm_hugetlb_page(vma)))
		ret = hugetlb_fault(vma->vm_mm, vma, address, flags);
	else
		ret = __handle_mm_fault(vma, address, flags);

	lru_gen_exit_fault();

	if (flags & FAULT_FLAG_USER) {
		mem_cgroup_exit_user_fault();
		/*
		 * The task may have entered a memcg OOM situation but
		 * if the allocation error was handled gracefully (no
		 * VM_FAULT_OOM), there is no need to kill anything.
		 * Just clean up the OOM state peacefully.
		 */
		if (task_in_memcg_oom(current) && !(ret & VM_FAULT_OOM))
			mem_cgroup_oom_synchronize(false);
	}

	mm_account_fault(regs, address, flags, ret);

	return ret;
}
EXPORT_SYMBOL_GPL(handle_mm_fault);

#ifndef __PAGETABLE_P4D_FOLDED
/*
 * Allocate p4d page table.
 * We've already handled the fast-path in-line.
 */
int __p4d_alloc(struct mm_struct *mm, pgd_t *pgd, unsigned long address)
{
	p4d_t *new = p4d_alloc_one(mm, address);
	if (!new)
		return -ENOMEM;

	spin_lock(&mm->page_table_lock);
	if (pgd_present(*pgd)) {	/* Another has populated it */
		p4d_free(mm, new);
	} else {
		smp_wmb(); /* See comment in pmd_install() */
		pgd_populate(mm, pgd, new);
	}
	spin_unlock(&mm->page_table_lock);
	return 0;
}
#endif /* __PAGETABLE_P4D_FOLDED */

#ifndef __PAGETABLE_PUD_FOLDED
/*
 * Allocate page upper directory.
 * We've already handled the fast-path in-line.
 */
int __pud_alloc(struct mm_struct *mm, p4d_t *p4d, unsigned long address)
{
	pud_t *new = pud_alloc_one(mm, address);
	if (!new)
		return -ENOMEM;

	spin_lock(&mm->page_table_lock);
	if (!p4d_present(*p4d)) {
		mm_inc_nr_puds(mm);
		smp_wmb(); /* See comment in pmd_install() */
		p4d_populate(mm, p4d, new);
	} else	/* Another has populated it */
		pud_free(mm, new);
	spin_unlock(&mm->page_table_lock);
	return 0;
}
#endif /* __PAGETABLE_PUD_FOLDED */

#ifndef __PAGETABLE_PMD_FOLDED
/*
 * Allocate page middle directory.
 * We've already handled the fast-path in-line.
 */
int __pmd_alloc(struct mm_struct *mm, pud_t *pud, unsigned long address)
{
	spinlock_t *ptl;
	pmd_t *new = pmd_alloc_one(mm, address);
	if (!new)
		return -ENOMEM;

	ptl = pud_lock(mm, pud);
	if (!pud_present(*pud)) {
		mm_inc_nr_pmds(mm);
		smp_wmb(); /* See comment in pmd_install() */
		pud_populate(mm, pud, new);
	} else {	/* Another has populated it */
		pmd_free(mm, new);
	}
	spin_unlock(ptl);
	return 0;
}
#endif /* __PAGETABLE_PMD_FOLDED */

/**
 * follow_pte - look up PTE at a user virtual address
 * @mm: the mm_struct of the target address space
 * @address: user virtual address
 * @ptepp: location to store found PTE
 * @ptlp: location to store the lock for the PTE
 *
 * On a successful return, the pointer to the PTE is stored in @ptepp;
 * the corresponding lock is taken and its location is stored in @ptlp.
 * The contents of the PTE are only stable until @ptlp is released;
 * any further use, if any, must be protected against invalidation
 * with MMU notifiers.
 *
 * Only IO mappings and raw PFN mappings are allowed.  The mmap semaphore
 * should be taken for read.
 *
 * KVM uses this function.  While it is arguably less bad than ``follow_pfn``,
 * it is not a good general-purpose API.
 *
 * Return: zero on success, -ve otherwise.
 */
int follow_pte(struct mm_struct *mm, unsigned long address,
	       pte_t **ptepp, spinlock_t **ptlp)
{
	pgd_t *pgd;
	p4d_t *p4d;
	pud_t *pud;
	pmd_t *pmd;
	pte_t *ptep;

	pgd = pgd_offset(mm, address);
	if (pgd_none(*pgd) || unlikely(pgd_bad(*pgd)))
		goto out;

	p4d = p4d_offset(pgd, address);
	if (p4d_none(*p4d) || unlikely(p4d_bad(*p4d)))
		goto out;

	pud = pud_offset(p4d, address);
	if (pud_none(*pud) || unlikely(pud_bad(*pud)))
		goto out;

	pmd = pmd_offset(pud, address);
	VM_BUG_ON(pmd_trans_huge(*pmd));

	if (pmd_none(*pmd) || unlikely(pmd_bad(*pmd)))
		goto out;

	ptep = pte_offset_map_lock(mm, pmd, address, ptlp);
	if (!pte_present(*ptep))
		goto unlock;
	*ptepp = ptep;
	return 0;
unlock:
	pte_unmap_unlock(ptep, *ptlp);
out:
	return -EINVAL;
}
EXPORT_SYMBOL_GPL(follow_pte);

/**
 * follow_pfn - look up PFN at a user virtual address
 * @vma: memory mapping
 * @address: user virtual address
 * @pfn: location to store found PFN
 *
 * Only IO mappings and raw PFN mappings are allowed.
 *
 * This function does not allow the caller to read the permissions
 * of the PTE.  Do not use it.
 *
 * Return: zero and the pfn at @pfn on success, -ve otherwise.
 */
int follow_pfn(struct vm_area_struct *vma, unsigned long address,
	unsigned long *pfn)
{
	int ret = -EINVAL;
	spinlock_t *ptl;
	pte_t *ptep;

	if (!(vma->vm_flags & (VM_IO | VM_PFNMAP)))
		return ret;

	ret = follow_pte(vma->vm_mm, address, &ptep, &ptl);
	if (ret)
		return ret;
	*pfn = pte_pfn(*ptep);
	pte_unmap_unlock(ptep, ptl);
	return 0;
}
EXPORT_SYMBOL(follow_pfn);

#ifdef CONFIG_HAVE_IOREMAP_PROT
int follow_phys(struct vm_area_struct *vma,
		unsigned long address, unsigned int flags,
		unsigned long *prot, resource_size_t *phys)
{
	int ret = -EINVAL;
	pte_t *ptep, pte;
	spinlock_t *ptl;

	if (!(vma->vm_flags & (VM_IO | VM_PFNMAP)))
		goto out;

	if (follow_pte(vma->vm_mm, address, &ptep, &ptl))
		goto out;
	pte = *ptep;

	if ((flags & FOLL_WRITE) && !pte_write(pte))
		goto unlock;

	*prot = pgprot_val(pte_pgprot(pte));
	*phys = (resource_size_t)pte_pfn(pte) << PAGE_SHIFT;

	ret = 0;
unlock:
	pte_unmap_unlock(ptep, ptl);
out:
	return ret;
}

/**
 * generic_access_phys - generic implementation for iomem mmap access
 * @vma: the vma to access
 * @addr: userspace address, not relative offset within @vma
 * @buf: buffer to read/write
 * @len: length of transfer
 * @write: set to FOLL_WRITE when writing, otherwise reading
 *
 * This is a generic implementation for &vm_operations_struct.access for an
 * iomem mapping. This callback is used by access_process_vm() when the @vma is
 * not page based.
 */
int generic_access_phys(struct vm_area_struct *vma, unsigned long addr,
			void *buf, int len, int write)
{
	resource_size_t phys_addr;
	unsigned long prot = 0;
	void __iomem *maddr;
	pte_t *ptep, pte;
	spinlock_t *ptl;
	int offset = offset_in_page(addr);
	int ret = -EINVAL;

	if (!(vma->vm_flags & (VM_IO | VM_PFNMAP)))
		return -EINVAL;

retry:
	if (follow_pte(vma->vm_mm, addr, &ptep, &ptl))
		return -EINVAL;
	pte = *ptep;
	pte_unmap_unlock(ptep, ptl);

	prot = pgprot_val(pte_pgprot(pte));
	phys_addr = (resource_size_t)pte_pfn(pte) << PAGE_SHIFT;

	if ((write & FOLL_WRITE) && !pte_write(pte))
		return -EINVAL;

	maddr = ioremap_prot(phys_addr, PAGE_ALIGN(len + offset), prot);
	if (!maddr)
		return -ENOMEM;

	if (follow_pte(vma->vm_mm, addr, &ptep, &ptl))
		goto out_unmap;

	if (!pte_same(pte, *ptep)) {
		pte_unmap_unlock(ptep, ptl);
		iounmap(maddr);

		goto retry;
	}

	if (write)
		memcpy_toio(maddr + offset, buf, len);
	else
		memcpy_fromio(buf, maddr + offset, len);
	ret = len;
	pte_unmap_unlock(ptep, ptl);
out_unmap:
	iounmap(maddr);

	return ret;
}
EXPORT_SYMBOL_GPL(generic_access_phys);
#endif

/*
 * Access another process' address space as given in mm.
 */
int __access_remote_vm(struct mm_struct *mm, unsigned long addr, void *buf,
		       int len, unsigned int gup_flags)
{
	struct vm_area_struct *vma;
	void *old_buf = buf;
	int write = gup_flags & FOLL_WRITE;

	if (mmap_read_lock_killable(mm))
		return 0;

	/* ignore errors, just check how much was successfully transferred */
	while (len) {
		int bytes, ret, offset;
		void *maddr;
		struct page *page = NULL;

		ret = get_user_pages_remote(mm, addr, 1,
				gup_flags, &page, &vma, NULL);
		if (ret <= 0) {
#ifndef CONFIG_HAVE_IOREMAP_PROT
			break;
#else
			/*
			 * Check if this is a VM_IO | VM_PFNMAP VMA, which
			 * we can access using slightly different code.
			 */
			vma = vma_lookup(mm, addr);
			if (!vma)
				break;
			if (vma->vm_ops && vma->vm_ops->access)
				ret = vma->vm_ops->access(vma, addr, buf,
							  len, write);
			if (ret <= 0)
				break;
			bytes = ret;
#endif
		} else {
			bytes = len;
			offset = addr & (PAGE_SIZE-1);
			if (bytes > PAGE_SIZE-offset)
				bytes = PAGE_SIZE-offset;

			maddr = kmap(page);
			if (write) {
				copy_to_user_page(vma, page, addr,
						  maddr + offset, buf, bytes);
				set_page_dirty_lock(page);
			} else {
				copy_from_user_page(vma, page, addr,
						    buf, maddr + offset, bytes);
			}
			kunmap(page);
			put_page(page);
		}
		len -= bytes;
		buf += bytes;
		addr += bytes;
	}
	mmap_read_unlock(mm);

	return buf - old_buf;
}

/**
 * access_remote_vm - access another process' address space
 * @mm:		the mm_struct of the target address space
 * @addr:	start address to access
 * @buf:	source or destination buffer
 * @len:	number of bytes to transfer
 * @gup_flags:	flags modifying lookup behaviour
 *
 * The caller must hold a reference on @mm.
 *
 * Return: number of bytes copied from source to destination.
 */
int access_remote_vm(struct mm_struct *mm, unsigned long addr,
		void *buf, int len, unsigned int gup_flags)
{
	return __access_remote_vm(mm, addr, buf, len, gup_flags);
}

/*
 * Access another process' address space.
 * Source/target buffer must be kernel space,
 * Do not walk the page table directly, use get_user_pages
 */
int access_process_vm(struct task_struct *tsk, unsigned long addr,
		void *buf, int len, unsigned int gup_flags)
{
	struct mm_struct *mm;
	int ret;

	mm = get_task_mm(tsk);
	if (!mm)
		return 0;

	ret = __access_remote_vm(mm, addr, buf, len, gup_flags);

	mmput(mm);

	return ret;
}
EXPORT_SYMBOL_GPL(access_process_vm);

/*
 * Print the name of a VMA.
 */
void print_vma_addr(char *prefix, unsigned long ip)
{
	struct mm_struct *mm = current->mm;
	struct vm_area_struct *vma;

	/*
	 * we might be running from an atomic context so we cannot sleep
	 */
	if (!mmap_read_trylock(mm))
		return;

	vma = find_vma(mm, ip);
	if (vma && vma->vm_file) {
		struct file *f = vma->vm_file;
		char *buf = (char *)__get_free_page(GFP_NOWAIT);
		if (buf) {
			char *p;

			p = file_path(f, buf, PAGE_SIZE);
			if (IS_ERR(p))
				p = "?";
			printk("%s%s[%lx+%lx]", prefix, kbasename(p),
					vma->vm_start,
					vma->vm_end - vma->vm_start);
			free_page((unsigned long)buf);
		}
	}
	mmap_read_unlock(mm);
}

#if defined(CONFIG_PROVE_LOCKING) || defined(CONFIG_DEBUG_ATOMIC_SLEEP)
void __might_fault(const char *file, int line)
{
	if (pagefault_disabled())
		return;
	__might_sleep(file, line);
#if defined(CONFIG_DEBUG_ATOMIC_SLEEP)
	if (current->mm)
		might_lock_read(&current->mm->mmap_lock);
#endif
}
EXPORT_SYMBOL(__might_fault);
#endif

#if defined(CONFIG_TRANSPARENT_HUGEPAGE) || defined(CONFIG_HUGETLBFS)
/*
 * Process all subpages of the specified huge page with the specified
 * operation.  The target subpage will be processed last to keep its
 * cache lines hot.
 */
static inline void process_huge_page(
	unsigned long addr_hint, unsigned int pages_per_huge_page,
	void (*process_subpage)(unsigned long addr, int idx, void *arg),
	void *arg)
{
	int i, n, base, l;
	unsigned long addr = addr_hint &
		~(((unsigned long)pages_per_huge_page << PAGE_SHIFT) - 1);

	/* Process target subpage last to keep its cache lines hot */
	might_sleep();
	n = (addr_hint - addr) / PAGE_SIZE;
	if (2 * n <= pages_per_huge_page) {
		/* If target subpage in first half of huge page */
		base = 0;
		l = n;
		/* Process subpages at the end of huge page */
		for (i = pages_per_huge_page - 1; i >= 2 * n; i--) {
			cond_resched();
			process_subpage(addr + i * PAGE_SIZE, i, arg);
		}
	} else {
		/* If target subpage in second half of huge page */
		base = pages_per_huge_page - 2 * (pages_per_huge_page - n);
		l = pages_per_huge_page - n;
		/* Process subpages at the begin of huge page */
		for (i = 0; i < base; i++) {
			cond_resched();
			process_subpage(addr + i * PAGE_SIZE, i, arg);
		}
	}
	/*
	 * Process remaining subpages in left-right-left-right pattern
	 * towards the target subpage
	 */
	for (i = 0; i < l; i++) {
		int left_idx = base + i;
		int right_idx = base + 2 * l - 1 - i;

		cond_resched();
		process_subpage(addr + left_idx * PAGE_SIZE, left_idx, arg);
		cond_resched();
		process_subpage(addr + right_idx * PAGE_SIZE, right_idx, arg);
	}
}

static void clear_gigantic_page(struct page *page,
				unsigned long addr,
				unsigned int pages_per_huge_page)
{
	int i;
	struct page *p;

	might_sleep();
	for (i = 0; i < pages_per_huge_page; i++) {
		p = nth_page(page, i);
		cond_resched();
		clear_user_highpage(p, addr + i * PAGE_SIZE);
	}
}

static void clear_subpage(unsigned long addr, int idx, void *arg)
{
	struct page *page = arg;

	clear_user_highpage(page + idx, addr);
}

void clear_huge_page(struct page *page,
		     unsigned long addr_hint, unsigned int pages_per_huge_page)
{
	unsigned long addr = addr_hint &
		~(((unsigned long)pages_per_huge_page << PAGE_SHIFT) - 1);

	if (unlikely(pages_per_huge_page > MAX_ORDER_NR_PAGES)) {
		clear_gigantic_page(page, addr, pages_per_huge_page);
		return;
	}

	process_huge_page(addr_hint, pages_per_huge_page, clear_subpage, page);
}

static void copy_user_gigantic_page(struct page *dst, struct page *src,
				    unsigned long addr,
				    struct vm_area_struct *vma,
				    unsigned int pages_per_huge_page)
{
	int i;
	struct page *dst_base = dst;
	struct page *src_base = src;

	for (i = 0; i < pages_per_huge_page; i++) {
		dst = nth_page(dst_base, i);
		src = nth_page(src_base, i);

		cond_resched();
		copy_user_highpage(dst, src, addr + i*PAGE_SIZE, vma);
	}
}

struct copy_subpage_arg {
	struct page *dst;
	struct page *src;
	struct vm_area_struct *vma;
};

static void copy_subpage(unsigned long addr, int idx, void *arg)
{
	struct copy_subpage_arg *copy_arg = arg;

	copy_user_highpage(copy_arg->dst + idx, copy_arg->src + idx,
			   addr, copy_arg->vma);
}

void copy_user_huge_page(struct page *dst, struct page *src,
			 unsigned long addr_hint, struct vm_area_struct *vma,
			 unsigned int pages_per_huge_page)
{
	unsigned long addr = addr_hint &
		~(((unsigned long)pages_per_huge_page << PAGE_SHIFT) - 1);
	struct copy_subpage_arg arg = {
		.dst = dst,
		.src = src,
		.vma = vma,
	};

	if (unlikely(pages_per_huge_page > MAX_ORDER_NR_PAGES)) {
		copy_user_gigantic_page(dst, src, addr, vma,
					pages_per_huge_page);
		return;
	}

	process_huge_page(addr_hint, pages_per_huge_page, copy_subpage, &arg);
}

long copy_huge_page_from_user(struct page *dst_page,
				const void __user *usr_src,
				unsigned int pages_per_huge_page,
				bool allow_pagefault)
{
	void *page_kaddr;
	unsigned long i, rc = 0;
	unsigned long ret_val = pages_per_huge_page * PAGE_SIZE;
	struct page *subpage;

	for (i = 0; i < pages_per_huge_page; i++) {
		subpage = nth_page(dst_page, i);
		if (allow_pagefault)
			page_kaddr = kmap(subpage);
		else
			page_kaddr = kmap_atomic(subpage);
		rc = copy_from_user(page_kaddr,
				usr_src + i * PAGE_SIZE, PAGE_SIZE);
		if (allow_pagefault)
			kunmap(subpage);
		else
			kunmap_atomic(page_kaddr);

		ret_val -= (PAGE_SIZE - rc);
		if (rc)
			break;

		flush_dcache_page(subpage);

		cond_resched();
	}
	return ret_val;
}
#endif /* CONFIG_TRANSPARENT_HUGEPAGE || CONFIG_HUGETLBFS */

#if USE_SPLIT_PTE_PTLOCKS && ALLOC_SPLIT_PTLOCKS

static struct kmem_cache *page_ptl_cachep;

void __init ptlock_cache_init(void)
{
	page_ptl_cachep = kmem_cache_create("page->ptl", sizeof(spinlock_t), 0,
			SLAB_PANIC, NULL);
}

bool ptlock_alloc(struct page *page)
{
	spinlock_t *ptl;

	ptl = kmem_cache_alloc(page_ptl_cachep, GFP_KERNEL);
	if (!ptl)
		return false;
	page->ptl = ptl;
	return true;
}

void ptlock_free(struct page *page)
{
	kmem_cache_free(page_ptl_cachep, page->ptl);
}
#endif<|MERGE_RESOLUTION|>--- conflicted
+++ resolved
@@ -828,11 +828,7 @@
 			return -EBUSY;
 		return -ENOENT;
 	} else if (is_pte_marker_entry(entry)) {
-<<<<<<< HEAD
-		if (userfaultfd_wp(dst_vma))
-=======
 		if (is_swapin_error_entry(entry) || userfaultfd_wp(dst_vma))
->>>>>>> 6ab3eda1
 			set_pte_at(dst_mm, addr, dst_pte, pte);
 		return 0;
 	}
