/*
 *  linux/mm/memory.c
 *
 *  Copyright (C) 1991, 1992, 1993, 1994  Linus Torvalds
 */

/*
 * demand-loading started 01.12.91 - seems it is high on the list of
 * things wanted, and it should be easy to implement. - Linus
 */

/*
 * Ok, demand-loading was easy, shared pages a little bit tricker. Shared
 * pages started 02.12.91, seems to work. - Linus.
 *
 * Tested sharing by executing about 30 /bin/sh: under the old kernel it
 * would have taken more than the 6M I have free, but it worked well as
 * far as I could see.
 *
 * Also corrected some "invalidate()"s - I wasn't doing enough of them.
 */

/*
 * Real VM (paging to/from disk) started 18.12.91. Much more work and
 * thought has to go into this. Oh, well..
 * 19.12.91  -  works, somewhat. Sometimes I get faults, don't know why.
 *		Found it. Everything seems to work now.
 * 20.12.91  -  Ok, making the swap-device changeable like the root.
 */

/*
 * 05.04.94  -  Multi-page memory management added for v1.1.
 * 		Idea by Alex Bligh (alex@cconcepts.co.uk)
 *
 * 16.07.99  -  Support of BIGMEM added by Gerhard Wichert, Siemens AG
 *		(Gerhard.Wichert@pdb.siemens.de)
 *
 * Aug/Sep 2004 Changed to four level page tables (Andi Kleen)
 */

#include <linux/kernel_stat.h>
#include <linux/mm.h>
#include <linux/hugetlb.h>
#include <linux/mman.h>
#include <linux/swap.h>
#include <linux/highmem.h>
#include <linux/pagemap.h>
#include <linux/ksm.h>
#include <linux/rmap.h>
#include <linux/export.h>
#include <linux/delayacct.h>
#include <linux/init.h>
#include <linux/writeback.h>
#include <linux/memcontrol.h>
#include <linux/mmu_notifier.h>
#include <linux/kallsyms.h>
#include <linux/swapops.h>
#include <linux/elf.h>
#include <linux/gfp.h>
#include <linux/migrate.h>
#include <linux/string.h>
#include <linux/dma-debug.h>
#include <linux/debugfs.h>

#include <asm/io.h>
#include <asm/pgalloc.h>
#include <asm/uaccess.h>
#include <asm/tlb.h>
#include <asm/tlbflush.h>
#include <asm/pgtable.h>

#include "internal.h"

#ifdef LAST_CPUPID_NOT_IN_PAGE_FLAGS
#warning Unfortunate NUMA and NUMA Balancing config, growing page-frame for last_cpupid.
#endif

#ifndef CONFIG_NEED_MULTIPLE_NODES
/* use the per-pgdat data instead for discontigmem - mbligh */
unsigned long max_mapnr;
struct page *mem_map;

EXPORT_SYMBOL(max_mapnr);
EXPORT_SYMBOL(mem_map);
#endif

/*
 * A number of key systems in x86 including ioremap() rely on the assumption
 * that high_memory defines the upper bound on direct map memory, then end
 * of ZONE_NORMAL.  Under CONFIG_DISCONTIG this means that max_low_pfn and
 * highstart_pfn must be the same; there must be no gap between ZONE_NORMAL
 * and ZONE_HIGHMEM.
 */
void * high_memory;

EXPORT_SYMBOL(high_memory);

/*
 * Randomize the address space (stacks, mmaps, brk, etc.).
 *
 * ( When CONFIG_COMPAT_BRK=y we exclude brk from randomization,
 *   as ancient (libc5 based) binaries can segfault. )
 */
int randomize_va_space __read_mostly =
#ifdef CONFIG_COMPAT_BRK
					1;
#else
					2;
#endif

static int __init disable_randmaps(char *s)
{
	randomize_va_space = 0;
	return 1;
}
__setup("norandmaps", disable_randmaps);

unsigned long zero_pfn __read_mostly;
unsigned long highest_memmap_pfn __read_mostly;

/*
 * CONFIG_MMU architectures set up ZERO_PAGE in their paging_init()
 */
static int __init init_zero_pfn(void)
{
	zero_pfn = page_to_pfn(ZERO_PAGE(0));
	return 0;
}
core_initcall(init_zero_pfn);


#if defined(SPLIT_RSS_COUNTING)

void sync_mm_rss(struct mm_struct *mm)
{
	int i;

	for (i = 0; i < NR_MM_COUNTERS; i++) {
		if (current->rss_stat.count[i]) {
			add_mm_counter(mm, i, current->rss_stat.count[i]);
			current->rss_stat.count[i] = 0;
		}
	}
	current->rss_stat.events = 0;
}

static void add_mm_counter_fast(struct mm_struct *mm, int member, int val)
{
	struct task_struct *task = current;

	if (likely(task->mm == mm))
		task->rss_stat.count[member] += val;
	else
		add_mm_counter(mm, member, val);
}
#define inc_mm_counter_fast(mm, member) add_mm_counter_fast(mm, member, 1)
#define dec_mm_counter_fast(mm, member) add_mm_counter_fast(mm, member, -1)

/* sync counter once per 64 page faults */
#define TASK_RSS_EVENTS_THRESH	(64)
static void check_sync_rss_stat(struct task_struct *task)
{
	if (unlikely(task != current))
		return;
	if (unlikely(task->rss_stat.events++ > TASK_RSS_EVENTS_THRESH))
		sync_mm_rss(task->mm);
}
#else /* SPLIT_RSS_COUNTING */

#define inc_mm_counter_fast(mm, member) inc_mm_counter(mm, member)
#define dec_mm_counter_fast(mm, member) dec_mm_counter(mm, member)

static void check_sync_rss_stat(struct task_struct *task)
{
}

#endif /* SPLIT_RSS_COUNTING */

#ifdef HAVE_GENERIC_MMU_GATHER

static int tlb_next_batch(struct mmu_gather *tlb)
{
	struct mmu_gather_batch *batch;

	batch = tlb->active;
	if (batch->next) {
		tlb->active = batch->next;
		return 1;
	}

	if (tlb->batch_count == MAX_GATHER_BATCH_COUNT)
		return 0;

	batch = (void *)__get_free_pages(GFP_NOWAIT | __GFP_NOWARN, 0);
	if (!batch)
		return 0;

	tlb->batch_count++;
	batch->next = NULL;
	batch->nr   = 0;
	batch->max  = MAX_GATHER_BATCH;

	tlb->active->next = batch;
	tlb->active = batch;

	return 1;
}

/* tlb_gather_mmu
 *	Called to initialize an (on-stack) mmu_gather structure for page-table
 *	tear-down from @mm. The @fullmm argument is used when @mm is without
 *	users and we're going to destroy the full address space (exit/execve).
 */
void tlb_gather_mmu(struct mmu_gather *tlb, struct mm_struct *mm, unsigned long start, unsigned long end)
{
	tlb->mm = mm;

	/* Is it from 0 to ~0? */
	tlb->fullmm     = !(start | (end+1));
	tlb->need_flush_all = 0;
	tlb->start	= start;
	tlb->end	= end;
	tlb->need_flush = 0;
	tlb->local.next = NULL;
	tlb->local.nr   = 0;
	tlb->local.max  = ARRAY_SIZE(tlb->__pages);
	tlb->active     = &tlb->local;
	tlb->batch_count = 0;

#ifdef CONFIG_HAVE_RCU_TABLE_FREE
	tlb->batch = NULL;
#endif
}

void tlb_flush_mmu(struct mmu_gather *tlb)
{
	struct mmu_gather_batch *batch;

	if (!tlb->need_flush)
		return;
	tlb->need_flush = 0;
	tlb_flush(tlb);
#ifdef CONFIG_HAVE_RCU_TABLE_FREE
	tlb_table_flush(tlb);
#endif

	for (batch = &tlb->local; batch; batch = batch->next) {
		free_pages_and_swap_cache(batch->pages, batch->nr);
		batch->nr = 0;
	}
	tlb->active = &tlb->local;
}

/* tlb_finish_mmu
 *	Called at the end of the shootdown operation to free up any resources
 *	that were required.
 */
void tlb_finish_mmu(struct mmu_gather *tlb, unsigned long start, unsigned long end)
{
	struct mmu_gather_batch *batch, *next;

	tlb_flush_mmu(tlb);

	/* keep the page table cache within bounds */
	check_pgt_cache();

	for (batch = tlb->local.next; batch; batch = next) {
		next = batch->next;
		free_pages((unsigned long)batch, 0);
	}
	tlb->local.next = NULL;
}

/* __tlb_remove_page
 *	Must perform the equivalent to __free_pte(pte_get_and_clear(ptep)), while
 *	handling the additional races in SMP caused by other CPUs caching valid
 *	mappings in their TLBs. Returns the number of free page slots left.
 *	When out of page slots we must call tlb_flush_mmu().
 */
int __tlb_remove_page(struct mmu_gather *tlb, struct page *page)
{
	struct mmu_gather_batch *batch;

	VM_BUG_ON(!tlb->need_flush);

	batch = tlb->active;
	batch->pages[batch->nr++] = page;
	if (batch->nr == batch->max) {
		if (!tlb_next_batch(tlb))
			return 0;
		batch = tlb->active;
	}
	VM_BUG_ON_PAGE(batch->nr > batch->max, page);

	return batch->max - batch->nr;
}

#endif /* HAVE_GENERIC_MMU_GATHER */

#ifdef CONFIG_HAVE_RCU_TABLE_FREE

/*
 * See the comment near struct mmu_table_batch.
 */

static void tlb_remove_table_smp_sync(void *arg)
{
	/* Simply deliver the interrupt */
}

static void tlb_remove_table_one(void *table)
{
	/*
	 * This isn't an RCU grace period and hence the page-tables cannot be
	 * assumed to be actually RCU-freed.
	 *
	 * It is however sufficient for software page-table walkers that rely on
	 * IRQ disabling. See the comment near struct mmu_table_batch.
	 */
	smp_call_function(tlb_remove_table_smp_sync, NULL, 1);
	__tlb_remove_table(table);
}

static void tlb_remove_table_rcu(struct rcu_head *head)
{
	struct mmu_table_batch *batch;
	int i;

	batch = container_of(head, struct mmu_table_batch, rcu);

	for (i = 0; i < batch->nr; i++)
		__tlb_remove_table(batch->tables[i]);

	free_page((unsigned long)batch);
}

void tlb_table_flush(struct mmu_gather *tlb)
{
	struct mmu_table_batch **batch = &tlb->batch;

	if (*batch) {
		call_rcu_sched(&(*batch)->rcu, tlb_remove_table_rcu);
		*batch = NULL;
	}
}

void tlb_remove_table(struct mmu_gather *tlb, void *table)
{
	struct mmu_table_batch **batch = &tlb->batch;

	tlb->need_flush = 1;

	/*
	 * When there's less then two users of this mm there cannot be a
	 * concurrent page-table walk.
	 */
	if (atomic_read(&tlb->mm->mm_users) < 2) {
		__tlb_remove_table(table);
		return;
	}

	if (*batch == NULL) {
		*batch = (struct mmu_table_batch *)__get_free_page(GFP_NOWAIT | __GFP_NOWARN);
		if (*batch == NULL) {
			tlb_remove_table_one(table);
			return;
		}
		(*batch)->nr = 0;
	}
	(*batch)->tables[(*batch)->nr++] = table;
	if ((*batch)->nr == MAX_TABLE_BATCH)
		tlb_table_flush(tlb);
}

#endif /* CONFIG_HAVE_RCU_TABLE_FREE */

/*
 * Note: this doesn't free the actual pages themselves. That
 * has been handled earlier when unmapping all the memory regions.
 */
static void free_pte_range(struct mmu_gather *tlb, pmd_t *pmd,
			   unsigned long addr)
{
	pgtable_t token = pmd_pgtable(*pmd);
	pmd_clear(pmd);
	pte_free_tlb(tlb, token, addr);
	atomic_long_dec(&tlb->mm->nr_ptes);
}

static inline void free_pmd_range(struct mmu_gather *tlb, pud_t *pud,
				unsigned long addr, unsigned long end,
				unsigned long floor, unsigned long ceiling)
{
	pmd_t *pmd;
	unsigned long next;
	unsigned long start;

	start = addr;
	pmd = pmd_offset(pud, addr);
	do {
		next = pmd_addr_end(addr, end);
		if (pmd_none_or_clear_bad(pmd))
			continue;
		free_pte_range(tlb, pmd, addr);
	} while (pmd++, addr = next, addr != end);

	start &= PUD_MASK;
	if (start < floor)
		return;
	if (ceiling) {
		ceiling &= PUD_MASK;
		if (!ceiling)
			return;
	}
	if (end - 1 > ceiling - 1)
		return;

	pmd = pmd_offset(pud, start);
	pud_clear(pud);
	pmd_free_tlb(tlb, pmd, start);
}

static inline void free_pud_range(struct mmu_gather *tlb, pgd_t *pgd,
				unsigned long addr, unsigned long end,
				unsigned long floor, unsigned long ceiling)
{
	pud_t *pud;
	unsigned long next;
	unsigned long start;

	start = addr;
	pud = pud_offset(pgd, addr);
	do {
		next = pud_addr_end(addr, end);
		if (pud_none_or_clear_bad(pud))
			continue;
		free_pmd_range(tlb, pud, addr, next, floor, ceiling);
	} while (pud++, addr = next, addr != end);

	start &= PGDIR_MASK;
	if (start < floor)
		return;
	if (ceiling) {
		ceiling &= PGDIR_MASK;
		if (!ceiling)
			return;
	}
	if (end - 1 > ceiling - 1)
		return;

	pud = pud_offset(pgd, start);
	pgd_clear(pgd);
	pud_free_tlb(tlb, pud, start);
}

/*
 * This function frees user-level page tables of a process.
 */
void free_pgd_range(struct mmu_gather *tlb,
			unsigned long addr, unsigned long end,
			unsigned long floor, unsigned long ceiling)
{
	pgd_t *pgd;
	unsigned long next;

	/*
	 * The next few lines have given us lots of grief...
	 *
	 * Why are we testing PMD* at this top level?  Because often
	 * there will be no work to do at all, and we'd prefer not to
	 * go all the way down to the bottom just to discover that.
	 *
	 * Why all these "- 1"s?  Because 0 represents both the bottom
	 * of the address space and the top of it (using -1 for the
	 * top wouldn't help much: the masks would do the wrong thing).
	 * The rule is that addr 0 and floor 0 refer to the bottom of
	 * the address space, but end 0 and ceiling 0 refer to the top
	 * Comparisons need to use "end - 1" and "ceiling - 1" (though
	 * that end 0 case should be mythical).
	 *
	 * Wherever addr is brought up or ceiling brought down, we must
	 * be careful to reject "the opposite 0" before it confuses the
	 * subsequent tests.  But what about where end is brought down
	 * by PMD_SIZE below? no, end can't go down to 0 there.
	 *
	 * Whereas we round start (addr) and ceiling down, by different
	 * masks at different levels, in order to test whether a table
	 * now has no other vmas using it, so can be freed, we don't
	 * bother to round floor or end up - the tests don't need that.
	 */

	addr &= PMD_MASK;
	if (addr < floor) {
		addr += PMD_SIZE;
		if (!addr)
			return;
	}
	if (ceiling) {
		ceiling &= PMD_MASK;
		if (!ceiling)
			return;
	}
	if (end - 1 > ceiling - 1)
		end -= PMD_SIZE;
	if (addr > end - 1)
		return;

	pgd = pgd_offset(tlb->mm, addr);
	do {
		next = pgd_addr_end(addr, end);
		if (pgd_none_or_clear_bad(pgd))
			continue;
		free_pud_range(tlb, pgd, addr, next, floor, ceiling);
	} while (pgd++, addr = next, addr != end);
}

void free_pgtables(struct mmu_gather *tlb, struct vm_area_struct *vma,
		unsigned long floor, unsigned long ceiling)
{
	while (vma) {
		struct vm_area_struct *next = vma->vm_next;
		unsigned long addr = vma->vm_start;

		/*
		 * Hide vma from rmap and truncate_pagecache before freeing
		 * pgtables
		 */
		unlink_anon_vmas(vma);
		unlink_file_vma(vma);

		if (is_vm_hugetlb_page(vma)) {
			hugetlb_free_pgd_range(tlb, addr, vma->vm_end,
				floor, next? next->vm_start: ceiling);
		} else {
			/*
			 * Optimization: gather nearby vmas into one call down
			 */
			while (next && next->vm_start <= vma->vm_end + PMD_SIZE
			       && !is_vm_hugetlb_page(next)) {
				vma = next;
				next = vma->vm_next;
				unlink_anon_vmas(vma);
				unlink_file_vma(vma);
			}
			free_pgd_range(tlb, addr, vma->vm_end,
				floor, next? next->vm_start: ceiling);
		}
		vma = next;
	}
}

int __pte_alloc(struct mm_struct *mm, struct vm_area_struct *vma,
		pmd_t *pmd, unsigned long address)
{
	spinlock_t *ptl;
	pgtable_t new = pte_alloc_one(mm, address);
	int wait_split_huge_page;
	if (!new)
		return -ENOMEM;

	/*
	 * Ensure all pte setup (eg. pte page lock and page clearing) are
	 * visible before the pte is made visible to other CPUs by being
	 * put into page tables.
	 *
	 * The other side of the story is the pointer chasing in the page
	 * table walking code (when walking the page table without locking;
	 * ie. most of the time). Fortunately, these data accesses consist
	 * of a chain of data-dependent loads, meaning most CPUs (alpha
	 * being the notable exception) will already guarantee loads are
	 * seen in-order. See the alpha page table accessors for the
	 * smp_read_barrier_depends() barriers in page table walking code.
	 */
	smp_wmb(); /* Could be smp_wmb__xxx(before|after)_spin_lock */

	ptl = pmd_lock(mm, pmd);
	wait_split_huge_page = 0;
	if (likely(pmd_none(*pmd))) {	/* Has another populated it ? */
		atomic_long_inc(&mm->nr_ptes);
		pmd_populate(mm, pmd, new);
		new = NULL;
	} else if (unlikely(pmd_trans_splitting(*pmd)))
		wait_split_huge_page = 1;
	spin_unlock(ptl);
	if (new)
		pte_free(mm, new);
	if (wait_split_huge_page)
		wait_split_huge_page(vma->anon_vma, pmd);
	return 0;
}

int __pte_alloc_kernel(pmd_t *pmd, unsigned long address)
{
	pte_t *new = pte_alloc_one_kernel(&init_mm, address);
	if (!new)
		return -ENOMEM;

	smp_wmb(); /* See comment in __pte_alloc */

	spin_lock(&init_mm.page_table_lock);
	if (likely(pmd_none(*pmd))) {	/* Has another populated it ? */
		pmd_populate_kernel(&init_mm, pmd, new);
		new = NULL;
	} else
		VM_BUG_ON(pmd_trans_splitting(*pmd));
	spin_unlock(&init_mm.page_table_lock);
	if (new)
		pte_free_kernel(&init_mm, new);
	return 0;
}

static inline void init_rss_vec(int *rss)
{
	memset(rss, 0, sizeof(int) * NR_MM_COUNTERS);
}

static inline void add_mm_rss_vec(struct mm_struct *mm, int *rss)
{
	int i;

	if (current->mm == mm)
		sync_mm_rss(mm);
	for (i = 0; i < NR_MM_COUNTERS; i++)
		if (rss[i])
			add_mm_counter(mm, i, rss[i]);
}

/*
 * This function is called to print an error when a bad pte
 * is found. For example, we might have a PFN-mapped pte in
 * a region that doesn't allow it.
 *
 * The calling function must still handle the error.
 */
static void print_bad_pte(struct vm_area_struct *vma, unsigned long addr,
			  pte_t pte, struct page *page)
{
	pgd_t *pgd = pgd_offset(vma->vm_mm, addr);
	pud_t *pud = pud_offset(pgd, addr);
	pmd_t *pmd = pmd_offset(pud, addr);
	struct address_space *mapping;
	pgoff_t index;
	static unsigned long resume;
	static unsigned long nr_shown;
	static unsigned long nr_unshown;

	/*
	 * Allow a burst of 60 reports, then keep quiet for that minute;
	 * or allow a steady drip of one report per second.
	 */
	if (nr_shown == 60) {
		if (time_before(jiffies, resume)) {
			nr_unshown++;
			return;
		}
		if (nr_unshown) {
			printk(KERN_ALERT
				"BUG: Bad page map: %lu messages suppressed\n",
				nr_unshown);
			nr_unshown = 0;
		}
		nr_shown = 0;
	}
	if (nr_shown++ == 0)
		resume = jiffies + 60 * HZ;

	mapping = vma->vm_file ? vma->vm_file->f_mapping : NULL;
	index = linear_page_index(vma, addr);

	printk(KERN_ALERT
		"BUG: Bad page map in process %s  pte:%08llx pmd:%08llx\n",
		current->comm,
		(long long)pte_val(pte), (long long)pmd_val(*pmd));
	if (page)
		dump_page(page, "bad pte");
	printk(KERN_ALERT
		"addr:%p vm_flags:%08lx anon_vma:%p mapping:%p index:%lx\n",
		(void *)addr, vma->vm_flags, vma->anon_vma, mapping, index);
	/*
	 * Choose text because data symbols depend on CONFIG_KALLSYMS_ALL=y
	 */
	if (vma->vm_ops)
		printk(KERN_ALERT "vma->vm_ops->fault: %pSR\n",
		       vma->vm_ops->fault);
	if (vma->vm_file)
		printk(KERN_ALERT "vma->vm_file->f_op->mmap: %pSR\n",
		       vma->vm_file->f_op->mmap);
	dump_stack();
	add_taint(TAINT_BAD_PAGE, LOCKDEP_NOW_UNRELIABLE);
}

static inline bool is_cow_mapping(vm_flags_t flags)
{
	return (flags & (VM_SHARED | VM_MAYWRITE)) == VM_MAYWRITE;
}

/*
 * vm_normal_page -- This function gets the "struct page" associated with a pte.
 *
 * "Special" mappings do not wish to be associated with a "struct page" (either
 * it doesn't exist, or it exists but they don't want to touch it). In this
 * case, NULL is returned here. "Normal" mappings do have a struct page.
 *
 * There are 2 broad cases. Firstly, an architecture may define a pte_special()
 * pte bit, in which case this function is trivial. Secondly, an architecture
 * may not have a spare pte bit, which requires a more complicated scheme,
 * described below.
 *
 * A raw VM_PFNMAP mapping (ie. one that is not COWed) is always considered a
 * special mapping (even if there are underlying and valid "struct pages").
 * COWed pages of a VM_PFNMAP are always normal.
 *
 * The way we recognize COWed pages within VM_PFNMAP mappings is through the
 * rules set up by "remap_pfn_range()": the vma will have the VM_PFNMAP bit
 * set, and the vm_pgoff will point to the first PFN mapped: thus every special
 * mapping will always honor the rule
 *
 *	pfn_of_page == vma->vm_pgoff + ((addr - vma->vm_start) >> PAGE_SHIFT)
 *
 * And for normal mappings this is false.
 *
 * This restricts such mappings to be a linear translation from virtual address
 * to pfn. To get around this restriction, we allow arbitrary mappings so long
 * as the vma is not a COW mapping; in that case, we know that all ptes are
 * special (because none can have been COWed).
 *
 *
 * In order to support COW of arbitrary special mappings, we have VM_MIXEDMAP.
 *
 * VM_MIXEDMAP mappings can likewise contain memory with or without "struct
 * page" backing, however the difference is that _all_ pages with a struct
 * page (that is, those where pfn_valid is true) are refcounted and considered
 * normal pages by the VM. The disadvantage is that pages are refcounted
 * (which can be slower and simply not an option for some PFNMAP users). The
 * advantage is that we don't have to follow the strict linearity rule of
 * PFNMAP mappings in order to support COWable mappings.
 *
 */
#ifdef __HAVE_ARCH_PTE_SPECIAL
# define HAVE_PTE_SPECIAL 1
#else
# define HAVE_PTE_SPECIAL 0
#endif
struct page *vm_normal_page(struct vm_area_struct *vma, unsigned long addr,
				pte_t pte)
{
	unsigned long pfn = pte_pfn(pte);

	if (HAVE_PTE_SPECIAL) {
		if (likely(!pte_special(pte)))
			goto check_pfn;
		if (vma->vm_flags & (VM_PFNMAP | VM_MIXEDMAP))
			return NULL;
		if (!is_zero_pfn(pfn))
			print_bad_pte(vma, addr, pte, NULL);
		return NULL;
	}

	/* !HAVE_PTE_SPECIAL case follows: */

	if (unlikely(vma->vm_flags & (VM_PFNMAP|VM_MIXEDMAP))) {
		if (vma->vm_flags & VM_MIXEDMAP) {
			if (!pfn_valid(pfn))
				return NULL;
			goto out;
		} else {
			unsigned long off;
			off = (addr - vma->vm_start) >> PAGE_SHIFT;
			if (pfn == vma->vm_pgoff + off)
				return NULL;
			if (!is_cow_mapping(vma->vm_flags))
				return NULL;
		}
	}

	if (is_zero_pfn(pfn))
		return NULL;
check_pfn:
	if (unlikely(pfn > highest_memmap_pfn)) {
		print_bad_pte(vma, addr, pte, NULL);
		return NULL;
	}

	/*
	 * NOTE! We still have PageReserved() pages in the page tables.
	 * eg. VDSO mappings can cause them to exist.
	 */
out:
	return pfn_to_page(pfn);
}

/*
 * copy one vm_area from one task to the other. Assumes the page tables
 * already present in the new task to be cleared in the whole range
 * covered by this vma.
 */

static inline unsigned long
copy_one_pte(struct mm_struct *dst_mm, struct mm_struct *src_mm,
		pte_t *dst_pte, pte_t *src_pte, struct vm_area_struct *vma,
		unsigned long addr, int *rss)
{
	unsigned long vm_flags = vma->vm_flags;
	pte_t pte = *src_pte;
	struct page *page;

	/* pte contains position in swap or file, so copy. */
	if (unlikely(!pte_present(pte))) {
		if (!pte_file(pte)) {
			swp_entry_t entry = pte_to_swp_entry(pte);

			if (swap_duplicate(entry) < 0)
				return entry.val;

			/* make sure dst_mm is on swapoff's mmlist. */
			if (unlikely(list_empty(&dst_mm->mmlist))) {
				spin_lock(&mmlist_lock);
				if (list_empty(&dst_mm->mmlist))
					list_add(&dst_mm->mmlist,
						 &src_mm->mmlist);
				spin_unlock(&mmlist_lock);
			}
			if (likely(!non_swap_entry(entry)))
				rss[MM_SWAPENTS]++;
			else if (is_migration_entry(entry)) {
				page = migration_entry_to_page(entry);

				if (PageAnon(page))
					rss[MM_ANONPAGES]++;
				else
					rss[MM_FILEPAGES]++;

				if (is_write_migration_entry(entry) &&
				    is_cow_mapping(vm_flags)) {
					/*
					 * COW mappings require pages in both
					 * parent and child to be set to read.
					 */
					make_migration_entry_read(&entry);
					pte = swp_entry_to_pte(entry);
					if (pte_swp_soft_dirty(*src_pte))
						pte = pte_swp_mksoft_dirty(pte);
					set_pte_at(src_mm, addr, src_pte, pte);
				}
			}
		}
		goto out_set_pte;
	}

	/*
	 * If it's a COW mapping, write protect it both
	 * in the parent and the child
	 */
	if (is_cow_mapping(vm_flags)) {
		ptep_set_wrprotect(src_mm, addr, src_pte);
		pte = pte_wrprotect(pte);
	}

	/*
	 * If it's a shared mapping, mark it clean in
	 * the child
	 */
	if (vm_flags & VM_SHARED)
		pte = pte_mkclean(pte);
	pte = pte_mkold(pte);

	page = vm_normal_page(vma, addr, pte);
	if (page) {
		get_page(page);
		page_dup_rmap(page);
		if (PageAnon(page))
			rss[MM_ANONPAGES]++;
		else
			rss[MM_FILEPAGES]++;
	}

out_set_pte:
	set_pte_at(dst_mm, addr, dst_pte, pte);
	return 0;
}

int copy_pte_range(struct mm_struct *dst_mm, struct mm_struct *src_mm,
		   pmd_t *dst_pmd, pmd_t *src_pmd, struct vm_area_struct *vma,
		   unsigned long addr, unsigned long end)
{
	pte_t *orig_src_pte, *orig_dst_pte;
	pte_t *src_pte, *dst_pte;
	spinlock_t *src_ptl, *dst_ptl;
	int progress = 0;
	int rss[NR_MM_COUNTERS];
	swp_entry_t entry = (swp_entry_t){0};

again:
	init_rss_vec(rss);

	dst_pte = pte_alloc_map_lock(dst_mm, dst_pmd, addr, &dst_ptl);
	if (!dst_pte)
		return -ENOMEM;
	src_pte = pte_offset_map(src_pmd, addr);
	src_ptl = pte_lockptr(src_mm, src_pmd);
	spin_lock_nested(src_ptl, SINGLE_DEPTH_NESTING);
	orig_src_pte = src_pte;
	orig_dst_pte = dst_pte;
	arch_enter_lazy_mmu_mode();

	do {
		/*
		 * We are holding two locks at this point - either of them
		 * could generate latencies in another task on another CPU.
		 */
		if (progress >= 32) {
			progress = 0;
			if (need_resched() ||
			    spin_needbreak(src_ptl) || spin_needbreak(dst_ptl))
				break;
		}
		if (pte_none(*src_pte)) {
			progress++;
			continue;
		}
		entry.val = copy_one_pte(dst_mm, src_mm, dst_pte, src_pte,
							vma, addr, rss);
		if (entry.val)
			break;
		progress += 8;
	} while (dst_pte++, src_pte++, addr += PAGE_SIZE, addr != end);

	arch_leave_lazy_mmu_mode();
	spin_unlock(src_ptl);
	pte_unmap(orig_src_pte);
	add_mm_rss_vec(dst_mm, rss);
	pte_unmap_unlock(orig_dst_pte, dst_ptl);
	cond_resched();

	if (entry.val) {
		if (add_swap_count_continuation(entry, GFP_KERNEL) < 0)
			return -ENOMEM;
		progress = 0;
	}
	if (addr != end)
		goto again;
	return 0;
}

static inline int copy_pmd_range(struct mm_struct *dst_mm, struct mm_struct *src_mm,
		pud_t *dst_pud, pud_t *src_pud, struct vm_area_struct *vma,
		unsigned long addr, unsigned long end)
{
	pmd_t *src_pmd, *dst_pmd;
	unsigned long next;

	dst_pmd = pmd_alloc(dst_mm, dst_pud, addr);
	if (!dst_pmd)
		return -ENOMEM;
	src_pmd = pmd_offset(src_pud, addr);
	do {
		next = pmd_addr_end(addr, end);
		if (pmd_trans_huge(*src_pmd)) {
			int err;
			VM_BUG_ON(next-addr != HPAGE_PMD_SIZE);
			err = copy_huge_pmd(dst_mm, src_mm,
					    dst_pmd, src_pmd, addr, vma);
			if (err == -ENOMEM)
				return -ENOMEM;
			if (!err)
				continue;
			/* fall through */
		}
		if (pmd_none_or_clear_bad(src_pmd))
			continue;
		if (copy_pte_range(dst_mm, src_mm, dst_pmd, src_pmd,
						vma, addr, next))
			return -ENOMEM;
	} while (dst_pmd++, src_pmd++, addr = next, addr != end);
	return 0;
}

static inline int copy_pud_range(struct mm_struct *dst_mm, struct mm_struct *src_mm,
		pgd_t *dst_pgd, pgd_t *src_pgd, struct vm_area_struct *vma,
		unsigned long addr, unsigned long end)
{
	pud_t *src_pud, *dst_pud;
	unsigned long next;

	dst_pud = pud_alloc(dst_mm, dst_pgd, addr);
	if (!dst_pud)
		return -ENOMEM;
	src_pud = pud_offset(src_pgd, addr);
	do {
		next = pud_addr_end(addr, end);
		if (pud_none_or_clear_bad(src_pud))
			continue;
		if (copy_pmd_range(dst_mm, src_mm, dst_pud, src_pud,
						vma, addr, next))
			return -ENOMEM;
	} while (dst_pud++, src_pud++, addr = next, addr != end);
	return 0;
}

int copy_page_range(struct mm_struct *dst_mm, struct mm_struct *src_mm,
		struct vm_area_struct *vma)
{
	pgd_t *src_pgd, *dst_pgd;
	unsigned long next;
	unsigned long addr = vma->vm_start;
	unsigned long end = vma->vm_end;
	unsigned long mmun_start;	/* For mmu_notifiers */
	unsigned long mmun_end;		/* For mmu_notifiers */
	bool is_cow;
	int ret;

	/*
	 * Don't copy ptes where a page fault will fill them correctly.
	 * Fork becomes much lighter when there are big shared or private
	 * readonly mappings. The tradeoff is that copy_page_range is more
	 * efficient than faulting.
	 */
	if (!(vma->vm_flags & (VM_HUGETLB | VM_NONLINEAR |
			       VM_PFNMAP | VM_MIXEDMAP))) {
		if (!vma->anon_vma)
			return 0;
	}

	if (is_vm_hugetlb_page(vma))
		return copy_hugetlb_page_range(dst_mm, src_mm, vma);

	if (unlikely(vma->vm_flags & VM_PFNMAP)) {
		/*
		 * We do not free on error cases below as remove_vma
		 * gets called on error from higher level routine
		 */
		ret = track_pfn_copy(vma);
		if (ret)
			return ret;
	}

	/*
	 * We need to invalidate the secondary MMU mappings only when
	 * there could be a permission downgrade on the ptes of the
	 * parent mm. And a permission downgrade will only happen if
	 * is_cow_mapping() returns true.
	 */
	is_cow = is_cow_mapping(vma->vm_flags);
	mmun_start = addr;
	mmun_end   = end;
	if (is_cow)
		mmu_notifier_invalidate_range_start(src_mm, mmun_start,
						    mmun_end);

	ret = 0;
	dst_pgd = pgd_offset(dst_mm, addr);
	src_pgd = pgd_offset(src_mm, addr);
	do {
		next = pgd_addr_end(addr, end);
		if (pgd_none_or_clear_bad(src_pgd))
			continue;
		if (unlikely(copy_pud_range(dst_mm, src_mm, dst_pgd, src_pgd,
					    vma, addr, next))) {
			ret = -ENOMEM;
			break;
		}
	} while (dst_pgd++, src_pgd++, addr = next, addr != end);

	if (is_cow)
		mmu_notifier_invalidate_range_end(src_mm, mmun_start, mmun_end);
	return ret;
}

static unsigned long zap_pte_range(struct mmu_gather *tlb,
				struct vm_area_struct *vma, pmd_t *pmd,
				unsigned long addr, unsigned long end,
				struct zap_details *details)
{
	struct mm_struct *mm = tlb->mm;
	int force_flush = 0;
	int rss[NR_MM_COUNTERS];
	spinlock_t *ptl;
	pte_t *start_pte;
	pte_t *pte;

again:
	init_rss_vec(rss);
	start_pte = pte_offset_map_lock(mm, pmd, addr, &ptl);
	pte = start_pte;
	arch_enter_lazy_mmu_mode();
	do {
		pte_t ptent = *pte;
		if (pte_none(ptent)) {
			continue;
		}

		if (pte_present(ptent)) {
			struct page *page;

			page = vm_normal_page(vma, addr, ptent);
			if (unlikely(details) && page) {
				/*
				 * unmap_shared_mapping_pages() wants to
				 * invalidate cache without truncating:
				 * unmap shared but keep private pages.
				 */
				if (details->check_mapping &&
				    details->check_mapping != page->mapping)
					continue;
				/*
				 * Each page->index must be checked when
				 * invalidating or truncating nonlinear.
				 */
				if (details->nonlinear_vma &&
				    (page->index < details->first_index ||
				     page->index > details->last_index))
					continue;
			}
			ptent = ptep_get_and_clear_full(mm, addr, pte,
							tlb->fullmm);
			tlb_remove_tlb_entry(tlb, pte, addr);
			if (unlikely(!page))
				continue;
			if (unlikely(details) && details->nonlinear_vma
			    && linear_page_index(details->nonlinear_vma,
						addr) != page->index) {
				pte_t ptfile = pgoff_to_pte(page->index);
				if (pte_soft_dirty(ptent))
					pte_file_mksoft_dirty(ptfile);
				set_pte_at(mm, addr, pte, ptfile);
			}
			if (PageAnon(page))
				rss[MM_ANONPAGES]--;
			else {
				if (pte_dirty(ptent))
					set_page_dirty(page);
				if (pte_young(ptent) &&
				    likely(!(vma->vm_flags & VM_SEQ_READ)))
					mark_page_accessed(page);
				rss[MM_FILEPAGES]--;
			}
			page_remove_rmap(page);
			if (unlikely(page_mapcount(page) < 0))
				print_bad_pte(vma, addr, ptent, page);
			force_flush = !__tlb_remove_page(tlb, page);
			if (force_flush)
				break;
			continue;
		}
		/*
		 * If details->check_mapping, we leave swap entries;
		 * if details->nonlinear_vma, we leave file entries.
		 */
		if (unlikely(details))
			continue;
		if (pte_file(ptent)) {
			if (unlikely(!(vma->vm_flags & VM_NONLINEAR)))
				print_bad_pte(vma, addr, ptent, NULL);
		} else {
			swp_entry_t entry = pte_to_swp_entry(ptent);

			if (!non_swap_entry(entry))
				rss[MM_SWAPENTS]--;
			else if (is_migration_entry(entry)) {
				struct page *page;

				page = migration_entry_to_page(entry);

				if (PageAnon(page))
					rss[MM_ANONPAGES]--;
				else
					rss[MM_FILEPAGES]--;
			}
			if (unlikely(!free_swap_and_cache(entry)))
				print_bad_pte(vma, addr, ptent, NULL);
		}
		pte_clear_not_present_full(mm, addr, pte, tlb->fullmm);
	} while (pte++, addr += PAGE_SIZE, addr != end);

	add_mm_rss_vec(mm, rss);
	arch_leave_lazy_mmu_mode();
	pte_unmap_unlock(start_pte, ptl);

	/*
	 * mmu_gather ran out of room to batch pages, we break out of
	 * the PTE lock to avoid doing the potential expensive TLB invalidate
	 * and page-free while holding it.
	 */
	if (force_flush) {
		unsigned long old_end;

		force_flush = 0;

		/*
		 * Flush the TLB just for the previous segment,
		 * then update the range to be the remaining
		 * TLB range.
		 */
		old_end = tlb->end;
		tlb->end = addr;

		tlb_flush_mmu(tlb);

		tlb->start = addr;
		tlb->end = old_end;

		if (addr != end)
			goto again;
	}

	return addr;
}

static inline unsigned long zap_pmd_range(struct mmu_gather *tlb,
				struct vm_area_struct *vma, pud_t *pud,
				unsigned long addr, unsigned long end,
				struct zap_details *details)
{
	pmd_t *pmd;
	unsigned long next;

	pmd = pmd_offset(pud, addr);
	do {
		next = pmd_addr_end(addr, end);
		if (pmd_trans_huge(*pmd)) {
			if (next - addr != HPAGE_PMD_SIZE) {
#ifdef CONFIG_DEBUG_VM
				if (!rwsem_is_locked(&tlb->mm->mmap_sem)) {
					pr_err("%s: mmap_sem is unlocked! addr=0x%lx end=0x%lx vma->vm_start=0x%lx vma->vm_end=0x%lx\n",
						__func__, addr, end,
						vma->vm_start,
						vma->vm_end);
					BUG();
				}
#endif
				split_huge_page_pmd(vma, addr, pmd);
			} else if (zap_huge_pmd(tlb, vma, pmd, addr))
				goto next;
			/* fall through */
		}
		/*
		 * Here there can be other concurrent MADV_DONTNEED or
		 * trans huge page faults running, and if the pmd is
		 * none or trans huge it can change under us. This is
		 * because MADV_DONTNEED holds the mmap_sem in read
		 * mode.
		 */
		if (pmd_none_or_trans_huge_or_clear_bad(pmd))
			goto next;
		next = zap_pte_range(tlb, vma, pmd, addr, next, details);
next:
		cond_resched();
	} while (pmd++, addr = next, addr != end);

	return addr;
}

static inline unsigned long zap_pud_range(struct mmu_gather *tlb,
				struct vm_area_struct *vma, pgd_t *pgd,
				unsigned long addr, unsigned long end,
				struct zap_details *details)
{
	pud_t *pud;
	unsigned long next;

	pud = pud_offset(pgd, addr);
	do {
		next = pud_addr_end(addr, end);
		if (pud_none_or_clear_bad(pud))
			continue;
		next = zap_pmd_range(tlb, vma, pud, addr, next, details);
	} while (pud++, addr = next, addr != end);

	return addr;
}

static void unmap_page_range(struct mmu_gather *tlb,
			     struct vm_area_struct *vma,
			     unsigned long addr, unsigned long end,
			     struct zap_details *details)
{
	pgd_t *pgd;
	unsigned long next;

	if (details && !details->check_mapping && !details->nonlinear_vma)
		details = NULL;

	BUG_ON(addr >= end);
	mem_cgroup_uncharge_start();
	tlb_start_vma(tlb, vma);
	pgd = pgd_offset(vma->vm_mm, addr);
	do {
		next = pgd_addr_end(addr, end);
		if (pgd_none_or_clear_bad(pgd))
			continue;
		next = zap_pud_range(tlb, vma, pgd, addr, next, details);
	} while (pgd++, addr = next, addr != end);
	tlb_end_vma(tlb, vma);
	mem_cgroup_uncharge_end();
}


static void unmap_single_vma(struct mmu_gather *tlb,
		struct vm_area_struct *vma, unsigned long start_addr,
		unsigned long end_addr,
		struct zap_details *details)
{
	unsigned long start = max(vma->vm_start, start_addr);
	unsigned long end;

	if (start >= vma->vm_end)
		return;
	end = min(vma->vm_end, end_addr);
	if (end <= vma->vm_start)
		return;

	if (vma->vm_file)
		uprobe_munmap(vma, start, end);

	if (unlikely(vma->vm_flags & VM_PFNMAP))
		untrack_pfn(vma, 0, 0);

	if (start != end) {
		if (unlikely(is_vm_hugetlb_page(vma))) {
			/*
			 * It is undesirable to test vma->vm_file as it
			 * should be non-null for valid hugetlb area.
			 * However, vm_file will be NULL in the error
			 * cleanup path of mmap_region. When
			 * hugetlbfs ->mmap method fails,
			 * mmap_region() nullifies vma->vm_file
			 * before calling this function to clean up.
			 * Since no pte has actually been setup, it is
			 * safe to do nothing in this case.
			 */
			if (vma->vm_file) {
				mutex_lock(&vma->vm_file->f_mapping->i_mmap_mutex);
				__unmap_hugepage_range_final(tlb, vma, start, end, NULL);
				mutex_unlock(&vma->vm_file->f_mapping->i_mmap_mutex);
			}
		} else
			unmap_page_range(tlb, vma, start, end, details);
	}
}

/**
 * unmap_vmas - unmap a range of memory covered by a list of vma's
 * @tlb: address of the caller's struct mmu_gather
 * @vma: the starting vma
 * @start_addr: virtual address at which to start unmapping
 * @end_addr: virtual address at which to end unmapping
 *
 * Unmap all pages in the vma list.
 *
 * Only addresses between `start' and `end' will be unmapped.
 *
 * The VMA list must be sorted in ascending virtual address order.
 *
 * unmap_vmas() assumes that the caller will flush the whole unmapped address
 * range after unmap_vmas() returns.  So the only responsibility here is to
 * ensure that any thus-far unmapped pages are flushed before unmap_vmas()
 * drops the lock and schedules.
 */
void unmap_vmas(struct mmu_gather *tlb,
		struct vm_area_struct *vma, unsigned long start_addr,
		unsigned long end_addr)
{
	struct mm_struct *mm = vma->vm_mm;

	mmu_notifier_invalidate_range_start(mm, start_addr, end_addr);
	for ( ; vma && vma->vm_start < end_addr; vma = vma->vm_next)
		unmap_single_vma(tlb, vma, start_addr, end_addr, NULL);
	mmu_notifier_invalidate_range_end(mm, start_addr, end_addr);
}

/**
 * zap_page_range - remove user pages in a given range
 * @vma: vm_area_struct holding the applicable pages
 * @start: starting address of pages to zap
 * @size: number of bytes to zap
 * @details: details of nonlinear truncation or shared cache invalidation
 *
 * Caller must protect the VMA list
 */
void zap_page_range(struct vm_area_struct *vma, unsigned long start,
		unsigned long size, struct zap_details *details)
{
	struct mm_struct *mm = vma->vm_mm;
	struct mmu_gather tlb;
	unsigned long end = start + size;

	lru_add_drain();
	tlb_gather_mmu(&tlb, mm, start, end);
	update_hiwater_rss(mm);
	mmu_notifier_invalidate_range_start(mm, start, end);
	for ( ; vma && vma->vm_start < end; vma = vma->vm_next)
		unmap_single_vma(&tlb, vma, start, end, details);
	mmu_notifier_invalidate_range_end(mm, start, end);
	tlb_finish_mmu(&tlb, start, end);
}

/**
 * zap_page_range_single - remove user pages in a given range
 * @vma: vm_area_struct holding the applicable pages
 * @address: starting address of pages to zap
 * @size: number of bytes to zap
 * @details: details of nonlinear truncation or shared cache invalidation
 *
 * The range must fit into one VMA.
 */
static void zap_page_range_single(struct vm_area_struct *vma, unsigned long address,
		unsigned long size, struct zap_details *details)
{
	struct mm_struct *mm = vma->vm_mm;
	struct mmu_gather tlb;
	unsigned long end = address + size;

	lru_add_drain();
	tlb_gather_mmu(&tlb, mm, address, end);
	update_hiwater_rss(mm);
	mmu_notifier_invalidate_range_start(mm, address, end);
	unmap_single_vma(&tlb, vma, address, end, details);
	mmu_notifier_invalidate_range_end(mm, address, end);
	tlb_finish_mmu(&tlb, address, end);
}

/**
 * zap_vma_ptes - remove ptes mapping the vma
 * @vma: vm_area_struct holding ptes to be zapped
 * @address: starting address of pages to zap
 * @size: number of bytes to zap
 *
 * This function only unmaps ptes assigned to VM_PFNMAP vmas.
 *
 * The entire address range must be fully contained within the vma.
 *
 * Returns 0 if successful.
 */
int zap_vma_ptes(struct vm_area_struct *vma, unsigned long address,
		unsigned long size)
{
	if (address < vma->vm_start || address + size > vma->vm_end ||
	    		!(vma->vm_flags & VM_PFNMAP))
		return -1;
	zap_page_range_single(vma, address, size, NULL);
	return 0;
}
EXPORT_SYMBOL_GPL(zap_vma_ptes);

/**
 * follow_page_mask - look up a page descriptor from a user-virtual address
 * @vma: vm_area_struct mapping @address
 * @address: virtual address to look up
 * @flags: flags modifying lookup behaviour
 * @page_mask: on output, *page_mask is set according to the size of the page
 *
 * @flags can have FOLL_ flags set, defined in <linux/mm.h>
 *
 * Returns the mapped (struct page *), %NULL if no mapping exists, or
 * an error pointer if there is a mapping to something not represented
 * by a page descriptor (see also vm_normal_page()).
 */
struct page *follow_page_mask(struct vm_area_struct *vma,
			      unsigned long address, unsigned int flags,
			      unsigned int *page_mask)
{
	pgd_t *pgd;
	pud_t *pud;
	pmd_t *pmd;
	pte_t *ptep, pte;
	spinlock_t *ptl;
	struct page *page;
	struct mm_struct *mm = vma->vm_mm;

	*page_mask = 0;

	page = follow_huge_addr(mm, address, flags & FOLL_WRITE);
	if (!IS_ERR(page)) {
		BUG_ON(flags & FOLL_GET);
		goto out;
	}

	page = NULL;
	pgd = pgd_offset(mm, address);
	if (pgd_none(*pgd) || unlikely(pgd_bad(*pgd)))
		goto no_page_table;

	pud = pud_offset(pgd, address);
	if (pud_none(*pud))
		goto no_page_table;
	if (pud_huge(*pud) && vma->vm_flags & VM_HUGETLB) {
		if (flags & FOLL_GET)
			goto out;
		page = follow_huge_pud(mm, address, pud, flags & FOLL_WRITE);
		goto out;
	}
	if (unlikely(pud_bad(*pud)))
		goto no_page_table;

	pmd = pmd_offset(pud, address);
	if (pmd_none(*pmd))
		goto no_page_table;
	if (pmd_huge(*pmd) && vma->vm_flags & VM_HUGETLB) {
		page = follow_huge_pmd(mm, address, pmd, flags & FOLL_WRITE);
		if (flags & FOLL_GET) {
			/*
			 * Refcount on tail pages are not well-defined and
			 * shouldn't be taken. The caller should handle a NULL
			 * return when trying to follow tail pages.
			 */
			if (PageHead(page))
				get_page(page);
			else {
				page = NULL;
				goto out;
			}
		}
		goto out;
	}
	if ((flags & FOLL_NUMA) && pmd_numa(*pmd))
		goto no_page_table;
	if (pmd_trans_huge(*pmd)) {
		if (flags & FOLL_SPLIT) {
			split_huge_page_pmd(vma, address, pmd);
			goto split_fallthrough;
		}
		ptl = pmd_lock(mm, pmd);
		if (likely(pmd_trans_huge(*pmd))) {
			if (unlikely(pmd_trans_splitting(*pmd))) {
				spin_unlock(ptl);
				wait_split_huge_page(vma->anon_vma, pmd);
			} else {
				page = follow_trans_huge_pmd(vma, address,
							     pmd, flags);
				spin_unlock(ptl);
				*page_mask = HPAGE_PMD_NR - 1;
				goto out;
			}
		} else
			spin_unlock(ptl);
		/* fall through */
	}
split_fallthrough:
	if (unlikely(pmd_bad(*pmd)))
		goto no_page_table;

	ptep = pte_offset_map_lock(mm, pmd, address, &ptl);

	pte = *ptep;
	if (!pte_present(pte)) {
		swp_entry_t entry;
		/*
		 * KSM's break_ksm() relies upon recognizing a ksm page
		 * even while it is being migrated, so for that case we
		 * need migration_entry_wait().
		 */
		if (likely(!(flags & FOLL_MIGRATION)))
			goto no_page;
		if (pte_none(pte) || pte_file(pte))
			goto no_page;
		entry = pte_to_swp_entry(pte);
		if (!is_migration_entry(entry))
			goto no_page;
		pte_unmap_unlock(ptep, ptl);
		migration_entry_wait(mm, pmd, address);
		goto split_fallthrough;
	}
	if ((flags & FOLL_NUMA) && pte_numa(pte))
		goto no_page;
	if ((flags & FOLL_WRITE) && !pte_write(pte))
		goto unlock;

	page = vm_normal_page(vma, address, pte);
	if (unlikely(!page)) {
		if ((flags & FOLL_DUMP) ||
		    !is_zero_pfn(pte_pfn(pte)))
			goto bad_page;
		page = pte_page(pte);
	}

	if (flags & FOLL_GET)
		get_page_foll(page);
	if (flags & FOLL_TOUCH) {
		if ((flags & FOLL_WRITE) &&
		    !pte_dirty(pte) && !PageDirty(page))
			set_page_dirty(page);
		/*
		 * pte_mkyoung() would be more correct here, but atomic care
		 * is needed to avoid losing the dirty bit: it is easier to use
		 * mark_page_accessed().
		 */
		mark_page_accessed(page);
	}
	if ((flags & FOLL_MLOCK) && (vma->vm_flags & VM_LOCKED)) {
		/*
		 * The preliminary mapping check is mainly to avoid the
		 * pointless overhead of lock_page on the ZERO_PAGE
		 * which might bounce very badly if there is contention.
		 *
		 * If the page is already locked, we don't need to
		 * handle it now - vmscan will handle it later if and
		 * when it attempts to reclaim the page.
		 */
		if (page->mapping && trylock_page(page)) {
			lru_add_drain();  /* push cached pages to LRU */
			/*
			 * Because we lock page here, and migration is
			 * blocked by the pte's page reference, and we
			 * know the page is still mapped, we don't even
			 * need to check for file-cache page truncation.
			 */
			mlock_vma_page(page);
			unlock_page(page);
		}
	}
unlock:
	pte_unmap_unlock(ptep, ptl);
out:
	return page;

bad_page:
	pte_unmap_unlock(ptep, ptl);
	return ERR_PTR(-EFAULT);

no_page:
	pte_unmap_unlock(ptep, ptl);
	if (!pte_none(pte))
		return page;

no_page_table:
	/*
	 * When core dumping an enormous anonymous area that nobody
	 * has touched so far, we don't want to allocate unnecessary pages or
	 * page tables.  Return error instead of NULL to skip handle_mm_fault,
	 * then get_dump_page() will return NULL to leave a hole in the dump.
	 * But we can only make this optimization where a hole would surely
	 * be zero-filled if handle_mm_fault() actually did handle it.
	 */
	if ((flags & FOLL_DUMP) &&
	    (!vma->vm_ops || !vma->vm_ops->fault))
		return ERR_PTR(-EFAULT);
	return page;
}

static inline int stack_guard_page(struct vm_area_struct *vma, unsigned long addr)
{
	return stack_guard_page_start(vma, addr) ||
	       stack_guard_page_end(vma, addr+PAGE_SIZE);
}

/**
 * __get_user_pages() - pin user pages in memory
 * @tsk:	task_struct of target task
 * @mm:		mm_struct of target mm
 * @start:	starting user address
 * @nr_pages:	number of pages from start to pin
 * @gup_flags:	flags modifying pin behaviour
 * @pages:	array that receives pointers to the pages pinned.
 *		Should be at least nr_pages long. Or NULL, if caller
 *		only intends to ensure the pages are faulted in.
 * @vmas:	array of pointers to vmas corresponding to each page.
 *		Or NULL if the caller does not require them.
 * @nonblocking: whether waiting for disk IO or mmap_sem contention
 *
 * Returns number of pages pinned. This may be fewer than the number
 * requested. If nr_pages is 0 or negative, returns 0. If no pages
 * were pinned, returns -errno. Each page returned must be released
 * with a put_page() call when it is finished with. vmas will only
 * remain valid while mmap_sem is held.
 *
 * Must be called with mmap_sem held for read or write.
 *
 * __get_user_pages walks a process's page tables and takes a reference to
 * each struct page that each user address corresponds to at a given
 * instant. That is, it takes the page that would be accessed if a user
 * thread accesses the given user virtual address at that instant.
 *
 * This does not guarantee that the page exists in the user mappings when
 * __get_user_pages returns, and there may even be a completely different
 * page there in some cases (eg. if mmapped pagecache has been invalidated
 * and subsequently re faulted). However it does guarantee that the page
 * won't be freed completely. And mostly callers simply care that the page
 * contains data that was valid *at some point in time*. Typically, an IO
 * or similar operation cannot guarantee anything stronger anyway because
 * locks can't be held over the syscall boundary.
 *
 * If @gup_flags & FOLL_WRITE == 0, the page must not be written to. If
 * the page is written to, set_page_dirty (or set_page_dirty_lock, as
 * appropriate) must be called after the page is finished with, and
 * before put_page is called.
 *
 * If @nonblocking != NULL, __get_user_pages will not wait for disk IO
 * or mmap_sem contention, and if waiting is needed to pin all pages,
 * *@nonblocking will be set to 0.
 *
 * In most cases, get_user_pages or get_user_pages_fast should be used
 * instead of __get_user_pages. __get_user_pages should be used only if
 * you need some special @gup_flags.
 */
long __get_user_pages(struct task_struct *tsk, struct mm_struct *mm,
		unsigned long start, unsigned long nr_pages,
		unsigned int gup_flags, struct page **pages,
		struct vm_area_struct **vmas, int *nonblocking)
{
	long i;
	unsigned long vm_flags;
	unsigned int page_mask;

	if (!nr_pages)
		return 0;

	VM_BUG_ON(!!pages != !!(gup_flags & FOLL_GET));

	/*
	 * If FOLL_FORCE and FOLL_NUMA are both set, handle_mm_fault
	 * would be called on PROT_NONE ranges. We must never invoke
	 * handle_mm_fault on PROT_NONE ranges or the NUMA hinting
	 * page faults would unprotect the PROT_NONE ranges if
	 * _PAGE_NUMA and _PAGE_PROTNONE are sharing the same pte/pmd
	 * bitflag. So to avoid that, don't set FOLL_NUMA if
	 * FOLL_FORCE is set.
	 */
	if (!(gup_flags & FOLL_FORCE))
		gup_flags |= FOLL_NUMA;

	i = 0;

	do {
		struct vm_area_struct *vma;

		vma = find_extend_vma(mm, start);
		if (!vma && in_gate_area(mm, start)) {
			unsigned long pg = start & PAGE_MASK;
			pgd_t *pgd;
			pud_t *pud;
			pmd_t *pmd;
			pte_t *pte;

			/* user gate pages are read-only */
			if (gup_flags & FOLL_WRITE)
				goto efault;
			if (pg > TASK_SIZE)
				pgd = pgd_offset_k(pg);
			else
				pgd = pgd_offset_gate(mm, pg);
			BUG_ON(pgd_none(*pgd));
			pud = pud_offset(pgd, pg);
			BUG_ON(pud_none(*pud));
			pmd = pmd_offset(pud, pg);
			if (pmd_none(*pmd))
				goto efault;
			VM_BUG_ON(pmd_trans_huge(*pmd));
			pte = pte_offset_map(pmd, pg);
			if (pte_none(*pte)) {
				pte_unmap(pte);
				goto efault;
			}
			vma = get_gate_vma(mm);
			if (pages) {
				struct page *page;

				page = vm_normal_page(vma, start, *pte);
				if (!page) {
					if (!(gup_flags & FOLL_DUMP) &&
					     is_zero_pfn(pte_pfn(*pte)))
						page = pte_page(*pte);
					else {
						pte_unmap(pte);
						goto efault;
					}
				}
				pages[i] = page;
				get_page(page);
			}
			pte_unmap(pte);
			page_mask = 0;
			goto next_page;
		}

		if (!vma)
			goto efault;
		vm_flags = vma->vm_flags;
		if (vm_flags & (VM_IO | VM_PFNMAP))
			goto efault;

		if (gup_flags & FOLL_WRITE) {
			if (!(vm_flags & VM_WRITE)) {
				if (!(gup_flags & FOLL_FORCE))
					goto efault;
				/*
				 * We used to let the write,force case do COW
				 * in a VM_MAYWRITE VM_SHARED !VM_WRITE vma, so
				 * ptrace could set a breakpoint in a read-only
				 * mapping of an executable, without corrupting
				 * the file (yet only when that file had been
				 * opened for writing!).  Anon pages in shared
				 * mappings are surprising: now just reject it.
				 */
				if (!is_cow_mapping(vm_flags)) {
					WARN_ON_ONCE(vm_flags & VM_MAYWRITE);
					goto efault;
				}
			}
		} else {
			if (!(vm_flags & VM_READ)) {
				if (!(gup_flags & FOLL_FORCE))
					goto efault;
				/*
				 * Is there actually any vma we can reach here
				 * which does not have VM_MAYREAD set?
				 */
				if (!(vm_flags & VM_MAYREAD))
					goto efault;
			}
		}

		if (is_vm_hugetlb_page(vma)) {
			i = follow_hugetlb_page(mm, vma, pages, vmas,
					&start, &nr_pages, i, gup_flags);
			continue;
		}

		do {
			struct page *page;
			unsigned int foll_flags = gup_flags;
			unsigned int page_increm;

			/*
			 * If we have a pending SIGKILL, don't keep faulting
			 * pages and potentially allocating memory.
			 */
			if (unlikely(fatal_signal_pending(current)))
				return i ? i : -ERESTARTSYS;

			cond_resched();
			while (!(page = follow_page_mask(vma, start,
						foll_flags, &page_mask))) {
				int ret;
				unsigned int fault_flags = 0;

				/* For mlock, just skip the stack guard page. */
				if (foll_flags & FOLL_MLOCK) {
					if (stack_guard_page(vma, start))
						goto next_page;
				}
				if (foll_flags & FOLL_WRITE)
					fault_flags |= FAULT_FLAG_WRITE;
				if (nonblocking)
					fault_flags |= FAULT_FLAG_ALLOW_RETRY;
				if (foll_flags & FOLL_NOWAIT)
					fault_flags |= (FAULT_FLAG_ALLOW_RETRY | FAULT_FLAG_RETRY_NOWAIT);

				ret = handle_mm_fault(mm, vma, start,
							fault_flags);

				if (ret & VM_FAULT_ERROR) {
					if (ret & VM_FAULT_OOM)
						return i ? i : -ENOMEM;
					if (ret & (VM_FAULT_HWPOISON |
						   VM_FAULT_HWPOISON_LARGE)) {
						if (i)
							return i;
						else if (gup_flags & FOLL_HWPOISON)
							return -EHWPOISON;
						else
							return -EFAULT;
					}
					if (ret & VM_FAULT_SIGBUS)
						goto efault;
					BUG();
				}

				if (tsk) {
					if (ret & VM_FAULT_MAJOR)
						tsk->maj_flt++;
					else
						tsk->min_flt++;
				}

				if (ret & VM_FAULT_RETRY) {
					if (nonblocking)
						*nonblocking = 0;
					return i;
				}

				/*
				 * The VM_FAULT_WRITE bit tells us that
				 * do_wp_page has broken COW when necessary,
				 * even if maybe_mkwrite decided not to set
				 * pte_write. We can thus safely do subsequent
				 * page lookups as if they were reads. But only
				 * do so when looping for pte_write is futile:
				 * in some cases userspace may also be wanting
				 * to write to the gotten user page, which a
				 * read fault here might prevent (a readonly
				 * page might get reCOWed by userspace write).
				 */
				if ((ret & VM_FAULT_WRITE) &&
				    !(vma->vm_flags & VM_WRITE))
					foll_flags &= ~FOLL_WRITE;

				cond_resched();
			}
			if (IS_ERR(page))
				return i ? i : PTR_ERR(page);
			if (pages) {
				pages[i] = page;

				flush_anon_page(vma, page, start);
				flush_dcache_page(page);
				page_mask = 0;
			}
next_page:
			if (vmas) {
				vmas[i] = vma;
				page_mask = 0;
			}
			page_increm = 1 + (~(start >> PAGE_SHIFT) & page_mask);
			if (page_increm > nr_pages)
				page_increm = nr_pages;
			i += page_increm;
			start += page_increm * PAGE_SIZE;
			nr_pages -= page_increm;
		} while (nr_pages && start < vma->vm_end);
	} while (nr_pages);
	return i;
efault:
	return i ? : -EFAULT;
}
EXPORT_SYMBOL(__get_user_pages);

/*
 * fixup_user_fault() - manually resolve a user page fault
 * @tsk:	the task_struct to use for page fault accounting, or
 *		NULL if faults are not to be recorded.
 * @mm:		mm_struct of target mm
 * @address:	user address
 * @fault_flags:flags to pass down to handle_mm_fault()
 *
 * This is meant to be called in the specific scenario where for locking reasons
 * we try to access user memory in atomic context (within a pagefault_disable()
 * section), this returns -EFAULT, and we want to resolve the user fault before
 * trying again.
 *
 * Typically this is meant to be used by the futex code.
 *
 * The main difference with get_user_pages() is that this function will
 * unconditionally call handle_mm_fault() which will in turn perform all the
 * necessary SW fixup of the dirty and young bits in the PTE, while
 * handle_mm_fault() only guarantees to update these in the struct page.
 *
 * This is important for some architectures where those bits also gate the
 * access permission to the page because they are maintained in software.  On
 * such architectures, gup() will not be enough to make a subsequent access
 * succeed.
 *
 * This should be called with the mm_sem held for read.
 */
int fixup_user_fault(struct task_struct *tsk, struct mm_struct *mm,
		     unsigned long address, unsigned int fault_flags)
{
	struct vm_area_struct *vma;
	int ret;

	vma = find_extend_vma(mm, address);
	if (!vma || address < vma->vm_start)
		return -EFAULT;

	ret = handle_mm_fault(mm, vma, address, fault_flags);
	if (ret & VM_FAULT_ERROR) {
		if (ret & VM_FAULT_OOM)
			return -ENOMEM;
		if (ret & (VM_FAULT_HWPOISON | VM_FAULT_HWPOISON_LARGE))
			return -EHWPOISON;
		if (ret & VM_FAULT_SIGBUS)
			return -EFAULT;
		BUG();
	}
	if (tsk) {
		if (ret & VM_FAULT_MAJOR)
			tsk->maj_flt++;
		else
			tsk->min_flt++;
	}
	return 0;
}

/*
 * get_user_pages() - pin user pages in memory
 * @tsk:	the task_struct to use for page fault accounting, or
 *		NULL if faults are not to be recorded.
 * @mm:		mm_struct of target mm
 * @start:	starting user address
 * @nr_pages:	number of pages from start to pin
 * @write:	whether pages will be written to by the caller
 * @force:	whether to force access even when user mapping is currently
 *		protected (but never forces write access to shared mapping).
 * @pages:	array that receives pointers to the pages pinned.
 *		Should be at least nr_pages long. Or NULL, if caller
 *		only intends to ensure the pages are faulted in.
 * @vmas:	array of pointers to vmas corresponding to each page.
 *		Or NULL if the caller does not require them.
 *
 * Returns number of pages pinned. This may be fewer than the number
 * requested. If nr_pages is 0 or negative, returns 0. If no pages
 * were pinned, returns -errno. Each page returned must be released
 * with a put_page() call when it is finished with. vmas will only
 * remain valid while mmap_sem is held.
 *
 * Must be called with mmap_sem held for read or write.
 *
 * get_user_pages walks a process's page tables and takes a reference to
 * each struct page that each user address corresponds to at a given
 * instant. That is, it takes the page that would be accessed if a user
 * thread accesses the given user virtual address at that instant.
 *
 * This does not guarantee that the page exists in the user mappings when
 * get_user_pages returns, and there may even be a completely different
 * page there in some cases (eg. if mmapped pagecache has been invalidated
 * and subsequently re faulted). However it does guarantee that the page
 * won't be freed completely. And mostly callers simply care that the page
 * contains data that was valid *at some point in time*. Typically, an IO
 * or similar operation cannot guarantee anything stronger anyway because
 * locks can't be held over the syscall boundary.
 *
 * If write=0, the page must not be written to. If the page is written to,
 * set_page_dirty (or set_page_dirty_lock, as appropriate) must be called
 * after the page is finished with, and before put_page is called.
 *
 * get_user_pages is typically used for fewer-copy IO operations, to get a
 * handle on the memory by some means other than accesses via the user virtual
 * addresses. The pages may be submitted for DMA to devices or accessed via
 * their kernel linear mapping (via the kmap APIs). Care should be taken to
 * use the correct cache flushing APIs.
 *
 * See also get_user_pages_fast, for performance critical applications.
 */
long get_user_pages(struct task_struct *tsk, struct mm_struct *mm,
		unsigned long start, unsigned long nr_pages, int write,
		int force, struct page **pages, struct vm_area_struct **vmas)
{
	int flags = FOLL_TOUCH;

	if (pages)
		flags |= FOLL_GET;
	if (write)
		flags |= FOLL_WRITE;
	if (force)
		flags |= FOLL_FORCE;

	return __get_user_pages(tsk, mm, start, nr_pages, flags, pages, vmas,
				NULL);
}
EXPORT_SYMBOL(get_user_pages);

/**
 * get_dump_page() - pin user page in memory while writing it to core dump
 * @addr: user address
 *
 * Returns struct page pointer of user page pinned for dump,
 * to be freed afterwards by page_cache_release() or put_page().
 *
 * Returns NULL on any kind of failure - a hole must then be inserted into
 * the corefile, to preserve alignment with its headers; and also returns
 * NULL wherever the ZERO_PAGE, or an anonymous pte_none, has been found -
 * allowing a hole to be left in the corefile to save diskspace.
 *
 * Called without mmap_sem, but after all other threads have been killed.
 */
#ifdef CONFIG_ELF_CORE
struct page *get_dump_page(unsigned long addr)
{
	struct vm_area_struct *vma;
	struct page *page;

	if (__get_user_pages(current, current->mm, addr, 1,
			     FOLL_FORCE | FOLL_DUMP | FOLL_GET, &page, &vma,
			     NULL) < 1)
		return NULL;
	flush_cache_page(vma, addr, page_to_pfn(page));
	return page;
}
#endif /* CONFIG_ELF_CORE */

pte_t *__get_locked_pte(struct mm_struct *mm, unsigned long addr,
			spinlock_t **ptl)
{
	pgd_t * pgd = pgd_offset(mm, addr);
	pud_t * pud = pud_alloc(mm, pgd, addr);
	if (pud) {
		pmd_t * pmd = pmd_alloc(mm, pud, addr);
		if (pmd) {
			VM_BUG_ON(pmd_trans_huge(*pmd));
			return pte_alloc_map_lock(mm, pmd, addr, ptl);
		}
	}
	return NULL;
}

/*
 * This is the old fallback for page remapping.
 *
 * For historical reasons, it only allows reserved pages. Only
 * old drivers should use this, and they needed to mark their
 * pages reserved for the old functions anyway.
 */
static int insert_page(struct vm_area_struct *vma, unsigned long addr,
			struct page *page, pgprot_t prot)
{
	struct mm_struct *mm = vma->vm_mm;
	int retval;
	pte_t *pte;
	spinlock_t *ptl;

	retval = -EINVAL;
	if (PageAnon(page))
		goto out;
	retval = -ENOMEM;
	flush_dcache_page(page);
	pte = get_locked_pte(mm, addr, &ptl);
	if (!pte)
		goto out;
	retval = -EBUSY;
	if (!pte_none(*pte))
		goto out_unlock;

	/* Ok, finally just insert the thing.. */
	get_page(page);
	inc_mm_counter_fast(mm, MM_FILEPAGES);
	page_add_file_rmap(page);
	set_pte_at(mm, addr, pte, mk_pte(page, prot));

	retval = 0;
	pte_unmap_unlock(pte, ptl);
	return retval;
out_unlock:
	pte_unmap_unlock(pte, ptl);
out:
	return retval;
}

/**
 * vm_insert_page - insert single page into user vma
 * @vma: user vma to map to
 * @addr: target user address of this page
 * @page: source kernel page
 *
 * This allows drivers to insert individual pages they've allocated
 * into a user vma.
 *
 * The page has to be a nice clean _individual_ kernel allocation.
 * If you allocate a compound page, you need to have marked it as
 * such (__GFP_COMP), or manually just split the page up yourself
 * (see split_page()).
 *
 * NOTE! Traditionally this was done with "remap_pfn_range()" which
 * took an arbitrary page protection parameter. This doesn't allow
 * that. Your vma protection will have to be set up correctly, which
 * means that if you want a shared writable mapping, you'd better
 * ask for a shared writable mapping!
 *
 * The page does not need to be reserved.
 *
 * Usually this function is called from f_op->mmap() handler
 * under mm->mmap_sem write-lock, so it can change vma->vm_flags.
 * Caller must set VM_MIXEDMAP on vma if it wants to call this
 * function from other places, for example from page-fault handler.
 */
int vm_insert_page(struct vm_area_struct *vma, unsigned long addr,
			struct page *page)
{
	if (addr < vma->vm_start || addr >= vma->vm_end)
		return -EFAULT;
	if (!page_count(page))
		return -EINVAL;
	if (!(vma->vm_flags & VM_MIXEDMAP)) {
		BUG_ON(down_read_trylock(&vma->vm_mm->mmap_sem));
		BUG_ON(vma->vm_flags & VM_PFNMAP);
		vma->vm_flags |= VM_MIXEDMAP;
	}
	return insert_page(vma, addr, page, vma->vm_page_prot);
}
EXPORT_SYMBOL(vm_insert_page);

static int insert_pfn(struct vm_area_struct *vma, unsigned long addr,
			unsigned long pfn, pgprot_t prot)
{
	struct mm_struct *mm = vma->vm_mm;
	int retval;
	pte_t *pte, entry;
	spinlock_t *ptl;

	retval = -ENOMEM;
	pte = get_locked_pte(mm, addr, &ptl);
	if (!pte)
		goto out;
	retval = -EBUSY;
	if (!pte_none(*pte))
		goto out_unlock;

	/* Ok, finally just insert the thing.. */
	entry = pte_mkspecial(pfn_pte(pfn, prot));
	set_pte_at(mm, addr, pte, entry);
	update_mmu_cache(vma, addr, pte); /* XXX: why not for insert_page? */

	retval = 0;
out_unlock:
	pte_unmap_unlock(pte, ptl);
out:
	return retval;
}

/**
 * vm_insert_pfn - insert single pfn into user vma
 * @vma: user vma to map to
 * @addr: target user address of this page
 * @pfn: source kernel pfn
 *
 * Similar to vm_insert_page, this allows drivers to insert individual pages
 * they've allocated into a user vma. Same comments apply.
 *
 * This function should only be called from a vm_ops->fault handler, and
 * in that case the handler should return NULL.
 *
 * vma cannot be a COW mapping.
 *
 * As this is called only for pages that do not currently exist, we
 * do not need to flush old virtual caches or the TLB.
 */
int vm_insert_pfn(struct vm_area_struct *vma, unsigned long addr,
			unsigned long pfn)
{
	int ret;
	pgprot_t pgprot = vma->vm_page_prot;
	/*
	 * Technically, architectures with pte_special can avoid all these
	 * restrictions (same for remap_pfn_range).  However we would like
	 * consistency in testing and feature parity among all, so we should
	 * try to keep these invariants in place for everybody.
	 */
	BUG_ON(!(vma->vm_flags & (VM_PFNMAP|VM_MIXEDMAP)));
	BUG_ON((vma->vm_flags & (VM_PFNMAP|VM_MIXEDMAP)) ==
						(VM_PFNMAP|VM_MIXEDMAP));
	BUG_ON((vma->vm_flags & VM_PFNMAP) && is_cow_mapping(vma->vm_flags));
	BUG_ON((vma->vm_flags & VM_MIXEDMAP) && pfn_valid(pfn));

	if (addr < vma->vm_start || addr >= vma->vm_end)
		return -EFAULT;
	if (track_pfn_insert(vma, &pgprot, pfn))
		return -EINVAL;

	ret = insert_pfn(vma, addr, pfn, pgprot);

	return ret;
}
EXPORT_SYMBOL(vm_insert_pfn);

int vm_insert_mixed(struct vm_area_struct *vma, unsigned long addr,
			unsigned long pfn)
{
	BUG_ON(!(vma->vm_flags & VM_MIXEDMAP));

	if (addr < vma->vm_start || addr >= vma->vm_end)
		return -EFAULT;

	/*
	 * If we don't have pte special, then we have to use the pfn_valid()
	 * based VM_MIXEDMAP scheme (see vm_normal_page), and thus we *must*
	 * refcount the page if pfn_valid is true (hence insert_page rather
	 * than insert_pfn).  If a zero_pfn were inserted into a VM_MIXEDMAP
	 * without pte special, it would there be refcounted as a normal page.
	 */
	if (!HAVE_PTE_SPECIAL && pfn_valid(pfn)) {
		struct page *page;

		page = pfn_to_page(pfn);
		return insert_page(vma, addr, page, vma->vm_page_prot);
	}
	return insert_pfn(vma, addr, pfn, vma->vm_page_prot);
}
EXPORT_SYMBOL(vm_insert_mixed);

/*
 * maps a range of physical memory into the requested pages. the old
 * mappings are removed. any references to nonexistent pages results
 * in null mappings (currently treated as "copy-on-access")
 */
static int remap_pte_range(struct mm_struct *mm, pmd_t *pmd,
			unsigned long addr, unsigned long end,
			unsigned long pfn, pgprot_t prot)
{
	pte_t *pte;
	spinlock_t *ptl;

	pte = pte_alloc_map_lock(mm, pmd, addr, &ptl);
	if (!pte)
		return -ENOMEM;
	arch_enter_lazy_mmu_mode();
	do {
		BUG_ON(!pte_none(*pte));
		set_pte_at(mm, addr, pte, pte_mkspecial(pfn_pte(pfn, prot)));
		pfn++;
	} while (pte++, addr += PAGE_SIZE, addr != end);
	arch_leave_lazy_mmu_mode();
	pte_unmap_unlock(pte - 1, ptl);
	return 0;
}

static inline int remap_pmd_range(struct mm_struct *mm, pud_t *pud,
			unsigned long addr, unsigned long end,
			unsigned long pfn, pgprot_t prot)
{
	pmd_t *pmd;
	unsigned long next;

	pfn -= addr >> PAGE_SHIFT;
	pmd = pmd_alloc(mm, pud, addr);
	if (!pmd)
		return -ENOMEM;
	VM_BUG_ON(pmd_trans_huge(*pmd));
	do {
		next = pmd_addr_end(addr, end);
		if (remap_pte_range(mm, pmd, addr, next,
				pfn + (addr >> PAGE_SHIFT), prot))
			return -ENOMEM;
	} while (pmd++, addr = next, addr != end);
	return 0;
}

static inline int remap_pud_range(struct mm_struct *mm, pgd_t *pgd,
			unsigned long addr, unsigned long end,
			unsigned long pfn, pgprot_t prot)
{
	pud_t *pud;
	unsigned long next;

	pfn -= addr >> PAGE_SHIFT;
	pud = pud_alloc(mm, pgd, addr);
	if (!pud)
		return -ENOMEM;
	do {
		next = pud_addr_end(addr, end);
		if (remap_pmd_range(mm, pud, addr, next,
				pfn + (addr >> PAGE_SHIFT), prot))
			return -ENOMEM;
	} while (pud++, addr = next, addr != end);
	return 0;
}

/**
 * remap_pfn_range - remap kernel memory to userspace
 * @vma: user vma to map to
 * @addr: target user address to start at
 * @pfn: physical address of kernel memory
 * @size: size of map area
 * @prot: page protection flags for this mapping
 *
 *  Note: this is only safe if the mm semaphore is held when called.
 */
int remap_pfn_range(struct vm_area_struct *vma, unsigned long addr,
		    unsigned long pfn, unsigned long size, pgprot_t prot)
{
	pgd_t *pgd;
	unsigned long next;
	unsigned long end = addr + PAGE_ALIGN(size);
	struct mm_struct *mm = vma->vm_mm;
	int err;

	/*
	 * Physically remapped pages are special. Tell the
	 * rest of the world about it:
	 *   VM_IO tells people not to look at these pages
	 *	(accesses can have side effects).
	 *   VM_PFNMAP tells the core MM that the base pages are just
	 *	raw PFN mappings, and do not have a "struct page" associated
	 *	with them.
	 *   VM_DONTEXPAND
	 *      Disable vma merging and expanding with mremap().
	 *   VM_DONTDUMP
	 *      Omit vma from core dump, even when VM_IO turned off.
	 *
	 * There's a horrible special case to handle copy-on-write
	 * behaviour that some programs depend on. We mark the "original"
	 * un-COW'ed pages by matching them up with "vma->vm_pgoff".
	 * See vm_normal_page() for details.
	 */
	if (is_cow_mapping(vma->vm_flags)) {
		if (addr != vma->vm_start || end != vma->vm_end)
			return -EINVAL;
		vma->vm_pgoff = pfn;
	}

	err = track_pfn_remap(vma, &prot, pfn, addr, PAGE_ALIGN(size));
	if (err)
		return -EINVAL;

	vma->vm_flags |= VM_IO | VM_PFNMAP | VM_DONTEXPAND | VM_DONTDUMP;

	BUG_ON(addr >= end);
	pfn -= addr >> PAGE_SHIFT;
	pgd = pgd_offset(mm, addr);
	flush_cache_range(vma, addr, end);
	do {
		next = pgd_addr_end(addr, end);
		err = remap_pud_range(mm, pgd, addr, next,
				pfn + (addr >> PAGE_SHIFT), prot);
		if (err)
			break;
	} while (pgd++, addr = next, addr != end);

	if (err)
		untrack_pfn(vma, pfn, PAGE_ALIGN(size));

	return err;
}
EXPORT_SYMBOL(remap_pfn_range);

/**
 * vm_iomap_memory - remap memory to userspace
 * @vma: user vma to map to
 * @start: start of area
 * @len: size of area
 *
 * This is a simplified io_remap_pfn_range() for common driver use. The
 * driver just needs to give us the physical memory range to be mapped,
 * we'll figure out the rest from the vma information.
 *
 * NOTE! Some drivers might want to tweak vma->vm_page_prot first to get
 * whatever write-combining details or similar.
 */
int vm_iomap_memory(struct vm_area_struct *vma, phys_addr_t start, unsigned long len)
{
	unsigned long vm_len, pfn, pages;

	/* Check that the physical memory area passed in looks valid */
	if (start + len < start)
		return -EINVAL;
	/*
	 * You *really* shouldn't map things that aren't page-aligned,
	 * but we've historically allowed it because IO memory might
	 * just have smaller alignment.
	 */
	len += start & ~PAGE_MASK;
	pfn = start >> PAGE_SHIFT;
	pages = (len + ~PAGE_MASK) >> PAGE_SHIFT;
	if (pfn + pages < pfn)
		return -EINVAL;

	/* We start the mapping 'vm_pgoff' pages into the area */
	if (vma->vm_pgoff > pages)
		return -EINVAL;
	pfn += vma->vm_pgoff;
	pages -= vma->vm_pgoff;

	/* Can we fit all of the mapping? */
	vm_len = vma->vm_end - vma->vm_start;
	if (vm_len >> PAGE_SHIFT > pages)
		return -EINVAL;

	/* Ok, let it rip */
	return io_remap_pfn_range(vma, vma->vm_start, pfn, vm_len, vma->vm_page_prot);
}
EXPORT_SYMBOL(vm_iomap_memory);

static int apply_to_pte_range(struct mm_struct *mm, pmd_t *pmd,
				     unsigned long addr, unsigned long end,
				     pte_fn_t fn, void *data)
{
	pte_t *pte;
	int err;
	pgtable_t token;
	spinlock_t *uninitialized_var(ptl);

	pte = (mm == &init_mm) ?
		pte_alloc_kernel(pmd, addr) :
		pte_alloc_map_lock(mm, pmd, addr, &ptl);
	if (!pte)
		return -ENOMEM;

	BUG_ON(pmd_huge(*pmd));

	arch_enter_lazy_mmu_mode();

	token = pmd_pgtable(*pmd);

	do {
		err = fn(pte++, token, addr, data);
		if (err)
			break;
	} while (addr += PAGE_SIZE, addr != end);

	arch_leave_lazy_mmu_mode();

	if (mm != &init_mm)
		pte_unmap_unlock(pte-1, ptl);
	return err;
}

static int apply_to_pmd_range(struct mm_struct *mm, pud_t *pud,
				     unsigned long addr, unsigned long end,
				     pte_fn_t fn, void *data)
{
	pmd_t *pmd;
	unsigned long next;
	int err;

	BUG_ON(pud_huge(*pud));

	pmd = pmd_alloc(mm, pud, addr);
	if (!pmd)
		return -ENOMEM;
	do {
		next = pmd_addr_end(addr, end);
		err = apply_to_pte_range(mm, pmd, addr, next, fn, data);
		if (err)
			break;
	} while (pmd++, addr = next, addr != end);
	return err;
}

static int apply_to_pud_range(struct mm_struct *mm, pgd_t *pgd,
				     unsigned long addr, unsigned long end,
				     pte_fn_t fn, void *data)
{
	pud_t *pud;
	unsigned long next;
	int err;

	pud = pud_alloc(mm, pgd, addr);
	if (!pud)
		return -ENOMEM;
	do {
		next = pud_addr_end(addr, end);
		err = apply_to_pmd_range(mm, pud, addr, next, fn, data);
		if (err)
			break;
	} while (pud++, addr = next, addr != end);
	return err;
}

/*
 * Scan a region of virtual memory, filling in page tables as necessary
 * and calling a provided function on each leaf page table.
 */
int apply_to_page_range(struct mm_struct *mm, unsigned long addr,
			unsigned long size, pte_fn_t fn, void *data)
{
	pgd_t *pgd;
	unsigned long next;
	unsigned long end = addr + size;
	int err;

	BUG_ON(addr >= end);
	pgd = pgd_offset(mm, addr);
	do {
		next = pgd_addr_end(addr, end);
		err = apply_to_pud_range(mm, pgd, addr, next, fn, data);
		if (err)
			break;
	} while (pgd++, addr = next, addr != end);

	return err;
}
EXPORT_SYMBOL_GPL(apply_to_page_range);

/*
 * handle_pte_fault chooses page fault handler according to an entry
 * which was read non-atomically.  Before making any commitment, on
 * those architectures or configurations (e.g. i386 with PAE) which
 * might give a mix of unmatched parts, do_swap_page and do_nonlinear_fault
 * must check under lock before unmapping the pte and proceeding
 * (but do_wp_page is only called after already making such a check;
 * and do_anonymous_page can safely check later on).
 */
static inline int pte_unmap_same(struct mm_struct *mm, pmd_t *pmd,
				pte_t *page_table, pte_t orig_pte)
{
	int same = 1;
#if defined(CONFIG_SMP) || defined(CONFIG_PREEMPT)
	if (sizeof(pte_t) > sizeof(unsigned long)) {
		spinlock_t *ptl = pte_lockptr(mm, pmd);
		spin_lock(ptl);
		same = pte_same(*page_table, orig_pte);
		spin_unlock(ptl);
	}
#endif
	pte_unmap(page_table);
	return same;
}

static inline void cow_user_page(struct page *dst, struct page *src, unsigned long va, struct vm_area_struct *vma)
{
	debug_dma_assert_idle(src);

	/*
	 * If the source page was a PFN mapping, we don't have
	 * a "struct page" for it. We do a best-effort copy by
	 * just copying from the original user address. If that
	 * fails, we just zero-fill it. Live with it.
	 */
	if (unlikely(!src)) {
		void *kaddr = kmap_atomic(dst);
		void __user *uaddr = (void __user *)(va & PAGE_MASK);

		/*
		 * This really shouldn't fail, because the page is there
		 * in the page tables. But it might just be unreadable,
		 * in which case we just give up and fill the result with
		 * zeroes.
		 */
		if (__copy_from_user_inatomic(kaddr, uaddr, PAGE_SIZE))
			clear_page(kaddr);
		kunmap_atomic(kaddr);
		flush_dcache_page(dst);
	} else
		copy_user_highpage(dst, src, va, vma);
}

/*
 * Notify the address space that the page is about to become writable so that
 * it can prohibit this or wait for the page to get into an appropriate state.
 *
 * We do this without the lock held, so that it can sleep if it needs to.
 */
static int do_page_mkwrite(struct vm_area_struct *vma, struct page *page,
	       unsigned long address)
{
	struct vm_fault vmf;
	int ret;

	vmf.virtual_address = (void __user *)(address & PAGE_MASK);
	vmf.pgoff = page->index;
	vmf.flags = FAULT_FLAG_WRITE|FAULT_FLAG_MKWRITE;
	vmf.page = page;

	ret = vma->vm_ops->page_mkwrite(vma, &vmf);
	if (unlikely(ret & (VM_FAULT_ERROR | VM_FAULT_NOPAGE)))
		return ret;
	if (unlikely(!(ret & VM_FAULT_LOCKED))) {
		lock_page(page);
		if (!page->mapping) {
			unlock_page(page);
			return 0; /* retry */
		}
		ret |= VM_FAULT_LOCKED;
	} else
		VM_BUG_ON_PAGE(!PageLocked(page), page);
	return ret;
}

/*
 * This routine handles present pages, when users try to write
 * to a shared page. It is done by copying the page to a new address
 * and decrementing the shared-page counter for the old page.
 *
 * Note that this routine assumes that the protection checks have been
 * done by the caller (the low-level page fault routine in most cases).
 * Thus we can safely just mark it writable once we've done any necessary
 * COW.
 *
 * We also mark the page dirty at this point even though the page will
 * change only once the write actually happens. This avoids a few races,
 * and potentially makes it more efficient.
 *
 * We enter with non-exclusive mmap_sem (to exclude vma changes,
 * but allow concurrent faults), with pte both mapped and locked.
 * We return with mmap_sem still held, but pte unmapped and unlocked.
 */
static int do_wp_page(struct mm_struct *mm, struct vm_area_struct *vma,
		unsigned long address, pte_t *page_table, pmd_t *pmd,
		spinlock_t *ptl, pte_t orig_pte)
	__releases(ptl)
{
	struct page *old_page, *new_page = NULL;
	pte_t entry;
	int ret = 0;
	int page_mkwrite = 0;
	struct page *dirty_page = NULL;
	unsigned long mmun_start = 0;	/* For mmu_notifiers */
	unsigned long mmun_end = 0;	/* For mmu_notifiers */

	old_page = vm_normal_page(vma, address, orig_pte);
	if (!old_page) {
		/*
		 * VM_MIXEDMAP !pfn_valid() case
		 *
		 * We should not cow pages in a shared writeable mapping.
		 * Just mark the pages writable as we can't do any dirty
		 * accounting on raw pfn maps.
		 */
		if ((vma->vm_flags & (VM_WRITE|VM_SHARED)) ==
				     (VM_WRITE|VM_SHARED))
			goto reuse;
		goto gotten;
	}

	/*
	 * Take out anonymous pages first, anonymous shared vmas are
	 * not dirty accountable.
	 */
	if (PageAnon(old_page) && !PageKsm(old_page)) {
		if (!trylock_page(old_page)) {
			page_cache_get(old_page);
			pte_unmap_unlock(page_table, ptl);
			lock_page(old_page);
			page_table = pte_offset_map_lock(mm, pmd, address,
							 &ptl);
			if (!pte_same(*page_table, orig_pte)) {
				unlock_page(old_page);
				goto unlock;
			}
			page_cache_release(old_page);
		}
		if (reuse_swap_page(old_page)) {
			/*
			 * The page is all ours.  Move it to our anon_vma so
			 * the rmap code will not search our parent or siblings.
			 * Protected against the rmap code by the page lock.
			 */
			page_move_anon_rmap(old_page, vma, address);
			unlock_page(old_page);
			goto reuse;
		}
		unlock_page(old_page);
	} else if (unlikely((vma->vm_flags & (VM_WRITE|VM_SHARED)) ==
					(VM_WRITE|VM_SHARED))) {
		/*
		 * Only catch write-faults on shared writable pages,
		 * read-only shared pages can get COWed by
		 * get_user_pages(.write=1, .force=1).
		 */
		if (vma->vm_ops && vma->vm_ops->page_mkwrite) {
			int tmp;
			page_cache_get(old_page);
			pte_unmap_unlock(page_table, ptl);
			tmp = do_page_mkwrite(vma, old_page, address);
			if (unlikely(!tmp || (tmp &
					(VM_FAULT_ERROR | VM_FAULT_NOPAGE)))) {
				page_cache_release(old_page);
				return tmp;
			}
			/*
			 * Since we dropped the lock we need to revalidate
			 * the PTE as someone else may have changed it.  If
			 * they did, we just return, as we can count on the
			 * MMU to tell us if they didn't also make it writable.
			 */
			page_table = pte_offset_map_lock(mm, pmd, address,
							 &ptl);
			if (!pte_same(*page_table, orig_pte)) {
				unlock_page(old_page);
				goto unlock;
			}

			page_mkwrite = 1;
		}
		dirty_page = old_page;
		get_page(dirty_page);

reuse:
		/*
		 * Clear the pages cpupid information as the existing
		 * information potentially belongs to a now completely
		 * unrelated process.
		 */
		if (old_page)
			page_cpupid_xchg_last(old_page, (1 << LAST_CPUPID_SHIFT) - 1);

		flush_cache_page(vma, address, pte_pfn(orig_pte));
		entry = pte_mkyoung(orig_pte);
		entry = maybe_mkwrite(pte_mkdirty(entry), vma);
		if (ptep_set_access_flags(vma, address, page_table, entry,1))
			update_mmu_cache(vma, address, page_table);
		pte_unmap_unlock(page_table, ptl);
		ret |= VM_FAULT_WRITE;

		if (!dirty_page)
			return ret;

		/*
		 * Yes, Virginia, this is actually required to prevent a race
		 * with clear_page_dirty_for_io() from clearing the page dirty
		 * bit after it clear all dirty ptes, but before a racing
		 * do_wp_page installs a dirty pte.
		 *
		 * do_shared_fault is protected similarly.
		 */
		if (!page_mkwrite) {
			wait_on_page_locked(dirty_page);
			set_page_dirty_balance(dirty_page);
			/* file_update_time outside page_lock */
			if (vma->vm_file)
				vma_file_update_time(vma);
		}
		put_page(dirty_page);
		if (page_mkwrite) {
			struct address_space *mapping = dirty_page->mapping;

			set_page_dirty(dirty_page);
			unlock_page(dirty_page);
			page_cache_release(dirty_page);
			if (mapping)	{
				/*
				 * Some device drivers do not set page.mapping
				 * but still dirty their pages
				 */
				balance_dirty_pages_ratelimited(mapping);
			}
		}

		return ret;
	}

	/*
	 * Ok, we need to copy. Oh, well..
	 */
	page_cache_get(old_page);
gotten:
	pte_unmap_unlock(page_table, ptl);

	if (unlikely(anon_vma_prepare(vma)))
		goto oom;

	if (is_zero_pfn(pte_pfn(orig_pte))) {
		new_page = alloc_zeroed_user_highpage_movable(vma, address);
		if (!new_page)
			goto oom;
	} else {
		new_page = alloc_page_vma(GFP_HIGHUSER_MOVABLE, vma, address);
		if (!new_page)
			goto oom;
		cow_user_page(new_page, old_page, address, vma);
	}
	__SetPageUptodate(new_page);

	if (mem_cgroup_charge_anon(new_page, mm, GFP_KERNEL))
		goto oom_free_new;

	mmun_start  = address & PAGE_MASK;
	mmun_end    = mmun_start + PAGE_SIZE;
	mmu_notifier_invalidate_range_start(mm, mmun_start, mmun_end);

	/*
	 * Re-check the pte - we dropped the lock
	 */
	page_table = pte_offset_map_lock(mm, pmd, address, &ptl);
	if (likely(pte_same(*page_table, orig_pte))) {
		if (old_page) {
			if (!PageAnon(old_page)) {
				dec_mm_counter_fast(mm, MM_FILEPAGES);
				inc_mm_counter_fast(mm, MM_ANONPAGES);
			}
		} else
			inc_mm_counter_fast(mm, MM_ANONPAGES);
		flush_cache_page(vma, address, pte_pfn(orig_pte));
		entry = mk_pte(new_page, vma->vm_page_prot);
		entry = maybe_mkwrite(pte_mkdirty(entry), vma);
		/*
		 * Clear the pte entry and flush it first, before updating the
		 * pte with the new entry. This will avoid a race condition
		 * seen in the presence of one thread doing SMC and another
		 * thread doing COW.
		 */
		ptep_clear_flush(vma, address, page_table);
		page_add_new_anon_rmap(new_page, vma, address);
		/*
		 * We call the notify macro here because, when using secondary
		 * mmu page tables (such as kvm shadow page tables), we want the
		 * new page to be mapped directly into the secondary page table.
		 */
		set_pte_at_notify(mm, address, page_table, entry);
		update_mmu_cache(vma, address, page_table);
		if (old_page) {
			/*
			 * Only after switching the pte to the new page may
			 * we remove the mapcount here. Otherwise another
			 * process may come and find the rmap count decremented
			 * before the pte is switched to the new page, and
			 * "reuse" the old page writing into it while our pte
			 * here still points into it and can be read by other
			 * threads.
			 *
			 * The critical issue is to order this
			 * page_remove_rmap with the ptp_clear_flush above.
			 * Those stores are ordered by (if nothing else,)
			 * the barrier present in the atomic_add_negative
			 * in page_remove_rmap.
			 *
			 * Then the TLB flush in ptep_clear_flush ensures that
			 * no process can access the old page before the
			 * decremented mapcount is visible. And the old page
			 * cannot be reused until after the decremented
			 * mapcount is visible. So transitively, TLBs to
			 * old page will be flushed before it can be reused.
			 */
			page_remove_rmap(old_page);
		}

		/* Free the old page.. */
		new_page = old_page;
		ret |= VM_FAULT_WRITE;
	} else
		mem_cgroup_uncharge_page(new_page);

	if (new_page)
		page_cache_release(new_page);
unlock:
	pte_unmap_unlock(page_table, ptl);
	if (mmun_end > mmun_start)
		mmu_notifier_invalidate_range_end(mm, mmun_start, mmun_end);
	if (old_page) {
		/*
		 * Don't let another task, with possibly unlocked vma,
		 * keep the mlocked page.
		 */
		if ((ret & VM_FAULT_WRITE) && (vma->vm_flags & VM_LOCKED)) {
			lock_page(old_page);	/* LRU manipulation */
			munlock_vma_page(old_page);
			unlock_page(old_page);
		}
		page_cache_release(old_page);
	}
	return ret;
oom_free_new:
	page_cache_release(new_page);
oom:
	if (old_page)
		page_cache_release(old_page);
	return VM_FAULT_OOM;
}

static void unmap_mapping_range_vma(struct vm_area_struct *vma,
		unsigned long start_addr, unsigned long end_addr,
		struct zap_details *details)
{
	zap_page_range_single(vma, start_addr, end_addr - start_addr, details);
}

static inline void unmap_mapping_range_tree(struct rb_root *root,
					    struct zap_details *details)
{
	struct vm_area_struct *vma;
	pgoff_t vba, vea, zba, zea;

	vma_interval_tree_foreach(vma, root,
			details->first_index, details->last_index) {

		vba = vma->vm_pgoff;
		vea = vba + vma_pages(vma) - 1;
		/* Assume for now that PAGE_CACHE_SHIFT == PAGE_SHIFT */
		zba = details->first_index;
		if (zba < vba)
			zba = vba;
		zea = details->last_index;
		if (zea > vea)
			zea = vea;

		unmap_mapping_range_vma(vma,
			((zba - vba) << PAGE_SHIFT) + vma->vm_start,
			((zea - vba + 1) << PAGE_SHIFT) + vma->vm_start,
				details);
	}
}

static inline void unmap_mapping_range_list(struct list_head *head,
					    struct zap_details *details)
{
	struct vm_area_struct *vma;

	/*
	 * In nonlinear VMAs there is no correspondence between virtual address
	 * offset and file offset.  So we must perform an exhaustive search
	 * across *all* the pages in each nonlinear VMA, not just the pages
	 * whose virtual address lies outside the file truncation point.
	 */
	list_for_each_entry(vma, head, shared.nonlinear) {
		details->nonlinear_vma = vma;
		unmap_mapping_range_vma(vma, vma->vm_start, vma->vm_end, details);
	}
}

/**
 * unmap_mapping_range - unmap the portion of all mmaps in the specified address_space corresponding to the specified page range in the underlying file.
 * @mapping: the address space containing mmaps to be unmapped.
 * @holebegin: byte in first page to unmap, relative to the start of
 * the underlying file.  This will be rounded down to a PAGE_SIZE
 * boundary.  Note that this is different from truncate_pagecache(), which
 * must keep the partial page.  In contrast, we must get rid of
 * partial pages.
 * @holelen: size of prospective hole in bytes.  This will be rounded
 * up to a PAGE_SIZE boundary.  A holelen of zero truncates to the
 * end of the file.
 * @even_cows: 1 when truncating a file, unmap even private COWed pages;
 * but 0 when invalidating pagecache, don't throw away private data.
 */
void unmap_mapping_range(struct address_space *mapping,
		loff_t const holebegin, loff_t const holelen, int even_cows)
{
	struct zap_details details;
	pgoff_t hba = holebegin >> PAGE_SHIFT;
	pgoff_t hlen = (holelen + PAGE_SIZE - 1) >> PAGE_SHIFT;

	/* Check for overflow. */
	if (sizeof(holelen) > sizeof(hlen)) {
		long long holeend =
			(holebegin + holelen + PAGE_SIZE - 1) >> PAGE_SHIFT;
		if (holeend & ~(long long)ULONG_MAX)
			hlen = ULONG_MAX - hba + 1;
	}

	details.check_mapping = even_cows? NULL: mapping;
	details.nonlinear_vma = NULL;
	details.first_index = hba;
	details.last_index = hba + hlen - 1;
	if (details.last_index < details.first_index)
		details.last_index = ULONG_MAX;


	mutex_lock(&mapping->i_mmap_mutex);
	if (unlikely(!RB_EMPTY_ROOT(&mapping->i_mmap)))
		unmap_mapping_range_tree(&mapping->i_mmap, &details);
	if (unlikely(!list_empty(&mapping->i_mmap_nonlinear)))
		unmap_mapping_range_list(&mapping->i_mmap_nonlinear, &details);
	mutex_unlock(&mapping->i_mmap_mutex);
}
EXPORT_SYMBOL(unmap_mapping_range);

/*
 * We enter with non-exclusive mmap_sem (to exclude vma changes,
 * but allow concurrent faults), and pte mapped but not yet locked.
 * We return with mmap_sem still held, but pte unmapped and unlocked.
 */
static int do_swap_page(struct mm_struct *mm, struct vm_area_struct *vma,
		unsigned long address, pte_t *page_table, pmd_t *pmd,
		unsigned int flags, pte_t orig_pte)
{
	spinlock_t *ptl;
	struct page *page, *swapcache;
	swp_entry_t entry;
	pte_t pte;
	int locked;
	struct mem_cgroup *ptr;
	int exclusive = 0;
	int ret = 0;

	if (!pte_unmap_same(mm, pmd, page_table, orig_pte))
		goto out;

	entry = pte_to_swp_entry(orig_pte);
	if (unlikely(non_swap_entry(entry))) {
		if (is_migration_entry(entry)) {
			migration_entry_wait(mm, pmd, address);
		} else if (is_hwpoison_entry(entry)) {
			ret = VM_FAULT_HWPOISON;
		} else {
			print_bad_pte(vma, address, orig_pte, NULL);
			ret = VM_FAULT_SIGBUS;
		}
		goto out;
	}
	delayacct_set_flag(DELAYACCT_PF_SWAPIN);
	page = lookup_swap_cache(entry);
	if (!page) {
		page = swapin_readahead(entry,
					GFP_HIGHUSER_MOVABLE, vma, address);
		if (!page) {
			/*
			 * Back out if somebody else faulted in this pte
			 * while we released the pte lock.
			 */
			page_table = pte_offset_map_lock(mm, pmd, address, &ptl);
			if (likely(pte_same(*page_table, orig_pte)))
				ret = VM_FAULT_OOM;
			delayacct_clear_flag(DELAYACCT_PF_SWAPIN);
			goto unlock;
		}

		/* Had to read the page from swap area: Major fault */
		ret = VM_FAULT_MAJOR;
		count_vm_event(PGMAJFAULT);
		mem_cgroup_count_vm_event(mm, PGMAJFAULT);
	} else if (PageHWPoison(page)) {
		/*
		 * hwpoisoned dirty swapcache pages are kept for killing
		 * owner processes (which may be unknown at hwpoison time)
		 */
		ret = VM_FAULT_HWPOISON;
		delayacct_clear_flag(DELAYACCT_PF_SWAPIN);
		swapcache = page;
		goto out_release;
	}

	swapcache = page;
	locked = lock_page_or_retry(page, mm, flags);

	delayacct_clear_flag(DELAYACCT_PF_SWAPIN);
	if (!locked) {
		ret |= VM_FAULT_RETRY;
		goto out_release;
	}

	/*
	 * Make sure try_to_free_swap or reuse_swap_page or swapoff did not
	 * release the swapcache from under us.  The page pin, and pte_same
	 * test below, are not enough to exclude that.  Even if it is still
	 * swapcache, we need to check that the page's swap has not changed.
	 */
	if (unlikely(!PageSwapCache(page) || page_private(page) != entry.val))
		goto out_page;

	page = ksm_might_need_to_copy(page, vma, address);
	if (unlikely(!page)) {
		ret = VM_FAULT_OOM;
		page = swapcache;
		goto out_page;
	}

	if (mem_cgroup_try_charge_swapin(mm, page, GFP_KERNEL, &ptr)) {
		ret = VM_FAULT_OOM;
		goto out_page;
	}

	/*
	 * Back out if somebody else already faulted in this pte.
	 */
	page_table = pte_offset_map_lock(mm, pmd, address, &ptl);
	if (unlikely(!pte_same(*page_table, orig_pte)))
		goto out_nomap;

	if (unlikely(!PageUptodate(page))) {
		ret = VM_FAULT_SIGBUS;
		goto out_nomap;
	}

	/*
	 * The page isn't present yet, go ahead with the fault.
	 *
	 * Be careful about the sequence of operations here.
	 * To get its accounting right, reuse_swap_page() must be called
	 * while the page is counted on swap but not yet in mapcount i.e.
	 * before page_add_anon_rmap() and swap_free(); try_to_free_swap()
	 * must be called after the swap_free(), or it will never succeed.
	 * Because delete_from_swap_page() may be called by reuse_swap_page(),
	 * mem_cgroup_commit_charge_swapin() may not be able to find swp_entry
	 * in page->private. In this case, a record in swap_cgroup  is silently
	 * discarded at swap_free().
	 */

	inc_mm_counter_fast(mm, MM_ANONPAGES);
	dec_mm_counter_fast(mm, MM_SWAPENTS);
	pte = mk_pte(page, vma->vm_page_prot);
	if ((flags & FAULT_FLAG_WRITE) && reuse_swap_page(page)) {
		pte = maybe_mkwrite(pte_mkdirty(pte), vma);
		flags &= ~FAULT_FLAG_WRITE;
		ret |= VM_FAULT_WRITE;
		exclusive = 1;
	}
	flush_icache_page(vma, page);
	if (pte_swp_soft_dirty(orig_pte))
		pte = pte_mksoft_dirty(pte);
	set_pte_at(mm, address, page_table, pte);
	if (page == swapcache)
		do_page_add_anon_rmap(page, vma, address, exclusive);
	else /* ksm created a completely new copy */
		page_add_new_anon_rmap(page, vma, address);
	/* It's better to call commit-charge after rmap is established */
	mem_cgroup_commit_charge_swapin(page, ptr);

	swap_free(entry);
	if (vm_swap_full() || (vma->vm_flags & VM_LOCKED) || PageMlocked(page))
		try_to_free_swap(page);
	unlock_page(page);
	if (page != swapcache) {
		/*
		 * Hold the lock to avoid the swap entry to be reused
		 * until we take the PT lock for the pte_same() check
		 * (to avoid false positives from pte_same). For
		 * further safety release the lock after the swap_free
		 * so that the swap count won't change under a
		 * parallel locked swapcache.
		 */
		unlock_page(swapcache);
		page_cache_release(swapcache);
	}

	if (flags & FAULT_FLAG_WRITE) {
		ret |= do_wp_page(mm, vma, address, page_table, pmd, ptl, pte);
		if (ret & VM_FAULT_ERROR)
			ret &= VM_FAULT_ERROR;
		goto out;
	}

	/* No need to invalidate - it was non-present before */
	update_mmu_cache(vma, address, page_table);
unlock:
	pte_unmap_unlock(page_table, ptl);
out:
	return ret;
out_nomap:
	mem_cgroup_cancel_charge_swapin(ptr);
	pte_unmap_unlock(page_table, ptl);
out_page:
	unlock_page(page);
out_release:
	page_cache_release(page);
	if (page != swapcache) {
		unlock_page(swapcache);
		page_cache_release(swapcache);
	}
	return ret;
}

/*
 * This is like a special single-page "expand_{down|up}wards()",
 * except we must first make sure that 'address{-|+}PAGE_SIZE'
 * doesn't hit another vma.
 */
static inline int check_stack_guard_page(struct vm_area_struct *vma, unsigned long address)
{
	address &= PAGE_MASK;
	if ((vma->vm_flags & VM_GROWSDOWN) && address == vma->vm_start) {
		struct vm_area_struct *prev = vma->vm_prev;

		/*
		 * Is there a mapping abutting this one below?
		 *
		 * That's only ok if it's the same stack mapping
		 * that has gotten split..
		 */
		if (prev && prev->vm_end == address)
			return prev->vm_flags & VM_GROWSDOWN ? 0 : -ENOMEM;

		expand_downwards(vma, address - PAGE_SIZE);
	}
	if ((vma->vm_flags & VM_GROWSUP) && address + PAGE_SIZE == vma->vm_end) {
		struct vm_area_struct *next = vma->vm_next;

		/* As VM_GROWSDOWN but s/below/above/ */
		if (next && next->vm_start == address + PAGE_SIZE)
			return next->vm_flags & VM_GROWSUP ? 0 : -ENOMEM;

		expand_upwards(vma, address + PAGE_SIZE);
	}
	return 0;
}

/*
 * We enter with non-exclusive mmap_sem (to exclude vma changes,
 * but allow concurrent faults), and pte mapped but not yet locked.
 * We return with mmap_sem still held, but pte unmapped and unlocked.
 */
static int do_anonymous_page(struct mm_struct *mm, struct vm_area_struct *vma,
		unsigned long address, pte_t *page_table, pmd_t *pmd,
		unsigned int flags)
{
	struct page *page;
	spinlock_t *ptl;
	pte_t entry;

	pte_unmap(page_table);

	/* Check if we need to add a guard page to the stack */
	if (check_stack_guard_page(vma, address) < 0)
		return VM_FAULT_SIGBUS;

	/* Use the zero-page for reads */
	if (!(flags & FAULT_FLAG_WRITE)) {
		entry = pte_mkspecial(pfn_pte(my_zero_pfn(address),
						vma->vm_page_prot));
		page_table = pte_offset_map_lock(mm, pmd, address, &ptl);
		if (!pte_none(*page_table))
			goto unlock;
		goto setpte;
	}

	/* Allocate our own private page. */
	if (unlikely(anon_vma_prepare(vma)))
		goto oom;
	page = alloc_zeroed_user_highpage_movable(vma, address);
	if (!page)
		goto oom;
	/*
	 * The memory barrier inside __SetPageUptodate makes sure that
	 * preceeding stores to the page contents become visible before
	 * the set_pte_at() write.
	 */
	__SetPageUptodate(page);

	if (mem_cgroup_charge_anon(page, mm, GFP_KERNEL))
		goto oom_free_page;

	entry = mk_pte(page, vma->vm_page_prot);
	if (vma->vm_flags & VM_WRITE)
		entry = pte_mkwrite(pte_mkdirty(entry));

	page_table = pte_offset_map_lock(mm, pmd, address, &ptl);
	if (!pte_none(*page_table))
		goto release;

	inc_mm_counter_fast(mm, MM_ANONPAGES);
	page_add_new_anon_rmap(page, vma, address);
setpte:
	set_pte_at(mm, address, page_table, entry);

	/* No need to invalidate - it was non-present before */
	update_mmu_cache(vma, address, page_table);
unlock:
	pte_unmap_unlock(page_table, ptl);
	return 0;
release:
	mem_cgroup_uncharge_page(page);
	page_cache_release(page);
	goto unlock;
oom_free_page:
	page_cache_release(page);
oom:
	return VM_FAULT_OOM;
}

static int __do_fault(struct vm_area_struct *vma, unsigned long address,
		pgoff_t pgoff, unsigned int flags, struct page **page)
{
	struct vm_fault vmf;
	int ret;

	vmf.virtual_address = (void __user *)(address & PAGE_MASK);
	vmf.pgoff = pgoff;
	vmf.flags = flags;
	vmf.page = NULL;

	ret = vma->vm_ops->fault(vma, &vmf);
	if (unlikely(ret & (VM_FAULT_ERROR | VM_FAULT_NOPAGE | VM_FAULT_RETRY)))
		return ret;

	if (unlikely(PageHWPoison(vmf.page))) {
		if (ret & VM_FAULT_LOCKED)
			unlock_page(vmf.page);
		page_cache_release(vmf.page);
		return VM_FAULT_HWPOISON;
	}

	if (unlikely(!(ret & VM_FAULT_LOCKED)))
		lock_page(vmf.page);
	else
		VM_BUG_ON_PAGE(!PageLocked(vmf.page), vmf.page);

	*page = vmf.page;
	return ret;
}

/**
 * do_set_pte - setup new PTE entry for given page and add reverse page mapping.
 *
 * @vma: virtual memory area
 * @address: user virtual address
 * @page: page to map
 * @pte: pointer to target page table entry
 * @write: true, if new entry is writable
 * @anon: true, if it's anonymous page
 *
 * Caller must hold page table lock relevant for @pte.
 *
 * Target users are page handler itself and implementations of
 * vm_ops->map_pages.
 */
void do_set_pte(struct vm_area_struct *vma, unsigned long address,
		struct page *page, pte_t *pte, bool write, bool anon)
{
	pte_t entry;

	flush_icache_page(vma, page);
	entry = mk_pte(page, vma->vm_page_prot);
	if (write)
		entry = maybe_mkwrite(pte_mkdirty(entry), vma);
	else if (pte_file(*pte) && pte_file_soft_dirty(*pte))
		pte_mksoft_dirty(entry);
	if (anon) {
		inc_mm_counter_fast(vma->vm_mm, MM_ANONPAGES);
		page_add_new_anon_rmap(page, vma, address);
	} else {
		inc_mm_counter_fast(vma->vm_mm, MM_FILEPAGES);
		page_add_file_rmap(page);
	}
	set_pte_at(vma->vm_mm, address, pte, entry);

	/* no need to invalidate: a not-present page won't be cached */
	update_mmu_cache(vma, address, pte);
}

#define FAULT_AROUND_ORDER 4

#ifdef CONFIG_DEBUG_FS
static unsigned int fault_around_order = FAULT_AROUND_ORDER;

static int fault_around_order_get(void *data, u64 *val)
{
	*val = fault_around_order;
	return 0;
}

static int fault_around_order_set(void *data, u64 val)
{
	BUILD_BUG_ON((1UL << FAULT_AROUND_ORDER) > PTRS_PER_PTE);
	if (1UL << val > PTRS_PER_PTE)
		return -EINVAL;
	fault_around_order = val;
	return 0;
}
DEFINE_SIMPLE_ATTRIBUTE(fault_around_order_fops,
		fault_around_order_get, fault_around_order_set, "%llu\n");

static int __init fault_around_debugfs(void)
{
	void *ret;

	ret = debugfs_create_file("fault_around_order",	0644, NULL, NULL,
			&fault_around_order_fops);
	if (!ret)
		pr_warn("Failed to create fault_around_order in debugfs");
	return 0;
}
late_initcall(fault_around_debugfs);

static inline unsigned long fault_around_pages(void)
{
	return 1UL << fault_around_order;
}

static inline unsigned long fault_around_mask(void)
{
	return ~((1UL << (PAGE_SHIFT + fault_around_order)) - 1);
}
#else
static inline unsigned long fault_around_pages(void)
{
	unsigned long nr_pages;

	nr_pages = 1UL << FAULT_AROUND_ORDER;
	BUILD_BUG_ON(nr_pages > PTRS_PER_PTE);
	return nr_pages;
}

static inline unsigned long fault_around_mask(void)
{
	return ~((1UL << (PAGE_SHIFT + FAULT_AROUND_ORDER)) - 1);
}
#endif

static void do_fault_around(struct vm_area_struct *vma, unsigned long address,
		pte_t *pte, pgoff_t pgoff, unsigned int flags)
{
	unsigned long start_addr;
	pgoff_t max_pgoff;
	struct vm_fault vmf;
	int off;

	start_addr = max(address & fault_around_mask(), vma->vm_start);
	off = ((address - start_addr) >> PAGE_SHIFT) & (PTRS_PER_PTE - 1);
	pte -= off;
	pgoff -= off;

	/*
	 *  max_pgoff is either end of page table or end of vma
	 *  or fault_around_pages() from pgoff, depending what is neast.
	 */
	max_pgoff = pgoff - ((start_addr >> PAGE_SHIFT) & (PTRS_PER_PTE - 1)) +
		PTRS_PER_PTE - 1;
	max_pgoff = min3(max_pgoff, vma_pages(vma) + vma->vm_pgoff - 1,
			pgoff + fault_around_pages() - 1);

	/* Check if it makes any sense to call ->map_pages */
	while (!pte_none(*pte)) {
		if (++pgoff > max_pgoff)
			return;
		start_addr += PAGE_SIZE;
		if (start_addr >= vma->vm_end)
			return;
		pte++;
	}

	vmf.virtual_address = (void __user *) start_addr;
	vmf.pte = pte;
	vmf.pgoff = pgoff;
	vmf.max_pgoff = max_pgoff;
	vmf.flags = flags;
	vma->vm_ops->map_pages(vma, &vmf);
}

static int do_read_fault(struct mm_struct *mm, struct vm_area_struct *vma,
		unsigned long address, pmd_t *pmd,
		pgoff_t pgoff, unsigned int flags, pte_t orig_pte)
{
	struct page *fault_page;
	spinlock_t *ptl;
	pte_t *pte;
	int ret = 0;

	/*
	 * Let's call ->map_pages() first and use ->fault() as fallback
	 * if page by the offset is not ready to be mapped (cold cache or
	 * something).
	 */
	if (vma->vm_ops->map_pages) {
		pte = pte_offset_map_lock(mm, pmd, address, &ptl);
		do_fault_around(vma, address, pte, pgoff, flags);
		if (!pte_same(*pte, orig_pte))
			goto unlock_out;
		pte_unmap_unlock(pte, ptl);
	}

	ret = __do_fault(vma, address, pgoff, flags, &fault_page);
	if (unlikely(ret & (VM_FAULT_ERROR | VM_FAULT_NOPAGE | VM_FAULT_RETRY)))
		return ret;

	pte = pte_offset_map_lock(mm, pmd, address, &ptl);
	if (unlikely(!pte_same(*pte, orig_pte))) {
		pte_unmap_unlock(pte, ptl);
		unlock_page(fault_page);
		page_cache_release(fault_page);
		return ret;
	}
	do_set_pte(vma, address, fault_page, pte, false, false);
	unlock_page(fault_page);
unlock_out:
	pte_unmap_unlock(pte, ptl);
	return ret;
}

static int do_cow_fault(struct mm_struct *mm, struct vm_area_struct *vma,
		unsigned long address, pmd_t *pmd,
		pgoff_t pgoff, unsigned int flags, pte_t orig_pte)
{
	struct page *fault_page, *new_page;
	spinlock_t *ptl;
	pte_t *pte;
	int ret;

	if (unlikely(anon_vma_prepare(vma)))
		return VM_FAULT_OOM;

	new_page = alloc_page_vma(GFP_HIGHUSER_MOVABLE, vma, address);
	if (!new_page)
		return VM_FAULT_OOM;

<<<<<<< HEAD
		/* file_update_time outside page_lock */
		if (vma->vm_file && !page_mkwrite)
			vma_file_update_time(vma);
	} else {
		unlock_page(vmf.page);
		if (anon)
			page_cache_release(vmf.page);
=======
	if (mem_cgroup_charge_anon(new_page, mm, GFP_KERNEL)) {
		page_cache_release(new_page);
		return VM_FAULT_OOM;
>>>>>>> c9eaa447
	}

	ret = __do_fault(vma, address, pgoff, flags, &fault_page);
	if (unlikely(ret & (VM_FAULT_ERROR | VM_FAULT_NOPAGE | VM_FAULT_RETRY)))
		goto uncharge_out;

	copy_user_highpage(new_page, fault_page, address, vma);
	__SetPageUptodate(new_page);

	pte = pte_offset_map_lock(mm, pmd, address, &ptl);
	if (unlikely(!pte_same(*pte, orig_pte))) {
		pte_unmap_unlock(pte, ptl);
		unlock_page(fault_page);
		page_cache_release(fault_page);
		goto uncharge_out;
	}
	do_set_pte(vma, address, new_page, pte, true, true);
	pte_unmap_unlock(pte, ptl);
	unlock_page(fault_page);
	page_cache_release(fault_page);
	return ret;
uncharge_out:
	mem_cgroup_uncharge_page(new_page);
	page_cache_release(new_page);
	return ret;
}

static int do_shared_fault(struct mm_struct *mm, struct vm_area_struct *vma,
		unsigned long address, pmd_t *pmd,
		pgoff_t pgoff, unsigned int flags, pte_t orig_pte)
{
	struct page *fault_page;
	struct address_space *mapping;
	spinlock_t *ptl;
	pte_t *pte;
	int dirtied = 0;
	int ret, tmp;

	ret = __do_fault(vma, address, pgoff, flags, &fault_page);
	if (unlikely(ret & (VM_FAULT_ERROR | VM_FAULT_NOPAGE | VM_FAULT_RETRY)))
		return ret;

	/*
	 * Check if the backing address space wants to know that the page is
	 * about to become writable
	 */
	if (vma->vm_ops->page_mkwrite) {
		unlock_page(fault_page);
		tmp = do_page_mkwrite(vma, fault_page, address);
		if (unlikely(!tmp ||
				(tmp & (VM_FAULT_ERROR | VM_FAULT_NOPAGE)))) {
			page_cache_release(fault_page);
			return tmp;
		}
	}

	pte = pte_offset_map_lock(mm, pmd, address, &ptl);
	if (unlikely(!pte_same(*pte, orig_pte))) {
		pte_unmap_unlock(pte, ptl);
		unlock_page(fault_page);
		page_cache_release(fault_page);
		return ret;
	}
	do_set_pte(vma, address, fault_page, pte, true, false);
	pte_unmap_unlock(pte, ptl);

	if (set_page_dirty(fault_page))
		dirtied = 1;
	mapping = fault_page->mapping;
	unlock_page(fault_page);
	if ((dirtied || vma->vm_ops->page_mkwrite) && mapping) {
		/*
		 * Some device drivers do not set page.mapping but still
		 * dirty their pages
		 */
		balance_dirty_pages_ratelimited(mapping);
	}

	/* file_update_time outside page_lock */
	if (vma->vm_file && !vma->vm_ops->page_mkwrite)
		file_update_time(vma->vm_file);

	return ret;
}

static int do_linear_fault(struct mm_struct *mm, struct vm_area_struct *vma,
		unsigned long address, pte_t *page_table, pmd_t *pmd,
		unsigned int flags, pte_t orig_pte)
{
	pgoff_t pgoff = (((address & PAGE_MASK)
			- vma->vm_start) >> PAGE_SHIFT) + vma->vm_pgoff;

	pte_unmap(page_table);
	if (!(flags & FAULT_FLAG_WRITE))
		return do_read_fault(mm, vma, address, pmd, pgoff, flags,
				orig_pte);
	if (!(vma->vm_flags & VM_SHARED))
		return do_cow_fault(mm, vma, address, pmd, pgoff, flags,
				orig_pte);
	return do_shared_fault(mm, vma, address, pmd, pgoff, flags, orig_pte);
}

/*
 * Fault of a previously existing named mapping. Repopulate the pte
 * from the encoded file_pte if possible. This enables swappable
 * nonlinear vmas.
 *
 * We enter with non-exclusive mmap_sem (to exclude vma changes,
 * but allow concurrent faults), and pte mapped but not yet locked.
 * We return with mmap_sem still held, but pte unmapped and unlocked.
 */
static int do_nonlinear_fault(struct mm_struct *mm, struct vm_area_struct *vma,
		unsigned long address, pte_t *page_table, pmd_t *pmd,
		unsigned int flags, pte_t orig_pte)
{
	pgoff_t pgoff;

	flags |= FAULT_FLAG_NONLINEAR;

	if (!pte_unmap_same(mm, pmd, page_table, orig_pte))
		return 0;

	if (unlikely(!(vma->vm_flags & VM_NONLINEAR))) {
		/*
		 * Page table corrupted: show pte and kill process.
		 */
		print_bad_pte(vma, address, orig_pte, NULL);
		return VM_FAULT_SIGBUS;
	}

	pgoff = pte_to_pgoff(orig_pte);
	if (!(flags & FAULT_FLAG_WRITE))
		return do_read_fault(mm, vma, address, pmd, pgoff, flags,
				orig_pte);
	if (!(vma->vm_flags & VM_SHARED))
		return do_cow_fault(mm, vma, address, pmd, pgoff, flags,
				orig_pte);
	return do_shared_fault(mm, vma, address, pmd, pgoff, flags, orig_pte);
}

static int numa_migrate_prep(struct page *page, struct vm_area_struct *vma,
				unsigned long addr, int page_nid,
				int *flags)
{
	get_page(page);

	count_vm_numa_event(NUMA_HINT_FAULTS);
	if (page_nid == numa_node_id()) {
		count_vm_numa_event(NUMA_HINT_FAULTS_LOCAL);
		*flags |= TNF_FAULT_LOCAL;
	}

	return mpol_misplaced(page, vma, addr);
}

static int do_numa_page(struct mm_struct *mm, struct vm_area_struct *vma,
		   unsigned long addr, pte_t pte, pte_t *ptep, pmd_t *pmd)
{
	struct page *page = NULL;
	spinlock_t *ptl;
	int page_nid = -1;
	int last_cpupid;
	int target_nid;
	bool migrated = false;
	int flags = 0;

	/*
	* The "pte" at this point cannot be used safely without
	* validation through pte_unmap_same(). It's of NUMA type but
	* the pfn may be screwed if the read is non atomic.
	*
	* ptep_modify_prot_start is not called as this is clearing
	* the _PAGE_NUMA bit and it is not really expected that there
	* would be concurrent hardware modifications to the PTE.
	*/
	ptl = pte_lockptr(mm, pmd);
	spin_lock(ptl);
	if (unlikely(!pte_same(*ptep, pte))) {
		pte_unmap_unlock(ptep, ptl);
		goto out;
	}

	pte = pte_mknonnuma(pte);
	set_pte_at(mm, addr, ptep, pte);
	update_mmu_cache(vma, addr, ptep);

	page = vm_normal_page(vma, addr, pte);
	if (!page) {
		pte_unmap_unlock(ptep, ptl);
		return 0;
	}
	BUG_ON(is_zero_pfn(page_to_pfn(page)));

	/*
	 * Avoid grouping on DSO/COW pages in specific and RO pages
	 * in general, RO pages shouldn't hurt as much anyway since
	 * they can be in shared cache state.
	 */
	if (!pte_write(pte))
		flags |= TNF_NO_GROUP;

	/*
	 * Flag if the page is shared between multiple address spaces. This
	 * is later used when determining whether to group tasks together
	 */
	if (page_mapcount(page) > 1 && (vma->vm_flags & VM_SHARED))
		flags |= TNF_SHARED;

	last_cpupid = page_cpupid_last(page);
	page_nid = page_to_nid(page);
	target_nid = numa_migrate_prep(page, vma, addr, page_nid, &flags);
	pte_unmap_unlock(ptep, ptl);
	if (target_nid == -1) {
		put_page(page);
		goto out;
	}

	/* Migrate to the requested node */
	migrated = migrate_misplaced_page(page, vma, target_nid);
	if (migrated) {
		page_nid = target_nid;
		flags |= TNF_MIGRATED;
	}

out:
	if (page_nid != -1)
		task_numa_fault(last_cpupid, page_nid, 1, flags);
	return 0;
}

/*
 * These routines also need to handle stuff like marking pages dirty
 * and/or accessed for architectures that don't do it in hardware (most
 * RISC architectures).  The early dirtying is also good on the i386.
 *
 * There is also a hook called "update_mmu_cache()" that architectures
 * with external mmu caches can use to update those (ie the Sparc or
 * PowerPC hashed page tables that act as extended TLBs).
 *
 * We enter with non-exclusive mmap_sem (to exclude vma changes,
 * but allow concurrent faults), and pte mapped but not yet locked.
 * We return with mmap_sem still held, but pte unmapped and unlocked.
 */
static int handle_pte_fault(struct mm_struct *mm,
		     struct vm_area_struct *vma, unsigned long address,
		     pte_t *pte, pmd_t *pmd, unsigned int flags)
{
	pte_t entry;
	spinlock_t *ptl;

	entry = *pte;
	if (!pte_present(entry)) {
		if (pte_none(entry)) {
			if (vma->vm_ops) {
				if (likely(vma->vm_ops->fault))
					return do_linear_fault(mm, vma, address,
						pte, pmd, flags, entry);
			}
			return do_anonymous_page(mm, vma, address,
						 pte, pmd, flags);
		}
		if (pte_file(entry))
			return do_nonlinear_fault(mm, vma, address,
					pte, pmd, flags, entry);
		return do_swap_page(mm, vma, address,
					pte, pmd, flags, entry);
	}

	if (pte_numa(entry))
		return do_numa_page(mm, vma, address, entry, pte, pmd);

	ptl = pte_lockptr(mm, pmd);
	spin_lock(ptl);
	if (unlikely(!pte_same(*pte, entry)))
		goto unlock;
	if (flags & FAULT_FLAG_WRITE) {
		if (!pte_write(entry))
			return do_wp_page(mm, vma, address,
					pte, pmd, ptl, entry);
		entry = pte_mkdirty(entry);
	}
	entry = pte_mkyoung(entry);
	if (ptep_set_access_flags(vma, address, pte, entry, flags & FAULT_FLAG_WRITE)) {
		update_mmu_cache(vma, address, pte);
	} else {
		/*
		 * This is needed only for protection faults but the arch code
		 * is not yet telling us if this is a protection fault or not.
		 * This still avoids useless tlb flushes for .text page faults
		 * with threads.
		 */
		if (flags & FAULT_FLAG_WRITE)
			flush_tlb_fix_spurious_fault(vma, address);
	}
unlock:
	pte_unmap_unlock(pte, ptl);
	return 0;
}

/*
 * By the time we get here, we already hold the mm semaphore
 */
static int __handle_mm_fault(struct mm_struct *mm, struct vm_area_struct *vma,
			     unsigned long address, unsigned int flags)
{
	pgd_t *pgd;
	pud_t *pud;
	pmd_t *pmd;
	pte_t *pte;

	if (unlikely(is_vm_hugetlb_page(vma)))
		return hugetlb_fault(mm, vma, address, flags);

	pgd = pgd_offset(mm, address);
	pud = pud_alloc(mm, pgd, address);
	if (!pud)
		return VM_FAULT_OOM;
	pmd = pmd_alloc(mm, pud, address);
	if (!pmd)
		return VM_FAULT_OOM;
	if (pmd_none(*pmd) && transparent_hugepage_enabled(vma)) {
		int ret = VM_FAULT_FALLBACK;
		if (!vma->vm_ops)
			ret = do_huge_pmd_anonymous_page(mm, vma, address,
					pmd, flags);
		if (!(ret & VM_FAULT_FALLBACK))
			return ret;
	} else {
		pmd_t orig_pmd = *pmd;
		int ret;

		barrier();
		if (pmd_trans_huge(orig_pmd)) {
			unsigned int dirty = flags & FAULT_FLAG_WRITE;

			/*
			 * If the pmd is splitting, return and retry the
			 * the fault.  Alternative: wait until the split
			 * is done, and goto retry.
			 */
			if (pmd_trans_splitting(orig_pmd))
				return 0;

			if (pmd_numa(orig_pmd))
				return do_huge_pmd_numa_page(mm, vma, address,
							     orig_pmd, pmd);

			if (dirty && !pmd_write(orig_pmd)) {
				ret = do_huge_pmd_wp_page(mm, vma, address, pmd,
							  orig_pmd);
				if (!(ret & VM_FAULT_FALLBACK))
					return ret;
			} else {
				huge_pmd_set_accessed(mm, vma, address, pmd,
						      orig_pmd, dirty);
				return 0;
			}
		}
	}

	/* THP should already have been handled */
	BUG_ON(pmd_numa(*pmd));

	/*
	 * Use __pte_alloc instead of pte_alloc_map, because we can't
	 * run pte_offset_map on the pmd, if an huge pmd could
	 * materialize from under us from a different thread.
	 */
	if (unlikely(pmd_none(*pmd)) &&
	    unlikely(__pte_alloc(mm, vma, pmd, address)))
		return VM_FAULT_OOM;
	/* if an huge pmd materialized from under us just retry later */
	if (unlikely(pmd_trans_huge(*pmd)))
		return 0;
	/*
	 * A regular pmd is established and it can't morph into a huge pmd
	 * from under us anymore at this point because we hold the mmap_sem
	 * read mode and khugepaged takes it in write mode. So now it's
	 * safe to run pte_offset_map().
	 */
	pte = pte_offset_map(pmd, address);

	return handle_pte_fault(mm, vma, address, pte, pmd, flags);
}

int handle_mm_fault(struct mm_struct *mm, struct vm_area_struct *vma,
		    unsigned long address, unsigned int flags)
{
	int ret;

	__set_current_state(TASK_RUNNING);

	count_vm_event(PGFAULT);
	mem_cgroup_count_vm_event(mm, PGFAULT);

	/* do counter updates before entering really critical section. */
	check_sync_rss_stat(current);

	/*
	 * Enable the memcg OOM handling for faults triggered in user
	 * space.  Kernel faults are handled more gracefully.
	 */
	if (flags & FAULT_FLAG_USER)
		mem_cgroup_oom_enable();

	ret = __handle_mm_fault(mm, vma, address, flags);

	if (flags & FAULT_FLAG_USER) {
		mem_cgroup_oom_disable();
                /*
                 * The task may have entered a memcg OOM situation but
                 * if the allocation error was handled gracefully (no
                 * VM_FAULT_OOM), there is no need to kill anything.
                 * Just clean up the OOM state peacefully.
                 */
                if (task_in_memcg_oom(current) && !(ret & VM_FAULT_OOM))
                        mem_cgroup_oom_synchronize(false);
	}

	return ret;
}

#ifndef __PAGETABLE_PUD_FOLDED
/*
 * Allocate page upper directory.
 * We've already handled the fast-path in-line.
 */
int __pud_alloc(struct mm_struct *mm, pgd_t *pgd, unsigned long address)
{
	pud_t *new = pud_alloc_one(mm, address);
	if (!new)
		return -ENOMEM;

	smp_wmb(); /* See comment in __pte_alloc */

	spin_lock(&mm->page_table_lock);
	if (pgd_present(*pgd))		/* Another has populated it */
		pud_free(mm, new);
	else
		pgd_populate(mm, pgd, new);
	spin_unlock(&mm->page_table_lock);
	return 0;
}
#endif /* __PAGETABLE_PUD_FOLDED */

#ifndef __PAGETABLE_PMD_FOLDED
/*
 * Allocate page middle directory.
 * We've already handled the fast-path in-line.
 */
int __pmd_alloc(struct mm_struct *mm, pud_t *pud, unsigned long address)
{
	pmd_t *new = pmd_alloc_one(mm, address);
	if (!new)
		return -ENOMEM;

	smp_wmb(); /* See comment in __pte_alloc */

	spin_lock(&mm->page_table_lock);
#ifndef __ARCH_HAS_4LEVEL_HACK
	if (pud_present(*pud))		/* Another has populated it */
		pmd_free(mm, new);
	else
		pud_populate(mm, pud, new);
#else
	if (pgd_present(*pud))		/* Another has populated it */
		pmd_free(mm, new);
	else
		pgd_populate(mm, pud, new);
#endif /* __ARCH_HAS_4LEVEL_HACK */
	spin_unlock(&mm->page_table_lock);
	return 0;
}
#endif /* __PAGETABLE_PMD_FOLDED */

#if !defined(__HAVE_ARCH_GATE_AREA)

#if defined(AT_SYSINFO_EHDR)
static struct vm_area_struct gate_vma;

static int __init gate_vma_init(void)
{
	gate_vma.vm_mm = NULL;
	gate_vma.vm_start = FIXADDR_USER_START;
	gate_vma.vm_end = FIXADDR_USER_END;
	gate_vma.vm_flags = VM_READ | VM_MAYREAD | VM_EXEC | VM_MAYEXEC;
	gate_vma.vm_page_prot = __P101;

	return 0;
}
__initcall(gate_vma_init);
#endif

struct vm_area_struct *get_gate_vma(struct mm_struct *mm)
{
#ifdef AT_SYSINFO_EHDR
	return &gate_vma;
#else
	return NULL;
#endif
}

int in_gate_area_no_mm(unsigned long addr)
{
#ifdef AT_SYSINFO_EHDR
	if ((addr >= FIXADDR_USER_START) && (addr < FIXADDR_USER_END))
		return 1;
#endif
	return 0;
}

#endif	/* __HAVE_ARCH_GATE_AREA */

static int __follow_pte(struct mm_struct *mm, unsigned long address,
		pte_t **ptepp, spinlock_t **ptlp)
{
	pgd_t *pgd;
	pud_t *pud;
	pmd_t *pmd;
	pte_t *ptep;

	pgd = pgd_offset(mm, address);
	if (pgd_none(*pgd) || unlikely(pgd_bad(*pgd)))
		goto out;

	pud = pud_offset(pgd, address);
	if (pud_none(*pud) || unlikely(pud_bad(*pud)))
		goto out;

	pmd = pmd_offset(pud, address);
	VM_BUG_ON(pmd_trans_huge(*pmd));
	if (pmd_none(*pmd) || unlikely(pmd_bad(*pmd)))
		goto out;

	/* We cannot handle huge page PFN maps. Luckily they don't exist. */
	if (pmd_huge(*pmd))
		goto out;

	ptep = pte_offset_map_lock(mm, pmd, address, ptlp);
	if (!ptep)
		goto out;
	if (!pte_present(*ptep))
		goto unlock;
	*ptepp = ptep;
	return 0;
unlock:
	pte_unmap_unlock(ptep, *ptlp);
out:
	return -EINVAL;
}

static inline int follow_pte(struct mm_struct *mm, unsigned long address,
			     pte_t **ptepp, spinlock_t **ptlp)
{
	int res;

	/* (void) is needed to make gcc happy */
	(void) __cond_lock(*ptlp,
			   !(res = __follow_pte(mm, address, ptepp, ptlp)));
	return res;
}

/**
 * follow_pfn - look up PFN at a user virtual address
 * @vma: memory mapping
 * @address: user virtual address
 * @pfn: location to store found PFN
 *
 * Only IO mappings and raw PFN mappings are allowed.
 *
 * Returns zero and the pfn at @pfn on success, -ve otherwise.
 */
int follow_pfn(struct vm_area_struct *vma, unsigned long address,
	unsigned long *pfn)
{
	int ret = -EINVAL;
	spinlock_t *ptl;
	pte_t *ptep;

	if (!(vma->vm_flags & (VM_IO | VM_PFNMAP)))
		return ret;

	ret = follow_pte(vma->vm_mm, address, &ptep, &ptl);
	if (ret)
		return ret;
	*pfn = pte_pfn(*ptep);
	pte_unmap_unlock(ptep, ptl);
	return 0;
}
EXPORT_SYMBOL(follow_pfn);

#ifdef CONFIG_HAVE_IOREMAP_PROT
int follow_phys(struct vm_area_struct *vma,
		unsigned long address, unsigned int flags,
		unsigned long *prot, resource_size_t *phys)
{
	int ret = -EINVAL;
	pte_t *ptep, pte;
	spinlock_t *ptl;

	if (!(vma->vm_flags & (VM_IO | VM_PFNMAP)))
		goto out;

	if (follow_pte(vma->vm_mm, address, &ptep, &ptl))
		goto out;
	pte = *ptep;

	if ((flags & FOLL_WRITE) && !pte_write(pte))
		goto unlock;

	*prot = pgprot_val(pte_pgprot(pte));
	*phys = (resource_size_t)pte_pfn(pte) << PAGE_SHIFT;

	ret = 0;
unlock:
	pte_unmap_unlock(ptep, ptl);
out:
	return ret;
}

int generic_access_phys(struct vm_area_struct *vma, unsigned long addr,
			void *buf, int len, int write)
{
	resource_size_t phys_addr;
	unsigned long prot = 0;
	void __iomem *maddr;
	int offset = addr & (PAGE_SIZE-1);

	if (follow_phys(vma, addr, write, &prot, &phys_addr))
		return -EINVAL;

	maddr = ioremap_prot(phys_addr, PAGE_SIZE, prot);
	if (write)
		memcpy_toio(maddr + offset, buf, len);
	else
		memcpy_fromio(buf, maddr + offset, len);
	iounmap(maddr);

	return len;
}
EXPORT_SYMBOL_GPL(generic_access_phys);
#endif

/*
 * Access another process' address space as given in mm.  If non-NULL, use the
 * given task for page fault accounting.
 */
static int __access_remote_vm(struct task_struct *tsk, struct mm_struct *mm,
		unsigned long addr, void *buf, int len, int write)
{
	struct vm_area_struct *vma;
	void *old_buf = buf;

	down_read(&mm->mmap_sem);
	/* ignore errors, just check how much was successfully transferred */
	while (len) {
		int bytes, ret, offset;
		void *maddr;
		struct page *page = NULL;

		ret = get_user_pages(tsk, mm, addr, 1,
				write, 1, &page, &vma);
		if (ret <= 0) {
			/*
			 * Check if this is a VM_IO | VM_PFNMAP VMA, which
			 * we can access using slightly different code.
			 */
#ifdef CONFIG_HAVE_IOREMAP_PROT
			vma = find_vma(mm, addr);
			if (!vma || vma->vm_start > addr)
				break;
			if (vma->vm_ops && vma->vm_ops->access)
				ret = vma->vm_ops->access(vma, addr, buf,
							  len, write);
			if (ret <= 0)
#endif
				break;
			bytes = ret;
		} else {
			bytes = len;
			offset = addr & (PAGE_SIZE-1);
			if (bytes > PAGE_SIZE-offset)
				bytes = PAGE_SIZE-offset;

			maddr = kmap(page);
			if (write) {
				copy_to_user_page(vma, page, addr,
						  maddr + offset, buf, bytes);
				set_page_dirty_lock(page);
			} else {
				copy_from_user_page(vma, page, addr,
						    buf, maddr + offset, bytes);
			}
			kunmap(page);
			page_cache_release(page);
		}
		len -= bytes;
		buf += bytes;
		addr += bytes;
	}
	up_read(&mm->mmap_sem);

	return buf - old_buf;
}

/**
 * access_remote_vm - access another process' address space
 * @mm:		the mm_struct of the target address space
 * @addr:	start address to access
 * @buf:	source or destination buffer
 * @len:	number of bytes to transfer
 * @write:	whether the access is a write
 *
 * The caller must hold a reference on @mm.
 */
int access_remote_vm(struct mm_struct *mm, unsigned long addr,
		void *buf, int len, int write)
{
	return __access_remote_vm(NULL, mm, addr, buf, len, write);
}

/*
 * Access another process' address space.
 * Source/target buffer must be kernel space,
 * Do not walk the page table directly, use get_user_pages
 */
int access_process_vm(struct task_struct *tsk, unsigned long addr,
		void *buf, int len, int write)
{
	struct mm_struct *mm;
	int ret;

	mm = get_task_mm(tsk);
	if (!mm)
		return 0;

	ret = __access_remote_vm(tsk, mm, addr, buf, len, write);
	mmput(mm);

	return ret;
}

/*
 * Print the name of a VMA.
 */
void print_vma_addr(char *prefix, unsigned long ip)
{
	struct mm_struct *mm = current->mm;
	struct vm_area_struct *vma;

	/*
	 * Do not print if we are in atomic
	 * contexts (in exception stacks, etc.):
	 */
	if (preempt_count())
		return;

	down_read(&mm->mmap_sem);
	vma = find_vma(mm, ip);
	if (vma && vma->vm_file) {
		struct file *f = vma->vm_file;
		char *buf = (char *)__get_free_page(GFP_KERNEL);
		if (buf) {
			char *p;

			p = d_path(&f->f_path, buf, PAGE_SIZE);
			if (IS_ERR(p))
				p = "?";
			printk("%s%s[%lx+%lx]", prefix, kbasename(p),
					vma->vm_start,
					vma->vm_end - vma->vm_start);
			free_page((unsigned long)buf);
		}
	}
	up_read(&mm->mmap_sem);
}

#if defined(CONFIG_PROVE_LOCKING) || defined(CONFIG_DEBUG_ATOMIC_SLEEP)
void might_fault(void)
{
	/*
	 * Some code (nfs/sunrpc) uses socket ops on kernel memory while
	 * holding the mmap_sem, this is safe because kernel memory doesn't
	 * get paged out, therefore we'll never actually fault, and the
	 * below annotations will generate false positives.
	 */
	if (segment_eq(get_fs(), KERNEL_DS))
		return;

	/*
	 * it would be nicer only to annotate paths which are not under
	 * pagefault_disable, however that requires a larger audit and
	 * providing helpers like get_user_atomic.
	 */
	if (in_atomic())
		return;

	__might_sleep(__FILE__, __LINE__, 0);

	if (current->mm)
		might_lock_read(&current->mm->mmap_sem);
}
EXPORT_SYMBOL(might_fault);
#endif

#if defined(CONFIG_TRANSPARENT_HUGEPAGE) || defined(CONFIG_HUGETLBFS)
static void clear_gigantic_page(struct page *page,
				unsigned long addr,
				unsigned int pages_per_huge_page)
{
	int i;
	struct page *p = page;

	might_sleep();
	for (i = 0; i < pages_per_huge_page;
	     i++, p = mem_map_next(p, page, i)) {
		cond_resched();
		clear_user_highpage(p, addr + i * PAGE_SIZE);
	}
}
void clear_huge_page(struct page *page,
		     unsigned long addr, unsigned int pages_per_huge_page)
{
	int i;

	if (unlikely(pages_per_huge_page > MAX_ORDER_NR_PAGES)) {
		clear_gigantic_page(page, addr, pages_per_huge_page);
		return;
	}

	might_sleep();
	for (i = 0; i < pages_per_huge_page; i++) {
		cond_resched();
		clear_user_highpage(page + i, addr + i * PAGE_SIZE);
	}
}

static void copy_user_gigantic_page(struct page *dst, struct page *src,
				    unsigned long addr,
				    struct vm_area_struct *vma,
				    unsigned int pages_per_huge_page)
{
	int i;
	struct page *dst_base = dst;
	struct page *src_base = src;

	for (i = 0; i < pages_per_huge_page; ) {
		cond_resched();
		copy_user_highpage(dst, src, addr + i*PAGE_SIZE, vma);

		i++;
		dst = mem_map_next(dst, dst_base, i);
		src = mem_map_next(src, src_base, i);
	}
}

void copy_user_huge_page(struct page *dst, struct page *src,
			 unsigned long addr, struct vm_area_struct *vma,
			 unsigned int pages_per_huge_page)
{
	int i;

	if (unlikely(pages_per_huge_page > MAX_ORDER_NR_PAGES)) {
		copy_user_gigantic_page(dst, src, addr, vma,
					pages_per_huge_page);
		return;
	}

	might_sleep();
	for (i = 0; i < pages_per_huge_page; i++) {
		cond_resched();
		copy_user_highpage(dst + i, src + i, addr + i*PAGE_SIZE, vma);
	}
}
#endif /* CONFIG_TRANSPARENT_HUGEPAGE || CONFIG_HUGETLBFS */

#if USE_SPLIT_PTE_PTLOCKS && ALLOC_SPLIT_PTLOCKS

static struct kmem_cache *page_ptl_cachep;

void __init ptlock_cache_init(void)
{
	page_ptl_cachep = kmem_cache_create("page->ptl", sizeof(spinlock_t), 0,
			SLAB_PANIC, NULL);
}

bool ptlock_alloc(struct page *page)
{
	spinlock_t *ptl;

	ptl = kmem_cache_alloc(page_ptl_cachep, GFP_KERNEL);
	if (!ptl)
		return false;
	page->ptl = ptl;
	return true;
}

void ptlock_free(struct page *page)
{
	kmem_cache_free(page_ptl_cachep, page->ptl);
}
#endif<|MERGE_RESOLUTION|>--- conflicted
+++ resolved
@@ -3537,19 +3537,9 @@
 	if (!new_page)
 		return VM_FAULT_OOM;
 
-<<<<<<< HEAD
-		/* file_update_time outside page_lock */
-		if (vma->vm_file && !page_mkwrite)
-			vma_file_update_time(vma);
-	} else {
-		unlock_page(vmf.page);
-		if (anon)
-			page_cache_release(vmf.page);
-=======
 	if (mem_cgroup_charge_anon(new_page, mm, GFP_KERNEL)) {
 		page_cache_release(new_page);
 		return VM_FAULT_OOM;
->>>>>>> c9eaa447
 	}
 
 	ret = __do_fault(vma, address, pgoff, flags, &fault_page);
