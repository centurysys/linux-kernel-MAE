/*
 *  linux/mm/memory.c
 *
 *  Copyright (C) 1991, 1992, 1993, 1994  Linus Torvalds
 */

/*
 * demand-loading started 01.12.91 - seems it is high on the list of
 * things wanted, and it should be easy to implement. - Linus
 */

/*
 * Ok, demand-loading was easy, shared pages a little bit tricker. Shared
 * pages started 02.12.91, seems to work. - Linus.
 *
 * Tested sharing by executing about 30 /bin/sh: under the old kernel it
 * would have taken more than the 6M I have free, but it worked well as
 * far as I could see.
 *
 * Also corrected some "invalidate()"s - I wasn't doing enough of them.
 */

/*
 * Real VM (paging to/from disk) started 18.12.91. Much more work and
 * thought has to go into this. Oh, well..
 * 19.12.91  -  works, somewhat. Sometimes I get faults, don't know why.
 *		Found it. Everything seems to work now.
 * 20.12.91  -  Ok, making the swap-device changeable like the root.
 */

/*
 * 05.04.94  -  Multi-page memory management added for v1.1.
 * 		Idea by Alex Bligh (alex@cconcepts.co.uk)
 *
 * 16.07.99  -  Support of BIGMEM added by Gerhard Wichert, Siemens AG
 *		(Gerhard.Wichert@pdb.siemens.de)
 *
 * Aug/Sep 2004 Changed to four level page tables (Andi Kleen)
 */

#include <linux/kernel_stat.h>
#include <linux/mm.h>
#include <linux/hugetlb.h>
#include <linux/mman.h>
#include <linux/swap.h>
#include <linux/highmem.h>
#include <linux/pagemap.h>
#include <linux/ksm.h>
#include <linux/rmap.h>
#include <linux/export.h>
#include <linux/delayacct.h>
#include <linux/init.h>
#include <linux/writeback.h>
#include <linux/memcontrol.h>
#include <linux/mmu_notifier.h>
#include <linux/kallsyms.h>
#include <linux/swapops.h>
#include <linux/elf.h>
#include <linux/gfp.h>
#include <linux/migrate.h>
#include <linux/string.h>
#include <linux/dma-debug.h>
#include <linux/debugfs.h>

#include <asm/io.h>
#include <asm/pgalloc.h>
#include <asm/uaccess.h>
#include <asm/tlb.h>
#include <asm/tlbflush.h>
#include <asm/pgtable.h>

#include "internal.h"

#ifdef LAST_CPUPID_NOT_IN_PAGE_FLAGS
#warning Unfortunate NUMA and NUMA Balancing config, growing page-frame for last_cpupid.
#endif

#ifndef CONFIG_NEED_MULTIPLE_NODES
/* use the per-pgdat data instead for discontigmem - mbligh */
unsigned long max_mapnr;
struct page *mem_map;

EXPORT_SYMBOL(max_mapnr);
EXPORT_SYMBOL(mem_map);
#endif

/*
 * A number of key systems in x86 including ioremap() rely on the assumption
 * that high_memory defines the upper bound on direct map memory, then end
 * of ZONE_NORMAL.  Under CONFIG_DISCONTIG this means that max_low_pfn and
 * highstart_pfn must be the same; there must be no gap between ZONE_NORMAL
 * and ZONE_HIGHMEM.
 */
void * high_memory;

EXPORT_SYMBOL(high_memory);

/*
 * Randomize the address space (stacks, mmaps, brk, etc.).
 *
 * ( When CONFIG_COMPAT_BRK=y we exclude brk from randomization,
 *   as ancient (libc5 based) binaries can segfault. )
 */
int randomize_va_space __read_mostly =
#ifdef CONFIG_COMPAT_BRK
					1;
#else
					2;
#endif

static int __init disable_randmaps(char *s)
{
	randomize_va_space = 0;
	return 1;
}
__setup("norandmaps", disable_randmaps);

unsigned long zero_pfn __read_mostly;
unsigned long highest_memmap_pfn __read_mostly;

EXPORT_SYMBOL(zero_pfn);

/*
 * CONFIG_MMU architectures set up ZERO_PAGE in their paging_init()
 */
static int __init init_zero_pfn(void)
{
	zero_pfn = page_to_pfn(ZERO_PAGE(0));
	return 0;
}
core_initcall(init_zero_pfn);


#if defined(SPLIT_RSS_COUNTING)

void sync_mm_rss(struct mm_struct *mm)
{
	int i;

	for (i = 0; i < NR_MM_COUNTERS; i++) {
		if (current->rss_stat.count[i]) {
			add_mm_counter(mm, i, current->rss_stat.count[i]);
			current->rss_stat.count[i] = 0;
		}
	}
	current->rss_stat.events = 0;
}

static void add_mm_counter_fast(struct mm_struct *mm, int member, int val)
{
	struct task_struct *task = current;

	if (likely(task->mm == mm))
		task->rss_stat.count[member] += val;
	else
		add_mm_counter(mm, member, val);
}
#define inc_mm_counter_fast(mm, member) add_mm_counter_fast(mm, member, 1)
#define dec_mm_counter_fast(mm, member) add_mm_counter_fast(mm, member, -1)

/* sync counter once per 64 page faults */
#define TASK_RSS_EVENTS_THRESH	(64)
static void check_sync_rss_stat(struct task_struct *task)
{
	if (unlikely(task != current))
		return;
	if (unlikely(task->rss_stat.events++ > TASK_RSS_EVENTS_THRESH))
		sync_mm_rss(task->mm);
}
#else /* SPLIT_RSS_COUNTING */

#define inc_mm_counter_fast(mm, member) inc_mm_counter(mm, member)
#define dec_mm_counter_fast(mm, member) dec_mm_counter(mm, member)

static void check_sync_rss_stat(struct task_struct *task)
{
}

#endif /* SPLIT_RSS_COUNTING */

#ifdef HAVE_GENERIC_MMU_GATHER

static int tlb_next_batch(struct mmu_gather *tlb)
{
	struct mmu_gather_batch *batch;

	batch = tlb->active;
	if (batch->next) {
		tlb->active = batch->next;
		return 1;
	}

	if (tlb->batch_count == MAX_GATHER_BATCH_COUNT)
		return 0;

	batch = (void *)__get_free_pages(GFP_NOWAIT | __GFP_NOWARN, 0);
	if (!batch)
		return 0;

	tlb->batch_count++;
	batch->next = NULL;
	batch->nr   = 0;
	batch->max  = MAX_GATHER_BATCH;

	tlb->active->next = batch;
	tlb->active = batch;

	return 1;
}

/* tlb_gather_mmu
 *	Called to initialize an (on-stack) mmu_gather structure for page-table
 *	tear-down from @mm. The @fullmm argument is used when @mm is without
 *	users and we're going to destroy the full address space (exit/execve).
 */
void tlb_gather_mmu(struct mmu_gather *tlb, struct mm_struct *mm, unsigned long start, unsigned long end)
{
	tlb->mm = mm;

	/* Is it from 0 to ~0? */
	tlb->fullmm     = !(start | (end+1));
	tlb->need_flush_all = 0;
	tlb->local.next = NULL;
	tlb->local.nr   = 0;
	tlb->local.max  = ARRAY_SIZE(tlb->__pages);
	tlb->active     = &tlb->local;
	tlb->batch_count = 0;

#ifdef CONFIG_HAVE_RCU_TABLE_FREE
	tlb->batch = NULL;
#endif

	__tlb_reset_range(tlb);
}

static void tlb_flush_mmu_tlbonly(struct mmu_gather *tlb)
{
	if (!tlb->end)
		return;

	tlb_flush(tlb);
	mmu_notifier_invalidate_range(tlb->mm, tlb->start, tlb->end);
#ifdef CONFIG_HAVE_RCU_TABLE_FREE
	tlb_table_flush(tlb);
#endif
	__tlb_reset_range(tlb);
}

static void tlb_flush_mmu_free(struct mmu_gather *tlb)
{
	struct mmu_gather_batch *batch;

	for (batch = &tlb->local; batch && batch->nr; batch = batch->next) {
		free_pages_and_swap_cache(batch->pages, batch->nr);
		batch->nr = 0;
	}
	tlb->active = &tlb->local;
}

void tlb_flush_mmu(struct mmu_gather *tlb)
{
	tlb_flush_mmu_tlbonly(tlb);
	tlb_flush_mmu_free(tlb);
}

/* tlb_finish_mmu
 *	Called at the end of the shootdown operation to free up any resources
 *	that were required.
 */
void tlb_finish_mmu(struct mmu_gather *tlb, unsigned long start, unsigned long end)
{
	struct mmu_gather_batch *batch, *next;

	tlb_flush_mmu(tlb);

	/* keep the page table cache within bounds */
	check_pgt_cache();

	for (batch = tlb->local.next; batch; batch = next) {
		next = batch->next;
		free_pages((unsigned long)batch, 0);
	}
	tlb->local.next = NULL;
}

/* __tlb_remove_page
 *	Must perform the equivalent to __free_pte(pte_get_and_clear(ptep)), while
 *	handling the additional races in SMP caused by other CPUs caching valid
 *	mappings in their TLBs. Returns the number of free page slots left.
 *	When out of page slots we must call tlb_flush_mmu().
 */
int __tlb_remove_page(struct mmu_gather *tlb, struct page *page)
{
	struct mmu_gather_batch *batch;

	VM_BUG_ON(!tlb->end);

	batch = tlb->active;
	batch->pages[batch->nr++] = page;
	if (batch->nr == batch->max) {
		if (!tlb_next_batch(tlb))
			return 0;
		batch = tlb->active;
	}
	VM_BUG_ON_PAGE(batch->nr > batch->max, page);

	return batch->max - batch->nr;
}

#endif /* HAVE_GENERIC_MMU_GATHER */

#ifdef CONFIG_HAVE_RCU_TABLE_FREE

/*
 * See the comment near struct mmu_table_batch.
 */

static void tlb_remove_table_smp_sync(void *arg)
{
	/* Simply deliver the interrupt */
}

static void tlb_remove_table_one(void *table)
{
	/*
	 * This isn't an RCU grace period and hence the page-tables cannot be
	 * assumed to be actually RCU-freed.
	 *
	 * It is however sufficient for software page-table walkers that rely on
	 * IRQ disabling. See the comment near struct mmu_table_batch.
	 */
	smp_call_function(tlb_remove_table_smp_sync, NULL, 1);
	__tlb_remove_table(table);
}

static void tlb_remove_table_rcu(struct rcu_head *head)
{
	struct mmu_table_batch *batch;
	int i;

	batch = container_of(head, struct mmu_table_batch, rcu);

	for (i = 0; i < batch->nr; i++)
		__tlb_remove_table(batch->tables[i]);

	free_page((unsigned long)batch);
}

void tlb_table_flush(struct mmu_gather *tlb)
{
	struct mmu_table_batch **batch = &tlb->batch;

	if (*batch) {
		call_rcu_sched(&(*batch)->rcu, tlb_remove_table_rcu);
		*batch = NULL;
	}
}

void tlb_remove_table(struct mmu_gather *tlb, void *table)
{
	struct mmu_table_batch **batch = &tlb->batch;

	/*
	 * When there's less then two users of this mm there cannot be a
	 * concurrent page-table walk.
	 */
	if (atomic_read(&tlb->mm->mm_users) < 2) {
		__tlb_remove_table(table);
		return;
	}

	if (*batch == NULL) {
		*batch = (struct mmu_table_batch *)__get_free_page(GFP_NOWAIT | __GFP_NOWARN);
		if (*batch == NULL) {
			tlb_remove_table_one(table);
			return;
		}
		(*batch)->nr = 0;
	}
	(*batch)->tables[(*batch)->nr++] = table;
	if ((*batch)->nr == MAX_TABLE_BATCH)
		tlb_table_flush(tlb);
}

#endif /* CONFIG_HAVE_RCU_TABLE_FREE */

/*
 * Note: this doesn't free the actual pages themselves. That
 * has been handled earlier when unmapping all the memory regions.
 */
static void free_pte_range(struct mmu_gather *tlb, pmd_t *pmd,
			   unsigned long addr)
{
	pgtable_t token = pmd_pgtable(*pmd);
	pmd_clear(pmd);
	pte_free_tlb(tlb, token, addr);
	atomic_long_dec(&tlb->mm->nr_ptes);
}

static inline void free_pmd_range(struct mmu_gather *tlb, pud_t *pud,
				unsigned long addr, unsigned long end,
				unsigned long floor, unsigned long ceiling)
{
	pmd_t *pmd;
	unsigned long next;
	unsigned long start;

	start = addr;
	pmd = pmd_offset(pud, addr);
	do {
		next = pmd_addr_end(addr, end);
		if (pmd_none_or_clear_bad(pmd))
			continue;
		free_pte_range(tlb, pmd, addr);
	} while (pmd++, addr = next, addr != end);

	start &= PUD_MASK;
	if (start < floor)
		return;
	if (ceiling) {
		ceiling &= PUD_MASK;
		if (!ceiling)
			return;
	}
	if (end - 1 > ceiling - 1)
		return;

	pmd = pmd_offset(pud, start);
	pud_clear(pud);
	pmd_free_tlb(tlb, pmd, start);
	mm_dec_nr_pmds(tlb->mm);
}

static inline void free_pud_range(struct mmu_gather *tlb, pgd_t *pgd,
				unsigned long addr, unsigned long end,
				unsigned long floor, unsigned long ceiling)
{
	pud_t *pud;
	unsigned long next;
	unsigned long start;

	start = addr;
	pud = pud_offset(pgd, addr);
	do {
		next = pud_addr_end(addr, end);
		if (pud_none_or_clear_bad(pud))
			continue;
		free_pmd_range(tlb, pud, addr, next, floor, ceiling);
	} while (pud++, addr = next, addr != end);

	start &= PGDIR_MASK;
	if (start < floor)
		return;
	if (ceiling) {
		ceiling &= PGDIR_MASK;
		if (!ceiling)
			return;
	}
	if (end - 1 > ceiling - 1)
		return;

	pud = pud_offset(pgd, start);
	pgd_clear(pgd);
	pud_free_tlb(tlb, pud, start);
}

/*
 * This function frees user-level page tables of a process.
 */
void free_pgd_range(struct mmu_gather *tlb,
			unsigned long addr, unsigned long end,
			unsigned long floor, unsigned long ceiling)
{
	pgd_t *pgd;
	unsigned long next;

	/*
	 * The next few lines have given us lots of grief...
	 *
	 * Why are we testing PMD* at this top level?  Because often
	 * there will be no work to do at all, and we'd prefer not to
	 * go all the way down to the bottom just to discover that.
	 *
	 * Why all these "- 1"s?  Because 0 represents both the bottom
	 * of the address space and the top of it (using -1 for the
	 * top wouldn't help much: the masks would do the wrong thing).
	 * The rule is that addr 0 and floor 0 refer to the bottom of
	 * the address space, but end 0 and ceiling 0 refer to the top
	 * Comparisons need to use "end - 1" and "ceiling - 1" (though
	 * that end 0 case should be mythical).
	 *
	 * Wherever addr is brought up or ceiling brought down, we must
	 * be careful to reject "the opposite 0" before it confuses the
	 * subsequent tests.  But what about where end is brought down
	 * by PMD_SIZE below? no, end can't go down to 0 there.
	 *
	 * Whereas we round start (addr) and ceiling down, by different
	 * masks at different levels, in order to test whether a table
	 * now has no other vmas using it, so can be freed, we don't
	 * bother to round floor or end up - the tests don't need that.
	 */

	addr &= PMD_MASK;
	if (addr < floor) {
		addr += PMD_SIZE;
		if (!addr)
			return;
	}
	if (ceiling) {
		ceiling &= PMD_MASK;
		if (!ceiling)
			return;
	}
	if (end - 1 > ceiling - 1)
		end -= PMD_SIZE;
	if (addr > end - 1)
		return;

	pgd = pgd_offset(tlb->mm, addr);
	do {
		next = pgd_addr_end(addr, end);
		if (pgd_none_or_clear_bad(pgd))
			continue;
		free_pud_range(tlb, pgd, addr, next, floor, ceiling);
	} while (pgd++, addr = next, addr != end);
}

void free_pgtables(struct mmu_gather *tlb, struct vm_area_struct *vma,
		unsigned long floor, unsigned long ceiling)
{
	while (vma) {
		struct vm_area_struct *next = vma->vm_next;
		unsigned long addr = vma->vm_start;

		/*
		 * Hide vma from rmap and truncate_pagecache before freeing
		 * pgtables
		 */
		unlink_anon_vmas(vma);
		unlink_file_vma(vma);

		if (is_vm_hugetlb_page(vma)) {
			hugetlb_free_pgd_range(tlb, addr, vma->vm_end,
				floor, next? next->vm_start: ceiling);
		} else {
			/*
			 * Optimization: gather nearby vmas into one call down
			 */
			while (next && next->vm_start <= vma->vm_end + PMD_SIZE
			       && !is_vm_hugetlb_page(next)) {
				vma = next;
				next = vma->vm_next;
				unlink_anon_vmas(vma);
				unlink_file_vma(vma);
			}
			free_pgd_range(tlb, addr, vma->vm_end,
				floor, next? next->vm_start: ceiling);
		}
		vma = next;
	}
}

int __pte_alloc(struct mm_struct *mm, struct vm_area_struct *vma,
		pmd_t *pmd, unsigned long address)
{
	spinlock_t *ptl;
	pgtable_t new = pte_alloc_one(mm, address);
	int wait_split_huge_page;
	if (!new)
		return -ENOMEM;

	/*
	 * Ensure all pte setup (eg. pte page lock and page clearing) are
	 * visible before the pte is made visible to other CPUs by being
	 * put into page tables.
	 *
	 * The other side of the story is the pointer chasing in the page
	 * table walking code (when walking the page table without locking;
	 * ie. most of the time). Fortunately, these data accesses consist
	 * of a chain of data-dependent loads, meaning most CPUs (alpha
	 * being the notable exception) will already guarantee loads are
	 * seen in-order. See the alpha page table accessors for the
	 * smp_read_barrier_depends() barriers in page table walking code.
	 */
	smp_wmb(); /* Could be smp_wmb__xxx(before|after)_spin_lock */

	ptl = pmd_lock(mm, pmd);
	wait_split_huge_page = 0;
	if (likely(pmd_none(*pmd))) {	/* Has another populated it ? */
		atomic_long_inc(&mm->nr_ptes);
		pmd_populate(mm, pmd, new);
		new = NULL;
	} else if (unlikely(pmd_trans_splitting(*pmd)))
		wait_split_huge_page = 1;
	spin_unlock(ptl);
	if (new)
		pte_free(mm, new);
	if (wait_split_huge_page)
		wait_split_huge_page(vma->anon_vma, pmd);
	return 0;
}

int __pte_alloc_kernel(pmd_t *pmd, unsigned long address)
{
	pte_t *new = pte_alloc_one_kernel(&init_mm, address);
	if (!new)
		return -ENOMEM;

	smp_wmb(); /* See comment in __pte_alloc */

	spin_lock(&init_mm.page_table_lock);
	if (likely(pmd_none(*pmd))) {	/* Has another populated it ? */
		pmd_populate_kernel(&init_mm, pmd, new);
		new = NULL;
	} else
		VM_BUG_ON(pmd_trans_splitting(*pmd));
	spin_unlock(&init_mm.page_table_lock);
	if (new)
		pte_free_kernel(&init_mm, new);
	return 0;
}

static inline void init_rss_vec(int *rss)
{
	memset(rss, 0, sizeof(int) * NR_MM_COUNTERS);
}

static inline void add_mm_rss_vec(struct mm_struct *mm, int *rss)
{
	int i;

	if (current->mm == mm)
		sync_mm_rss(mm);
	for (i = 0; i < NR_MM_COUNTERS; i++)
		if (rss[i])
			add_mm_counter(mm, i, rss[i]);
}

/*
 * This function is called to print an error when a bad pte
 * is found. For example, we might have a PFN-mapped pte in
 * a region that doesn't allow it.
 *
 * The calling function must still handle the error.
 */
static void print_bad_pte(struct vm_area_struct *vma, unsigned long addr,
			  pte_t pte, struct page *page)
{
	pgd_t *pgd = pgd_offset(vma->vm_mm, addr);
	pud_t *pud = pud_offset(pgd, addr);
	pmd_t *pmd = pmd_offset(pud, addr);
	struct address_space *mapping;
	pgoff_t index;
	static unsigned long resume;
	static unsigned long nr_shown;
	static unsigned long nr_unshown;

	/*
	 * Allow a burst of 60 reports, then keep quiet for that minute;
	 * or allow a steady drip of one report per second.
	 */
	if (nr_shown == 60) {
		if (time_before(jiffies, resume)) {
			nr_unshown++;
			return;
		}
		if (nr_unshown) {
			printk(KERN_ALERT
				"BUG: Bad page map: %lu messages suppressed\n",
				nr_unshown);
			nr_unshown = 0;
		}
		nr_shown = 0;
	}
	if (nr_shown++ == 0)
		resume = jiffies + 60 * HZ;

	mapping = vma->vm_file ? vma->vm_file->f_mapping : NULL;
	index = linear_page_index(vma, addr);

	printk(KERN_ALERT
		"BUG: Bad page map in process %s  pte:%08llx pmd:%08llx\n",
		current->comm,
		(long long)pte_val(pte), (long long)pmd_val(*pmd));
	if (page)
		dump_page(page, "bad pte");
	printk(KERN_ALERT
		"addr:%p vm_flags:%08lx anon_vma:%p mapping:%p index:%lx\n",
		(void *)addr, vma->vm_flags, vma->anon_vma, mapping, index);
	/*
	 * Choose text because data symbols depend on CONFIG_KALLSYMS_ALL=y
	 */
	pr_alert("file:%pD fault:%pf mmap:%pf readpage:%pf\n",
		 vma->vm_file,
		 vma->vm_ops ? vma->vm_ops->fault : NULL,
		 vma->vm_file ? vma->vm_file->f_op->mmap : NULL,
		 mapping ? mapping->a_ops->readpage : NULL);
	dump_stack();
	add_taint(TAINT_BAD_PAGE, LOCKDEP_NOW_UNRELIABLE);
}

/*
 * vm_normal_page -- This function gets the "struct page" associated with a pte.
 *
 * "Special" mappings do not wish to be associated with a "struct page" (either
 * it doesn't exist, or it exists but they don't want to touch it). In this
 * case, NULL is returned here. "Normal" mappings do have a struct page.
 *
 * There are 2 broad cases. Firstly, an architecture may define a pte_special()
 * pte bit, in which case this function is trivial. Secondly, an architecture
 * may not have a spare pte bit, which requires a more complicated scheme,
 * described below.
 *
 * A raw VM_PFNMAP mapping (ie. one that is not COWed) is always considered a
 * special mapping (even if there are underlying and valid "struct pages").
 * COWed pages of a VM_PFNMAP are always normal.
 *
 * The way we recognize COWed pages within VM_PFNMAP mappings is through the
 * rules set up by "remap_pfn_range()": the vma will have the VM_PFNMAP bit
 * set, and the vm_pgoff will point to the first PFN mapped: thus every special
 * mapping will always honor the rule
 *
 *	pfn_of_page == vma->vm_pgoff + ((addr - vma->vm_start) >> PAGE_SHIFT)
 *
 * And for normal mappings this is false.
 *
 * This restricts such mappings to be a linear translation from virtual address
 * to pfn. To get around this restriction, we allow arbitrary mappings so long
 * as the vma is not a COW mapping; in that case, we know that all ptes are
 * special (because none can have been COWed).
 *
 *
 * In order to support COW of arbitrary special mappings, we have VM_MIXEDMAP.
 *
 * VM_MIXEDMAP mappings can likewise contain memory with or without "struct
 * page" backing, however the difference is that _all_ pages with a struct
 * page (that is, those where pfn_valid is true) are refcounted and considered
 * normal pages by the VM. The disadvantage is that pages are refcounted
 * (which can be slower and simply not an option for some PFNMAP users). The
 * advantage is that we don't have to follow the strict linearity rule of
 * PFNMAP mappings in order to support COWable mappings.
 *
 */
#ifdef __HAVE_ARCH_PTE_SPECIAL
# define HAVE_PTE_SPECIAL 1
#else
# define HAVE_PTE_SPECIAL 0
#endif
struct page *vm_normal_page(struct vm_area_struct *vma, unsigned long addr,
				pte_t pte)
{
	unsigned long pfn = pte_pfn(pte);

	if (HAVE_PTE_SPECIAL) {
		if (likely(!pte_special(pte)))
			goto check_pfn;
		if (vma->vm_ops && vma->vm_ops->find_special_page)
			return vma->vm_ops->find_special_page(vma, addr);
		if (vma->vm_flags & (VM_PFNMAP | VM_MIXEDMAP))
			return NULL;
		if (!is_zero_pfn(pfn))
			print_bad_pte(vma, addr, pte, NULL);
		return NULL;
	}

	/* !HAVE_PTE_SPECIAL case follows: */

	if (unlikely(vma->vm_flags & (VM_PFNMAP|VM_MIXEDMAP))) {
		if (vma->vm_flags & VM_MIXEDMAP) {
			if (!pfn_valid(pfn))
				return NULL;
			goto out;
		} else {
			unsigned long off;
			off = (addr - vma->vm_start) >> PAGE_SHIFT;
			if (pfn == vma->vm_pgoff + off)
				return NULL;
			if (!is_cow_mapping(vma->vm_flags))
				return NULL;
		}
	}

	if (is_zero_pfn(pfn))
		return NULL;
check_pfn:
	if (unlikely(pfn > highest_memmap_pfn)) {
		print_bad_pte(vma, addr, pte, NULL);
		return NULL;
	}

	/*
	 * NOTE! We still have PageReserved() pages in the page tables.
	 * eg. VDSO mappings can cause them to exist.
	 */
out:
	return pfn_to_page(pfn);
}

/*
 * copy one vm_area from one task to the other. Assumes the page tables
 * already present in the new task to be cleared in the whole range
 * covered by this vma.
 */

static inline unsigned long
copy_one_pte(struct mm_struct *dst_mm, struct mm_struct *src_mm,
		pte_t *dst_pte, pte_t *src_pte, struct vm_area_struct *vma,
		unsigned long addr, int *rss)
{
	unsigned long vm_flags = vma->vm_flags;
	pte_t pte = *src_pte;
	struct page *page;

	/* pte contains position in swap or file, so copy. */
	if (unlikely(!pte_present(pte))) {
		swp_entry_t entry = pte_to_swp_entry(pte);

		if (likely(!non_swap_entry(entry))) {
			if (swap_duplicate(entry) < 0)
				return entry.val;

			/* make sure dst_mm is on swapoff's mmlist. */
			if (unlikely(list_empty(&dst_mm->mmlist))) {
				spin_lock(&mmlist_lock);
				if (list_empty(&dst_mm->mmlist))
					list_add(&dst_mm->mmlist,
							&src_mm->mmlist);
				spin_unlock(&mmlist_lock);
			}
			rss[MM_SWAPENTS]++;
		} else if (is_migration_entry(entry)) {
			page = migration_entry_to_page(entry);

			if (PageAnon(page))
				rss[MM_ANONPAGES]++;
			else
				rss[MM_FILEPAGES]++;

			if (is_write_migration_entry(entry) &&
					is_cow_mapping(vm_flags)) {
				/*
				 * COW mappings require pages in both
				 * parent and child to be set to read.
				 */
				make_migration_entry_read(&entry);
				pte = swp_entry_to_pte(entry);
				if (pte_swp_soft_dirty(*src_pte))
					pte = pte_swp_mksoft_dirty(pte);
				set_pte_at(src_mm, addr, src_pte, pte);
			}
		}
		goto out_set_pte;
	}

	/*
	 * If it's a COW mapping, write protect it both
	 * in the parent and the child
	 */
	if (is_cow_mapping(vm_flags)) {
		ptep_set_wrprotect(src_mm, addr, src_pte);
		pte = pte_wrprotect(pte);
	}

	/*
	 * If it's a shared mapping, mark it clean in
	 * the child
	 */
	if (vm_flags & VM_SHARED)
		pte = pte_mkclean(pte);
	pte = pte_mkold(pte);

	page = vm_normal_page(vma, addr, pte);
	if (page) {
		get_page(page);
		page_dup_rmap(page);
		if (PageAnon(page))
			rss[MM_ANONPAGES]++;
		else
			rss[MM_FILEPAGES]++;
	}

out_set_pte:
	set_pte_at(dst_mm, addr, dst_pte, pte);
	return 0;
}

static int copy_pte_range(struct mm_struct *dst_mm, struct mm_struct *src_mm,
		   pmd_t *dst_pmd, pmd_t *src_pmd, struct vm_area_struct *vma,
		   unsigned long addr, unsigned long end)
{
	pte_t *orig_src_pte, *orig_dst_pte;
	pte_t *src_pte, *dst_pte;
	spinlock_t *src_ptl, *dst_ptl;
	int progress = 0;
	int rss[NR_MM_COUNTERS];
	swp_entry_t entry = (swp_entry_t){0};

again:
	init_rss_vec(rss);

	dst_pte = pte_alloc_map_lock(dst_mm, dst_pmd, addr, &dst_ptl);
	if (!dst_pte)
		return -ENOMEM;
	src_pte = pte_offset_map(src_pmd, addr);
	src_ptl = pte_lockptr(src_mm, src_pmd);
	spin_lock_nested(src_ptl, SINGLE_DEPTH_NESTING);
	orig_src_pte = src_pte;
	orig_dst_pte = dst_pte;
	arch_enter_lazy_mmu_mode();

	do {
		/*
		 * We are holding two locks at this point - either of them
		 * could generate latencies in another task on another CPU.
		 */
		if (progress >= 32) {
			progress = 0;
			if (need_resched() ||
			    spin_needbreak(src_ptl) || spin_needbreak(dst_ptl))
				break;
		}
		if (pte_none(*src_pte)) {
			progress++;
			continue;
		}
		entry.val = copy_one_pte(dst_mm, src_mm, dst_pte, src_pte,
							vma, addr, rss);
		if (entry.val)
			break;
		progress += 8;
	} while (dst_pte++, src_pte++, addr += PAGE_SIZE, addr != end);

	arch_leave_lazy_mmu_mode();
	spin_unlock(src_ptl);
	pte_unmap(orig_src_pte);
	add_mm_rss_vec(dst_mm, rss);
	pte_unmap_unlock(orig_dst_pte, dst_ptl);
	cond_resched();

	if (entry.val) {
		if (add_swap_count_continuation(entry, GFP_KERNEL) < 0)
			return -ENOMEM;
		progress = 0;
	}
	if (addr != end)
		goto again;
	return 0;
}

static inline int copy_pmd_range(struct mm_struct *dst_mm, struct mm_struct *src_mm,
		pud_t *dst_pud, pud_t *src_pud, struct vm_area_struct *vma,
		unsigned long addr, unsigned long end)
{
	pmd_t *src_pmd, *dst_pmd;
	unsigned long next;

	dst_pmd = pmd_alloc(dst_mm, dst_pud, addr);
	if (!dst_pmd)
		return -ENOMEM;
	src_pmd = pmd_offset(src_pud, addr);
	do {
		next = pmd_addr_end(addr, end);
		if (pmd_trans_huge(*src_pmd)) {
			int err;
			VM_BUG_ON(next-addr != HPAGE_PMD_SIZE);
			err = copy_huge_pmd(dst_mm, src_mm,
					    dst_pmd, src_pmd, addr, vma);
			if (err == -ENOMEM)
				return -ENOMEM;
			if (!err)
				continue;
			/* fall through */
		}
		if (pmd_none_or_clear_bad(src_pmd))
			continue;
		if (copy_pte_range(dst_mm, src_mm, dst_pmd, src_pmd,
						vma, addr, next))
			return -ENOMEM;
	} while (dst_pmd++, src_pmd++, addr = next, addr != end);
	return 0;
}

static inline int copy_pud_range(struct mm_struct *dst_mm, struct mm_struct *src_mm,
		pgd_t *dst_pgd, pgd_t *src_pgd, struct vm_area_struct *vma,
		unsigned long addr, unsigned long end)
{
	pud_t *src_pud, *dst_pud;
	unsigned long next;

	dst_pud = pud_alloc(dst_mm, dst_pgd, addr);
	if (!dst_pud)
		return -ENOMEM;
	src_pud = pud_offset(src_pgd, addr);
	do {
		next = pud_addr_end(addr, end);
		if (pud_none_or_clear_bad(src_pud))
			continue;
		if (copy_pmd_range(dst_mm, src_mm, dst_pud, src_pud,
						vma, addr, next))
			return -ENOMEM;
	} while (dst_pud++, src_pud++, addr = next, addr != end);
	return 0;
}

int copy_page_range(struct mm_struct *dst_mm, struct mm_struct *src_mm,
		struct vm_area_struct *vma)
{
	pgd_t *src_pgd, *dst_pgd;
	unsigned long next;
	unsigned long addr = vma->vm_start;
	unsigned long end = vma->vm_end;
	unsigned long mmun_start;	/* For mmu_notifiers */
	unsigned long mmun_end;		/* For mmu_notifiers */
	bool is_cow;
	int ret;

	/*
	 * Don't copy ptes where a page fault will fill them correctly.
	 * Fork becomes much lighter when there are big shared or private
	 * readonly mappings. The tradeoff is that copy_page_range is more
	 * efficient than faulting.
	 */
	if (!(vma->vm_flags & (VM_HUGETLB | VM_PFNMAP | VM_MIXEDMAP)) &&
			!vma->anon_vma)
		return 0;

	if (is_vm_hugetlb_page(vma))
		return copy_hugetlb_page_range(dst_mm, src_mm, vma);

	if (unlikely(vma->vm_flags & VM_PFNMAP)) {
		/*
		 * We do not free on error cases below as remove_vma
		 * gets called on error from higher level routine
		 */
		ret = track_pfn_copy(vma);
		if (ret)
			return ret;
	}

	/*
	 * We need to invalidate the secondary MMU mappings only when
	 * there could be a permission downgrade on the ptes of the
	 * parent mm. And a permission downgrade will only happen if
	 * is_cow_mapping() returns true.
	 */
	is_cow = is_cow_mapping(vma->vm_flags);
	mmun_start = addr;
	mmun_end   = end;
	if (is_cow)
		mmu_notifier_invalidate_range_start(src_mm, mmun_start,
						    mmun_end);

	ret = 0;
	dst_pgd = pgd_offset(dst_mm, addr);
	src_pgd = pgd_offset(src_mm, addr);
	do {
		next = pgd_addr_end(addr, end);
		if (pgd_none_or_clear_bad(src_pgd))
			continue;
		if (unlikely(copy_pud_range(dst_mm, src_mm, dst_pgd, src_pgd,
					    vma, addr, next))) {
			ret = -ENOMEM;
			break;
		}
	} while (dst_pgd++, src_pgd++, addr = next, addr != end);

	if (is_cow)
		mmu_notifier_invalidate_range_end(src_mm, mmun_start, mmun_end);
	return ret;
}

static unsigned long zap_pte_range(struct mmu_gather *tlb,
				struct vm_area_struct *vma, pmd_t *pmd,
				unsigned long addr, unsigned long end,
				struct zap_details *details)
{
	struct mm_struct *mm = tlb->mm;
	int force_flush = 0;
	int rss[NR_MM_COUNTERS];
	spinlock_t *ptl;
	pte_t *start_pte;
	pte_t *pte;
	swp_entry_t entry;

again:
	init_rss_vec(rss);
	start_pte = pte_offset_map_lock(mm, pmd, addr, &ptl);
	pte = start_pte;
	arch_enter_lazy_mmu_mode();
	do {
		pte_t ptent = *pte;
		if (pte_none(ptent)) {
			continue;
		}

		if (pte_present(ptent)) {
			struct page *page;

			page = vm_normal_page(vma, addr, ptent);
			if (unlikely(details) && page) {
				/*
				 * unmap_shared_mapping_pages() wants to
				 * invalidate cache without truncating:
				 * unmap shared but keep private pages.
				 */
				if (details->check_mapping &&
				    details->check_mapping != page->mapping)
					continue;
			}
			ptent = ptep_get_and_clear_full(mm, addr, pte,
							tlb->fullmm);
			tlb_remove_tlb_entry(tlb, pte, addr);
			if (unlikely(!page))
				continue;
			if (PageAnon(page))
				rss[MM_ANONPAGES]--;
			else {
				if (pte_dirty(ptent)) {
					force_flush = 1;
					set_page_dirty(page);
				}
				if (pte_young(ptent) &&
				    likely(!(vma->vm_flags & VM_SEQ_READ)))
					mark_page_accessed(page);
				rss[MM_FILEPAGES]--;
			}
			page_remove_rmap(page);
			if (unlikely(page_mapcount(page) < 0))
				print_bad_pte(vma, addr, ptent, page);
			if (unlikely(!__tlb_remove_page(tlb, page))) {
				force_flush = 1;
				addr += PAGE_SIZE;
				break;
			}
			continue;
		}
		/* If details->check_mapping, we leave swap entries. */
		if (unlikely(details))
			continue;

		entry = pte_to_swp_entry(ptent);
		if (!non_swap_entry(entry))
			rss[MM_SWAPENTS]--;
		else if (is_migration_entry(entry)) {
			struct page *page;

			page = migration_entry_to_page(entry);

			if (PageAnon(page))
				rss[MM_ANONPAGES]--;
			else
				rss[MM_FILEPAGES]--;
		}
		if (unlikely(!free_swap_and_cache(entry)))
			print_bad_pte(vma, addr, ptent, NULL);
		pte_clear_not_present_full(mm, addr, pte, tlb->fullmm);
	} while (pte++, addr += PAGE_SIZE, addr != end);

	add_mm_rss_vec(mm, rss);
	arch_leave_lazy_mmu_mode();

	/* Do the actual TLB flush before dropping ptl */
	if (force_flush)
		tlb_flush_mmu_tlbonly(tlb);
	pte_unmap_unlock(start_pte, ptl);

	/*
	 * If we forced a TLB flush (either due to running out of
	 * batch buffers or because we needed to flush dirty TLB
	 * entries before releasing the ptl), free the batched
	 * memory too. Restart if we didn't do everything.
	 */
	if (force_flush) {
		force_flush = 0;
		tlb_flush_mmu_free(tlb);

		if (addr != end)
			goto again;
	}

	return addr;
}

static inline unsigned long zap_pmd_range(struct mmu_gather *tlb,
				struct vm_area_struct *vma, pud_t *pud,
				unsigned long addr, unsigned long end,
				struct zap_details *details)
{
	pmd_t *pmd;
	unsigned long next;

	pmd = pmd_offset(pud, addr);
	do {
		next = pmd_addr_end(addr, end);
		if (pmd_trans_huge(*pmd)) {
			if (next - addr != HPAGE_PMD_SIZE) {
#ifdef CONFIG_DEBUG_VM
				if (!rwsem_is_locked(&tlb->mm->mmap_sem)) {
					pr_err("%s: mmap_sem is unlocked! addr=0x%lx end=0x%lx vma->vm_start=0x%lx vma->vm_end=0x%lx\n",
						__func__, addr, end,
						vma->vm_start,
						vma->vm_end);
					BUG();
				}
#endif
				split_huge_page_pmd(vma, addr, pmd);
			} else if (zap_huge_pmd(tlb, vma, pmd, addr))
				goto next;
			/* fall through */
		}
		/*
		 * Here there can be other concurrent MADV_DONTNEED or
		 * trans huge page faults running, and if the pmd is
		 * none or trans huge it can change under us. This is
		 * because MADV_DONTNEED holds the mmap_sem in read
		 * mode.
		 */
		if (pmd_none_or_trans_huge_or_clear_bad(pmd))
			goto next;
		next = zap_pte_range(tlb, vma, pmd, addr, next, details);
next:
		cond_resched();
	} while (pmd++, addr = next, addr != end);

	return addr;
}

static inline unsigned long zap_pud_range(struct mmu_gather *tlb,
				struct vm_area_struct *vma, pgd_t *pgd,
				unsigned long addr, unsigned long end,
				struct zap_details *details)
{
	pud_t *pud;
	unsigned long next;

	pud = pud_offset(pgd, addr);
	do {
		next = pud_addr_end(addr, end);
		if (pud_none_or_clear_bad(pud))
			continue;
		next = zap_pmd_range(tlb, vma, pud, addr, next, details);
	} while (pud++, addr = next, addr != end);

	return addr;
}

static void unmap_page_range(struct mmu_gather *tlb,
			     struct vm_area_struct *vma,
			     unsigned long addr, unsigned long end,
			     struct zap_details *details)
{
	pgd_t *pgd;
	unsigned long next;

	if (details && !details->check_mapping)
		details = NULL;

	BUG_ON(addr >= end);
	tlb_start_vma(tlb, vma);
	pgd = pgd_offset(vma->vm_mm, addr);
	do {
		next = pgd_addr_end(addr, end);
		if (pgd_none_or_clear_bad(pgd))
			continue;
		next = zap_pud_range(tlb, vma, pgd, addr, next, details);
	} while (pgd++, addr = next, addr != end);
	tlb_end_vma(tlb, vma);
}


static void unmap_single_vma(struct mmu_gather *tlb,
		struct vm_area_struct *vma, unsigned long start_addr,
		unsigned long end_addr,
		struct zap_details *details)
{
	unsigned long start = max(vma->vm_start, start_addr);
	unsigned long end;

	if (start >= vma->vm_end)
		return;
	end = min(vma->vm_end, end_addr);
	if (end <= vma->vm_start)
		return;

	if (vma->vm_file)
		uprobe_munmap(vma, start, end);

	if (unlikely(vma->vm_flags & VM_PFNMAP))
		untrack_pfn(vma, 0, 0);

	if (start != end) {
		if (unlikely(is_vm_hugetlb_page(vma))) {
			/*
			 * It is undesirable to test vma->vm_file as it
			 * should be non-null for valid hugetlb area.
			 * However, vm_file will be NULL in the error
			 * cleanup path of mmap_region. When
			 * hugetlbfs ->mmap method fails,
			 * mmap_region() nullifies vma->vm_file
			 * before calling this function to clean up.
			 * Since no pte has actually been setup, it is
			 * safe to do nothing in this case.
			 */
			if (vma->vm_file) {
				i_mmap_lock_write(vma->vm_file->f_mapping);
				__unmap_hugepage_range_final(tlb, vma, start, end, NULL);
				i_mmap_unlock_write(vma->vm_file->f_mapping);
			}
		} else
			unmap_page_range(tlb, vma, start, end, details);
	}
}

/**
 * unmap_vmas - unmap a range of memory covered by a list of vma's
 * @tlb: address of the caller's struct mmu_gather
 * @vma: the starting vma
 * @start_addr: virtual address at which to start unmapping
 * @end_addr: virtual address at which to end unmapping
 *
 * Unmap all pages in the vma list.
 *
 * Only addresses between `start' and `end' will be unmapped.
 *
 * The VMA list must be sorted in ascending virtual address order.
 *
 * unmap_vmas() assumes that the caller will flush the whole unmapped address
 * range after unmap_vmas() returns.  So the only responsibility here is to
 * ensure that any thus-far unmapped pages are flushed before unmap_vmas()
 * drops the lock and schedules.
 */
void unmap_vmas(struct mmu_gather *tlb,
		struct vm_area_struct *vma, unsigned long start_addr,
		unsigned long end_addr)
{
	struct mm_struct *mm = vma->vm_mm;

	mmu_notifier_invalidate_range_start(mm, start_addr, end_addr);
	for ( ; vma && vma->vm_start < end_addr; vma = vma->vm_next)
		unmap_single_vma(tlb, vma, start_addr, end_addr, NULL);
	mmu_notifier_invalidate_range_end(mm, start_addr, end_addr);
}

/**
 * zap_page_range - remove user pages in a given range
 * @vma: vm_area_struct holding the applicable pages
 * @start: starting address of pages to zap
 * @size: number of bytes to zap
 * @details: details of shared cache invalidation
 *
 * Caller must protect the VMA list
 */
void zap_page_range(struct vm_area_struct *vma, unsigned long start,
		unsigned long size, struct zap_details *details)
{
	struct mm_struct *mm = vma->vm_mm;
	struct mmu_gather tlb;
	unsigned long end = start + size;

	lru_add_drain();
	tlb_gather_mmu(&tlb, mm, start, end);
	update_hiwater_rss(mm);
	mmu_notifier_invalidate_range_start(mm, start, end);
	for ( ; vma && vma->vm_start < end; vma = vma->vm_next)
		unmap_single_vma(&tlb, vma, start, end, details);
	mmu_notifier_invalidate_range_end(mm, start, end);
	tlb_finish_mmu(&tlb, start, end);
}

/**
 * zap_page_range_single - remove user pages in a given range
 * @vma: vm_area_struct holding the applicable pages
 * @address: starting address of pages to zap
 * @size: number of bytes to zap
 * @details: details of shared cache invalidation
 *
 * The range must fit into one VMA.
 */
static void zap_page_range_single(struct vm_area_struct *vma, unsigned long address,
		unsigned long size, struct zap_details *details)
{
	struct mm_struct *mm = vma->vm_mm;
	struct mmu_gather tlb;
	unsigned long end = address + size;

	lru_add_drain();
	tlb_gather_mmu(&tlb, mm, address, end);
	update_hiwater_rss(mm);
	mmu_notifier_invalidate_range_start(mm, address, end);
	unmap_single_vma(&tlb, vma, address, end, details);
	mmu_notifier_invalidate_range_end(mm, address, end);
	tlb_finish_mmu(&tlb, address, end);
}

/**
 * zap_vma_ptes - remove ptes mapping the vma
 * @vma: vm_area_struct holding ptes to be zapped
 * @address: starting address of pages to zap
 * @size: number of bytes to zap
 *
 * This function only unmaps ptes assigned to VM_PFNMAP vmas.
 *
 * The entire address range must be fully contained within the vma.
 *
 * Returns 0 if successful.
 */
int zap_vma_ptes(struct vm_area_struct *vma, unsigned long address,
		unsigned long size)
{
	if (address < vma->vm_start || address + size > vma->vm_end ||
	    		!(vma->vm_flags & VM_PFNMAP))
		return -1;
	zap_page_range_single(vma, address, size, NULL);
	return 0;
}
EXPORT_SYMBOL_GPL(zap_vma_ptes);

pte_t *__get_locked_pte(struct mm_struct *mm, unsigned long addr,
			spinlock_t **ptl)
{
	pgd_t * pgd = pgd_offset(mm, addr);
	pud_t * pud = pud_alloc(mm, pgd, addr);
	if (pud) {
		pmd_t * pmd = pmd_alloc(mm, pud, addr);
		if (pmd) {
			VM_BUG_ON(pmd_trans_huge(*pmd));
			return pte_alloc_map_lock(mm, pmd, addr, ptl);
		}
	}
	return NULL;
}

/*
 * This is the old fallback for page remapping.
 *
 * For historical reasons, it only allows reserved pages. Only
 * old drivers should use this, and they needed to mark their
 * pages reserved for the old functions anyway.
 */
static int insert_page(struct vm_area_struct *vma, unsigned long addr,
			struct page *page, pgprot_t prot)
{
	struct mm_struct *mm = vma->vm_mm;
	int retval;
	pte_t *pte;
	spinlock_t *ptl;

	retval = -EINVAL;
	if (PageAnon(page))
		goto out;
	retval = -ENOMEM;
	flush_dcache_page(page);
	pte = get_locked_pte(mm, addr, &ptl);
	if (!pte)
		goto out;
	retval = -EBUSY;
	if (!pte_none(*pte))
		goto out_unlock;

	/* Ok, finally just insert the thing.. */
	get_page(page);
	inc_mm_counter_fast(mm, MM_FILEPAGES);
	page_add_file_rmap(page);
	set_pte_at(mm, addr, pte, mk_pte(page, prot));

	retval = 0;
	pte_unmap_unlock(pte, ptl);
	return retval;
out_unlock:
	pte_unmap_unlock(pte, ptl);
out:
	return retval;
}

/**
 * vm_insert_page - insert single page into user vma
 * @vma: user vma to map to
 * @addr: target user address of this page
 * @page: source kernel page
 *
 * This allows drivers to insert individual pages they've allocated
 * into a user vma.
 *
 * The page has to be a nice clean _individual_ kernel allocation.
 * If you allocate a compound page, you need to have marked it as
 * such (__GFP_COMP), or manually just split the page up yourself
 * (see split_page()).
 *
 * NOTE! Traditionally this was done with "remap_pfn_range()" which
 * took an arbitrary page protection parameter. This doesn't allow
 * that. Your vma protection will have to be set up correctly, which
 * means that if you want a shared writable mapping, you'd better
 * ask for a shared writable mapping!
 *
 * The page does not need to be reserved.
 *
 * Usually this function is called from f_op->mmap() handler
 * under mm->mmap_sem write-lock, so it can change vma->vm_flags.
 * Caller must set VM_MIXEDMAP on vma if it wants to call this
 * function from other places, for example from page-fault handler.
 */
int vm_insert_page(struct vm_area_struct *vma, unsigned long addr,
			struct page *page)
{
	if (addr < vma->vm_start || addr >= vma->vm_end)
		return -EFAULT;
	if (!page_count(page))
		return -EINVAL;
	if (!(vma->vm_flags & VM_MIXEDMAP)) {
		BUG_ON(down_read_trylock(&vma->vm_mm->mmap_sem));
		BUG_ON(vma->vm_flags & VM_PFNMAP);
		vma->vm_flags |= VM_MIXEDMAP;
	}
	return insert_page(vma, addr, page, vma->vm_page_prot);
}
EXPORT_SYMBOL(vm_insert_page);

static int insert_pfn(struct vm_area_struct *vma, unsigned long addr,
			unsigned long pfn, pgprot_t prot)
{
	struct mm_struct *mm = vma->vm_mm;
	int retval;
	pte_t *pte, entry;
	spinlock_t *ptl;

	retval = -ENOMEM;
	pte = get_locked_pte(mm, addr, &ptl);
	if (!pte)
		goto out;
	retval = -EBUSY;
	if (!pte_none(*pte))
		goto out_unlock;

	/* Ok, finally just insert the thing.. */
	entry = pte_mkspecial(pfn_pte(pfn, prot));
	set_pte_at(mm, addr, pte, entry);
	update_mmu_cache(vma, addr, pte); /* XXX: why not for insert_page? */

	retval = 0;
out_unlock:
	pte_unmap_unlock(pte, ptl);
out:
	return retval;
}

/**
 * vm_insert_pfn - insert single pfn into user vma
 * @vma: user vma to map to
 * @addr: target user address of this page
 * @pfn: source kernel pfn
 *
 * Similar to vm_insert_page, this allows drivers to insert individual pages
 * they've allocated into a user vma. Same comments apply.
 *
 * This function should only be called from a vm_ops->fault handler, and
 * in that case the handler should return NULL.
 *
 * vma cannot be a COW mapping.
 *
 * As this is called only for pages that do not currently exist, we
 * do not need to flush old virtual caches or the TLB.
 */
int vm_insert_pfn(struct vm_area_struct *vma, unsigned long addr,
			unsigned long pfn)
{
	int ret;
	pgprot_t pgprot = vma->vm_page_prot;
	/*
	 * Technically, architectures with pte_special can avoid all these
	 * restrictions (same for remap_pfn_range).  However we would like
	 * consistency in testing and feature parity among all, so we should
	 * try to keep these invariants in place for everybody.
	 */
	BUG_ON(!(vma->vm_flags & (VM_PFNMAP|VM_MIXEDMAP)));
	BUG_ON((vma->vm_flags & (VM_PFNMAP|VM_MIXEDMAP)) ==
						(VM_PFNMAP|VM_MIXEDMAP));
	BUG_ON((vma->vm_flags & VM_PFNMAP) && is_cow_mapping(vma->vm_flags));
	BUG_ON((vma->vm_flags & VM_MIXEDMAP) && pfn_valid(pfn));

	if (addr < vma->vm_start || addr >= vma->vm_end)
		return -EFAULT;
	if (track_pfn_insert(vma, &pgprot, pfn))
		return -EINVAL;

	ret = insert_pfn(vma, addr, pfn, pgprot);

	return ret;
}
EXPORT_SYMBOL(vm_insert_pfn);

int vm_insert_mixed(struct vm_area_struct *vma, unsigned long addr,
			unsigned long pfn)
{
	BUG_ON(!(vma->vm_flags & VM_MIXEDMAP));

	if (addr < vma->vm_start || addr >= vma->vm_end)
		return -EFAULT;

	/*
	 * If we don't have pte special, then we have to use the pfn_valid()
	 * based VM_MIXEDMAP scheme (see vm_normal_page), and thus we *must*
	 * refcount the page if pfn_valid is true (hence insert_page rather
	 * than insert_pfn).  If a zero_pfn were inserted into a VM_MIXEDMAP
	 * without pte special, it would there be refcounted as a normal page.
	 */
	if (!HAVE_PTE_SPECIAL && pfn_valid(pfn)) {
		struct page *page;

		page = pfn_to_page(pfn);
		return insert_page(vma, addr, page, vma->vm_page_prot);
	}
	return insert_pfn(vma, addr, pfn, vma->vm_page_prot);
}
EXPORT_SYMBOL(vm_insert_mixed);

/*
 * maps a range of physical memory into the requested pages. the old
 * mappings are removed. any references to nonexistent pages results
 * in null mappings (currently treated as "copy-on-access")
 */
static int remap_pte_range(struct mm_struct *mm, pmd_t *pmd,
			unsigned long addr, unsigned long end,
			unsigned long pfn, pgprot_t prot)
{
	pte_t *pte;
	spinlock_t *ptl;

	pte = pte_alloc_map_lock(mm, pmd, addr, &ptl);
	if (!pte)
		return -ENOMEM;
	arch_enter_lazy_mmu_mode();
	do {
		BUG_ON(!pte_none(*pte));
		set_pte_at(mm, addr, pte, pte_mkspecial(pfn_pte(pfn, prot)));
		pfn++;
	} while (pte++, addr += PAGE_SIZE, addr != end);
	arch_leave_lazy_mmu_mode();
	pte_unmap_unlock(pte - 1, ptl);
	return 0;
}

static inline int remap_pmd_range(struct mm_struct *mm, pud_t *pud,
			unsigned long addr, unsigned long end,
			unsigned long pfn, pgprot_t prot)
{
	pmd_t *pmd;
	unsigned long next;

	pfn -= addr >> PAGE_SHIFT;
	pmd = pmd_alloc(mm, pud, addr);
	if (!pmd)
		return -ENOMEM;
	VM_BUG_ON(pmd_trans_huge(*pmd));
	do {
		next = pmd_addr_end(addr, end);
		if (remap_pte_range(mm, pmd, addr, next,
				pfn + (addr >> PAGE_SHIFT), prot))
			return -ENOMEM;
	} while (pmd++, addr = next, addr != end);
	return 0;
}

static inline int remap_pud_range(struct mm_struct *mm, pgd_t *pgd,
			unsigned long addr, unsigned long end,
			unsigned long pfn, pgprot_t prot)
{
	pud_t *pud;
	unsigned long next;

	pfn -= addr >> PAGE_SHIFT;
	pud = pud_alloc(mm, pgd, addr);
	if (!pud)
		return -ENOMEM;
	do {
		next = pud_addr_end(addr, end);
		if (remap_pmd_range(mm, pud, addr, next,
				pfn + (addr >> PAGE_SHIFT), prot))
			return -ENOMEM;
	} while (pud++, addr = next, addr != end);
	return 0;
}

/**
 * remap_pfn_range - remap kernel memory to userspace
 * @vma: user vma to map to
 * @addr: target user address to start at
 * @pfn: physical address of kernel memory
 * @size: size of map area
 * @prot: page protection flags for this mapping
 *
 *  Note: this is only safe if the mm semaphore is held when called.
 */
int remap_pfn_range(struct vm_area_struct *vma, unsigned long addr,
		    unsigned long pfn, unsigned long size, pgprot_t prot)
{
	pgd_t *pgd;
	unsigned long next;
	unsigned long end = addr + PAGE_ALIGN(size);
	struct mm_struct *mm = vma->vm_mm;
	int err;

	/*
	 * Physically remapped pages are special. Tell the
	 * rest of the world about it:
	 *   VM_IO tells people not to look at these pages
	 *	(accesses can have side effects).
	 *   VM_PFNMAP tells the core MM that the base pages are just
	 *	raw PFN mappings, and do not have a "struct page" associated
	 *	with them.
	 *   VM_DONTEXPAND
	 *      Disable vma merging and expanding with mremap().
	 *   VM_DONTDUMP
	 *      Omit vma from core dump, even when VM_IO turned off.
	 *
	 * There's a horrible special case to handle copy-on-write
	 * behaviour that some programs depend on. We mark the "original"
	 * un-COW'ed pages by matching them up with "vma->vm_pgoff".
	 * See vm_normal_page() for details.
	 */
	if (is_cow_mapping(vma->vm_flags)) {
		if (addr != vma->vm_start || end != vma->vm_end)
			return -EINVAL;
		vma->vm_pgoff = pfn;
	}

	err = track_pfn_remap(vma, &prot, pfn, addr, PAGE_ALIGN(size));
	if (err)
		return -EINVAL;

	vma->vm_flags |= VM_IO | VM_PFNMAP | VM_DONTEXPAND | VM_DONTDUMP;

	BUG_ON(addr >= end);
	pfn -= addr >> PAGE_SHIFT;
	pgd = pgd_offset(mm, addr);
	flush_cache_range(vma, addr, end);
	do {
		next = pgd_addr_end(addr, end);
		err = remap_pud_range(mm, pgd, addr, next,
				pfn + (addr >> PAGE_SHIFT), prot);
		if (err)
			break;
	} while (pgd++, addr = next, addr != end);

	if (err)
		untrack_pfn(vma, pfn, PAGE_ALIGN(size));

	return err;
}
EXPORT_SYMBOL(remap_pfn_range);

/**
 * vm_iomap_memory - remap memory to userspace
 * @vma: user vma to map to
 * @start: start of area
 * @len: size of area
 *
 * This is a simplified io_remap_pfn_range() for common driver use. The
 * driver just needs to give us the physical memory range to be mapped,
 * we'll figure out the rest from the vma information.
 *
 * NOTE! Some drivers might want to tweak vma->vm_page_prot first to get
 * whatever write-combining details or similar.
 */
int vm_iomap_memory(struct vm_area_struct *vma, phys_addr_t start, unsigned long len)
{
	unsigned long vm_len, pfn, pages;

	/* Check that the physical memory area passed in looks valid */
	if (start + len < start)
		return -EINVAL;
	/*
	 * You *really* shouldn't map things that aren't page-aligned,
	 * but we've historically allowed it because IO memory might
	 * just have smaller alignment.
	 */
	len += start & ~PAGE_MASK;
	pfn = start >> PAGE_SHIFT;
	pages = (len + ~PAGE_MASK) >> PAGE_SHIFT;
	if (pfn + pages < pfn)
		return -EINVAL;

	/* We start the mapping 'vm_pgoff' pages into the area */
	if (vma->vm_pgoff > pages)
		return -EINVAL;
	pfn += vma->vm_pgoff;
	pages -= vma->vm_pgoff;

	/* Can we fit all of the mapping? */
	vm_len = vma->vm_end - vma->vm_start;
	if (vm_len >> PAGE_SHIFT > pages)
		return -EINVAL;

	/* Ok, let it rip */
	return io_remap_pfn_range(vma, vma->vm_start, pfn, vm_len, vma->vm_page_prot);
}
EXPORT_SYMBOL(vm_iomap_memory);

static int apply_to_pte_range(struct mm_struct *mm, pmd_t *pmd,
				     unsigned long addr, unsigned long end,
				     pte_fn_t fn, void *data)
{
	pte_t *pte;
	int err;
	pgtable_t token;
	spinlock_t *uninitialized_var(ptl);

	pte = (mm == &init_mm) ?
		pte_alloc_kernel(pmd, addr) :
		pte_alloc_map_lock(mm, pmd, addr, &ptl);
	if (!pte)
		return -ENOMEM;

	BUG_ON(pmd_huge(*pmd));

	arch_enter_lazy_mmu_mode();

	token = pmd_pgtable(*pmd);

	do {
		err = fn(pte++, token, addr, data);
		if (err)
			break;
	} while (addr += PAGE_SIZE, addr != end);

	arch_leave_lazy_mmu_mode();

	if (mm != &init_mm)
		pte_unmap_unlock(pte-1, ptl);
	return err;
}

static int apply_to_pmd_range(struct mm_struct *mm, pud_t *pud,
				     unsigned long addr, unsigned long end,
				     pte_fn_t fn, void *data)
{
	pmd_t *pmd;
	unsigned long next;
	int err;

	BUG_ON(pud_huge(*pud));

	pmd = pmd_alloc(mm, pud, addr);
	if (!pmd)
		return -ENOMEM;
	do {
		next = pmd_addr_end(addr, end);
		err = apply_to_pte_range(mm, pmd, addr, next, fn, data);
		if (err)
			break;
	} while (pmd++, addr = next, addr != end);
	return err;
}

static int apply_to_pud_range(struct mm_struct *mm, pgd_t *pgd,
				     unsigned long addr, unsigned long end,
				     pte_fn_t fn, void *data)
{
	pud_t *pud;
	unsigned long next;
	int err;

	pud = pud_alloc(mm, pgd, addr);
	if (!pud)
		return -ENOMEM;
	do {
		next = pud_addr_end(addr, end);
		err = apply_to_pmd_range(mm, pud, addr, next, fn, data);
		if (err)
			break;
	} while (pud++, addr = next, addr != end);
	return err;
}

/*
 * Scan a region of virtual memory, filling in page tables as necessary
 * and calling a provided function on each leaf page table.
 */
int apply_to_page_range(struct mm_struct *mm, unsigned long addr,
			unsigned long size, pte_fn_t fn, void *data)
{
	pgd_t *pgd;
	unsigned long next;
	unsigned long end = addr + size;
	int err;

	BUG_ON(addr >= end);
	pgd = pgd_offset(mm, addr);
	do {
		next = pgd_addr_end(addr, end);
		err = apply_to_pud_range(mm, pgd, addr, next, fn, data);
		if (err)
			break;
	} while (pgd++, addr = next, addr != end);

	return err;
}
EXPORT_SYMBOL_GPL(apply_to_page_range);

/*
 * handle_pte_fault chooses page fault handler according to an entry which was
 * read non-atomically.  Before making any commitment, on those architectures
 * or configurations (e.g. i386 with PAE) which might give a mix of unmatched
 * parts, do_swap_page must check under lock before unmapping the pte and
 * proceeding (but do_wp_page is only called after already making such a check;
 * and do_anonymous_page can safely check later on).
 */
static inline int pte_unmap_same(struct mm_struct *mm, pmd_t *pmd,
				pte_t *page_table, pte_t orig_pte)
{
	int same = 1;
#if defined(CONFIG_SMP) || defined(CONFIG_PREEMPT)
	if (sizeof(pte_t) > sizeof(unsigned long)) {
		spinlock_t *ptl = pte_lockptr(mm, pmd);
		spin_lock(ptl);
		same = pte_same(*page_table, orig_pte);
		spin_unlock(ptl);
	}
#endif
	pte_unmap(page_table);
	return same;
}

static inline void cow_user_page(struct page *dst, struct page *src, unsigned long va, struct vm_area_struct *vma)
{
	debug_dma_assert_idle(src);

	/*
	 * If the source page was a PFN mapping, we don't have
	 * a "struct page" for it. We do a best-effort copy by
	 * just copying from the original user address. If that
	 * fails, we just zero-fill it. Live with it.
	 */
	if (unlikely(!src)) {
		void *kaddr = kmap_atomic(dst);
		void __user *uaddr = (void __user *)(va & PAGE_MASK);

		/*
		 * This really shouldn't fail, because the page is there
		 * in the page tables. But it might just be unreadable,
		 * in which case we just give up and fill the result with
		 * zeroes.
		 */
		if (__copy_from_user_inatomic(kaddr, uaddr, PAGE_SIZE))
			clear_page(kaddr);
		kunmap_atomic(kaddr);
		flush_dcache_page(dst);
	} else
		copy_user_highpage(dst, src, va, vma);
}

/*
 * Notify the address space that the page is about to become writable so that
 * it can prohibit this or wait for the page to get into an appropriate state.
 *
 * We do this without the lock held, so that it can sleep if it needs to.
 */
static int do_page_mkwrite(struct vm_area_struct *vma, struct page *page,
	       unsigned long address)
{
	struct vm_fault vmf;
	int ret;

	vmf.virtual_address = (void __user *)(address & PAGE_MASK);
	vmf.pgoff = page->index;
	vmf.flags = FAULT_FLAG_WRITE|FAULT_FLAG_MKWRITE;
	vmf.page = page;
	vmf.cow_page = NULL;

	ret = vma->vm_ops->page_mkwrite(vma, &vmf);
	if (unlikely(ret & (VM_FAULT_ERROR | VM_FAULT_NOPAGE)))
		return ret;
	if (unlikely(!(ret & VM_FAULT_LOCKED))) {
		lock_page(page);
		if (!page->mapping) {
			unlock_page(page);
			return 0; /* retry */
		}
		ret |= VM_FAULT_LOCKED;
	} else
		VM_BUG_ON_PAGE(!PageLocked(page), page);
	return ret;
}

/*
 * Handle write page faults for pages that can be reused in the current vma
 *
 * This can happen either due to the mapping being with the VM_SHARED flag,
 * or due to us being the last reference standing to the page. In either
 * case, all we need to do here is to mark the page as writable and update
 * any related book-keeping.
 */
static inline int wp_page_reuse(struct mm_struct *mm,
			struct vm_area_struct *vma, unsigned long address,
			pte_t *page_table, spinlock_t *ptl, pte_t orig_pte,
			struct page *page, int page_mkwrite,
			int dirty_shared)
	__releases(ptl)
{
	pte_t entry;
	/*
	 * Clear the pages cpupid information as the existing
	 * information potentially belongs to a now completely
	 * unrelated process.
	 */
	if (page)
		page_cpupid_xchg_last(page, (1 << LAST_CPUPID_SHIFT) - 1);

	flush_cache_page(vma, address, pte_pfn(orig_pte));
	entry = pte_mkyoung(orig_pte);
	entry = maybe_mkwrite(pte_mkdirty(entry), vma);
	if (ptep_set_access_flags(vma, address, page_table, entry, 1))
		update_mmu_cache(vma, address, page_table);
	pte_unmap_unlock(page_table, ptl);

	if (dirty_shared) {
		struct address_space *mapping;
		int dirtied;

		if (!page_mkwrite)
			lock_page(page);

		dirtied = set_page_dirty(page);
		VM_BUG_ON_PAGE(PageAnon(page), page);
		mapping = page->mapping;
		unlock_page(page);
		page_cache_release(page);

<<<<<<< HEAD
			if ((dirtied || page_mkwrite) && mapping) {
				/*
				 * Some device drivers do not set page.mapping
				 * but still dirty their pages
				 */
				balance_dirty_pages_ratelimited(mapping);
			}

			if (!page_mkwrite)
				vma_file_update_time(vma);
=======
		if ((dirtied || page_mkwrite) && mapping) {
			/*
			 * Some device drivers do not set page.mapping
			 * but still dirty their pages
			 */
			balance_dirty_pages_ratelimited(mapping);
>>>>>>> d311ecc6
		}

		if (!page_mkwrite)
			file_update_time(vma->vm_file);
	}

	return VM_FAULT_WRITE;
}

/*
 * Handle the case of a page which we actually need to copy to a new page.
 *
 * Called with mmap_sem locked and the old page referenced, but
 * without the ptl held.
 *
 * High level logic flow:
 *
 * - Allocate a page, copy the content of the old page to the new one.
 * - Handle book keeping and accounting - cgroups, mmu-notifiers, etc.
 * - Take the PTL. If the pte changed, bail out and release the allocated page
 * - If the pte is still the way we remember it, update the page table and all
 *   relevant references. This includes dropping the reference the page-table
 *   held to the old page, as well as updating the rmap.
 * - In any case, unlock the PTL and drop the reference we took to the old page.
 */
static int wp_page_copy(struct mm_struct *mm, struct vm_area_struct *vma,
			unsigned long address, pte_t *page_table, pmd_t *pmd,
			pte_t orig_pte, struct page *old_page)
{
	struct page *new_page = NULL;
	spinlock_t *ptl = NULL;
	pte_t entry;
	int page_copied = 0;
	const unsigned long mmun_start = address & PAGE_MASK;	/* For mmu_notifiers */
	const unsigned long mmun_end = mmun_start + PAGE_SIZE;	/* For mmu_notifiers */
	struct mem_cgroup *memcg;

	if (unlikely(anon_vma_prepare(vma)))
		goto oom;

	if (is_zero_pfn(pte_pfn(orig_pte))) {
		new_page = alloc_zeroed_user_highpage_movable(vma, address);
		if (!new_page)
			goto oom;
	} else {
		new_page = alloc_page_vma(GFP_HIGHUSER_MOVABLE, vma, address);
		if (!new_page)
			goto oom;
		cow_user_page(new_page, old_page, address, vma);
	}
	__SetPageUptodate(new_page);

	if (mem_cgroup_try_charge(new_page, mm, GFP_KERNEL, &memcg))
		goto oom_free_new;

	mmu_notifier_invalidate_range_start(mm, mmun_start, mmun_end);

	/*
	 * Re-check the pte - we dropped the lock
	 */
	page_table = pte_offset_map_lock(mm, pmd, address, &ptl);
	if (likely(pte_same(*page_table, orig_pte))) {
		if (old_page) {
			if (!PageAnon(old_page)) {
				dec_mm_counter_fast(mm, MM_FILEPAGES);
				inc_mm_counter_fast(mm, MM_ANONPAGES);
			}
		} else {
			inc_mm_counter_fast(mm, MM_ANONPAGES);
		}
		flush_cache_page(vma, address, pte_pfn(orig_pte));
		entry = mk_pte(new_page, vma->vm_page_prot);
		entry = maybe_mkwrite(pte_mkdirty(entry), vma);
		/*
		 * Clear the pte entry and flush it first, before updating the
		 * pte with the new entry. This will avoid a race condition
		 * seen in the presence of one thread doing SMC and another
		 * thread doing COW.
		 */
		ptep_clear_flush_notify(vma, address, page_table);
		page_add_new_anon_rmap(new_page, vma, address);
		mem_cgroup_commit_charge(new_page, memcg, false);
		lru_cache_add_active_or_unevictable(new_page, vma);
		/*
		 * We call the notify macro here because, when using secondary
		 * mmu page tables (such as kvm shadow page tables), we want the
		 * new page to be mapped directly into the secondary page table.
		 */
		set_pte_at_notify(mm, address, page_table, entry);
		update_mmu_cache(vma, address, page_table);
		if (old_page) {
			/*
			 * Only after switching the pte to the new page may
			 * we remove the mapcount here. Otherwise another
			 * process may come and find the rmap count decremented
			 * before the pte is switched to the new page, and
			 * "reuse" the old page writing into it while our pte
			 * here still points into it and can be read by other
			 * threads.
			 *
			 * The critical issue is to order this
			 * page_remove_rmap with the ptp_clear_flush above.
			 * Those stores are ordered by (if nothing else,)
			 * the barrier present in the atomic_add_negative
			 * in page_remove_rmap.
			 *
			 * Then the TLB flush in ptep_clear_flush ensures that
			 * no process can access the old page before the
			 * decremented mapcount is visible. And the old page
			 * cannot be reused until after the decremented
			 * mapcount is visible. So transitively, TLBs to
			 * old page will be flushed before it can be reused.
			 */
			page_remove_rmap(old_page);
		}

		/* Free the old page.. */
		new_page = old_page;
		page_copied = 1;
	} else {
		mem_cgroup_cancel_charge(new_page, memcg);
	}

	if (new_page)
		page_cache_release(new_page);

	pte_unmap_unlock(page_table, ptl);
	mmu_notifier_invalidate_range_end(mm, mmun_start, mmun_end);
	if (old_page) {
		/*
		 * Don't let another task, with possibly unlocked vma,
		 * keep the mlocked page.
		 */
		if (page_copied && (vma->vm_flags & VM_LOCKED)) {
			lock_page(old_page);	/* LRU manipulation */
			munlock_vma_page(old_page);
			unlock_page(old_page);
		}
		page_cache_release(old_page);
	}
	return page_copied ? VM_FAULT_WRITE : 0;
oom_free_new:
	page_cache_release(new_page);
oom:
	if (old_page)
		page_cache_release(old_page);
	return VM_FAULT_OOM;
}

/*
 * Handle write page faults for VM_MIXEDMAP or VM_PFNMAP for a VM_SHARED
 * mapping
 */
static int wp_pfn_shared(struct mm_struct *mm,
			struct vm_area_struct *vma, unsigned long address,
			pte_t *page_table, spinlock_t *ptl, pte_t orig_pte,
			pmd_t *pmd)
{
	if (vma->vm_ops && vma->vm_ops->pfn_mkwrite) {
		struct vm_fault vmf = {
			.page = NULL,
			.pgoff = linear_page_index(vma, address),
			.virtual_address = (void __user *)(address & PAGE_MASK),
			.flags = FAULT_FLAG_WRITE | FAULT_FLAG_MKWRITE,
		};
		int ret;

		pte_unmap_unlock(page_table, ptl);
		ret = vma->vm_ops->pfn_mkwrite(vma, &vmf);
		if (ret & VM_FAULT_ERROR)
			return ret;
		page_table = pte_offset_map_lock(mm, pmd, address, &ptl);
		/*
		 * We might have raced with another page fault while we
		 * released the pte_offset_map_lock.
		 */
		if (!pte_same(*page_table, orig_pte)) {
			pte_unmap_unlock(page_table, ptl);
			return 0;
		}
	}
	return wp_page_reuse(mm, vma, address, page_table, ptl, orig_pte,
			     NULL, 0, 0);
}

static int wp_page_shared(struct mm_struct *mm, struct vm_area_struct *vma,
			  unsigned long address, pte_t *page_table,
			  pmd_t *pmd, spinlock_t *ptl, pte_t orig_pte,
			  struct page *old_page)
	__releases(ptl)
{
	int page_mkwrite = 0;

	page_cache_get(old_page);

	/*
	 * Only catch write-faults on shared writable pages,
	 * read-only shared pages can get COWed by
	 * get_user_pages(.write=1, .force=1).
	 */
	if (vma->vm_ops && vma->vm_ops->page_mkwrite) {
		int tmp;

		pte_unmap_unlock(page_table, ptl);
		tmp = do_page_mkwrite(vma, old_page, address);
		if (unlikely(!tmp || (tmp &
				      (VM_FAULT_ERROR | VM_FAULT_NOPAGE)))) {
			page_cache_release(old_page);
			return tmp;
		}
		/*
		 * Since we dropped the lock we need to revalidate
		 * the PTE as someone else may have changed it.  If
		 * they did, we just return, as we can count on the
		 * MMU to tell us if they didn't also make it writable.
		 */
		page_table = pte_offset_map_lock(mm, pmd, address,
						 &ptl);
		if (!pte_same(*page_table, orig_pte)) {
			unlock_page(old_page);
			pte_unmap_unlock(page_table, ptl);
			page_cache_release(old_page);
			return 0;
		}
		page_mkwrite = 1;
	}

	return wp_page_reuse(mm, vma, address, page_table, ptl,
			     orig_pte, old_page, page_mkwrite, 1);
}

/*
 * This routine handles present pages, when users try to write
 * to a shared page. It is done by copying the page to a new address
 * and decrementing the shared-page counter for the old page.
 *
 * Note that this routine assumes that the protection checks have been
 * done by the caller (the low-level page fault routine in most cases).
 * Thus we can safely just mark it writable once we've done any necessary
 * COW.
 *
 * We also mark the page dirty at this point even though the page will
 * change only once the write actually happens. This avoids a few races,
 * and potentially makes it more efficient.
 *
 * We enter with non-exclusive mmap_sem (to exclude vma changes,
 * but allow concurrent faults), with pte both mapped and locked.
 * We return with mmap_sem still held, but pte unmapped and unlocked.
 */
static int do_wp_page(struct mm_struct *mm, struct vm_area_struct *vma,
		unsigned long address, pte_t *page_table, pmd_t *pmd,
		spinlock_t *ptl, pte_t orig_pte)
	__releases(ptl)
{
	struct page *old_page;

	old_page = vm_normal_page(vma, address, orig_pte);
	if (!old_page) {
		/*
		 * VM_MIXEDMAP !pfn_valid() case, or VM_SOFTDIRTY clear on a
		 * VM_PFNMAP VMA.
		 *
		 * We should not cow pages in a shared writeable mapping.
		 * Just mark the pages writable and/or call ops->pfn_mkwrite.
		 */
		if ((vma->vm_flags & (VM_WRITE|VM_SHARED)) ==
				     (VM_WRITE|VM_SHARED))
			return wp_pfn_shared(mm, vma, address, page_table, ptl,
					     orig_pte, pmd);

		pte_unmap_unlock(page_table, ptl);
		return wp_page_copy(mm, vma, address, page_table, pmd,
				    orig_pte, old_page);
	}

	/*
	 * Take out anonymous pages first, anonymous shared vmas are
	 * not dirty accountable.
	 */
	if (PageAnon(old_page) && !PageKsm(old_page)) {
		if (!trylock_page(old_page)) {
			page_cache_get(old_page);
			pte_unmap_unlock(page_table, ptl);
			lock_page(old_page);
			page_table = pte_offset_map_lock(mm, pmd, address,
							 &ptl);
			if (!pte_same(*page_table, orig_pte)) {
				unlock_page(old_page);
				pte_unmap_unlock(page_table, ptl);
				page_cache_release(old_page);
				return 0;
			}
			page_cache_release(old_page);
		}
		if (reuse_swap_page(old_page)) {
			/*
			 * The page is all ours.  Move it to our anon_vma so
			 * the rmap code will not search our parent or siblings.
			 * Protected against the rmap code by the page lock.
			 */
			page_move_anon_rmap(old_page, vma, address);
			unlock_page(old_page);
			return wp_page_reuse(mm, vma, address, page_table, ptl,
					     orig_pte, old_page, 0, 0);
		}
		unlock_page(old_page);
	} else if (unlikely((vma->vm_flags & (VM_WRITE|VM_SHARED)) ==
					(VM_WRITE|VM_SHARED))) {
		return wp_page_shared(mm, vma, address, page_table, pmd,
				      ptl, orig_pte, old_page);
	}

	/*
	 * Ok, we need to copy. Oh, well..
	 */
	page_cache_get(old_page);

	pte_unmap_unlock(page_table, ptl);
	return wp_page_copy(mm, vma, address, page_table, pmd,
			    orig_pte, old_page);
}

static void unmap_mapping_range_vma(struct vm_area_struct *vma,
		unsigned long start_addr, unsigned long end_addr,
		struct zap_details *details)
{
	zap_page_range_single(vma, start_addr, end_addr - start_addr, details);
}

static inline void unmap_mapping_range_tree(struct rb_root *root,
					    struct zap_details *details)
{
	struct vm_area_struct *vma;
	pgoff_t vba, vea, zba, zea;

	vma_interval_tree_foreach(vma, root,
			details->first_index, details->last_index) {

		vba = vma->vm_pgoff;
		vea = vba + vma_pages(vma) - 1;
		/* Assume for now that PAGE_CACHE_SHIFT == PAGE_SHIFT */
		zba = details->first_index;
		if (zba < vba)
			zba = vba;
		zea = details->last_index;
		if (zea > vea)
			zea = vea;

		unmap_mapping_range_vma(vma,
			((zba - vba) << PAGE_SHIFT) + vma->vm_start,
			((zea - vba + 1) << PAGE_SHIFT) + vma->vm_start,
				details);
	}
}

/**
 * unmap_mapping_range - unmap the portion of all mmaps in the specified
 * address_space corresponding to the specified page range in the underlying
 * file.
 *
 * @mapping: the address space containing mmaps to be unmapped.
 * @holebegin: byte in first page to unmap, relative to the start of
 * the underlying file.  This will be rounded down to a PAGE_SIZE
 * boundary.  Note that this is different from truncate_pagecache(), which
 * must keep the partial page.  In contrast, we must get rid of
 * partial pages.
 * @holelen: size of prospective hole in bytes.  This will be rounded
 * up to a PAGE_SIZE boundary.  A holelen of zero truncates to the
 * end of the file.
 * @even_cows: 1 when truncating a file, unmap even private COWed pages;
 * but 0 when invalidating pagecache, don't throw away private data.
 */
void unmap_mapping_range(struct address_space *mapping,
		loff_t const holebegin, loff_t const holelen, int even_cows)
{
	struct zap_details details;
	pgoff_t hba = holebegin >> PAGE_SHIFT;
	pgoff_t hlen = (holelen + PAGE_SIZE - 1) >> PAGE_SHIFT;

	/* Check for overflow. */
	if (sizeof(holelen) > sizeof(hlen)) {
		long long holeend =
			(holebegin + holelen + PAGE_SIZE - 1) >> PAGE_SHIFT;
		if (holeend & ~(long long)ULONG_MAX)
			hlen = ULONG_MAX - hba + 1;
	}

	details.check_mapping = even_cows? NULL: mapping;
	details.first_index = hba;
	details.last_index = hba + hlen - 1;
	if (details.last_index < details.first_index)
		details.last_index = ULONG_MAX;


	/* DAX uses i_mmap_lock to serialise file truncate vs page fault */
	i_mmap_lock_write(mapping);
	if (unlikely(!RB_EMPTY_ROOT(&mapping->i_mmap)))
		unmap_mapping_range_tree(&mapping->i_mmap, &details);
	i_mmap_unlock_write(mapping);
}
EXPORT_SYMBOL(unmap_mapping_range);

/*
 * We enter with non-exclusive mmap_sem (to exclude vma changes,
 * but allow concurrent faults), and pte mapped but not yet locked.
 * We return with pte unmapped and unlocked.
 *
 * We return with the mmap_sem locked or unlocked in the same cases
 * as does filemap_fault().
 */
static int do_swap_page(struct mm_struct *mm, struct vm_area_struct *vma,
		unsigned long address, pte_t *page_table, pmd_t *pmd,
		unsigned int flags, pte_t orig_pte)
{
	spinlock_t *ptl;
	struct page *page, *swapcache;
	struct mem_cgroup *memcg;
	swp_entry_t entry;
	pte_t pte;
	int locked;
	int exclusive = 0;
	int ret = 0;

	if (!pte_unmap_same(mm, pmd, page_table, orig_pte))
		goto out;

	entry = pte_to_swp_entry(orig_pte);
	if (unlikely(non_swap_entry(entry))) {
		if (is_migration_entry(entry)) {
			migration_entry_wait(mm, pmd, address);
		} else if (is_hwpoison_entry(entry)) {
			ret = VM_FAULT_HWPOISON;
		} else {
			print_bad_pte(vma, address, orig_pte, NULL);
			ret = VM_FAULT_SIGBUS;
		}
		goto out;
	}
	delayacct_set_flag(DELAYACCT_PF_SWAPIN);
	page = lookup_swap_cache(entry);
	if (!page) {
		page = swapin_readahead(entry,
					GFP_HIGHUSER_MOVABLE, vma, address);
		if (!page) {
			/*
			 * Back out if somebody else faulted in this pte
			 * while we released the pte lock.
			 */
			page_table = pte_offset_map_lock(mm, pmd, address, &ptl);
			if (likely(pte_same(*page_table, orig_pte)))
				ret = VM_FAULT_OOM;
			delayacct_clear_flag(DELAYACCT_PF_SWAPIN);
			goto unlock;
		}

		/* Had to read the page from swap area: Major fault */
		ret = VM_FAULT_MAJOR;
		count_vm_event(PGMAJFAULT);
		mem_cgroup_count_vm_event(mm, PGMAJFAULT);
	} else if (PageHWPoison(page)) {
		/*
		 * hwpoisoned dirty swapcache pages are kept for killing
		 * owner processes (which may be unknown at hwpoison time)
		 */
		ret = VM_FAULT_HWPOISON;
		delayacct_clear_flag(DELAYACCT_PF_SWAPIN);
		swapcache = page;
		goto out_release;
	}

	swapcache = page;
	locked = lock_page_or_retry(page, mm, flags);

	delayacct_clear_flag(DELAYACCT_PF_SWAPIN);
	if (!locked) {
		ret |= VM_FAULT_RETRY;
		goto out_release;
	}

	/*
	 * Make sure try_to_free_swap or reuse_swap_page or swapoff did not
	 * release the swapcache from under us.  The page pin, and pte_same
	 * test below, are not enough to exclude that.  Even if it is still
	 * swapcache, we need to check that the page's swap has not changed.
	 */
	if (unlikely(!PageSwapCache(page) || page_private(page) != entry.val))
		goto out_page;

	page = ksm_might_need_to_copy(page, vma, address);
	if (unlikely(!page)) {
		ret = VM_FAULT_OOM;
		page = swapcache;
		goto out_page;
	}

	if (mem_cgroup_try_charge(page, mm, GFP_KERNEL, &memcg)) {
		ret = VM_FAULT_OOM;
		goto out_page;
	}

	/*
	 * Back out if somebody else already faulted in this pte.
	 */
	page_table = pte_offset_map_lock(mm, pmd, address, &ptl);
	if (unlikely(!pte_same(*page_table, orig_pte)))
		goto out_nomap;

	if (unlikely(!PageUptodate(page))) {
		ret = VM_FAULT_SIGBUS;
		goto out_nomap;
	}

	/*
	 * The page isn't present yet, go ahead with the fault.
	 *
	 * Be careful about the sequence of operations here.
	 * To get its accounting right, reuse_swap_page() must be called
	 * while the page is counted on swap but not yet in mapcount i.e.
	 * before page_add_anon_rmap() and swap_free(); try_to_free_swap()
	 * must be called after the swap_free(), or it will never succeed.
	 */

	inc_mm_counter_fast(mm, MM_ANONPAGES);
	dec_mm_counter_fast(mm, MM_SWAPENTS);
	pte = mk_pte(page, vma->vm_page_prot);
	if ((flags & FAULT_FLAG_WRITE) && reuse_swap_page(page)) {
		pte = maybe_mkwrite(pte_mkdirty(pte), vma);
		flags &= ~FAULT_FLAG_WRITE;
		ret |= VM_FAULT_WRITE;
		exclusive = 1;
	}
	flush_icache_page(vma, page);
	if (pte_swp_soft_dirty(orig_pte))
		pte = pte_mksoft_dirty(pte);
	set_pte_at(mm, address, page_table, pte);
	if (page == swapcache) {
		do_page_add_anon_rmap(page, vma, address, exclusive);
		mem_cgroup_commit_charge(page, memcg, true);
	} else { /* ksm created a completely new copy */
		page_add_new_anon_rmap(page, vma, address);
		mem_cgroup_commit_charge(page, memcg, false);
		lru_cache_add_active_or_unevictable(page, vma);
	}

	swap_free(entry);
	if (vm_swap_full() || (vma->vm_flags & VM_LOCKED) || PageMlocked(page))
		try_to_free_swap(page);
	unlock_page(page);
	if (page != swapcache) {
		/*
		 * Hold the lock to avoid the swap entry to be reused
		 * until we take the PT lock for the pte_same() check
		 * (to avoid false positives from pte_same). For
		 * further safety release the lock after the swap_free
		 * so that the swap count won't change under a
		 * parallel locked swapcache.
		 */
		unlock_page(swapcache);
		page_cache_release(swapcache);
	}

	if (flags & FAULT_FLAG_WRITE) {
		ret |= do_wp_page(mm, vma, address, page_table, pmd, ptl, pte);
		if (ret & VM_FAULT_ERROR)
			ret &= VM_FAULT_ERROR;
		goto out;
	}

	/* No need to invalidate - it was non-present before */
	update_mmu_cache(vma, address, page_table);
unlock:
	pte_unmap_unlock(page_table, ptl);
out:
	return ret;
out_nomap:
	mem_cgroup_cancel_charge(page, memcg);
	pte_unmap_unlock(page_table, ptl);
out_page:
	unlock_page(page);
out_release:
	page_cache_release(page);
	if (page != swapcache) {
		unlock_page(swapcache);
		page_cache_release(swapcache);
	}
	return ret;
}

/*
 * This is like a special single-page "expand_{down|up}wards()",
 * except we must first make sure that 'address{-|+}PAGE_SIZE'
 * doesn't hit another vma.
 */
static inline int check_stack_guard_page(struct vm_area_struct *vma, unsigned long address)
{
	address &= PAGE_MASK;
	if ((vma->vm_flags & VM_GROWSDOWN) && address == vma->vm_start) {
		struct vm_area_struct *prev = vma->vm_prev;

		/*
		 * Is there a mapping abutting this one below?
		 *
		 * That's only ok if it's the same stack mapping
		 * that has gotten split..
		 */
		if (prev && prev->vm_end == address)
			return prev->vm_flags & VM_GROWSDOWN ? 0 : -ENOMEM;

		return expand_downwards(vma, address - PAGE_SIZE);
	}
	if ((vma->vm_flags & VM_GROWSUP) && address + PAGE_SIZE == vma->vm_end) {
		struct vm_area_struct *next = vma->vm_next;

		/* As VM_GROWSDOWN but s/below/above/ */
		if (next && next->vm_start == address + PAGE_SIZE)
			return next->vm_flags & VM_GROWSUP ? 0 : -ENOMEM;

		return expand_upwards(vma, address + PAGE_SIZE);
	}
	return 0;
}

/*
 * We enter with non-exclusive mmap_sem (to exclude vma changes,
 * but allow concurrent faults), and pte mapped but not yet locked.
 * We return with mmap_sem still held, but pte unmapped and unlocked.
 */
static int do_anonymous_page(struct mm_struct *mm, struct vm_area_struct *vma,
		unsigned long address, pte_t *page_table, pmd_t *pmd,
		unsigned int flags)
{
	struct mem_cgroup *memcg;
	struct page *page;
	spinlock_t *ptl;
	pte_t entry;

	pte_unmap(page_table);

	/* Check if we need to add a guard page to the stack */
	if (check_stack_guard_page(vma, address) < 0)
		return VM_FAULT_SIGSEGV;

	/* Use the zero-page for reads */
	if (!(flags & FAULT_FLAG_WRITE) && !mm_forbids_zeropage(mm)) {
		entry = pte_mkspecial(pfn_pte(my_zero_pfn(address),
						vma->vm_page_prot));
		page_table = pte_offset_map_lock(mm, pmd, address, &ptl);
		if (!pte_none(*page_table))
			goto unlock;
		goto setpte;
	}

	/* Allocate our own private page. */
	if (unlikely(anon_vma_prepare(vma)))
		goto oom;
	page = alloc_zeroed_user_highpage_movable(vma, address);
	if (!page)
		goto oom;
	/*
	 * The memory barrier inside __SetPageUptodate makes sure that
	 * preceeding stores to the page contents become visible before
	 * the set_pte_at() write.
	 */
	__SetPageUptodate(page);

	if (mem_cgroup_try_charge(page, mm, GFP_KERNEL, &memcg))
		goto oom_free_page;

	entry = mk_pte(page, vma->vm_page_prot);
	if (vma->vm_flags & VM_WRITE)
		entry = pte_mkwrite(pte_mkdirty(entry));

	page_table = pte_offset_map_lock(mm, pmd, address, &ptl);
	if (!pte_none(*page_table))
		goto release;

	inc_mm_counter_fast(mm, MM_ANONPAGES);
	page_add_new_anon_rmap(page, vma, address);
	mem_cgroup_commit_charge(page, memcg, false);
	lru_cache_add_active_or_unevictable(page, vma);
setpte:
	set_pte_at(mm, address, page_table, entry);

	/* No need to invalidate - it was non-present before */
	update_mmu_cache(vma, address, page_table);
unlock:
	pte_unmap_unlock(page_table, ptl);
	return 0;
release:
	mem_cgroup_cancel_charge(page, memcg);
	page_cache_release(page);
	goto unlock;
oom_free_page:
	page_cache_release(page);
oom:
	return VM_FAULT_OOM;
}

/*
 * The mmap_sem must have been held on entry, and may have been
 * released depending on flags and vma->vm_ops->fault() return value.
 * See filemap_fault() and __lock_page_retry().
 */
static int __do_fault(struct vm_area_struct *vma, unsigned long address,
			pgoff_t pgoff, unsigned int flags,
			struct page *cow_page, struct page **page)
{
	struct vm_fault vmf;
	int ret;

	vmf.virtual_address = (void __user *)(address & PAGE_MASK);
	vmf.pgoff = pgoff;
	vmf.flags = flags;
	vmf.page = NULL;
	vmf.cow_page = cow_page;

	ret = vma->vm_ops->fault(vma, &vmf);
	if (unlikely(ret & (VM_FAULT_ERROR | VM_FAULT_NOPAGE | VM_FAULT_RETRY)))
		return ret;
	if (!vmf.page)
		goto out;

	if (unlikely(PageHWPoison(vmf.page))) {
		if (ret & VM_FAULT_LOCKED)
			unlock_page(vmf.page);
		page_cache_release(vmf.page);
		return VM_FAULT_HWPOISON;
	}

	if (unlikely(!(ret & VM_FAULT_LOCKED)))
		lock_page(vmf.page);
	else
		VM_BUG_ON_PAGE(!PageLocked(vmf.page), vmf.page);

 out:
	*page = vmf.page;
	return ret;
}

/**
 * do_set_pte - setup new PTE entry for given page and add reverse page mapping.
 *
 * @vma: virtual memory area
 * @address: user virtual address
 * @page: page to map
 * @pte: pointer to target page table entry
 * @write: true, if new entry is writable
 * @anon: true, if it's anonymous page
 *
 * Caller must hold page table lock relevant for @pte.
 *
 * Target users are page handler itself and implementations of
 * vm_ops->map_pages.
 */
void do_set_pte(struct vm_area_struct *vma, unsigned long address,
		struct page *page, pte_t *pte, bool write, bool anon)
{
	pte_t entry;

	flush_icache_page(vma, page);
	entry = mk_pte(page, vma->vm_page_prot);
	if (write)
		entry = maybe_mkwrite(pte_mkdirty(entry), vma);
	if (anon) {
		inc_mm_counter_fast(vma->vm_mm, MM_ANONPAGES);
		page_add_new_anon_rmap(page, vma, address);
	} else {
		inc_mm_counter_fast(vma->vm_mm, MM_FILEPAGES);
		page_add_file_rmap(page);
	}
	set_pte_at(vma->vm_mm, address, pte, entry);

	/* no need to invalidate: a not-present page won't be cached */
	update_mmu_cache(vma, address, pte);
}

static unsigned long fault_around_bytes __read_mostly =
	rounddown_pow_of_two(65536);

#ifdef CONFIG_DEBUG_FS
static int fault_around_bytes_get(void *data, u64 *val)
{
	*val = fault_around_bytes;
	return 0;
}

/*
 * fault_around_pages() and fault_around_mask() expects fault_around_bytes
 * rounded down to nearest page order. It's what do_fault_around() expects to
 * see.
 */
static int fault_around_bytes_set(void *data, u64 val)
{
	if (val / PAGE_SIZE > PTRS_PER_PTE)
		return -EINVAL;
	if (val > PAGE_SIZE)
		fault_around_bytes = rounddown_pow_of_two(val);
	else
		fault_around_bytes = PAGE_SIZE; /* rounddown_pow_of_two(0) is undefined */
	return 0;
}
DEFINE_SIMPLE_ATTRIBUTE(fault_around_bytes_fops,
		fault_around_bytes_get, fault_around_bytes_set, "%llu\n");

static int __init fault_around_debugfs(void)
{
	void *ret;

	ret = debugfs_create_file("fault_around_bytes", 0644, NULL, NULL,
			&fault_around_bytes_fops);
	if (!ret)
		pr_warn("Failed to create fault_around_bytes in debugfs");
	return 0;
}
late_initcall(fault_around_debugfs);
#endif

/*
 * do_fault_around() tries to map few pages around the fault address. The hope
 * is that the pages will be needed soon and this will lower the number of
 * faults to handle.
 *
 * It uses vm_ops->map_pages() to map the pages, which skips the page if it's
 * not ready to be mapped: not up-to-date, locked, etc.
 *
 * This function is called with the page table lock taken. In the split ptlock
 * case the page table lock only protects only those entries which belong to
 * the page table corresponding to the fault address.
 *
 * This function doesn't cross the VMA boundaries, in order to call map_pages()
 * only once.
 *
 * fault_around_pages() defines how many pages we'll try to map.
 * do_fault_around() expects it to return a power of two less than or equal to
 * PTRS_PER_PTE.
 *
 * The virtual address of the area that we map is naturally aligned to the
 * fault_around_pages() value (and therefore to page order).  This way it's
 * easier to guarantee that we don't cross page table boundaries.
 */
static void do_fault_around(struct vm_area_struct *vma, unsigned long address,
		pte_t *pte, pgoff_t pgoff, unsigned int flags)
{
	unsigned long start_addr, nr_pages, mask;
	pgoff_t max_pgoff;
	struct vm_fault vmf;
	int off;

	nr_pages = READ_ONCE(fault_around_bytes) >> PAGE_SHIFT;
	mask = ~(nr_pages * PAGE_SIZE - 1) & PAGE_MASK;

	start_addr = max(address & mask, vma->vm_start);
	off = ((address - start_addr) >> PAGE_SHIFT) & (PTRS_PER_PTE - 1);
	pte -= off;
	pgoff -= off;

	/*
	 *  max_pgoff is either end of page table or end of vma
	 *  or fault_around_pages() from pgoff, depending what is nearest.
	 */
	max_pgoff = pgoff - ((start_addr >> PAGE_SHIFT) & (PTRS_PER_PTE - 1)) +
		PTRS_PER_PTE - 1;
	max_pgoff = min3(max_pgoff, vma_pages(vma) + vma->vm_pgoff - 1,
			pgoff + nr_pages - 1);

	/* Check if it makes any sense to call ->map_pages */
	while (!pte_none(*pte)) {
		if (++pgoff > max_pgoff)
			return;
		start_addr += PAGE_SIZE;
		if (start_addr >= vma->vm_end)
			return;
		pte++;
	}

	vmf.virtual_address = (void __user *) start_addr;
	vmf.pte = pte;
	vmf.pgoff = pgoff;
	vmf.max_pgoff = max_pgoff;
	vmf.flags = flags;
	vma->vm_ops->map_pages(vma, &vmf);
}

static int do_read_fault(struct mm_struct *mm, struct vm_area_struct *vma,
		unsigned long address, pmd_t *pmd,
		pgoff_t pgoff, unsigned int flags, pte_t orig_pte)
{
	struct page *fault_page;
	spinlock_t *ptl;
	pte_t *pte;
	int ret = 0;

	/*
	 * Let's call ->map_pages() first and use ->fault() as fallback
	 * if page by the offset is not ready to be mapped (cold cache or
	 * something).
	 */
	if (vma->vm_ops->map_pages && fault_around_bytes >> PAGE_SHIFT > 1) {
		pte = pte_offset_map_lock(mm, pmd, address, &ptl);
		do_fault_around(vma, address, pte, pgoff, flags);
		if (!pte_same(*pte, orig_pte))
			goto unlock_out;
		pte_unmap_unlock(pte, ptl);
	}

	ret = __do_fault(vma, address, pgoff, flags, NULL, &fault_page);
	if (unlikely(ret & (VM_FAULT_ERROR | VM_FAULT_NOPAGE | VM_FAULT_RETRY)))
		return ret;

	pte = pte_offset_map_lock(mm, pmd, address, &ptl);
	if (unlikely(!pte_same(*pte, orig_pte))) {
		pte_unmap_unlock(pte, ptl);
		unlock_page(fault_page);
		page_cache_release(fault_page);
		return ret;
	}
	do_set_pte(vma, address, fault_page, pte, false, false);
	unlock_page(fault_page);
unlock_out:
	pte_unmap_unlock(pte, ptl);
	return ret;
}

static int do_cow_fault(struct mm_struct *mm, struct vm_area_struct *vma,
		unsigned long address, pmd_t *pmd,
		pgoff_t pgoff, unsigned int flags, pte_t orig_pte)
{
	struct page *fault_page, *new_page;
	struct mem_cgroup *memcg;
	spinlock_t *ptl;
	pte_t *pte;
	int ret;

	if (unlikely(anon_vma_prepare(vma)))
		return VM_FAULT_OOM;

	new_page = alloc_page_vma(GFP_HIGHUSER_MOVABLE, vma, address);
	if (!new_page)
		return VM_FAULT_OOM;

	if (mem_cgroup_try_charge(new_page, mm, GFP_KERNEL, &memcg)) {
		page_cache_release(new_page);
		return VM_FAULT_OOM;
	}

	ret = __do_fault(vma, address, pgoff, flags, new_page, &fault_page);
	if (unlikely(ret & (VM_FAULT_ERROR | VM_FAULT_NOPAGE | VM_FAULT_RETRY)))
		goto uncharge_out;

	if (fault_page)
		copy_user_highpage(new_page, fault_page, address, vma);
	__SetPageUptodate(new_page);

	pte = pte_offset_map_lock(mm, pmd, address, &ptl);
	if (unlikely(!pte_same(*pte, orig_pte))) {
		pte_unmap_unlock(pte, ptl);
		if (fault_page) {
			unlock_page(fault_page);
			page_cache_release(fault_page);
		} else {
			/*
			 * The fault handler has no page to lock, so it holds
			 * i_mmap_lock for read to protect against truncate.
			 */
			i_mmap_unlock_read(vma->vm_file->f_mapping);
		}
		goto uncharge_out;
	}
	do_set_pte(vma, address, new_page, pte, true, true);
	mem_cgroup_commit_charge(new_page, memcg, false);
	lru_cache_add_active_or_unevictable(new_page, vma);
	pte_unmap_unlock(pte, ptl);
	if (fault_page) {
		unlock_page(fault_page);
		page_cache_release(fault_page);
	} else {
		/*
		 * The fault handler has no page to lock, so it holds
		 * i_mmap_lock for read to protect against truncate.
		 */
		i_mmap_unlock_read(vma->vm_file->f_mapping);
	}
	return ret;
uncharge_out:
	mem_cgroup_cancel_charge(new_page, memcg);
	page_cache_release(new_page);
	return ret;
}

static int do_shared_fault(struct mm_struct *mm, struct vm_area_struct *vma,
		unsigned long address, pmd_t *pmd,
		pgoff_t pgoff, unsigned int flags, pte_t orig_pte)
{
	struct page *fault_page;
	struct address_space *mapping;
	spinlock_t *ptl;
	pte_t *pte;
	int dirtied = 0;
	int ret, tmp;

	ret = __do_fault(vma, address, pgoff, flags, NULL, &fault_page);
	if (unlikely(ret & (VM_FAULT_ERROR | VM_FAULT_NOPAGE | VM_FAULT_RETRY)))
		return ret;

	/*
	 * Check if the backing address space wants to know that the page is
	 * about to become writable
	 */
	if (vma->vm_ops->page_mkwrite) {
		unlock_page(fault_page);
		tmp = do_page_mkwrite(vma, fault_page, address);
		if (unlikely(!tmp ||
				(tmp & (VM_FAULT_ERROR | VM_FAULT_NOPAGE)))) {
			page_cache_release(fault_page);
			return tmp;
		}
	}

	pte = pte_offset_map_lock(mm, pmd, address, &ptl);
	if (unlikely(!pte_same(*pte, orig_pte))) {
		pte_unmap_unlock(pte, ptl);
		unlock_page(fault_page);
		page_cache_release(fault_page);
		return ret;
	}
	do_set_pte(vma, address, fault_page, pte, true, false);
	pte_unmap_unlock(pte, ptl);

	if (set_page_dirty(fault_page))
		dirtied = 1;
	/*
	 * Take a local copy of the address_space - page.mapping may be zeroed
	 * by truncate after unlock_page().   The address_space itself remains
	 * pinned by vma->vm_file's reference.  We rely on unlock_page()'s
	 * release semantics to prevent the compiler from undoing this copying.
	 */
	mapping = fault_page->mapping;
	unlock_page(fault_page);
	if ((dirtied || vma->vm_ops->page_mkwrite) && mapping) {
		/*
		 * Some device drivers do not set page.mapping but still
		 * dirty their pages
		 */
		balance_dirty_pages_ratelimited(mapping);
	}

	if (!vma->vm_ops->page_mkwrite)
		file_update_time(vma->vm_file);

	return ret;
}

/*
 * We enter with non-exclusive mmap_sem (to exclude vma changes,
 * but allow concurrent faults).
 * The mmap_sem may have been released depending on flags and our
 * return value.  See filemap_fault() and __lock_page_or_retry().
 */
static int do_fault(struct mm_struct *mm, struct vm_area_struct *vma,
		unsigned long address, pte_t *page_table, pmd_t *pmd,
		unsigned int flags, pte_t orig_pte)
{
	pgoff_t pgoff = (((address & PAGE_MASK)
			- vma->vm_start) >> PAGE_SHIFT) + vma->vm_pgoff;

	pte_unmap(page_table);
	if (!(flags & FAULT_FLAG_WRITE))
		return do_read_fault(mm, vma, address, pmd, pgoff, flags,
				orig_pte);
	if (!(vma->vm_flags & VM_SHARED))
		return do_cow_fault(mm, vma, address, pmd, pgoff, flags,
				orig_pte);
	return do_shared_fault(mm, vma, address, pmd, pgoff, flags, orig_pte);
}

static int numa_migrate_prep(struct page *page, struct vm_area_struct *vma,
				unsigned long addr, int page_nid,
				int *flags)
{
	get_page(page);

	count_vm_numa_event(NUMA_HINT_FAULTS);
	if (page_nid == numa_node_id()) {
		count_vm_numa_event(NUMA_HINT_FAULTS_LOCAL);
		*flags |= TNF_FAULT_LOCAL;
	}

	return mpol_misplaced(page, vma, addr);
}

static int do_numa_page(struct mm_struct *mm, struct vm_area_struct *vma,
		   unsigned long addr, pte_t pte, pte_t *ptep, pmd_t *pmd)
{
	struct page *page = NULL;
	spinlock_t *ptl;
	int page_nid = -1;
	int last_cpupid;
	int target_nid;
	bool migrated = false;
	bool was_writable = pte_write(pte);
	int flags = 0;

	/* A PROT_NONE fault should not end up here */
	BUG_ON(!(vma->vm_flags & (VM_READ | VM_EXEC | VM_WRITE)));

	/*
	* The "pte" at this point cannot be used safely without
	* validation through pte_unmap_same(). It's of NUMA type but
	* the pfn may be screwed if the read is non atomic.
	*
	* We can safely just do a "set_pte_at()", because the old
	* page table entry is not accessible, so there would be no
	* concurrent hardware modifications to the PTE.
	*/
	ptl = pte_lockptr(mm, pmd);
	spin_lock(ptl);
	if (unlikely(!pte_same(*ptep, pte))) {
		pte_unmap_unlock(ptep, ptl);
		goto out;
	}

	/* Make it present again */
	pte = pte_modify(pte, vma->vm_page_prot);
	pte = pte_mkyoung(pte);
	if (was_writable)
		pte = pte_mkwrite(pte);
	set_pte_at(mm, addr, ptep, pte);
	update_mmu_cache(vma, addr, ptep);

	page = vm_normal_page(vma, addr, pte);
	if (!page) {
		pte_unmap_unlock(ptep, ptl);
		return 0;
	}

	/*
	 * Avoid grouping on RO pages in general. RO pages shouldn't hurt as
	 * much anyway since they can be in shared cache state. This misses
	 * the case where a mapping is writable but the process never writes
	 * to it but pte_write gets cleared during protection updates and
	 * pte_dirty has unpredictable behaviour between PTE scan updates,
	 * background writeback, dirty balancing and application behaviour.
	 */
	if (!(vma->vm_flags & VM_WRITE))
		flags |= TNF_NO_GROUP;

	/*
	 * Flag if the page is shared between multiple address spaces. This
	 * is later used when determining whether to group tasks together
	 */
	if (page_mapcount(page) > 1 && (vma->vm_flags & VM_SHARED))
		flags |= TNF_SHARED;

	last_cpupid = page_cpupid_last(page);
	page_nid = page_to_nid(page);
	target_nid = numa_migrate_prep(page, vma, addr, page_nid, &flags);
	pte_unmap_unlock(ptep, ptl);
	if (target_nid == -1) {
		put_page(page);
		goto out;
	}

	/* Migrate to the requested node */
	migrated = migrate_misplaced_page(page, vma, target_nid);
	if (migrated) {
		page_nid = target_nid;
		flags |= TNF_MIGRATED;
	} else
		flags |= TNF_MIGRATE_FAIL;

out:
	if (page_nid != -1)
		task_numa_fault(last_cpupid, page_nid, 1, flags);
	return 0;
}

/*
 * These routines also need to handle stuff like marking pages dirty
 * and/or accessed for architectures that don't do it in hardware (most
 * RISC architectures).  The early dirtying is also good on the i386.
 *
 * There is also a hook called "update_mmu_cache()" that architectures
 * with external mmu caches can use to update those (ie the Sparc or
 * PowerPC hashed page tables that act as extended TLBs).
 *
 * We enter with non-exclusive mmap_sem (to exclude vma changes,
 * but allow concurrent faults), and pte mapped but not yet locked.
 * We return with pte unmapped and unlocked.
 *
 * The mmap_sem may have been released depending on flags and our
 * return value.  See filemap_fault() and __lock_page_or_retry().
 */
static int handle_pte_fault(struct mm_struct *mm,
		     struct vm_area_struct *vma, unsigned long address,
		     pte_t *pte, pmd_t *pmd, unsigned int flags)
{
	pte_t entry;
	spinlock_t *ptl;

	/*
	 * some architectures can have larger ptes than wordsize,
	 * e.g.ppc44x-defconfig has CONFIG_PTE_64BIT=y and CONFIG_32BIT=y,
	 * so READ_ONCE or ACCESS_ONCE cannot guarantee atomic accesses.
	 * The code below just needs a consistent view for the ifs and
	 * we later double check anyway with the ptl lock held. So here
	 * a barrier will do.
	 */
	entry = *pte;
	barrier();
	if (!pte_present(entry)) {
		if (pte_none(entry)) {
			if (vma->vm_ops) {
				if (likely(vma->vm_ops->fault))
					return do_fault(mm, vma, address, pte,
							pmd, flags, entry);
			}
			return do_anonymous_page(mm, vma, address,
						 pte, pmd, flags);
		}
		return do_swap_page(mm, vma, address,
					pte, pmd, flags, entry);
	}

	if (pte_protnone(entry))
		return do_numa_page(mm, vma, address, entry, pte, pmd);

	ptl = pte_lockptr(mm, pmd);
	spin_lock(ptl);
	if (unlikely(!pte_same(*pte, entry)))
		goto unlock;
	if (flags & FAULT_FLAG_WRITE) {
		if (!pte_write(entry))
			return do_wp_page(mm, vma, address,
					pte, pmd, ptl, entry);
		entry = pte_mkdirty(entry);
	}
	entry = pte_mkyoung(entry);
	if (ptep_set_access_flags(vma, address, pte, entry, flags & FAULT_FLAG_WRITE)) {
		update_mmu_cache(vma, address, pte);
	} else {
		/*
		 * This is needed only for protection faults but the arch code
		 * is not yet telling us if this is a protection fault or not.
		 * This still avoids useless tlb flushes for .text page faults
		 * with threads.
		 */
		if (flags & FAULT_FLAG_WRITE)
			flush_tlb_fix_spurious_fault(vma, address);
	}
unlock:
	pte_unmap_unlock(pte, ptl);
	return 0;
}

/*
 * By the time we get here, we already hold the mm semaphore
 *
 * The mmap_sem may have been released depending on flags and our
 * return value.  See filemap_fault() and __lock_page_or_retry().
 */
static int __handle_mm_fault(struct mm_struct *mm, struct vm_area_struct *vma,
			     unsigned long address, unsigned int flags)
{
	pgd_t *pgd;
	pud_t *pud;
	pmd_t *pmd;
	pte_t *pte;

	if (unlikely(is_vm_hugetlb_page(vma)))
		return hugetlb_fault(mm, vma, address, flags);

	pgd = pgd_offset(mm, address);
	pud = pud_alloc(mm, pgd, address);
	if (!pud)
		return VM_FAULT_OOM;
	pmd = pmd_alloc(mm, pud, address);
	if (!pmd)
		return VM_FAULT_OOM;
	if (pmd_none(*pmd) && transparent_hugepage_enabled(vma)) {
		int ret = VM_FAULT_FALLBACK;
		if (!vma->vm_ops)
			ret = do_huge_pmd_anonymous_page(mm, vma, address,
					pmd, flags);
		if (!(ret & VM_FAULT_FALLBACK))
			return ret;
	} else {
		pmd_t orig_pmd = *pmd;
		int ret;

		barrier();
		if (pmd_trans_huge(orig_pmd)) {
			unsigned int dirty = flags & FAULT_FLAG_WRITE;

			/*
			 * If the pmd is splitting, return and retry the
			 * the fault.  Alternative: wait until the split
			 * is done, and goto retry.
			 */
			if (pmd_trans_splitting(orig_pmd))
				return 0;

			if (pmd_protnone(orig_pmd))
				return do_huge_pmd_numa_page(mm, vma, address,
							     orig_pmd, pmd);

			if (dirty && !pmd_write(orig_pmd)) {
				ret = do_huge_pmd_wp_page(mm, vma, address, pmd,
							  orig_pmd);
				if (!(ret & VM_FAULT_FALLBACK))
					return ret;
			} else {
				huge_pmd_set_accessed(mm, vma, address, pmd,
						      orig_pmd, dirty);
				return 0;
			}
		}
	}

	/*
	 * Use __pte_alloc instead of pte_alloc_map, because we can't
	 * run pte_offset_map on the pmd, if an huge pmd could
	 * materialize from under us from a different thread.
	 */
	if (unlikely(pmd_none(*pmd)) &&
	    unlikely(__pte_alloc(mm, vma, pmd, address)))
		return VM_FAULT_OOM;
	/* if an huge pmd materialized from under us just retry later */
	if (unlikely(pmd_trans_huge(*pmd)))
		return 0;
	/*
	 * A regular pmd is established and it can't morph into a huge pmd
	 * from under us anymore at this point because we hold the mmap_sem
	 * read mode and khugepaged takes it in write mode. So now it's
	 * safe to run pte_offset_map().
	 */
	pte = pte_offset_map(pmd, address);

	return handle_pte_fault(mm, vma, address, pte, pmd, flags);
}

/*
 * By the time we get here, we already hold the mm semaphore
 *
 * The mmap_sem may have been released depending on flags and our
 * return value.  See filemap_fault() and __lock_page_or_retry().
 */
int handle_mm_fault(struct mm_struct *mm, struct vm_area_struct *vma,
		    unsigned long address, unsigned int flags)
{
	int ret;

	__set_current_state(TASK_RUNNING);

	count_vm_event(PGFAULT);
	mem_cgroup_count_vm_event(mm, PGFAULT);

	/* do counter updates before entering really critical section. */
	check_sync_rss_stat(current);

	/*
	 * Enable the memcg OOM handling for faults triggered in user
	 * space.  Kernel faults are handled more gracefully.
	 */
	if (flags & FAULT_FLAG_USER)
		mem_cgroup_oom_enable();

	ret = __handle_mm_fault(mm, vma, address, flags);

	if (flags & FAULT_FLAG_USER) {
		mem_cgroup_oom_disable();
                /*
                 * The task may have entered a memcg OOM situation but
                 * if the allocation error was handled gracefully (no
                 * VM_FAULT_OOM), there is no need to kill anything.
                 * Just clean up the OOM state peacefully.
                 */
                if (task_in_memcg_oom(current) && !(ret & VM_FAULT_OOM))
                        mem_cgroup_oom_synchronize(false);
	}

	return ret;
}
EXPORT_SYMBOL_GPL(handle_mm_fault);

#ifndef __PAGETABLE_PUD_FOLDED
/*
 * Allocate page upper directory.
 * We've already handled the fast-path in-line.
 */
int __pud_alloc(struct mm_struct *mm, pgd_t *pgd, unsigned long address)
{
	pud_t *new = pud_alloc_one(mm, address);
	if (!new)
		return -ENOMEM;

	smp_wmb(); /* See comment in __pte_alloc */

	spin_lock(&mm->page_table_lock);
	if (pgd_present(*pgd))		/* Another has populated it */
		pud_free(mm, new);
	else
		pgd_populate(mm, pgd, new);
	spin_unlock(&mm->page_table_lock);
	return 0;
}
#endif /* __PAGETABLE_PUD_FOLDED */

#ifndef __PAGETABLE_PMD_FOLDED
/*
 * Allocate page middle directory.
 * We've already handled the fast-path in-line.
 */
int __pmd_alloc(struct mm_struct *mm, pud_t *pud, unsigned long address)
{
	pmd_t *new = pmd_alloc_one(mm, address);
	if (!new)
		return -ENOMEM;

	smp_wmb(); /* See comment in __pte_alloc */

	spin_lock(&mm->page_table_lock);
#ifndef __ARCH_HAS_4LEVEL_HACK
	if (!pud_present(*pud)) {
		mm_inc_nr_pmds(mm);
		pud_populate(mm, pud, new);
	} else	/* Another has populated it */
		pmd_free(mm, new);
#else
	if (!pgd_present(*pud)) {
		mm_inc_nr_pmds(mm);
		pgd_populate(mm, pud, new);
	} else /* Another has populated it */
		pmd_free(mm, new);
#endif /* __ARCH_HAS_4LEVEL_HACK */
	spin_unlock(&mm->page_table_lock);
	return 0;
}
#endif /* __PAGETABLE_PMD_FOLDED */

static int __follow_pte(struct mm_struct *mm, unsigned long address,
		pte_t **ptepp, spinlock_t **ptlp)
{
	pgd_t *pgd;
	pud_t *pud;
	pmd_t *pmd;
	pte_t *ptep;

	pgd = pgd_offset(mm, address);
	if (pgd_none(*pgd) || unlikely(pgd_bad(*pgd)))
		goto out;

	pud = pud_offset(pgd, address);
	if (pud_none(*pud) || unlikely(pud_bad(*pud)))
		goto out;

	pmd = pmd_offset(pud, address);
	VM_BUG_ON(pmd_trans_huge(*pmd));
	if (pmd_none(*pmd) || unlikely(pmd_bad(*pmd)))
		goto out;

	/* We cannot handle huge page PFN maps. Luckily they don't exist. */
	if (pmd_huge(*pmd))
		goto out;

	ptep = pte_offset_map_lock(mm, pmd, address, ptlp);
	if (!ptep)
		goto out;
	if (!pte_present(*ptep))
		goto unlock;
	*ptepp = ptep;
	return 0;
unlock:
	pte_unmap_unlock(ptep, *ptlp);
out:
	return -EINVAL;
}

static inline int follow_pte(struct mm_struct *mm, unsigned long address,
			     pte_t **ptepp, spinlock_t **ptlp)
{
	int res;

	/* (void) is needed to make gcc happy */
	(void) __cond_lock(*ptlp,
			   !(res = __follow_pte(mm, address, ptepp, ptlp)));
	return res;
}

/**
 * follow_pfn - look up PFN at a user virtual address
 * @vma: memory mapping
 * @address: user virtual address
 * @pfn: location to store found PFN
 *
 * Only IO mappings and raw PFN mappings are allowed.
 *
 * Returns zero and the pfn at @pfn on success, -ve otherwise.
 */
int follow_pfn(struct vm_area_struct *vma, unsigned long address,
	unsigned long *pfn)
{
	int ret = -EINVAL;
	spinlock_t *ptl;
	pte_t *ptep;

	if (!(vma->vm_flags & (VM_IO | VM_PFNMAP)))
		return ret;

	ret = follow_pte(vma->vm_mm, address, &ptep, &ptl);
	if (ret)
		return ret;
	*pfn = pte_pfn(*ptep);
	pte_unmap_unlock(ptep, ptl);
	return 0;
}
EXPORT_SYMBOL(follow_pfn);

#ifdef CONFIG_HAVE_IOREMAP_PROT
int follow_phys(struct vm_area_struct *vma,
		unsigned long address, unsigned int flags,
		unsigned long *prot, resource_size_t *phys)
{
	int ret = -EINVAL;
	pte_t *ptep, pte;
	spinlock_t *ptl;

	if (!(vma->vm_flags & (VM_IO | VM_PFNMAP)))
		goto out;

	if (follow_pte(vma->vm_mm, address, &ptep, &ptl))
		goto out;
	pte = *ptep;

	if ((flags & FOLL_WRITE) && !pte_write(pte))
		goto unlock;

	*prot = pgprot_val(pte_pgprot(pte));
	*phys = (resource_size_t)pte_pfn(pte) << PAGE_SHIFT;

	ret = 0;
unlock:
	pte_unmap_unlock(ptep, ptl);
out:
	return ret;
}

int generic_access_phys(struct vm_area_struct *vma, unsigned long addr,
			void *buf, int len, int write)
{
	resource_size_t phys_addr;
	unsigned long prot = 0;
	void __iomem *maddr;
	int offset = addr & (PAGE_SIZE-1);

	if (follow_phys(vma, addr, write, &prot, &phys_addr))
		return -EINVAL;

	maddr = ioremap_prot(phys_addr, PAGE_ALIGN(len + offset), prot);
	if (write)
		memcpy_toio(maddr + offset, buf, len);
	else
		memcpy_fromio(buf, maddr + offset, len);
	iounmap(maddr);

	return len;
}
EXPORT_SYMBOL_GPL(generic_access_phys);
#endif

/*
 * Access another process' address space as given in mm.  If non-NULL, use the
 * given task for page fault accounting.
 */
static int __access_remote_vm(struct task_struct *tsk, struct mm_struct *mm,
		unsigned long addr, void *buf, int len, int write)
{
	struct vm_area_struct *vma;
	void *old_buf = buf;

	down_read(&mm->mmap_sem);
	/* ignore errors, just check how much was successfully transferred */
	while (len) {
		int bytes, ret, offset;
		void *maddr;
		struct page *page = NULL;

		ret = get_user_pages(tsk, mm, addr, 1,
				write, 1, &page, &vma);
		if (ret <= 0) {
#ifndef CONFIG_HAVE_IOREMAP_PROT
			break;
#else
			/*
			 * Check if this is a VM_IO | VM_PFNMAP VMA, which
			 * we can access using slightly different code.
			 */
			vma = find_vma(mm, addr);
			if (!vma || vma->vm_start > addr)
				break;
			if (vma->vm_ops && vma->vm_ops->access)
				ret = vma->vm_ops->access(vma, addr, buf,
							  len, write);
			if (ret <= 0)
				break;
			bytes = ret;
#endif
		} else {
			bytes = len;
			offset = addr & (PAGE_SIZE-1);
			if (bytes > PAGE_SIZE-offset)
				bytes = PAGE_SIZE-offset;

			maddr = kmap(page);
			if (write) {
				copy_to_user_page(vma, page, addr,
						  maddr + offset, buf, bytes);
				set_page_dirty_lock(page);
			} else {
				copy_from_user_page(vma, page, addr,
						    buf, maddr + offset, bytes);
			}
			kunmap(page);
			page_cache_release(page);
		}
		len -= bytes;
		buf += bytes;
		addr += bytes;
	}
	up_read(&mm->mmap_sem);

	return buf - old_buf;
}

/**
 * access_remote_vm - access another process' address space
 * @mm:		the mm_struct of the target address space
 * @addr:	start address to access
 * @buf:	source or destination buffer
 * @len:	number of bytes to transfer
 * @write:	whether the access is a write
 *
 * The caller must hold a reference on @mm.
 */
int access_remote_vm(struct mm_struct *mm, unsigned long addr,
		void *buf, int len, int write)
{
	return __access_remote_vm(NULL, mm, addr, buf, len, write);
}

/*
 * Access another process' address space.
 * Source/target buffer must be kernel space,
 * Do not walk the page table directly, use get_user_pages
 */
int access_process_vm(struct task_struct *tsk, unsigned long addr,
		void *buf, int len, int write)
{
	struct mm_struct *mm;
	int ret;

	mm = get_task_mm(tsk);
	if (!mm)
		return 0;

	ret = __access_remote_vm(tsk, mm, addr, buf, len, write);
	mmput(mm);

	return ret;
}

/*
 * Print the name of a VMA.
 */
void print_vma_addr(char *prefix, unsigned long ip)
{
	struct mm_struct *mm = current->mm;
	struct vm_area_struct *vma;

	/*
	 * Do not print if we are in atomic
	 * contexts (in exception stacks, etc.):
	 */
	if (preempt_count())
		return;

	down_read(&mm->mmap_sem);
	vma = find_vma(mm, ip);
	if (vma && vma->vm_file) {
		struct file *f = vma->vm_file;
		char *buf = (char *)__get_free_page(GFP_KERNEL);
		if (buf) {
			char *p;

			p = d_path(&f->f_path, buf, PAGE_SIZE);
			if (IS_ERR(p))
				p = "?";
			printk("%s%s[%lx+%lx]", prefix, kbasename(p),
					vma->vm_start,
					vma->vm_end - vma->vm_start);
			free_page((unsigned long)buf);
		}
	}
	up_read(&mm->mmap_sem);
}

#if defined(CONFIG_PROVE_LOCKING) || defined(CONFIG_DEBUG_ATOMIC_SLEEP)
void might_fault(void)
{
	/*
	 * Some code (nfs/sunrpc) uses socket ops on kernel memory while
	 * holding the mmap_sem, this is safe because kernel memory doesn't
	 * get paged out, therefore we'll never actually fault, and the
	 * below annotations will generate false positives.
	 */
	if (segment_eq(get_fs(), KERNEL_DS))
		return;

	/*
	 * it would be nicer only to annotate paths which are not under
	 * pagefault_disable, however that requires a larger audit and
	 * providing helpers like get_user_atomic.
	 */
	if (in_atomic())
		return;

	__might_sleep(__FILE__, __LINE__, 0);

	if (current->mm)
		might_lock_read(&current->mm->mmap_sem);
}
EXPORT_SYMBOL(might_fault);
#endif

#if defined(CONFIG_TRANSPARENT_HUGEPAGE) || defined(CONFIG_HUGETLBFS)
static void clear_gigantic_page(struct page *page,
				unsigned long addr,
				unsigned int pages_per_huge_page)
{
	int i;
	struct page *p = page;

	might_sleep();
	for (i = 0; i < pages_per_huge_page;
	     i++, p = mem_map_next(p, page, i)) {
		cond_resched();
		clear_user_highpage(p, addr + i * PAGE_SIZE);
	}
}
void clear_huge_page(struct page *page,
		     unsigned long addr, unsigned int pages_per_huge_page)
{
	int i;

	if (unlikely(pages_per_huge_page > MAX_ORDER_NR_PAGES)) {
		clear_gigantic_page(page, addr, pages_per_huge_page);
		return;
	}

	might_sleep();
	for (i = 0; i < pages_per_huge_page; i++) {
		cond_resched();
		clear_user_highpage(page + i, addr + i * PAGE_SIZE);
	}
}

static void copy_user_gigantic_page(struct page *dst, struct page *src,
				    unsigned long addr,
				    struct vm_area_struct *vma,
				    unsigned int pages_per_huge_page)
{
	int i;
	struct page *dst_base = dst;
	struct page *src_base = src;

	for (i = 0; i < pages_per_huge_page; ) {
		cond_resched();
		copy_user_highpage(dst, src, addr + i*PAGE_SIZE, vma);

		i++;
		dst = mem_map_next(dst, dst_base, i);
		src = mem_map_next(src, src_base, i);
	}
}

void copy_user_huge_page(struct page *dst, struct page *src,
			 unsigned long addr, struct vm_area_struct *vma,
			 unsigned int pages_per_huge_page)
{
	int i;

	if (unlikely(pages_per_huge_page > MAX_ORDER_NR_PAGES)) {
		copy_user_gigantic_page(dst, src, addr, vma,
					pages_per_huge_page);
		return;
	}

	might_sleep();
	for (i = 0; i < pages_per_huge_page; i++) {
		cond_resched();
		copy_user_highpage(dst + i, src + i, addr + i*PAGE_SIZE, vma);
	}
}
#endif /* CONFIG_TRANSPARENT_HUGEPAGE || CONFIG_HUGETLBFS */

#if USE_SPLIT_PTE_PTLOCKS && ALLOC_SPLIT_PTLOCKS

static struct kmem_cache *page_ptl_cachep;

void __init ptlock_cache_init(void)
{
	page_ptl_cachep = kmem_cache_create("page->ptl", sizeof(spinlock_t), 0,
			SLAB_PANIC, NULL);
}

bool ptlock_alloc(struct page *page)
{
	spinlock_t *ptl;

	ptl = kmem_cache_alloc(page_ptl_cachep, GFP_KERNEL);
	if (!ptl)
		return false;
	page->ptl = ptl;
	return true;
}

void ptlock_free(struct page *page)
{
	kmem_cache_free(page_ptl_cachep, page->ptl);
}
#endif<|MERGE_RESOLUTION|>--- conflicted
+++ resolved
@@ -2025,29 +2025,16 @@
 		unlock_page(page);
 		page_cache_release(page);
 
-<<<<<<< HEAD
-			if ((dirtied || page_mkwrite) && mapping) {
-				/*
-				 * Some device drivers do not set page.mapping
-				 * but still dirty their pages
-				 */
-				balance_dirty_pages_ratelimited(mapping);
-			}
-
-			if (!page_mkwrite)
-				vma_file_update_time(vma);
-=======
 		if ((dirtied || page_mkwrite) && mapping) {
 			/*
 			 * Some device drivers do not set page.mapping
 			 * but still dirty their pages
 			 */
 			balance_dirty_pages_ratelimited(mapping);
->>>>>>> d311ecc6
 		}
 
 		if (!page_mkwrite)
-			file_update_time(vma->vm_file);
+			vma_file_update_time(vma);
 	}
 
 	return VM_FAULT_WRITE;
