/*
 *  linux/mm/memory.c
 *
 *  Copyright (C) 1991, 1992, 1993, 1994  Linus Torvalds
 */

/*
 * demand-loading started 01.12.91 - seems it is high on the list of
 * things wanted, and it should be easy to implement. - Linus
 */

/*
 * Ok, demand-loading was easy, shared pages a little bit tricker. Shared
 * pages started 02.12.91, seems to work. - Linus.
 *
 * Tested sharing by executing about 30 /bin/sh: under the old kernel it
 * would have taken more than the 6M I have free, but it worked well as
 * far as I could see.
 *
 * Also corrected some "invalidate()"s - I wasn't doing enough of them.
 */

/*
 * Real VM (paging to/from disk) started 18.12.91. Much more work and
 * thought has to go into this. Oh, well..
 * 19.12.91  -  works, somewhat. Sometimes I get faults, don't know why.
 *		Found it. Everything seems to work now.
 * 20.12.91  -  Ok, making the swap-device changeable like the root.
 */

/*
 * 05.04.94  -  Multi-page memory management added for v1.1.
 * 		Idea by Alex Bligh (alex@cconcepts.co.uk)
 *
 * 16.07.99  -  Support of BIGMEM added by Gerhard Wichert, Siemens AG
 *		(Gerhard.Wichert@pdb.siemens.de)
 *
 * Aug/Sep 2004 Changed to four level page tables (Andi Kleen)
 */

#include <linux/kernel_stat.h>
#include <linux/mm.h>
#include <linux/hugetlb.h>
#include <linux/mman.h>
#include <linux/swap.h>
#include <linux/highmem.h>
#include <linux/pagemap.h>
#include <linux/ksm.h>
#include <linux/rmap.h>
#include <linux/export.h>
#include <linux/delayacct.h>
#include <linux/init.h>
#include <linux/writeback.h>
#include <linux/memcontrol.h>
#include <linux/mmu_notifier.h>
#include <linux/kallsyms.h>
#include <linux/swapops.h>
#include <linux/elf.h>
#include <linux/gfp.h>
#include <linux/migrate.h>
#include <linux/string.h>
#include <linux/dma-debug.h>
#include <linux/debugfs.h>

#include <asm/io.h>
#include <asm/pgalloc.h>
#include <asm/uaccess.h>
#include <asm/tlb.h>
#include <asm/tlbflush.h>
#include <asm/pgtable.h>

#include "internal.h"

#ifdef LAST_CPUPID_NOT_IN_PAGE_FLAGS
#warning Unfortunate NUMA and NUMA Balancing config, growing page-frame for last_cpupid.
#endif

#ifndef CONFIG_NEED_MULTIPLE_NODES
/* use the per-pgdat data instead for discontigmem - mbligh */
unsigned long max_mapnr;
struct page *mem_map;

EXPORT_SYMBOL(max_mapnr);
EXPORT_SYMBOL(mem_map);
#endif

/*
 * A number of key systems in x86 including ioremap() rely on the assumption
 * that high_memory defines the upper bound on direct map memory, then end
 * of ZONE_NORMAL.  Under CONFIG_DISCONTIG this means that max_low_pfn and
 * highstart_pfn must be the same; there must be no gap between ZONE_NORMAL
 * and ZONE_HIGHMEM.
 */
void * high_memory;

EXPORT_SYMBOL(high_memory);

/*
 * Randomize the address space (stacks, mmaps, brk, etc.).
 *
 * ( When CONFIG_COMPAT_BRK=y we exclude brk from randomization,
 *   as ancient (libc5 based) binaries can segfault. )
 */
int randomize_va_space __read_mostly =
#ifdef CONFIG_COMPAT_BRK
					1;
#else
					2;
#endif

static int __init disable_randmaps(char *s)
{
	randomize_va_space = 0;
	return 1;
}
__setup("norandmaps", disable_randmaps);

unsigned long zero_pfn __read_mostly;
unsigned long highest_memmap_pfn __read_mostly;

EXPORT_SYMBOL(zero_pfn);

/*
 * CONFIG_MMU architectures set up ZERO_PAGE in their paging_init()
 */
static int __init init_zero_pfn(void)
{
	zero_pfn = page_to_pfn(ZERO_PAGE(0));
	return 0;
}
core_initcall(init_zero_pfn);


#if defined(SPLIT_RSS_COUNTING)

void sync_mm_rss(struct mm_struct *mm)
{
	int i;

	for (i = 0; i < NR_MM_COUNTERS; i++) {
		if (current->rss_stat.count[i]) {
			add_mm_counter(mm, i, current->rss_stat.count[i]);
			current->rss_stat.count[i] = 0;
		}
	}
	current->rss_stat.events = 0;
}

static void add_mm_counter_fast(struct mm_struct *mm, int member, int val)
{
	struct task_struct *task = current;

	if (likely(task->mm == mm))
		task->rss_stat.count[member] += val;
	else
		add_mm_counter(mm, member, val);
}
#define inc_mm_counter_fast(mm, member) add_mm_counter_fast(mm, member, 1)
#define dec_mm_counter_fast(mm, member) add_mm_counter_fast(mm, member, -1)

/* sync counter once per 64 page faults */
#define TASK_RSS_EVENTS_THRESH	(64)
static void check_sync_rss_stat(struct task_struct *task)
{
	if (unlikely(task != current))
		return;
	if (unlikely(task->rss_stat.events++ > TASK_RSS_EVENTS_THRESH))
		sync_mm_rss(task->mm);
}
#else /* SPLIT_RSS_COUNTING */

#define inc_mm_counter_fast(mm, member) inc_mm_counter(mm, member)
#define dec_mm_counter_fast(mm, member) dec_mm_counter(mm, member)

static void check_sync_rss_stat(struct task_struct *task)
{
}

#endif /* SPLIT_RSS_COUNTING */

#ifdef HAVE_GENERIC_MMU_GATHER

static int tlb_next_batch(struct mmu_gather *tlb)
{
	struct mmu_gather_batch *batch;

	batch = tlb->active;
	if (batch->next) {
		tlb->active = batch->next;
		return 1;
	}

	if (tlb->batch_count == MAX_GATHER_BATCH_COUNT)
		return 0;

	batch = (void *)__get_free_pages(GFP_NOWAIT | __GFP_NOWARN, 0);
	if (!batch)
		return 0;

	tlb->batch_count++;
	batch->next = NULL;
	batch->nr   = 0;
	batch->max  = MAX_GATHER_BATCH;

	tlb->active->next = batch;
	tlb->active = batch;

	return 1;
}

/* tlb_gather_mmu
 *	Called to initialize an (on-stack) mmu_gather structure for page-table
 *	tear-down from @mm. The @fullmm argument is used when @mm is without
 *	users and we're going to destroy the full address space (exit/execve).
 */
void tlb_gather_mmu(struct mmu_gather *tlb, struct mm_struct *mm, unsigned long start, unsigned long end)
{
	tlb->mm = mm;

	/* Is it from 0 to ~0? */
	tlb->fullmm     = !(start | (end+1));
	tlb->need_flush_all = 0;
	tlb->local.next = NULL;
	tlb->local.nr   = 0;
	tlb->local.max  = ARRAY_SIZE(tlb->__pages);
	tlb->active     = &tlb->local;
	tlb->batch_count = 0;

#ifdef CONFIG_HAVE_RCU_TABLE_FREE
	tlb->batch = NULL;
#endif

	__tlb_reset_range(tlb);
}

static void tlb_flush_mmu_tlbonly(struct mmu_gather *tlb)
{
	if (!tlb->end)
		return;

	tlb_flush(tlb);
	mmu_notifier_invalidate_range(tlb->mm, tlb->start, tlb->end);
#ifdef CONFIG_HAVE_RCU_TABLE_FREE
	tlb_table_flush(tlb);
#endif
	__tlb_reset_range(tlb);
}

static void tlb_flush_mmu_free(struct mmu_gather *tlb)
{
	struct mmu_gather_batch *batch;

	for (batch = &tlb->local; batch && batch->nr; batch = batch->next) {
		free_pages_and_swap_cache(batch->pages, batch->nr);
		batch->nr = 0;
	}
	tlb->active = &tlb->local;
}

void tlb_flush_mmu(struct mmu_gather *tlb)
{
	tlb_flush_mmu_tlbonly(tlb);
	tlb_flush_mmu_free(tlb);
}

/* tlb_finish_mmu
 *	Called at the end of the shootdown operation to free up any resources
 *	that were required.
 */
void tlb_finish_mmu(struct mmu_gather *tlb, unsigned long start, unsigned long end)
{
	struct mmu_gather_batch *batch, *next;

	tlb_flush_mmu(tlb);

	/* keep the page table cache within bounds */
	check_pgt_cache();

	for (batch = tlb->local.next; batch; batch = next) {
		next = batch->next;
		free_pages((unsigned long)batch, 0);
	}
	tlb->local.next = NULL;
}

/* __tlb_remove_page
 *	Must perform the equivalent to __free_pte(pte_get_and_clear(ptep)), while
 *	handling the additional races in SMP caused by other CPUs caching valid
 *	mappings in their TLBs. Returns the number of free page slots left.
 *	When out of page slots we must call tlb_flush_mmu().
 */
int __tlb_remove_page(struct mmu_gather *tlb, struct page *page)
{
	struct mmu_gather_batch *batch;

	VM_BUG_ON(!tlb->end);

	batch = tlb->active;
	batch->pages[batch->nr++] = page;
	if (batch->nr == batch->max) {
		if (!tlb_next_batch(tlb))
			return 0;
		batch = tlb->active;
	}
	VM_BUG_ON_PAGE(batch->nr > batch->max, page);

	return batch->max - batch->nr;
}

#endif /* HAVE_GENERIC_MMU_GATHER */

#ifdef CONFIG_HAVE_RCU_TABLE_FREE

/*
 * See the comment near struct mmu_table_batch.
 */

static void tlb_remove_table_smp_sync(void *arg)
{
	/* Simply deliver the interrupt */
}

static void tlb_remove_table_one(void *table)
{
	/*
	 * This isn't an RCU grace period and hence the page-tables cannot be
	 * assumed to be actually RCU-freed.
	 *
	 * It is however sufficient for software page-table walkers that rely on
	 * IRQ disabling. See the comment near struct mmu_table_batch.
	 */
	smp_call_function(tlb_remove_table_smp_sync, NULL, 1);
	__tlb_remove_table(table);
}

static void tlb_remove_table_rcu(struct rcu_head *head)
{
	struct mmu_table_batch *batch;
	int i;

	batch = container_of(head, struct mmu_table_batch, rcu);

	for (i = 0; i < batch->nr; i++)
		__tlb_remove_table(batch->tables[i]);

	free_page((unsigned long)batch);
}

void tlb_table_flush(struct mmu_gather *tlb)
{
	struct mmu_table_batch **batch = &tlb->batch;

	if (*batch) {
		call_rcu_sched(&(*batch)->rcu, tlb_remove_table_rcu);
		*batch = NULL;
	}
}

void tlb_remove_table(struct mmu_gather *tlb, void *table)
{
	struct mmu_table_batch **batch = &tlb->batch;

	/*
	 * When there's less then two users of this mm there cannot be a
	 * concurrent page-table walk.
	 */
	if (atomic_read(&tlb->mm->mm_users) < 2) {
		__tlb_remove_table(table);
		return;
	}

	if (*batch == NULL) {
		*batch = (struct mmu_table_batch *)__get_free_page(GFP_NOWAIT | __GFP_NOWARN);
		if (*batch == NULL) {
			tlb_remove_table_one(table);
			return;
		}
		(*batch)->nr = 0;
	}
	(*batch)->tables[(*batch)->nr++] = table;
	if ((*batch)->nr == MAX_TABLE_BATCH)
		tlb_table_flush(tlb);
}

#endif /* CONFIG_HAVE_RCU_TABLE_FREE */

/*
 * Note: this doesn't free the actual pages themselves. That
 * has been handled earlier when unmapping all the memory regions.
 */
static void free_pte_range(struct mmu_gather *tlb, pmd_t *pmd,
			   unsigned long addr)
{
	pgtable_t token = pmd_pgtable(*pmd);
	pmd_clear(pmd);
	pte_free_tlb(tlb, token, addr);
	atomic_long_dec(&tlb->mm->nr_ptes);
}

static inline void free_pmd_range(struct mmu_gather *tlb, pud_t *pud,
				unsigned long addr, unsigned long end,
				unsigned long floor, unsigned long ceiling)
{
	pmd_t *pmd;
	unsigned long next;
	unsigned long start;

	start = addr;
	pmd = pmd_offset(pud, addr);
	do {
		next = pmd_addr_end(addr, end);
		if (pmd_none_or_clear_bad(pmd))
			continue;
		free_pte_range(tlb, pmd, addr);
	} while (pmd++, addr = next, addr != end);

	start &= PUD_MASK;
	if (start < floor)
		return;
	if (ceiling) {
		ceiling &= PUD_MASK;
		if (!ceiling)
			return;
	}
	if (end - 1 > ceiling - 1)
		return;

	pmd = pmd_offset(pud, start);
	pud_clear(pud);
	pmd_free_tlb(tlb, pmd, start);
	mm_dec_nr_pmds(tlb->mm);
}

static inline void free_pud_range(struct mmu_gather *tlb, pgd_t *pgd,
				unsigned long addr, unsigned long end,
				unsigned long floor, unsigned long ceiling)
{
	pud_t *pud;
	unsigned long next;
	unsigned long start;

	start = addr;
	pud = pud_offset(pgd, addr);
	do {
		next = pud_addr_end(addr, end);
		if (pud_none_or_clear_bad(pud))
			continue;
		free_pmd_range(tlb, pud, addr, next, floor, ceiling);
	} while (pud++, addr = next, addr != end);

	start &= PGDIR_MASK;
	if (start < floor)
		return;
	if (ceiling) {
		ceiling &= PGDIR_MASK;
		if (!ceiling)
			return;
	}
	if (end - 1 > ceiling - 1)
		return;

	pud = pud_offset(pgd, start);
	pgd_clear(pgd);
	pud_free_tlb(tlb, pud, start);
}

/*
 * This function frees user-level page tables of a process.
 */
void free_pgd_range(struct mmu_gather *tlb,
			unsigned long addr, unsigned long end,
			unsigned long floor, unsigned long ceiling)
{
	pgd_t *pgd;
	unsigned long next;

	/*
	 * The next few lines have given us lots of grief...
	 *
	 * Why are we testing PMD* at this top level?  Because often
	 * there will be no work to do at all, and we'd prefer not to
	 * go all the way down to the bottom just to discover that.
	 *
	 * Why all these "- 1"s?  Because 0 represents both the bottom
	 * of the address space and the top of it (using -1 for the
	 * top wouldn't help much: the masks would do the wrong thing).
	 * The rule is that addr 0 and floor 0 refer to the bottom of
	 * the address space, but end 0 and ceiling 0 refer to the top
	 * Comparisons need to use "end - 1" and "ceiling - 1" (though
	 * that end 0 case should be mythical).
	 *
	 * Wherever addr is brought up or ceiling brought down, we must
	 * be careful to reject "the opposite 0" before it confuses the
	 * subsequent tests.  But what about where end is brought down
	 * by PMD_SIZE below? no, end can't go down to 0 there.
	 *
	 * Whereas we round start (addr) and ceiling down, by different
	 * masks at different levels, in order to test whether a table
	 * now has no other vmas using it, so can be freed, we don't
	 * bother to round floor or end up - the tests don't need that.
	 */

	addr &= PMD_MASK;
	if (addr < floor) {
		addr += PMD_SIZE;
		if (!addr)
			return;
	}
	if (ceiling) {
		ceiling &= PMD_MASK;
		if (!ceiling)
			return;
	}
	if (end - 1 > ceiling - 1)
		end -= PMD_SIZE;
	if (addr > end - 1)
		return;

	pgd = pgd_offset(tlb->mm, addr);
	do {
		next = pgd_addr_end(addr, end);
		if (pgd_none_or_clear_bad(pgd))
			continue;
		free_pud_range(tlb, pgd, addr, next, floor, ceiling);
	} while (pgd++, addr = next, addr != end);
}

void free_pgtables(struct mmu_gather *tlb, struct vm_area_struct *vma,
		unsigned long floor, unsigned long ceiling)
{
	while (vma) {
		struct vm_area_struct *next = vma->vm_next;
		unsigned long addr = vma->vm_start;

		/*
		 * Hide vma from rmap and truncate_pagecache before freeing
		 * pgtables
		 */
		unlink_anon_vmas(vma);
		unlink_file_vma(vma);

		if (is_vm_hugetlb_page(vma)) {
			hugetlb_free_pgd_range(tlb, addr, vma->vm_end,
				floor, next? next->vm_start: ceiling);
		} else {
			/*
			 * Optimization: gather nearby vmas into one call down
			 */
			while (next && next->vm_start <= vma->vm_end + PMD_SIZE
			       && !is_vm_hugetlb_page(next)) {
				vma = next;
				next = vma->vm_next;
				unlink_anon_vmas(vma);
				unlink_file_vma(vma);
			}
			free_pgd_range(tlb, addr, vma->vm_end,
				floor, next? next->vm_start: ceiling);
		}
		vma = next;
	}
}

int __pte_alloc(struct mm_struct *mm, struct vm_area_struct *vma,
		pmd_t *pmd, unsigned long address)
{
	spinlock_t *ptl;
	pgtable_t new = pte_alloc_one(mm, address);
	int wait_split_huge_page;
	if (!new)
		return -ENOMEM;

	/*
	 * Ensure all pte setup (eg. pte page lock and page clearing) are
	 * visible before the pte is made visible to other CPUs by being
	 * put into page tables.
	 *
	 * The other side of the story is the pointer chasing in the page
	 * table walking code (when walking the page table without locking;
	 * ie. most of the time). Fortunately, these data accesses consist
	 * of a chain of data-dependent loads, meaning most CPUs (alpha
	 * being the notable exception) will already guarantee loads are
	 * seen in-order. See the alpha page table accessors for the
	 * smp_read_barrier_depends() barriers in page table walking code.
	 */
	smp_wmb(); /* Could be smp_wmb__xxx(before|after)_spin_lock */

	ptl = pmd_lock(mm, pmd);
	wait_split_huge_page = 0;
	if (likely(pmd_none(*pmd))) {	/* Has another populated it ? */
		atomic_long_inc(&mm->nr_ptes);
		pmd_populate(mm, pmd, new);
		new = NULL;
	} else if (unlikely(pmd_trans_splitting(*pmd)))
		wait_split_huge_page = 1;
	spin_unlock(ptl);
	if (new)
		pte_free(mm, new);
	if (wait_split_huge_page)
		wait_split_huge_page(vma->anon_vma, pmd);
	return 0;
}

int __pte_alloc_kernel(pmd_t *pmd, unsigned long address)
{
	pte_t *new = pte_alloc_one_kernel(&init_mm, address);
	if (!new)
		return -ENOMEM;

	smp_wmb(); /* See comment in __pte_alloc */

	spin_lock(&init_mm.page_table_lock);
	if (likely(pmd_none(*pmd))) {	/* Has another populated it ? */
		pmd_populate_kernel(&init_mm, pmd, new);
		new = NULL;
	} else
		VM_BUG_ON(pmd_trans_splitting(*pmd));
	spin_unlock(&init_mm.page_table_lock);
	if (new)
		pte_free_kernel(&init_mm, new);
	return 0;
}

static inline void init_rss_vec(int *rss)
{
	memset(rss, 0, sizeof(int) * NR_MM_COUNTERS);
}

static inline void add_mm_rss_vec(struct mm_struct *mm, int *rss)
{
	int i;

	if (current->mm == mm)
		sync_mm_rss(mm);
	for (i = 0; i < NR_MM_COUNTERS; i++)
		if (rss[i])
			add_mm_counter(mm, i, rss[i]);
}

/*
 * This function is called to print an error when a bad pte
 * is found. For example, we might have a PFN-mapped pte in
 * a region that doesn't allow it.
 *
 * The calling function must still handle the error.
 */
static void print_bad_pte(struct vm_area_struct *vma, unsigned long addr,
			  pte_t pte, struct page *page)
{
	pgd_t *pgd = pgd_offset(vma->vm_mm, addr);
	pud_t *pud = pud_offset(pgd, addr);
	pmd_t *pmd = pmd_offset(pud, addr);
	struct address_space *mapping;
	pgoff_t index;
	static unsigned long resume;
	static unsigned long nr_shown;
	static unsigned long nr_unshown;

	/*
	 * Allow a burst of 60 reports, then keep quiet for that minute;
	 * or allow a steady drip of one report per second.
	 */
	if (nr_shown == 60) {
		if (time_before(jiffies, resume)) {
			nr_unshown++;
			return;
		}
		if (nr_unshown) {
			printk(KERN_ALERT
				"BUG: Bad page map: %lu messages suppressed\n",
				nr_unshown);
			nr_unshown = 0;
		}
		nr_shown = 0;
	}
	if (nr_shown++ == 0)
		resume = jiffies + 60 * HZ;

	mapping = vma->vm_file ? vma->vm_file->f_mapping : NULL;
	index = linear_page_index(vma, addr);

	printk(KERN_ALERT
		"BUG: Bad page map in process %s  pte:%08llx pmd:%08llx\n",
		current->comm,
		(long long)pte_val(pte), (long long)pmd_val(*pmd));
	if (page)
		dump_page(page, "bad pte");
	printk(KERN_ALERT
		"addr:%p vm_flags:%08lx anon_vma:%p mapping:%p index:%lx\n",
		(void *)addr, vma->vm_flags, vma->anon_vma, mapping, index);
	/*
	 * Choose text because data symbols depend on CONFIG_KALLSYMS_ALL=y
	 */
	if (vma->vm_ops)
		printk(KERN_ALERT "vma->vm_ops->fault: %pSR\n",
		       vma->vm_ops->fault);
	if (vma->vm_file)
		printk(KERN_ALERT "vma->vm_file->f_op->mmap: %pSR\n",
		       vma->vm_file->f_op->mmap);
	dump_stack();
	add_taint(TAINT_BAD_PAGE, LOCKDEP_NOW_UNRELIABLE);
}

/*
 * vm_normal_page -- This function gets the "struct page" associated with a pte.
 *
 * "Special" mappings do not wish to be associated with a "struct page" (either
 * it doesn't exist, or it exists but they don't want to touch it). In this
 * case, NULL is returned here. "Normal" mappings do have a struct page.
 *
 * There are 2 broad cases. Firstly, an architecture may define a pte_special()
 * pte bit, in which case this function is trivial. Secondly, an architecture
 * may not have a spare pte bit, which requires a more complicated scheme,
 * described below.
 *
 * A raw VM_PFNMAP mapping (ie. one that is not COWed) is always considered a
 * special mapping (even if there are underlying and valid "struct pages").
 * COWed pages of a VM_PFNMAP are always normal.
 *
 * The way we recognize COWed pages within VM_PFNMAP mappings is through the
 * rules set up by "remap_pfn_range()": the vma will have the VM_PFNMAP bit
 * set, and the vm_pgoff will point to the first PFN mapped: thus every special
 * mapping will always honor the rule
 *
 *	pfn_of_page == vma->vm_pgoff + ((addr - vma->vm_start) >> PAGE_SHIFT)
 *
 * And for normal mappings this is false.
 *
 * This restricts such mappings to be a linear translation from virtual address
 * to pfn. To get around this restriction, we allow arbitrary mappings so long
 * as the vma is not a COW mapping; in that case, we know that all ptes are
 * special (because none can have been COWed).
 *
 *
 * In order to support COW of arbitrary special mappings, we have VM_MIXEDMAP.
 *
 * VM_MIXEDMAP mappings can likewise contain memory with or without "struct
 * page" backing, however the difference is that _all_ pages with a struct
 * page (that is, those where pfn_valid is true) are refcounted and considered
 * normal pages by the VM. The disadvantage is that pages are refcounted
 * (which can be slower and simply not an option for some PFNMAP users). The
 * advantage is that we don't have to follow the strict linearity rule of
 * PFNMAP mappings in order to support COWable mappings.
 *
 */
#ifdef __HAVE_ARCH_PTE_SPECIAL
# define HAVE_PTE_SPECIAL 1
#else
# define HAVE_PTE_SPECIAL 0
#endif
struct page *vm_normal_page(struct vm_area_struct *vma, unsigned long addr,
				pte_t pte)
{
	unsigned long pfn = pte_pfn(pte);

	if (HAVE_PTE_SPECIAL) {
		if (likely(!pte_special(pte)))
			goto check_pfn;
		if (vma->vm_ops && vma->vm_ops->find_special_page)
			return vma->vm_ops->find_special_page(vma, addr);
		if (vma->vm_flags & (VM_PFNMAP | VM_MIXEDMAP))
			return NULL;
		if (!is_zero_pfn(pfn))
			print_bad_pte(vma, addr, pte, NULL);
		return NULL;
	}

	/* !HAVE_PTE_SPECIAL case follows: */

	if (unlikely(vma->vm_flags & (VM_PFNMAP|VM_MIXEDMAP))) {
		if (vma->vm_flags & VM_MIXEDMAP) {
			if (!pfn_valid(pfn))
				return NULL;
			goto out;
		} else {
			unsigned long off;
			off = (addr - vma->vm_start) >> PAGE_SHIFT;
			if (pfn == vma->vm_pgoff + off)
				return NULL;
			if (!is_cow_mapping(vma->vm_flags))
				return NULL;
		}
	}

	if (is_zero_pfn(pfn))
		return NULL;
check_pfn:
	if (unlikely(pfn > highest_memmap_pfn)) {
		print_bad_pte(vma, addr, pte, NULL);
		return NULL;
	}

	/*
	 * NOTE! We still have PageReserved() pages in the page tables.
	 * eg. VDSO mappings can cause them to exist.
	 */
out:
	return pfn_to_page(pfn);
}

/*
 * copy one vm_area from one task to the other. Assumes the page tables
 * already present in the new task to be cleared in the whole range
 * covered by this vma.
 */

static inline unsigned long
copy_one_pte(struct mm_struct *dst_mm, struct mm_struct *src_mm,
		pte_t *dst_pte, pte_t *src_pte, struct vm_area_struct *vma,
		unsigned long addr, int *rss)
{
	unsigned long vm_flags = vma->vm_flags;
	pte_t pte = *src_pte;
	struct page *page;

	/* pte contains position in swap or file, so copy. */
	if (unlikely(!pte_present(pte))) {
		swp_entry_t entry = pte_to_swp_entry(pte);

		if (likely(!non_swap_entry(entry))) {
			if (swap_duplicate(entry) < 0)
				return entry.val;

			/* make sure dst_mm is on swapoff's mmlist. */
			if (unlikely(list_empty(&dst_mm->mmlist))) {
				spin_lock(&mmlist_lock);
				if (list_empty(&dst_mm->mmlist))
					list_add(&dst_mm->mmlist,
							&src_mm->mmlist);
				spin_unlock(&mmlist_lock);
			}
			rss[MM_SWAPENTS]++;
		} else if (is_migration_entry(entry)) {
			page = migration_entry_to_page(entry);

			if (PageAnon(page))
				rss[MM_ANONPAGES]++;
			else
				rss[MM_FILEPAGES]++;

			if (is_write_migration_entry(entry) &&
					is_cow_mapping(vm_flags)) {
				/*
				 * COW mappings require pages in both
				 * parent and child to be set to read.
				 */
				make_migration_entry_read(&entry);
				pte = swp_entry_to_pte(entry);
				if (pte_swp_soft_dirty(*src_pte))
					pte = pte_swp_mksoft_dirty(pte);
				set_pte_at(src_mm, addr, src_pte, pte);
			}
		}
		goto out_set_pte;
	}

	/*
	 * If it's a COW mapping, write protect it both
	 * in the parent and the child
	 */
	if (is_cow_mapping(vm_flags)) {
		ptep_set_wrprotect(src_mm, addr, src_pte);
		pte = pte_wrprotect(pte);
	}

	/*
	 * If it's a shared mapping, mark it clean in
	 * the child
	 */
	if (vm_flags & VM_SHARED)
		pte = pte_mkclean(pte);
	pte = pte_mkold(pte);

	page = vm_normal_page(vma, addr, pte);
	if (page) {
		get_page(page);
		page_dup_rmap(page);
		if (PageAnon(page))
			rss[MM_ANONPAGES]++;
		else
			rss[MM_FILEPAGES]++;
	}

out_set_pte:
	set_pte_at(dst_mm, addr, dst_pte, pte);
	return 0;
}

static int copy_pte_range(struct mm_struct *dst_mm, struct mm_struct *src_mm,
		   pmd_t *dst_pmd, pmd_t *src_pmd, struct vm_area_struct *vma,
		   unsigned long addr, unsigned long end)
{
	pte_t *orig_src_pte, *orig_dst_pte;
	pte_t *src_pte, *dst_pte;
	spinlock_t *src_ptl, *dst_ptl;
	int progress = 0;
	int rss[NR_MM_COUNTERS];
	swp_entry_t entry = (swp_entry_t){0};

again:
	init_rss_vec(rss);

	dst_pte = pte_alloc_map_lock(dst_mm, dst_pmd, addr, &dst_ptl);
	if (!dst_pte)
		return -ENOMEM;
	src_pte = pte_offset_map(src_pmd, addr);
	src_ptl = pte_lockptr(src_mm, src_pmd);
	spin_lock_nested(src_ptl, SINGLE_DEPTH_NESTING);
	orig_src_pte = src_pte;
	orig_dst_pte = dst_pte;
	arch_enter_lazy_mmu_mode();

	do {
		/*
		 * We are holding two locks at this point - either of them
		 * could generate latencies in another task on another CPU.
		 */
		if (progress >= 32) {
			progress = 0;
			if (need_resched() ||
			    spin_needbreak(src_ptl) || spin_needbreak(dst_ptl))
				break;
		}
		if (pte_none(*src_pte)) {
			progress++;
			continue;
		}
		entry.val = copy_one_pte(dst_mm, src_mm, dst_pte, src_pte,
							vma, addr, rss);
		if (entry.val)
			break;
		progress += 8;
	} while (dst_pte++, src_pte++, addr += PAGE_SIZE, addr != end);

	arch_leave_lazy_mmu_mode();
	spin_unlock(src_ptl);
	pte_unmap(orig_src_pte);
	add_mm_rss_vec(dst_mm, rss);
	pte_unmap_unlock(orig_dst_pte, dst_ptl);
	cond_resched();

	if (entry.val) {
		if (add_swap_count_continuation(entry, GFP_KERNEL) < 0)
			return -ENOMEM;
		progress = 0;
	}
	if (addr != end)
		goto again;
	return 0;
}

static inline int copy_pmd_range(struct mm_struct *dst_mm, struct mm_struct *src_mm,
		pud_t *dst_pud, pud_t *src_pud, struct vm_area_struct *vma,
		unsigned long addr, unsigned long end)
{
	pmd_t *src_pmd, *dst_pmd;
	unsigned long next;

	dst_pmd = pmd_alloc(dst_mm, dst_pud, addr);
	if (!dst_pmd)
		return -ENOMEM;
	src_pmd = pmd_offset(src_pud, addr);
	do {
		next = pmd_addr_end(addr, end);
		if (pmd_trans_huge(*src_pmd)) {
			int err;
			VM_BUG_ON(next-addr != HPAGE_PMD_SIZE);
			err = copy_huge_pmd(dst_mm, src_mm,
					    dst_pmd, src_pmd, addr, vma);
			if (err == -ENOMEM)
				return -ENOMEM;
			if (!err)
				continue;
			/* fall through */
		}
		if (pmd_none_or_clear_bad(src_pmd))
			continue;
		if (copy_pte_range(dst_mm, src_mm, dst_pmd, src_pmd,
						vma, addr, next))
			return -ENOMEM;
	} while (dst_pmd++, src_pmd++, addr = next, addr != end);
	return 0;
}

static inline int copy_pud_range(struct mm_struct *dst_mm, struct mm_struct *src_mm,
		pgd_t *dst_pgd, pgd_t *src_pgd, struct vm_area_struct *vma,
		unsigned long addr, unsigned long end)
{
	pud_t *src_pud, *dst_pud;
	unsigned long next;

	dst_pud = pud_alloc(dst_mm, dst_pgd, addr);
	if (!dst_pud)
		return -ENOMEM;
	src_pud = pud_offset(src_pgd, addr);
	do {
		next = pud_addr_end(addr, end);
		if (pud_none_or_clear_bad(src_pud))
			continue;
		if (copy_pmd_range(dst_mm, src_mm, dst_pud, src_pud,
						vma, addr, next))
			return -ENOMEM;
	} while (dst_pud++, src_pud++, addr = next, addr != end);
	return 0;
}

int copy_page_range(struct mm_struct *dst_mm, struct mm_struct *src_mm,
		struct vm_area_struct *vma)
{
	pgd_t *src_pgd, *dst_pgd;
	unsigned long next;
	unsigned long addr = vma->vm_start;
	unsigned long end = vma->vm_end;
	unsigned long mmun_start;	/* For mmu_notifiers */
	unsigned long mmun_end;		/* For mmu_notifiers */
	bool is_cow;
	int ret;

	/*
	 * Don't copy ptes where a page fault will fill them correctly.
	 * Fork becomes much lighter when there are big shared or private
	 * readonly mappings. The tradeoff is that copy_page_range is more
	 * efficient than faulting.
	 */
	if (!(vma->vm_flags & (VM_HUGETLB | VM_PFNMAP | VM_MIXEDMAP)) &&
			!vma->anon_vma)
		return 0;

	if (is_vm_hugetlb_page(vma))
		return copy_hugetlb_page_range(dst_mm, src_mm, vma);

	if (unlikely(vma->vm_flags & VM_PFNMAP)) {
		/*
		 * We do not free on error cases below as remove_vma
		 * gets called on error from higher level routine
		 */
		ret = track_pfn_copy(vma);
		if (ret)
			return ret;
	}

	/*
	 * We need to invalidate the secondary MMU mappings only when
	 * there could be a permission downgrade on the ptes of the
	 * parent mm. And a permission downgrade will only happen if
	 * is_cow_mapping() returns true.
	 */
	is_cow = is_cow_mapping(vma->vm_flags);
	mmun_start = addr;
	mmun_end   = end;
	if (is_cow)
		mmu_notifier_invalidate_range_start(src_mm, mmun_start,
						    mmun_end);

	ret = 0;
	dst_pgd = pgd_offset(dst_mm, addr);
	src_pgd = pgd_offset(src_mm, addr);
	do {
		next = pgd_addr_end(addr, end);
		if (pgd_none_or_clear_bad(src_pgd))
			continue;
		if (unlikely(copy_pud_range(dst_mm, src_mm, dst_pgd, src_pgd,
					    vma, addr, next))) {
			ret = -ENOMEM;
			break;
		}
	} while (dst_pgd++, src_pgd++, addr = next, addr != end);

	if (is_cow)
		mmu_notifier_invalidate_range_end(src_mm, mmun_start, mmun_end);
	return ret;
}

static unsigned long zap_pte_range(struct mmu_gather *tlb,
				struct vm_area_struct *vma, pmd_t *pmd,
				unsigned long addr, unsigned long end,
				struct zap_details *details)
{
	struct mm_struct *mm = tlb->mm;
	int force_flush = 0;
	int rss[NR_MM_COUNTERS];
	spinlock_t *ptl;
	pte_t *start_pte;
	pte_t *pte;
	swp_entry_t entry;

again:
	init_rss_vec(rss);
	start_pte = pte_offset_map_lock(mm, pmd, addr, &ptl);
	pte = start_pte;
	arch_enter_lazy_mmu_mode();
	do {
		pte_t ptent = *pte;
		if (pte_none(ptent)) {
			continue;
		}

		if (pte_present(ptent)) {
			struct page *page;

			page = vm_normal_page(vma, addr, ptent);
			if (unlikely(details) && page) {
				/*
				 * unmap_shared_mapping_pages() wants to
				 * invalidate cache without truncating:
				 * unmap shared but keep private pages.
				 */
				if (details->check_mapping &&
				    details->check_mapping != page->mapping)
					continue;
			}
			ptent = ptep_get_and_clear_full(mm, addr, pte,
							tlb->fullmm);
			tlb_remove_tlb_entry(tlb, pte, addr);
			if (unlikely(!page))
				continue;
			if (PageAnon(page))
				rss[MM_ANONPAGES]--;
			else {
				if (pte_dirty(ptent)) {
					force_flush = 1;
					set_page_dirty(page);
				}
				if (pte_young(ptent) &&
				    likely(!(vma->vm_flags & VM_SEQ_READ)))
					mark_page_accessed(page);
				rss[MM_FILEPAGES]--;
			}
			page_remove_rmap(page);
			if (unlikely(page_mapcount(page) < 0))
				print_bad_pte(vma, addr, ptent, page);
			if (unlikely(!__tlb_remove_page(tlb, page))) {
				force_flush = 1;
				addr += PAGE_SIZE;
				break;
			}
			continue;
		}
		/* If details->check_mapping, we leave swap entries. */
		if (unlikely(details))
			continue;

		entry = pte_to_swp_entry(ptent);
		if (!non_swap_entry(entry))
			rss[MM_SWAPENTS]--;
		else if (is_migration_entry(entry)) {
			struct page *page;

			page = migration_entry_to_page(entry);

			if (PageAnon(page))
				rss[MM_ANONPAGES]--;
			else
				rss[MM_FILEPAGES]--;
		}
		if (unlikely(!free_swap_and_cache(entry)))
			print_bad_pte(vma, addr, ptent, NULL);
		pte_clear_not_present_full(mm, addr, pte, tlb->fullmm);
	} while (pte++, addr += PAGE_SIZE, addr != end);

	add_mm_rss_vec(mm, rss);
	arch_leave_lazy_mmu_mode();

	/* Do the actual TLB flush before dropping ptl */
	if (force_flush)
		tlb_flush_mmu_tlbonly(tlb);
	pte_unmap_unlock(start_pte, ptl);

	/*
	 * If we forced a TLB flush (either due to running out of
	 * batch buffers or because we needed to flush dirty TLB
	 * entries before releasing the ptl), free the batched
	 * memory too. Restart if we didn't do everything.
	 */
	if (force_flush) {
		force_flush = 0;
		tlb_flush_mmu_free(tlb);

		if (addr != end)
			goto again;
	}

	return addr;
}

static inline unsigned long zap_pmd_range(struct mmu_gather *tlb,
				struct vm_area_struct *vma, pud_t *pud,
				unsigned long addr, unsigned long end,
				struct zap_details *details)
{
	pmd_t *pmd;
	unsigned long next;

	pmd = pmd_offset(pud, addr);
	do {
		next = pmd_addr_end(addr, end);
		if (pmd_trans_huge(*pmd)) {
			if (next - addr != HPAGE_PMD_SIZE) {
#ifdef CONFIG_DEBUG_VM
				if (!rwsem_is_locked(&tlb->mm->mmap_sem)) {
					pr_err("%s: mmap_sem is unlocked! addr=0x%lx end=0x%lx vma->vm_start=0x%lx vma->vm_end=0x%lx\n",
						__func__, addr, end,
						vma->vm_start,
						vma->vm_end);
					BUG();
				}
#endif
				split_huge_page_pmd(vma, addr, pmd);
			} else if (zap_huge_pmd(tlb, vma, pmd, addr))
				goto next;
			/* fall through */
		}
		/*
		 * Here there can be other concurrent MADV_DONTNEED or
		 * trans huge page faults running, and if the pmd is
		 * none or trans huge it can change under us. This is
		 * because MADV_DONTNEED holds the mmap_sem in read
		 * mode.
		 */
		if (pmd_none_or_trans_huge_or_clear_bad(pmd))
			goto next;
		next = zap_pte_range(tlb, vma, pmd, addr, next, details);
next:
		cond_resched();
	} while (pmd++, addr = next, addr != end);

	return addr;
}

static inline unsigned long zap_pud_range(struct mmu_gather *tlb,
				struct vm_area_struct *vma, pgd_t *pgd,
				unsigned long addr, unsigned long end,
				struct zap_details *details)
{
	pud_t *pud;
	unsigned long next;

	pud = pud_offset(pgd, addr);
	do {
		next = pud_addr_end(addr, end);
		if (pud_none_or_clear_bad(pud))
			continue;
		next = zap_pmd_range(tlb, vma, pud, addr, next, details);
	} while (pud++, addr = next, addr != end);

	return addr;
}

static void unmap_page_range(struct mmu_gather *tlb,
			     struct vm_area_struct *vma,
			     unsigned long addr, unsigned long end,
			     struct zap_details *details)
{
	pgd_t *pgd;
	unsigned long next;

	if (details && !details->check_mapping)
		details = NULL;

	BUG_ON(addr >= end);
	tlb_start_vma(tlb, vma);
	pgd = pgd_offset(vma->vm_mm, addr);
	do {
		next = pgd_addr_end(addr, end);
		if (pgd_none_or_clear_bad(pgd))
			continue;
		next = zap_pud_range(tlb, vma, pgd, addr, next, details);
	} while (pgd++, addr = next, addr != end);
	tlb_end_vma(tlb, vma);
}


static void unmap_single_vma(struct mmu_gather *tlb,
		struct vm_area_struct *vma, unsigned long start_addr,
		unsigned long end_addr,
		struct zap_details *details)
{
	unsigned long start = max(vma->vm_start, start_addr);
	unsigned long end;

	if (start >= vma->vm_end)
		return;
	end = min(vma->vm_end, end_addr);
	if (end <= vma->vm_start)
		return;

	if (vma->vm_file)
		uprobe_munmap(vma, start, end);

	if (unlikely(vma->vm_flags & VM_PFNMAP))
		untrack_pfn(vma, 0, 0);

	if (start != end) {
		if (unlikely(is_vm_hugetlb_page(vma))) {
			/*
			 * It is undesirable to test vma->vm_file as it
			 * should be non-null for valid hugetlb area.
			 * However, vm_file will be NULL in the error
			 * cleanup path of mmap_region. When
			 * hugetlbfs ->mmap method fails,
			 * mmap_region() nullifies vma->vm_file
			 * before calling this function to clean up.
			 * Since no pte has actually been setup, it is
			 * safe to do nothing in this case.
			 */
			if (vma->vm_file) {
				i_mmap_lock_write(vma->vm_file->f_mapping);
				__unmap_hugepage_range_final(tlb, vma, start, end, NULL);
				i_mmap_unlock_write(vma->vm_file->f_mapping);
			}
		} else
			unmap_page_range(tlb, vma, start, end, details);
	}
}

/**
 * unmap_vmas - unmap a range of memory covered by a list of vma's
 * @tlb: address of the caller's struct mmu_gather
 * @vma: the starting vma
 * @start_addr: virtual address at which to start unmapping
 * @end_addr: virtual address at which to end unmapping
 *
 * Unmap all pages in the vma list.
 *
 * Only addresses between `start' and `end' will be unmapped.
 *
 * The VMA list must be sorted in ascending virtual address order.
 *
 * unmap_vmas() assumes that the caller will flush the whole unmapped address
 * range after unmap_vmas() returns.  So the only responsibility here is to
 * ensure that any thus-far unmapped pages are flushed before unmap_vmas()
 * drops the lock and schedules.
 */
void unmap_vmas(struct mmu_gather *tlb,
		struct vm_area_struct *vma, unsigned long start_addr,
		unsigned long end_addr)
{
	struct mm_struct *mm = vma->vm_mm;

	mmu_notifier_invalidate_range_start(mm, start_addr, end_addr);
	for ( ; vma && vma->vm_start < end_addr; vma = vma->vm_next)
		unmap_single_vma(tlb, vma, start_addr, end_addr, NULL);
	mmu_notifier_invalidate_range_end(mm, start_addr, end_addr);
}

/**
 * zap_page_range - remove user pages in a given range
 * @vma: vm_area_struct holding the applicable pages
 * @start: starting address of pages to zap
 * @size: number of bytes to zap
 * @details: details of shared cache invalidation
 *
 * Caller must protect the VMA list
 */
void zap_page_range(struct vm_area_struct *vma, unsigned long start,
		unsigned long size, struct zap_details *details)
{
	struct mm_struct *mm = vma->vm_mm;
	struct mmu_gather tlb;
	unsigned long end = start + size;

	lru_add_drain();
	tlb_gather_mmu(&tlb, mm, start, end);
	update_hiwater_rss(mm);
	mmu_notifier_invalidate_range_start(mm, start, end);
	for ( ; vma && vma->vm_start < end; vma = vma->vm_next)
		unmap_single_vma(&tlb, vma, start, end, details);
	mmu_notifier_invalidate_range_end(mm, start, end);
	tlb_finish_mmu(&tlb, start, end);
}

/**
 * zap_page_range_single - remove user pages in a given range
 * @vma: vm_area_struct holding the applicable pages
 * @address: starting address of pages to zap
 * @size: number of bytes to zap
 * @details: details of shared cache invalidation
 *
 * The range must fit into one VMA.
 */
static void zap_page_range_single(struct vm_area_struct *vma, unsigned long address,
		unsigned long size, struct zap_details *details)
{
	struct mm_struct *mm = vma->vm_mm;
	struct mmu_gather tlb;
	unsigned long end = address + size;

	lru_add_drain();
	tlb_gather_mmu(&tlb, mm, address, end);
	update_hiwater_rss(mm);
	mmu_notifier_invalidate_range_start(mm, address, end);
	unmap_single_vma(&tlb, vma, address, end, details);
	mmu_notifier_invalidate_range_end(mm, address, end);
	tlb_finish_mmu(&tlb, address, end);
}

/**
 * zap_vma_ptes - remove ptes mapping the vma
 * @vma: vm_area_struct holding ptes to be zapped
 * @address: starting address of pages to zap
 * @size: number of bytes to zap
 *
 * This function only unmaps ptes assigned to VM_PFNMAP vmas.
 *
 * The entire address range must be fully contained within the vma.
 *
 * Returns 0 if successful.
 */
int zap_vma_ptes(struct vm_area_struct *vma, unsigned long address,
		unsigned long size)
{
	if (address < vma->vm_start || address + size > vma->vm_end ||
	    		!(vma->vm_flags & VM_PFNMAP))
		return -1;
	zap_page_range_single(vma, address, size, NULL);
	return 0;
}
EXPORT_SYMBOL_GPL(zap_vma_ptes);

pte_t *__get_locked_pte(struct mm_struct *mm, unsigned long addr,
			spinlock_t **ptl)
{
	pgd_t * pgd = pgd_offset(mm, addr);
	pud_t * pud = pud_alloc(mm, pgd, addr);
	if (pud) {
		pmd_t * pmd = pmd_alloc(mm, pud, addr);
		if (pmd) {
			VM_BUG_ON(pmd_trans_huge(*pmd));
			return pte_alloc_map_lock(mm, pmd, addr, ptl);
		}
	}
	return NULL;
}

/*
 * This is the old fallback for page remapping.
 *
 * For historical reasons, it only allows reserved pages. Only
 * old drivers should use this, and they needed to mark their
 * pages reserved for the old functions anyway.
 */
static int insert_page(struct vm_area_struct *vma, unsigned long addr,
			struct page *page, pgprot_t prot)
{
	struct mm_struct *mm = vma->vm_mm;
	int retval;
	pte_t *pte;
	spinlock_t *ptl;

	retval = -EINVAL;
	if (PageAnon(page))
		goto out;
	retval = -ENOMEM;
	flush_dcache_page(page);
	pte = get_locked_pte(mm, addr, &ptl);
	if (!pte)
		goto out;
	retval = -EBUSY;
	if (!pte_none(*pte))
		goto out_unlock;

	/* Ok, finally just insert the thing.. */
	get_page(page);
	inc_mm_counter_fast(mm, MM_FILEPAGES);
	page_add_file_rmap(page);
	set_pte_at(mm, addr, pte, mk_pte(page, prot));

	retval = 0;
	pte_unmap_unlock(pte, ptl);
	return retval;
out_unlock:
	pte_unmap_unlock(pte, ptl);
out:
	return retval;
}

/**
 * vm_insert_page - insert single page into user vma
 * @vma: user vma to map to
 * @addr: target user address of this page
 * @page: source kernel page
 *
 * This allows drivers to insert individual pages they've allocated
 * into a user vma.
 *
 * The page has to be a nice clean _individual_ kernel allocation.
 * If you allocate a compound page, you need to have marked it as
 * such (__GFP_COMP), or manually just split the page up yourself
 * (see split_page()).
 *
 * NOTE! Traditionally this was done with "remap_pfn_range()" which
 * took an arbitrary page protection parameter. This doesn't allow
 * that. Your vma protection will have to be set up correctly, which
 * means that if you want a shared writable mapping, you'd better
 * ask for a shared writable mapping!
 *
 * The page does not need to be reserved.
 *
 * Usually this function is called from f_op->mmap() handler
 * under mm->mmap_sem write-lock, so it can change vma->vm_flags.
 * Caller must set VM_MIXEDMAP on vma if it wants to call this
 * function from other places, for example from page-fault handler.
 */
int vm_insert_page(struct vm_area_struct *vma, unsigned long addr,
			struct page *page)
{
	if (addr < vma->vm_start || addr >= vma->vm_end)
		return -EFAULT;
	if (!page_count(page))
		return -EINVAL;
	if (!(vma->vm_flags & VM_MIXEDMAP)) {
		BUG_ON(down_read_trylock(&vma->vm_mm->mmap_sem));
		BUG_ON(vma->vm_flags & VM_PFNMAP);
		vma->vm_flags |= VM_MIXEDMAP;
	}
	return insert_page(vma, addr, page, vma->vm_page_prot);
}
EXPORT_SYMBOL(vm_insert_page);

static int insert_pfn(struct vm_area_struct *vma, unsigned long addr,
			unsigned long pfn, pgprot_t prot)
{
	struct mm_struct *mm = vma->vm_mm;
	int retval;
	pte_t *pte, entry;
	spinlock_t *ptl;

	retval = -ENOMEM;
	pte = get_locked_pte(mm, addr, &ptl);
	if (!pte)
		goto out;
	retval = -EBUSY;
	if (!pte_none(*pte))
		goto out_unlock;

	/* Ok, finally just insert the thing.. */
	entry = pte_mkspecial(pfn_pte(pfn, prot));
	set_pte_at(mm, addr, pte, entry);
	update_mmu_cache(vma, addr, pte); /* XXX: why not for insert_page? */

	retval = 0;
out_unlock:
	pte_unmap_unlock(pte, ptl);
out:
	return retval;
}

/**
 * vm_insert_pfn - insert single pfn into user vma
 * @vma: user vma to map to
 * @addr: target user address of this page
 * @pfn: source kernel pfn
 *
 * Similar to vm_insert_page, this allows drivers to insert individual pages
 * they've allocated into a user vma. Same comments apply.
 *
 * This function should only be called from a vm_ops->fault handler, and
 * in that case the handler should return NULL.
 *
 * vma cannot be a COW mapping.
 *
 * As this is called only for pages that do not currently exist, we
 * do not need to flush old virtual caches or the TLB.
 */
int vm_insert_pfn(struct vm_area_struct *vma, unsigned long addr,
			unsigned long pfn)
{
	int ret;
	pgprot_t pgprot = vma->vm_page_prot;
	/*
	 * Technically, architectures with pte_special can avoid all these
	 * restrictions (same for remap_pfn_range).  However we would like
	 * consistency in testing and feature parity among all, so we should
	 * try to keep these invariants in place for everybody.
	 */
	BUG_ON(!(vma->vm_flags & (VM_PFNMAP|VM_MIXEDMAP)));
	BUG_ON((vma->vm_flags & (VM_PFNMAP|VM_MIXEDMAP)) ==
						(VM_PFNMAP|VM_MIXEDMAP));
	BUG_ON((vma->vm_flags & VM_PFNMAP) && is_cow_mapping(vma->vm_flags));
	BUG_ON((vma->vm_flags & VM_MIXEDMAP) && pfn_valid(pfn));

	if (addr < vma->vm_start || addr >= vma->vm_end)
		return -EFAULT;
	if (track_pfn_insert(vma, &pgprot, pfn))
		return -EINVAL;

	ret = insert_pfn(vma, addr, pfn, pgprot);

	return ret;
}
EXPORT_SYMBOL(vm_insert_pfn);

int vm_insert_mixed(struct vm_area_struct *vma, unsigned long addr,
			unsigned long pfn)
{
	BUG_ON(!(vma->vm_flags & VM_MIXEDMAP));

	if (addr < vma->vm_start || addr >= vma->vm_end)
		return -EFAULT;

	/*
	 * If we don't have pte special, then we have to use the pfn_valid()
	 * based VM_MIXEDMAP scheme (see vm_normal_page), and thus we *must*
	 * refcount the page if pfn_valid is true (hence insert_page rather
	 * than insert_pfn).  If a zero_pfn were inserted into a VM_MIXEDMAP
	 * without pte special, it would there be refcounted as a normal page.
	 */
	if (!HAVE_PTE_SPECIAL && pfn_valid(pfn)) {
		struct page *page;

		page = pfn_to_page(pfn);
		return insert_page(vma, addr, page, vma->vm_page_prot);
	}
	return insert_pfn(vma, addr, pfn, vma->vm_page_prot);
}
EXPORT_SYMBOL(vm_insert_mixed);

/*
 * maps a range of physical memory into the requested pages. the old
 * mappings are removed. any references to nonexistent pages results
 * in null mappings (currently treated as "copy-on-access")
 */
static int remap_pte_range(struct mm_struct *mm, pmd_t *pmd,
			unsigned long addr, unsigned long end,
			unsigned long pfn, pgprot_t prot)
{
	pte_t *pte;
	spinlock_t *ptl;

	pte = pte_alloc_map_lock(mm, pmd, addr, &ptl);
	if (!pte)
		return -ENOMEM;
	arch_enter_lazy_mmu_mode();
	do {
		BUG_ON(!pte_none(*pte));
		set_pte_at(mm, addr, pte, pte_mkspecial(pfn_pte(pfn, prot)));
		pfn++;
	} while (pte++, addr += PAGE_SIZE, addr != end);
	arch_leave_lazy_mmu_mode();
	pte_unmap_unlock(pte - 1, ptl);
	return 0;
}

static inline int remap_pmd_range(struct mm_struct *mm, pud_t *pud,
			unsigned long addr, unsigned long end,
			unsigned long pfn, pgprot_t prot)
{
	pmd_t *pmd;
	unsigned long next;

	pfn -= addr >> PAGE_SHIFT;
	pmd = pmd_alloc(mm, pud, addr);
	if (!pmd)
		return -ENOMEM;
	VM_BUG_ON(pmd_trans_huge(*pmd));
	do {
		next = pmd_addr_end(addr, end);
		if (remap_pte_range(mm, pmd, addr, next,
				pfn + (addr >> PAGE_SHIFT), prot))
			return -ENOMEM;
	} while (pmd++, addr = next, addr != end);
	return 0;
}

static inline int remap_pud_range(struct mm_struct *mm, pgd_t *pgd,
			unsigned long addr, unsigned long end,
			unsigned long pfn, pgprot_t prot)
{
	pud_t *pud;
	unsigned long next;

	pfn -= addr >> PAGE_SHIFT;
	pud = pud_alloc(mm, pgd, addr);
	if (!pud)
		return -ENOMEM;
	do {
		next = pud_addr_end(addr, end);
		if (remap_pmd_range(mm, pud, addr, next,
				pfn + (addr >> PAGE_SHIFT), prot))
			return -ENOMEM;
	} while (pud++, addr = next, addr != end);
	return 0;
}

/**
 * remap_pfn_range - remap kernel memory to userspace
 * @vma: user vma to map to
 * @addr: target user address to start at
 * @pfn: physical address of kernel memory
 * @size: size of map area
 * @prot: page protection flags for this mapping
 *
 *  Note: this is only safe if the mm semaphore is held when called.
 */
int remap_pfn_range(struct vm_area_struct *vma, unsigned long addr,
		    unsigned long pfn, unsigned long size, pgprot_t prot)
{
	pgd_t *pgd;
	unsigned long next;
	unsigned long end = addr + PAGE_ALIGN(size);
	struct mm_struct *mm = vma->vm_mm;
	int err;

	/*
	 * Physically remapped pages are special. Tell the
	 * rest of the world about it:
	 *   VM_IO tells people not to look at these pages
	 *	(accesses can have side effects).
	 *   VM_PFNMAP tells the core MM that the base pages are just
	 *	raw PFN mappings, and do not have a "struct page" associated
	 *	with them.
	 *   VM_DONTEXPAND
	 *      Disable vma merging and expanding with mremap().
	 *   VM_DONTDUMP
	 *      Omit vma from core dump, even when VM_IO turned off.
	 *
	 * There's a horrible special case to handle copy-on-write
	 * behaviour that some programs depend on. We mark the "original"
	 * un-COW'ed pages by matching them up with "vma->vm_pgoff".
	 * See vm_normal_page() for details.
	 */
	if (is_cow_mapping(vma->vm_flags)) {
		if (addr != vma->vm_start || end != vma->vm_end)
			return -EINVAL;
		vma->vm_pgoff = pfn;
	}

	err = track_pfn_remap(vma, &prot, pfn, addr, PAGE_ALIGN(size));
	if (err)
		return -EINVAL;

	vma->vm_flags |= VM_IO | VM_PFNMAP | VM_DONTEXPAND | VM_DONTDUMP;

	BUG_ON(addr >= end);
	pfn -= addr >> PAGE_SHIFT;
	pgd = pgd_offset(mm, addr);
	flush_cache_range(vma, addr, end);
	do {
		next = pgd_addr_end(addr, end);
		err = remap_pud_range(mm, pgd, addr, next,
				pfn + (addr >> PAGE_SHIFT), prot);
		if (err)
			break;
	} while (pgd++, addr = next, addr != end);

	if (err)
		untrack_pfn(vma, pfn, PAGE_ALIGN(size));

	return err;
}
EXPORT_SYMBOL(remap_pfn_range);

/**
 * vm_iomap_memory - remap memory to userspace
 * @vma: user vma to map to
 * @start: start of area
 * @len: size of area
 *
 * This is a simplified io_remap_pfn_range() for common driver use. The
 * driver just needs to give us the physical memory range to be mapped,
 * we'll figure out the rest from the vma information.
 *
 * NOTE! Some drivers might want to tweak vma->vm_page_prot first to get
 * whatever write-combining details or similar.
 */
int vm_iomap_memory(struct vm_area_struct *vma, phys_addr_t start, unsigned long len)
{
	unsigned long vm_len, pfn, pages;

	/* Check that the physical memory area passed in looks valid */
	if (start + len < start)
		return -EINVAL;
	/*
	 * You *really* shouldn't map things that aren't page-aligned,
	 * but we've historically allowed it because IO memory might
	 * just have smaller alignment.
	 */
	len += start & ~PAGE_MASK;
	pfn = start >> PAGE_SHIFT;
	pages = (len + ~PAGE_MASK) >> PAGE_SHIFT;
	if (pfn + pages < pfn)
		return -EINVAL;

	/* We start the mapping 'vm_pgoff' pages into the area */
	if (vma->vm_pgoff > pages)
		return -EINVAL;
	pfn += vma->vm_pgoff;
	pages -= vma->vm_pgoff;

	/* Can we fit all of the mapping? */
	vm_len = vma->vm_end - vma->vm_start;
	if (vm_len >> PAGE_SHIFT > pages)
		return -EINVAL;

	/* Ok, let it rip */
	return io_remap_pfn_range(vma, vma->vm_start, pfn, vm_len, vma->vm_page_prot);
}
EXPORT_SYMBOL(vm_iomap_memory);

static int apply_to_pte_range(struct mm_struct *mm, pmd_t *pmd,
				     unsigned long addr, unsigned long end,
				     pte_fn_t fn, void *data)
{
	pte_t *pte;
	int err;
	pgtable_t token;
	spinlock_t *uninitialized_var(ptl);

	pte = (mm == &init_mm) ?
		pte_alloc_kernel(pmd, addr) :
		pte_alloc_map_lock(mm, pmd, addr, &ptl);
	if (!pte)
		return -ENOMEM;

	BUG_ON(pmd_huge(*pmd));

	arch_enter_lazy_mmu_mode();

	token = pmd_pgtable(*pmd);

	do {
		err = fn(pte++, token, addr, data);
		if (err)
			break;
	} while (addr += PAGE_SIZE, addr != end);

	arch_leave_lazy_mmu_mode();

	if (mm != &init_mm)
		pte_unmap_unlock(pte-1, ptl);
	return err;
}

static int apply_to_pmd_range(struct mm_struct *mm, pud_t *pud,
				     unsigned long addr, unsigned long end,
				     pte_fn_t fn, void *data)
{
	pmd_t *pmd;
	unsigned long next;
	int err;

	BUG_ON(pud_huge(*pud));

	pmd = pmd_alloc(mm, pud, addr);
	if (!pmd)
		return -ENOMEM;
	do {
		next = pmd_addr_end(addr, end);
		err = apply_to_pte_range(mm, pmd, addr, next, fn, data);
		if (err)
			break;
	} while (pmd++, addr = next, addr != end);
	return err;
}

static int apply_to_pud_range(struct mm_struct *mm, pgd_t *pgd,
				     unsigned long addr, unsigned long end,
				     pte_fn_t fn, void *data)
{
	pud_t *pud;
	unsigned long next;
	int err;

	pud = pud_alloc(mm, pgd, addr);
	if (!pud)
		return -ENOMEM;
	do {
		next = pud_addr_end(addr, end);
		err = apply_to_pmd_range(mm, pud, addr, next, fn, data);
		if (err)
			break;
	} while (pud++, addr = next, addr != end);
	return err;
}

/*
 * Scan a region of virtual memory, filling in page tables as necessary
 * and calling a provided function on each leaf page table.
 */
int apply_to_page_range(struct mm_struct *mm, unsigned long addr,
			unsigned long size, pte_fn_t fn, void *data)
{
	pgd_t *pgd;
	unsigned long next;
	unsigned long end = addr + size;
	int err;

	BUG_ON(addr >= end);
	pgd = pgd_offset(mm, addr);
	do {
		next = pgd_addr_end(addr, end);
		err = apply_to_pud_range(mm, pgd, addr, next, fn, data);
		if (err)
			break;
	} while (pgd++, addr = next, addr != end);

	return err;
}
EXPORT_SYMBOL_GPL(apply_to_page_range);

/*
 * handle_pte_fault chooses page fault handler according to an entry which was
 * read non-atomically.  Before making any commitment, on those architectures
 * or configurations (e.g. i386 with PAE) which might give a mix of unmatched
 * parts, do_swap_page must check under lock before unmapping the pte and
 * proceeding (but do_wp_page is only called after already making such a check;
 * and do_anonymous_page can safely check later on).
 */
static inline int pte_unmap_same(struct mm_struct *mm, pmd_t *pmd,
				pte_t *page_table, pte_t orig_pte)
{
	int same = 1;
#if defined(CONFIG_SMP) || defined(CONFIG_PREEMPT)
	if (sizeof(pte_t) > sizeof(unsigned long)) {
		spinlock_t *ptl = pte_lockptr(mm, pmd);
		spin_lock(ptl);
		same = pte_same(*page_table, orig_pte);
		spin_unlock(ptl);
	}
#endif
	pte_unmap(page_table);
	return same;
}

static inline void cow_user_page(struct page *dst, struct page *src, unsigned long va, struct vm_area_struct *vma)
{
	debug_dma_assert_idle(src);

	/*
	 * If the source page was a PFN mapping, we don't have
	 * a "struct page" for it. We do a best-effort copy by
	 * just copying from the original user address. If that
	 * fails, we just zero-fill it. Live with it.
	 */
	if (unlikely(!src)) {
		void *kaddr = kmap_atomic(dst);
		void __user *uaddr = (void __user *)(va & PAGE_MASK);

		/*
		 * This really shouldn't fail, because the page is there
		 * in the page tables. But it might just be unreadable,
		 * in which case we just give up and fill the result with
		 * zeroes.
		 */
		if (__copy_from_user_inatomic(kaddr, uaddr, PAGE_SIZE))
			clear_page(kaddr);
		kunmap_atomic(kaddr);
		flush_dcache_page(dst);
	} else
		copy_user_highpage(dst, src, va, vma);
}

/*
 * Notify the address space that the page is about to become writable so that
 * it can prohibit this or wait for the page to get into an appropriate state.
 *
 * We do this without the lock held, so that it can sleep if it needs to.
 */
static int do_page_mkwrite(struct vm_area_struct *vma, struct page *page,
	       unsigned long address)
{
	struct vm_fault vmf;
	int ret;

	vmf.virtual_address = (void __user *)(address & PAGE_MASK);
	vmf.pgoff = page->index;
	vmf.flags = FAULT_FLAG_WRITE|FAULT_FLAG_MKWRITE;
	vmf.page = page;

	ret = vma->vm_ops->page_mkwrite(vma, &vmf);
	if (unlikely(ret & (VM_FAULT_ERROR | VM_FAULT_NOPAGE)))
		return ret;
	if (unlikely(!(ret & VM_FAULT_LOCKED))) {
		lock_page(page);
		if (!page->mapping) {
			unlock_page(page);
			return 0; /* retry */
		}
		ret |= VM_FAULT_LOCKED;
	} else
		VM_BUG_ON_PAGE(!PageLocked(page), page);
	return ret;
}

/*
 * This routine handles present pages, when users try to write
 * to a shared page. It is done by copying the page to a new address
 * and decrementing the shared-page counter for the old page.
 *
 * Note that this routine assumes that the protection checks have been
 * done by the caller (the low-level page fault routine in most cases).
 * Thus we can safely just mark it writable once we've done any necessary
 * COW.
 *
 * We also mark the page dirty at this point even though the page will
 * change only once the write actually happens. This avoids a few races,
 * and potentially makes it more efficient.
 *
 * We enter with non-exclusive mmap_sem (to exclude vma changes,
 * but allow concurrent faults), with pte both mapped and locked.
 * We return with mmap_sem still held, but pte unmapped and unlocked.
 */
static int do_wp_page(struct mm_struct *mm, struct vm_area_struct *vma,
		unsigned long address, pte_t *page_table, pmd_t *pmd,
		spinlock_t *ptl, pte_t orig_pte)
	__releases(ptl)
{
	struct page *old_page, *new_page = NULL;
	pte_t entry;
	int ret = 0;
	int page_mkwrite = 0;
	bool dirty_shared = false;
	unsigned long mmun_start = 0;	/* For mmu_notifiers */
	unsigned long mmun_end = 0;	/* For mmu_notifiers */
	struct mem_cgroup *memcg;

	old_page = vm_normal_page(vma, address, orig_pte);
	if (!old_page) {
		/*
		 * VM_MIXEDMAP !pfn_valid() case, or VM_SOFTDIRTY clear on a
		 * VM_PFNMAP VMA.
		 *
		 * We should not cow pages in a shared writeable mapping.
		 * Just mark the pages writable as we can't do any dirty
		 * accounting on raw pfn maps.
		 */
		if ((vma->vm_flags & (VM_WRITE|VM_SHARED)) ==
				     (VM_WRITE|VM_SHARED))
			goto reuse;
		goto gotten;
	}

	/*
	 * Take out anonymous pages first, anonymous shared vmas are
	 * not dirty accountable.
	 */
	if (PageAnon(old_page) && !PageKsm(old_page)) {
		if (!trylock_page(old_page)) {
			page_cache_get(old_page);
			pte_unmap_unlock(page_table, ptl);
			lock_page(old_page);
			page_table = pte_offset_map_lock(mm, pmd, address,
							 &ptl);
			if (!pte_same(*page_table, orig_pte)) {
				unlock_page(old_page);
				goto unlock;
			}
			page_cache_release(old_page);
		}
		if (reuse_swap_page(old_page)) {
			/*
			 * The page is all ours.  Move it to our anon_vma so
			 * the rmap code will not search our parent or siblings.
			 * Protected against the rmap code by the page lock.
			 */
			page_move_anon_rmap(old_page, vma, address);
			unlock_page(old_page);
			goto reuse;
		}
		unlock_page(old_page);
	} else if (unlikely((vma->vm_flags & (VM_WRITE|VM_SHARED)) ==
					(VM_WRITE|VM_SHARED))) {
		page_cache_get(old_page);
		/*
		 * Only catch write-faults on shared writable pages,
		 * read-only shared pages can get COWed by
		 * get_user_pages(.write=1, .force=1).
		 */
		if (vma->vm_ops && vma->vm_ops->page_mkwrite) {
			int tmp;

			pte_unmap_unlock(page_table, ptl);
			tmp = do_page_mkwrite(vma, old_page, address);
			if (unlikely(!tmp || (tmp &
					(VM_FAULT_ERROR | VM_FAULT_NOPAGE)))) {
				page_cache_release(old_page);
				return tmp;
			}
			/*
			 * Since we dropped the lock we need to revalidate
			 * the PTE as someone else may have changed it.  If
			 * they did, we just return, as we can count on the
			 * MMU to tell us if they didn't also make it writable.
			 */
			page_table = pte_offset_map_lock(mm, pmd, address,
							 &ptl);
			if (!pte_same(*page_table, orig_pte)) {
				unlock_page(old_page);
				goto unlock;
			}
			page_mkwrite = 1;
		}

		dirty_shared = true;

reuse:
		/*
		 * Clear the pages cpupid information as the existing
		 * information potentially belongs to a now completely
		 * unrelated process.
		 */
		if (old_page)
			page_cpupid_xchg_last(old_page, (1 << LAST_CPUPID_SHIFT) - 1);

		flush_cache_page(vma, address, pte_pfn(orig_pte));
		entry = pte_mkyoung(orig_pte);
		entry = maybe_mkwrite(pte_mkdirty(entry), vma);
		if (ptep_set_access_flags(vma, address, page_table, entry,1))
			update_mmu_cache(vma, address, page_table);
		pte_unmap_unlock(page_table, ptl);
		ret |= VM_FAULT_WRITE;

		if (dirty_shared) {
			struct address_space *mapping;
			int dirtied;

			if (!page_mkwrite)
				lock_page(old_page);

			dirtied = set_page_dirty(old_page);
			VM_BUG_ON_PAGE(PageAnon(old_page), old_page);
			mapping = old_page->mapping;
			unlock_page(old_page);
			page_cache_release(old_page);

			if ((dirtied || page_mkwrite) && mapping) {
				/*
				 * Some device drivers do not set page.mapping
				 * but still dirty their pages
				 */
				balance_dirty_pages_ratelimited(mapping);
			}

<<<<<<< HEAD
			/* file_update_time outside page_lock */
			if (vma->vm_file)
				vma_file_update_time(vma);
=======
			if (!page_mkwrite)
				file_update_time(vma->vm_file);
>>>>>>> 5d31e41e
		}

		return ret;
	}

	/*
	 * Ok, we need to copy. Oh, well..
	 */
	page_cache_get(old_page);
gotten:
	pte_unmap_unlock(page_table, ptl);

	if (unlikely(anon_vma_prepare(vma)))
		goto oom;

	if (is_zero_pfn(pte_pfn(orig_pte))) {
		new_page = alloc_zeroed_user_highpage_movable(vma, address);
		if (!new_page)
			goto oom;
	} else {
		new_page = alloc_page_vma(GFP_HIGHUSER_MOVABLE, vma, address);
		if (!new_page)
			goto oom;
		cow_user_page(new_page, old_page, address, vma);
	}
	__SetPageUptodate(new_page);

	if (mem_cgroup_try_charge(new_page, mm, GFP_KERNEL, &memcg))
		goto oom_free_new;

	mmun_start  = address & PAGE_MASK;
	mmun_end    = mmun_start + PAGE_SIZE;
	mmu_notifier_invalidate_range_start(mm, mmun_start, mmun_end);

	/*
	 * Re-check the pte - we dropped the lock
	 */
	page_table = pte_offset_map_lock(mm, pmd, address, &ptl);
	if (likely(pte_same(*page_table, orig_pte))) {
		if (old_page) {
			if (!PageAnon(old_page)) {
				dec_mm_counter_fast(mm, MM_FILEPAGES);
				inc_mm_counter_fast(mm, MM_ANONPAGES);
			}
		} else
			inc_mm_counter_fast(mm, MM_ANONPAGES);
		flush_cache_page(vma, address, pte_pfn(orig_pte));
		entry = mk_pte(new_page, vma->vm_page_prot);
		entry = maybe_mkwrite(pte_mkdirty(entry), vma);
		/*
		 * Clear the pte entry and flush it first, before updating the
		 * pte with the new entry. This will avoid a race condition
		 * seen in the presence of one thread doing SMC and another
		 * thread doing COW.
		 */
		ptep_clear_flush_notify(vma, address, page_table);
		page_add_new_anon_rmap(new_page, vma, address);
		mem_cgroup_commit_charge(new_page, memcg, false);
		lru_cache_add_active_or_unevictable(new_page, vma);
		/*
		 * We call the notify macro here because, when using secondary
		 * mmu page tables (such as kvm shadow page tables), we want the
		 * new page to be mapped directly into the secondary page table.
		 */
		set_pte_at_notify(mm, address, page_table, entry);
		update_mmu_cache(vma, address, page_table);
		if (old_page) {
			/*
			 * Only after switching the pte to the new page may
			 * we remove the mapcount here. Otherwise another
			 * process may come and find the rmap count decremented
			 * before the pte is switched to the new page, and
			 * "reuse" the old page writing into it while our pte
			 * here still points into it and can be read by other
			 * threads.
			 *
			 * The critical issue is to order this
			 * page_remove_rmap with the ptp_clear_flush above.
			 * Those stores are ordered by (if nothing else,)
			 * the barrier present in the atomic_add_negative
			 * in page_remove_rmap.
			 *
			 * Then the TLB flush in ptep_clear_flush ensures that
			 * no process can access the old page before the
			 * decremented mapcount is visible. And the old page
			 * cannot be reused until after the decremented
			 * mapcount is visible. So transitively, TLBs to
			 * old page will be flushed before it can be reused.
			 */
			page_remove_rmap(old_page);
		}

		/* Free the old page.. */
		new_page = old_page;
		ret |= VM_FAULT_WRITE;
	} else
		mem_cgroup_cancel_charge(new_page, memcg);

	if (new_page)
		page_cache_release(new_page);
unlock:
	pte_unmap_unlock(page_table, ptl);
	if (mmun_end > mmun_start)
		mmu_notifier_invalidate_range_end(mm, mmun_start, mmun_end);
	if (old_page) {
		/*
		 * Don't let another task, with possibly unlocked vma,
		 * keep the mlocked page.
		 */
		if ((ret & VM_FAULT_WRITE) && (vma->vm_flags & VM_LOCKED)) {
			lock_page(old_page);	/* LRU manipulation */
			munlock_vma_page(old_page);
			unlock_page(old_page);
		}
		page_cache_release(old_page);
	}
	return ret;
oom_free_new:
	page_cache_release(new_page);
oom:
	if (old_page)
		page_cache_release(old_page);
	return VM_FAULT_OOM;
}

static void unmap_mapping_range_vma(struct vm_area_struct *vma,
		unsigned long start_addr, unsigned long end_addr,
		struct zap_details *details)
{
	zap_page_range_single(vma, start_addr, end_addr - start_addr, details);
}

static inline void unmap_mapping_range_tree(struct rb_root *root,
					    struct zap_details *details)
{
	struct vm_area_struct *vma;
	pgoff_t vba, vea, zba, zea;

	vma_interval_tree_foreach(vma, root,
			details->first_index, details->last_index) {

		vba = vma->vm_pgoff;
		vea = vba + vma_pages(vma) - 1;
		/* Assume for now that PAGE_CACHE_SHIFT == PAGE_SHIFT */
		zba = details->first_index;
		if (zba < vba)
			zba = vba;
		zea = details->last_index;
		if (zea > vea)
			zea = vea;

		unmap_mapping_range_vma(vma,
			((zba - vba) << PAGE_SHIFT) + vma->vm_start,
			((zea - vba + 1) << PAGE_SHIFT) + vma->vm_start,
				details);
	}
}

/**
 * unmap_mapping_range - unmap the portion of all mmaps in the specified
 * address_space corresponding to the specified page range in the underlying
 * file.
 *
 * @mapping: the address space containing mmaps to be unmapped.
 * @holebegin: byte in first page to unmap, relative to the start of
 * the underlying file.  This will be rounded down to a PAGE_SIZE
 * boundary.  Note that this is different from truncate_pagecache(), which
 * must keep the partial page.  In contrast, we must get rid of
 * partial pages.
 * @holelen: size of prospective hole in bytes.  This will be rounded
 * up to a PAGE_SIZE boundary.  A holelen of zero truncates to the
 * end of the file.
 * @even_cows: 1 when truncating a file, unmap even private COWed pages;
 * but 0 when invalidating pagecache, don't throw away private data.
 */
void unmap_mapping_range(struct address_space *mapping,
		loff_t const holebegin, loff_t const holelen, int even_cows)
{
	struct zap_details details;
	pgoff_t hba = holebegin >> PAGE_SHIFT;
	pgoff_t hlen = (holelen + PAGE_SIZE - 1) >> PAGE_SHIFT;

	/* Check for overflow. */
	if (sizeof(holelen) > sizeof(hlen)) {
		long long holeend =
			(holebegin + holelen + PAGE_SIZE - 1) >> PAGE_SHIFT;
		if (holeend & ~(long long)ULONG_MAX)
			hlen = ULONG_MAX - hba + 1;
	}

	details.check_mapping = even_cows? NULL: mapping;
	details.first_index = hba;
	details.last_index = hba + hlen - 1;
	if (details.last_index < details.first_index)
		details.last_index = ULONG_MAX;


	i_mmap_lock_write(mapping);
	if (unlikely(!RB_EMPTY_ROOT(&mapping->i_mmap)))
		unmap_mapping_range_tree(&mapping->i_mmap, &details);
	i_mmap_unlock_write(mapping);
}
EXPORT_SYMBOL(unmap_mapping_range);

/*
 * We enter with non-exclusive mmap_sem (to exclude vma changes,
 * but allow concurrent faults), and pte mapped but not yet locked.
 * We return with pte unmapped and unlocked.
 *
 * We return with the mmap_sem locked or unlocked in the same cases
 * as does filemap_fault().
 */
static int do_swap_page(struct mm_struct *mm, struct vm_area_struct *vma,
		unsigned long address, pte_t *page_table, pmd_t *pmd,
		unsigned int flags, pte_t orig_pte)
{
	spinlock_t *ptl;
	struct page *page, *swapcache;
	struct mem_cgroup *memcg;
	swp_entry_t entry;
	pte_t pte;
	int locked;
	int exclusive = 0;
	int ret = 0;

	if (!pte_unmap_same(mm, pmd, page_table, orig_pte))
		goto out;

	entry = pte_to_swp_entry(orig_pte);
	if (unlikely(non_swap_entry(entry))) {
		if (is_migration_entry(entry)) {
			migration_entry_wait(mm, pmd, address);
		} else if (is_hwpoison_entry(entry)) {
			ret = VM_FAULT_HWPOISON;
		} else {
			print_bad_pte(vma, address, orig_pte, NULL);
			ret = VM_FAULT_SIGBUS;
		}
		goto out;
	}
	delayacct_set_flag(DELAYACCT_PF_SWAPIN);
	page = lookup_swap_cache(entry);
	if (!page) {
		page = swapin_readahead(entry,
					GFP_HIGHUSER_MOVABLE, vma, address);
		if (!page) {
			/*
			 * Back out if somebody else faulted in this pte
			 * while we released the pte lock.
			 */
			page_table = pte_offset_map_lock(mm, pmd, address, &ptl);
			if (likely(pte_same(*page_table, orig_pte)))
				ret = VM_FAULT_OOM;
			delayacct_clear_flag(DELAYACCT_PF_SWAPIN);
			goto unlock;
		}

		/* Had to read the page from swap area: Major fault */
		ret = VM_FAULT_MAJOR;
		count_vm_event(PGMAJFAULT);
		mem_cgroup_count_vm_event(mm, PGMAJFAULT);
	} else if (PageHWPoison(page)) {
		/*
		 * hwpoisoned dirty swapcache pages are kept for killing
		 * owner processes (which may be unknown at hwpoison time)
		 */
		ret = VM_FAULT_HWPOISON;
		delayacct_clear_flag(DELAYACCT_PF_SWAPIN);
		swapcache = page;
		goto out_release;
	}

	swapcache = page;
	locked = lock_page_or_retry(page, mm, flags);

	delayacct_clear_flag(DELAYACCT_PF_SWAPIN);
	if (!locked) {
		ret |= VM_FAULT_RETRY;
		goto out_release;
	}

	/*
	 * Make sure try_to_free_swap or reuse_swap_page or swapoff did not
	 * release the swapcache from under us.  The page pin, and pte_same
	 * test below, are not enough to exclude that.  Even if it is still
	 * swapcache, we need to check that the page's swap has not changed.
	 */
	if (unlikely(!PageSwapCache(page) || page_private(page) != entry.val))
		goto out_page;

	page = ksm_might_need_to_copy(page, vma, address);
	if (unlikely(!page)) {
		ret = VM_FAULT_OOM;
		page = swapcache;
		goto out_page;
	}

	if (mem_cgroup_try_charge(page, mm, GFP_KERNEL, &memcg)) {
		ret = VM_FAULT_OOM;
		goto out_page;
	}

	/*
	 * Back out if somebody else already faulted in this pte.
	 */
	page_table = pte_offset_map_lock(mm, pmd, address, &ptl);
	if (unlikely(!pte_same(*page_table, orig_pte)))
		goto out_nomap;

	if (unlikely(!PageUptodate(page))) {
		ret = VM_FAULT_SIGBUS;
		goto out_nomap;
	}

	/*
	 * The page isn't present yet, go ahead with the fault.
	 *
	 * Be careful about the sequence of operations here.
	 * To get its accounting right, reuse_swap_page() must be called
	 * while the page is counted on swap but not yet in mapcount i.e.
	 * before page_add_anon_rmap() and swap_free(); try_to_free_swap()
	 * must be called after the swap_free(), or it will never succeed.
	 */

	inc_mm_counter_fast(mm, MM_ANONPAGES);
	dec_mm_counter_fast(mm, MM_SWAPENTS);
	pte = mk_pte(page, vma->vm_page_prot);
	if ((flags & FAULT_FLAG_WRITE) && reuse_swap_page(page)) {
		pte = maybe_mkwrite(pte_mkdirty(pte), vma);
		flags &= ~FAULT_FLAG_WRITE;
		ret |= VM_FAULT_WRITE;
		exclusive = 1;
	}
	flush_icache_page(vma, page);
	if (pte_swp_soft_dirty(orig_pte))
		pte = pte_mksoft_dirty(pte);
	set_pte_at(mm, address, page_table, pte);
	if (page == swapcache) {
		do_page_add_anon_rmap(page, vma, address, exclusive);
		mem_cgroup_commit_charge(page, memcg, true);
	} else { /* ksm created a completely new copy */
		page_add_new_anon_rmap(page, vma, address);
		mem_cgroup_commit_charge(page, memcg, false);
		lru_cache_add_active_or_unevictable(page, vma);
	}

	swap_free(entry);
	if (vm_swap_full() || (vma->vm_flags & VM_LOCKED) || PageMlocked(page))
		try_to_free_swap(page);
	unlock_page(page);
	if (page != swapcache) {
		/*
		 * Hold the lock to avoid the swap entry to be reused
		 * until we take the PT lock for the pte_same() check
		 * (to avoid false positives from pte_same). For
		 * further safety release the lock after the swap_free
		 * so that the swap count won't change under a
		 * parallel locked swapcache.
		 */
		unlock_page(swapcache);
		page_cache_release(swapcache);
	}

	if (flags & FAULT_FLAG_WRITE) {
		ret |= do_wp_page(mm, vma, address, page_table, pmd, ptl, pte);
		if (ret & VM_FAULT_ERROR)
			ret &= VM_FAULT_ERROR;
		goto out;
	}

	/* No need to invalidate - it was non-present before */
	update_mmu_cache(vma, address, page_table);
unlock:
	pte_unmap_unlock(page_table, ptl);
out:
	return ret;
out_nomap:
	mem_cgroup_cancel_charge(page, memcg);
	pte_unmap_unlock(page_table, ptl);
out_page:
	unlock_page(page);
out_release:
	page_cache_release(page);
	if (page != swapcache) {
		unlock_page(swapcache);
		page_cache_release(swapcache);
	}
	return ret;
}

/*
 * This is like a special single-page "expand_{down|up}wards()",
 * except we must first make sure that 'address{-|+}PAGE_SIZE'
 * doesn't hit another vma.
 */
static inline int check_stack_guard_page(struct vm_area_struct *vma, unsigned long address)
{
	address &= PAGE_MASK;
	if ((vma->vm_flags & VM_GROWSDOWN) && address == vma->vm_start) {
		struct vm_area_struct *prev = vma->vm_prev;

		/*
		 * Is there a mapping abutting this one below?
		 *
		 * That's only ok if it's the same stack mapping
		 * that has gotten split..
		 */
		if (prev && prev->vm_end == address)
			return prev->vm_flags & VM_GROWSDOWN ? 0 : -ENOMEM;

		return expand_downwards(vma, address - PAGE_SIZE);
	}
	if ((vma->vm_flags & VM_GROWSUP) && address + PAGE_SIZE == vma->vm_end) {
		struct vm_area_struct *next = vma->vm_next;

		/* As VM_GROWSDOWN but s/below/above/ */
		if (next && next->vm_start == address + PAGE_SIZE)
			return next->vm_flags & VM_GROWSUP ? 0 : -ENOMEM;

		return expand_upwards(vma, address + PAGE_SIZE);
	}
	return 0;
}

/*
 * We enter with non-exclusive mmap_sem (to exclude vma changes,
 * but allow concurrent faults), and pte mapped but not yet locked.
 * We return with mmap_sem still held, but pte unmapped and unlocked.
 */
static int do_anonymous_page(struct mm_struct *mm, struct vm_area_struct *vma,
		unsigned long address, pte_t *page_table, pmd_t *pmd,
		unsigned int flags)
{
	struct mem_cgroup *memcg;
	struct page *page;
	spinlock_t *ptl;
	pte_t entry;

	pte_unmap(page_table);

	/* Check if we need to add a guard page to the stack */
	if (check_stack_guard_page(vma, address) < 0)
		return VM_FAULT_SIGSEGV;

	/* Use the zero-page for reads */
	if (!(flags & FAULT_FLAG_WRITE) && !mm_forbids_zeropage(mm)) {
		entry = pte_mkspecial(pfn_pte(my_zero_pfn(address),
						vma->vm_page_prot));
		page_table = pte_offset_map_lock(mm, pmd, address, &ptl);
		if (!pte_none(*page_table))
			goto unlock;
		goto setpte;
	}

	/* Allocate our own private page. */
	if (unlikely(anon_vma_prepare(vma)))
		goto oom;
	page = alloc_zeroed_user_highpage_movable(vma, address);
	if (!page)
		goto oom;
	/*
	 * The memory barrier inside __SetPageUptodate makes sure that
	 * preceeding stores to the page contents become visible before
	 * the set_pte_at() write.
	 */
	__SetPageUptodate(page);

	if (mem_cgroup_try_charge(page, mm, GFP_KERNEL, &memcg))
		goto oom_free_page;

	entry = mk_pte(page, vma->vm_page_prot);
	if (vma->vm_flags & VM_WRITE)
		entry = pte_mkwrite(pte_mkdirty(entry));

	page_table = pte_offset_map_lock(mm, pmd, address, &ptl);
	if (!pte_none(*page_table))
		goto release;

	inc_mm_counter_fast(mm, MM_ANONPAGES);
	page_add_new_anon_rmap(page, vma, address);
	mem_cgroup_commit_charge(page, memcg, false);
	lru_cache_add_active_or_unevictable(page, vma);
setpte:
	set_pte_at(mm, address, page_table, entry);

	/* No need to invalidate - it was non-present before */
	update_mmu_cache(vma, address, page_table);
unlock:
	pte_unmap_unlock(page_table, ptl);
	return 0;
release:
	mem_cgroup_cancel_charge(page, memcg);
	page_cache_release(page);
	goto unlock;
oom_free_page:
	page_cache_release(page);
oom:
	return VM_FAULT_OOM;
}

/*
 * The mmap_sem must have been held on entry, and may have been
 * released depending on flags and vma->vm_ops->fault() return value.
 * See filemap_fault() and __lock_page_retry().
 */
static int __do_fault(struct vm_area_struct *vma, unsigned long address,
		pgoff_t pgoff, unsigned int flags, struct page **page)
{
	struct vm_fault vmf;
	int ret;

	vmf.virtual_address = (void __user *)(address & PAGE_MASK);
	vmf.pgoff = pgoff;
	vmf.flags = flags;
	vmf.page = NULL;

	ret = vma->vm_ops->fault(vma, &vmf);
	if (unlikely(ret & (VM_FAULT_ERROR | VM_FAULT_NOPAGE | VM_FAULT_RETRY)))
		return ret;

	if (unlikely(PageHWPoison(vmf.page))) {
		if (ret & VM_FAULT_LOCKED)
			unlock_page(vmf.page);
		page_cache_release(vmf.page);
		return VM_FAULT_HWPOISON;
	}

	if (unlikely(!(ret & VM_FAULT_LOCKED)))
		lock_page(vmf.page);
	else
		VM_BUG_ON_PAGE(!PageLocked(vmf.page), vmf.page);

	*page = vmf.page;
	return ret;
}

/**
 * do_set_pte - setup new PTE entry for given page and add reverse page mapping.
 *
 * @vma: virtual memory area
 * @address: user virtual address
 * @page: page to map
 * @pte: pointer to target page table entry
 * @write: true, if new entry is writable
 * @anon: true, if it's anonymous page
 *
 * Caller must hold page table lock relevant for @pte.
 *
 * Target users are page handler itself and implementations of
 * vm_ops->map_pages.
 */
void do_set_pte(struct vm_area_struct *vma, unsigned long address,
		struct page *page, pte_t *pte, bool write, bool anon)
{
	pte_t entry;

	flush_icache_page(vma, page);
	entry = mk_pte(page, vma->vm_page_prot);
	if (write)
		entry = maybe_mkwrite(pte_mkdirty(entry), vma);
	if (anon) {
		inc_mm_counter_fast(vma->vm_mm, MM_ANONPAGES);
		page_add_new_anon_rmap(page, vma, address);
	} else {
		inc_mm_counter_fast(vma->vm_mm, MM_FILEPAGES);
		page_add_file_rmap(page);
	}
	set_pte_at(vma->vm_mm, address, pte, entry);

	/* no need to invalidate: a not-present page won't be cached */
	update_mmu_cache(vma, address, pte);
}

static unsigned long fault_around_bytes __read_mostly =
	rounddown_pow_of_two(65536);

#ifdef CONFIG_DEBUG_FS
static int fault_around_bytes_get(void *data, u64 *val)
{
	*val = fault_around_bytes;
	return 0;
}

/*
 * fault_around_pages() and fault_around_mask() expects fault_around_bytes
 * rounded down to nearest page order. It's what do_fault_around() expects to
 * see.
 */
static int fault_around_bytes_set(void *data, u64 val)
{
	if (val / PAGE_SIZE > PTRS_PER_PTE)
		return -EINVAL;
	if (val > PAGE_SIZE)
		fault_around_bytes = rounddown_pow_of_two(val);
	else
		fault_around_bytes = PAGE_SIZE; /* rounddown_pow_of_two(0) is undefined */
	return 0;
}
DEFINE_SIMPLE_ATTRIBUTE(fault_around_bytes_fops,
		fault_around_bytes_get, fault_around_bytes_set, "%llu\n");

static int __init fault_around_debugfs(void)
{
	void *ret;

	ret = debugfs_create_file("fault_around_bytes", 0644, NULL, NULL,
			&fault_around_bytes_fops);
	if (!ret)
		pr_warn("Failed to create fault_around_bytes in debugfs");
	return 0;
}
late_initcall(fault_around_debugfs);
#endif

/*
 * do_fault_around() tries to map few pages around the fault address. The hope
 * is that the pages will be needed soon and this will lower the number of
 * faults to handle.
 *
 * It uses vm_ops->map_pages() to map the pages, which skips the page if it's
 * not ready to be mapped: not up-to-date, locked, etc.
 *
 * This function is called with the page table lock taken. In the split ptlock
 * case the page table lock only protects only those entries which belong to
 * the page table corresponding to the fault address.
 *
 * This function doesn't cross the VMA boundaries, in order to call map_pages()
 * only once.
 *
 * fault_around_pages() defines how many pages we'll try to map.
 * do_fault_around() expects it to return a power of two less than or equal to
 * PTRS_PER_PTE.
 *
 * The virtual address of the area that we map is naturally aligned to the
 * fault_around_pages() value (and therefore to page order).  This way it's
 * easier to guarantee that we don't cross page table boundaries.
 */
static void do_fault_around(struct vm_area_struct *vma, unsigned long address,
		pte_t *pte, pgoff_t pgoff, unsigned int flags)
{
	unsigned long start_addr, nr_pages, mask;
	pgoff_t max_pgoff;
	struct vm_fault vmf;
	int off;

	nr_pages = ACCESS_ONCE(fault_around_bytes) >> PAGE_SHIFT;
	mask = ~(nr_pages * PAGE_SIZE - 1) & PAGE_MASK;

	start_addr = max(address & mask, vma->vm_start);
	off = ((address - start_addr) >> PAGE_SHIFT) & (PTRS_PER_PTE - 1);
	pte -= off;
	pgoff -= off;

	/*
	 *  max_pgoff is either end of page table or end of vma
	 *  or fault_around_pages() from pgoff, depending what is nearest.
	 */
	max_pgoff = pgoff - ((start_addr >> PAGE_SHIFT) & (PTRS_PER_PTE - 1)) +
		PTRS_PER_PTE - 1;
	max_pgoff = min3(max_pgoff, vma_pages(vma) + vma->vm_pgoff - 1,
			pgoff + nr_pages - 1);

	/* Check if it makes any sense to call ->map_pages */
	while (!pte_none(*pte)) {
		if (++pgoff > max_pgoff)
			return;
		start_addr += PAGE_SIZE;
		if (start_addr >= vma->vm_end)
			return;
		pte++;
	}

	vmf.virtual_address = (void __user *) start_addr;
	vmf.pte = pte;
	vmf.pgoff = pgoff;
	vmf.max_pgoff = max_pgoff;
	vmf.flags = flags;
	vma->vm_ops->map_pages(vma, &vmf);
}

static int do_read_fault(struct mm_struct *mm, struct vm_area_struct *vma,
		unsigned long address, pmd_t *pmd,
		pgoff_t pgoff, unsigned int flags, pte_t orig_pte)
{
	struct page *fault_page;
	spinlock_t *ptl;
	pte_t *pte;
	int ret = 0;

	/*
	 * Let's call ->map_pages() first and use ->fault() as fallback
	 * if page by the offset is not ready to be mapped (cold cache or
	 * something).
	 */
	if (vma->vm_ops->map_pages && fault_around_bytes >> PAGE_SHIFT > 1) {
		pte = pte_offset_map_lock(mm, pmd, address, &ptl);
		do_fault_around(vma, address, pte, pgoff, flags);
		if (!pte_same(*pte, orig_pte))
			goto unlock_out;
		pte_unmap_unlock(pte, ptl);
	}

	ret = __do_fault(vma, address, pgoff, flags, &fault_page);
	if (unlikely(ret & (VM_FAULT_ERROR | VM_FAULT_NOPAGE | VM_FAULT_RETRY)))
		return ret;

	pte = pte_offset_map_lock(mm, pmd, address, &ptl);
	if (unlikely(!pte_same(*pte, orig_pte))) {
		pte_unmap_unlock(pte, ptl);
		unlock_page(fault_page);
		page_cache_release(fault_page);
		return ret;
	}
	do_set_pte(vma, address, fault_page, pte, false, false);
	unlock_page(fault_page);
unlock_out:
	pte_unmap_unlock(pte, ptl);
	return ret;
}

static int do_cow_fault(struct mm_struct *mm, struct vm_area_struct *vma,
		unsigned long address, pmd_t *pmd,
		pgoff_t pgoff, unsigned int flags, pte_t orig_pte)
{
	struct page *fault_page, *new_page;
	struct mem_cgroup *memcg;
	spinlock_t *ptl;
	pte_t *pte;
	int ret;

	if (unlikely(anon_vma_prepare(vma)))
		return VM_FAULT_OOM;

	new_page = alloc_page_vma(GFP_HIGHUSER_MOVABLE, vma, address);
	if (!new_page)
		return VM_FAULT_OOM;

	if (mem_cgroup_try_charge(new_page, mm, GFP_KERNEL, &memcg)) {
		page_cache_release(new_page);
		return VM_FAULT_OOM;
	}

	ret = __do_fault(vma, address, pgoff, flags, &fault_page);
	if (unlikely(ret & (VM_FAULT_ERROR | VM_FAULT_NOPAGE | VM_FAULT_RETRY)))
		goto uncharge_out;

	copy_user_highpage(new_page, fault_page, address, vma);
	__SetPageUptodate(new_page);

	pte = pte_offset_map_lock(mm, pmd, address, &ptl);
	if (unlikely(!pte_same(*pte, orig_pte))) {
		pte_unmap_unlock(pte, ptl);
		unlock_page(fault_page);
		page_cache_release(fault_page);
		goto uncharge_out;
	}
	do_set_pte(vma, address, new_page, pte, true, true);
	mem_cgroup_commit_charge(new_page, memcg, false);
	lru_cache_add_active_or_unevictable(new_page, vma);
	pte_unmap_unlock(pte, ptl);
	unlock_page(fault_page);
	page_cache_release(fault_page);
	return ret;
uncharge_out:
	mem_cgroup_cancel_charge(new_page, memcg);
	page_cache_release(new_page);
	return ret;
}

static int do_shared_fault(struct mm_struct *mm, struct vm_area_struct *vma,
		unsigned long address, pmd_t *pmd,
		pgoff_t pgoff, unsigned int flags, pte_t orig_pte)
{
	struct page *fault_page;
	struct address_space *mapping;
	spinlock_t *ptl;
	pte_t *pte;
	int dirtied = 0;
	int ret, tmp;

	ret = __do_fault(vma, address, pgoff, flags, &fault_page);
	if (unlikely(ret & (VM_FAULT_ERROR | VM_FAULT_NOPAGE | VM_FAULT_RETRY)))
		return ret;

	/*
	 * Check if the backing address space wants to know that the page is
	 * about to become writable
	 */
	if (vma->vm_ops->page_mkwrite) {
		unlock_page(fault_page);
		tmp = do_page_mkwrite(vma, fault_page, address);
		if (unlikely(!tmp ||
				(tmp & (VM_FAULT_ERROR | VM_FAULT_NOPAGE)))) {
			page_cache_release(fault_page);
			return tmp;
		}
	}

	pte = pte_offset_map_lock(mm, pmd, address, &ptl);
	if (unlikely(!pte_same(*pte, orig_pte))) {
		pte_unmap_unlock(pte, ptl);
		unlock_page(fault_page);
		page_cache_release(fault_page);
		return ret;
	}
	do_set_pte(vma, address, fault_page, pte, true, false);
	pte_unmap_unlock(pte, ptl);

	if (set_page_dirty(fault_page))
		dirtied = 1;
	/*
	 * Take a local copy of the address_space - page.mapping may be zeroed
	 * by truncate after unlock_page().   The address_space itself remains
	 * pinned by vma->vm_file's reference.  We rely on unlock_page()'s
	 * release semantics to prevent the compiler from undoing this copying.
	 */
	mapping = fault_page->mapping;
	unlock_page(fault_page);
	if ((dirtied || vma->vm_ops->page_mkwrite) && mapping) {
		/*
		 * Some device drivers do not set page.mapping but still
		 * dirty their pages
		 */
		balance_dirty_pages_ratelimited(mapping);
	}

	if (!vma->vm_ops->page_mkwrite)
		file_update_time(vma->vm_file);

	return ret;
}

/*
 * We enter with non-exclusive mmap_sem (to exclude vma changes,
 * but allow concurrent faults).
 * The mmap_sem may have been released depending on flags and our
 * return value.  See filemap_fault() and __lock_page_or_retry().
 */
static int do_fault(struct mm_struct *mm, struct vm_area_struct *vma,
		unsigned long address, pte_t *page_table, pmd_t *pmd,
		unsigned int flags, pte_t orig_pte)
{
	pgoff_t pgoff = (((address & PAGE_MASK)
			- vma->vm_start) >> PAGE_SHIFT) + vma->vm_pgoff;

	pte_unmap(page_table);
	if (!(flags & FAULT_FLAG_WRITE))
		return do_read_fault(mm, vma, address, pmd, pgoff, flags,
				orig_pte);
	if (!(vma->vm_flags & VM_SHARED))
		return do_cow_fault(mm, vma, address, pmd, pgoff, flags,
				orig_pte);
	return do_shared_fault(mm, vma, address, pmd, pgoff, flags, orig_pte);
}

static int numa_migrate_prep(struct page *page, struct vm_area_struct *vma,
				unsigned long addr, int page_nid,
				int *flags)
{
	get_page(page);

	count_vm_numa_event(NUMA_HINT_FAULTS);
	if (page_nid == numa_node_id()) {
		count_vm_numa_event(NUMA_HINT_FAULTS_LOCAL);
		*flags |= TNF_FAULT_LOCAL;
	}

	return mpol_misplaced(page, vma, addr);
}

static int do_numa_page(struct mm_struct *mm, struct vm_area_struct *vma,
		   unsigned long addr, pte_t pte, pte_t *ptep, pmd_t *pmd)
{
	struct page *page = NULL;
	spinlock_t *ptl;
	int page_nid = -1;
	int last_cpupid;
	int target_nid;
	bool migrated = false;
	int flags = 0;

	/* A PROT_NONE fault should not end up here */
	BUG_ON(!(vma->vm_flags & (VM_READ | VM_EXEC | VM_WRITE)));

	/*
	* The "pte" at this point cannot be used safely without
	* validation through pte_unmap_same(). It's of NUMA type but
	* the pfn may be screwed if the read is non atomic.
	*
	* We can safely just do a "set_pte_at()", because the old
	* page table entry is not accessible, so there would be no
	* concurrent hardware modifications to the PTE.
	*/
	ptl = pte_lockptr(mm, pmd);
	spin_lock(ptl);
	if (unlikely(!pte_same(*ptep, pte))) {
		pte_unmap_unlock(ptep, ptl);
		goto out;
	}

	/* Make it present again */
	pte = pte_modify(pte, vma->vm_page_prot);
	pte = pte_mkyoung(pte);
	set_pte_at(mm, addr, ptep, pte);
	update_mmu_cache(vma, addr, ptep);

	page = vm_normal_page(vma, addr, pte);
	if (!page) {
		pte_unmap_unlock(ptep, ptl);
		return 0;
	}

	/*
	 * Avoid grouping on DSO/COW pages in specific and RO pages
	 * in general, RO pages shouldn't hurt as much anyway since
	 * they can be in shared cache state.
	 */
	if (!pte_write(pte))
		flags |= TNF_NO_GROUP;

	/*
	 * Flag if the page is shared between multiple address spaces. This
	 * is later used when determining whether to group tasks together
	 */
	if (page_mapcount(page) > 1 && (vma->vm_flags & VM_SHARED))
		flags |= TNF_SHARED;

	last_cpupid = page_cpupid_last(page);
	page_nid = page_to_nid(page);
	target_nid = numa_migrate_prep(page, vma, addr, page_nid, &flags);
	pte_unmap_unlock(ptep, ptl);
	if (target_nid == -1) {
		put_page(page);
		goto out;
	}

	/* Migrate to the requested node */
	migrated = migrate_misplaced_page(page, vma, target_nid);
	if (migrated) {
		page_nid = target_nid;
		flags |= TNF_MIGRATED;
	}

out:
	if (page_nid != -1)
		task_numa_fault(last_cpupid, page_nid, 1, flags);
	return 0;
}

/*
 * These routines also need to handle stuff like marking pages dirty
 * and/or accessed for architectures that don't do it in hardware (most
 * RISC architectures).  The early dirtying is also good on the i386.
 *
 * There is also a hook called "update_mmu_cache()" that architectures
 * with external mmu caches can use to update those (ie the Sparc or
 * PowerPC hashed page tables that act as extended TLBs).
 *
 * We enter with non-exclusive mmap_sem (to exclude vma changes,
 * but allow concurrent faults), and pte mapped but not yet locked.
 * We return with pte unmapped and unlocked.
 *
 * The mmap_sem may have been released depending on flags and our
 * return value.  See filemap_fault() and __lock_page_or_retry().
 */
static int handle_pte_fault(struct mm_struct *mm,
		     struct vm_area_struct *vma, unsigned long address,
		     pte_t *pte, pmd_t *pmd, unsigned int flags)
{
	pte_t entry;
	spinlock_t *ptl;

	/*
	 * some architectures can have larger ptes than wordsize,
	 * e.g.ppc44x-defconfig has CONFIG_PTE_64BIT=y and CONFIG_32BIT=y,
	 * so READ_ONCE or ACCESS_ONCE cannot guarantee atomic accesses.
	 * The code below just needs a consistent view for the ifs and
	 * we later double check anyway with the ptl lock held. So here
	 * a barrier will do.
	 */
	entry = *pte;
	barrier();
	if (!pte_present(entry)) {
		if (pte_none(entry)) {
			if (vma->vm_ops) {
				if (likely(vma->vm_ops->fault))
					return do_fault(mm, vma, address, pte,
							pmd, flags, entry);
			}
			return do_anonymous_page(mm, vma, address,
						 pte, pmd, flags);
		}
		return do_swap_page(mm, vma, address,
					pte, pmd, flags, entry);
	}

	if (pte_protnone(entry))
		return do_numa_page(mm, vma, address, entry, pte, pmd);

	ptl = pte_lockptr(mm, pmd);
	spin_lock(ptl);
	if (unlikely(!pte_same(*pte, entry)))
		goto unlock;
	if (flags & FAULT_FLAG_WRITE) {
		if (!pte_write(entry))
			return do_wp_page(mm, vma, address,
					pte, pmd, ptl, entry);
		entry = pte_mkdirty(entry);
	}
	entry = pte_mkyoung(entry);
	if (ptep_set_access_flags(vma, address, pte, entry, flags & FAULT_FLAG_WRITE)) {
		update_mmu_cache(vma, address, pte);
	} else {
		/*
		 * This is needed only for protection faults but the arch code
		 * is not yet telling us if this is a protection fault or not.
		 * This still avoids useless tlb flushes for .text page faults
		 * with threads.
		 */
		if (flags & FAULT_FLAG_WRITE)
			flush_tlb_fix_spurious_fault(vma, address);
	}
unlock:
	pte_unmap_unlock(pte, ptl);
	return 0;
}

/*
 * By the time we get here, we already hold the mm semaphore
 *
 * The mmap_sem may have been released depending on flags and our
 * return value.  See filemap_fault() and __lock_page_or_retry().
 */
static int __handle_mm_fault(struct mm_struct *mm, struct vm_area_struct *vma,
			     unsigned long address, unsigned int flags)
{
	pgd_t *pgd;
	pud_t *pud;
	pmd_t *pmd;
	pte_t *pte;

	if (unlikely(is_vm_hugetlb_page(vma)))
		return hugetlb_fault(mm, vma, address, flags);

	pgd = pgd_offset(mm, address);
	pud = pud_alloc(mm, pgd, address);
	if (!pud)
		return VM_FAULT_OOM;
	pmd = pmd_alloc(mm, pud, address);
	if (!pmd)
		return VM_FAULT_OOM;
	if (pmd_none(*pmd) && transparent_hugepage_enabled(vma)) {
		int ret = VM_FAULT_FALLBACK;
		if (!vma->vm_ops)
			ret = do_huge_pmd_anonymous_page(mm, vma, address,
					pmd, flags);
		if (!(ret & VM_FAULT_FALLBACK))
			return ret;
	} else {
		pmd_t orig_pmd = *pmd;
		int ret;

		barrier();
		if (pmd_trans_huge(orig_pmd)) {
			unsigned int dirty = flags & FAULT_FLAG_WRITE;

			/*
			 * If the pmd is splitting, return and retry the
			 * the fault.  Alternative: wait until the split
			 * is done, and goto retry.
			 */
			if (pmd_trans_splitting(orig_pmd))
				return 0;

			if (pmd_protnone(orig_pmd))
				return do_huge_pmd_numa_page(mm, vma, address,
							     orig_pmd, pmd);

			if (dirty && !pmd_write(orig_pmd)) {
				ret = do_huge_pmd_wp_page(mm, vma, address, pmd,
							  orig_pmd);
				if (!(ret & VM_FAULT_FALLBACK))
					return ret;
			} else {
				huge_pmd_set_accessed(mm, vma, address, pmd,
						      orig_pmd, dirty);
				return 0;
			}
		}
	}

	/*
	 * Use __pte_alloc instead of pte_alloc_map, because we can't
	 * run pte_offset_map on the pmd, if an huge pmd could
	 * materialize from under us from a different thread.
	 */
	if (unlikely(pmd_none(*pmd)) &&
	    unlikely(__pte_alloc(mm, vma, pmd, address)))
		return VM_FAULT_OOM;
	/* if an huge pmd materialized from under us just retry later */
	if (unlikely(pmd_trans_huge(*pmd)))
		return 0;
	/*
	 * A regular pmd is established and it can't morph into a huge pmd
	 * from under us anymore at this point because we hold the mmap_sem
	 * read mode and khugepaged takes it in write mode. So now it's
	 * safe to run pte_offset_map().
	 */
	pte = pte_offset_map(pmd, address);

	return handle_pte_fault(mm, vma, address, pte, pmd, flags);
}

/*
 * By the time we get here, we already hold the mm semaphore
 *
 * The mmap_sem may have been released depending on flags and our
 * return value.  See filemap_fault() and __lock_page_or_retry().
 */
int handle_mm_fault(struct mm_struct *mm, struct vm_area_struct *vma,
		    unsigned long address, unsigned int flags)
{
	int ret;

	__set_current_state(TASK_RUNNING);

	count_vm_event(PGFAULT);
	mem_cgroup_count_vm_event(mm, PGFAULT);

	/* do counter updates before entering really critical section. */
	check_sync_rss_stat(current);

	/*
	 * Enable the memcg OOM handling for faults triggered in user
	 * space.  Kernel faults are handled more gracefully.
	 */
	if (flags & FAULT_FLAG_USER)
		mem_cgroup_oom_enable();

	ret = __handle_mm_fault(mm, vma, address, flags);

	if (flags & FAULT_FLAG_USER) {
		mem_cgroup_oom_disable();
                /*
                 * The task may have entered a memcg OOM situation but
                 * if the allocation error was handled gracefully (no
                 * VM_FAULT_OOM), there is no need to kill anything.
                 * Just clean up the OOM state peacefully.
                 */
                if (task_in_memcg_oom(current) && !(ret & VM_FAULT_OOM))
                        mem_cgroup_oom_synchronize(false);
	}

	return ret;
}
EXPORT_SYMBOL_GPL(handle_mm_fault);

#ifndef __PAGETABLE_PUD_FOLDED
/*
 * Allocate page upper directory.
 * We've already handled the fast-path in-line.
 */
int __pud_alloc(struct mm_struct *mm, pgd_t *pgd, unsigned long address)
{
	pud_t *new = pud_alloc_one(mm, address);
	if (!new)
		return -ENOMEM;

	smp_wmb(); /* See comment in __pte_alloc */

	spin_lock(&mm->page_table_lock);
	if (pgd_present(*pgd))		/* Another has populated it */
		pud_free(mm, new);
	else
		pgd_populate(mm, pgd, new);
	spin_unlock(&mm->page_table_lock);
	return 0;
}
#endif /* __PAGETABLE_PUD_FOLDED */

#ifndef __PAGETABLE_PMD_FOLDED
/*
 * Allocate page middle directory.
 * We've already handled the fast-path in-line.
 */
int __pmd_alloc(struct mm_struct *mm, pud_t *pud, unsigned long address)
{
	pmd_t *new = pmd_alloc_one(mm, address);
	if (!new)
		return -ENOMEM;

	smp_wmb(); /* See comment in __pte_alloc */

	spin_lock(&mm->page_table_lock);
#ifndef __ARCH_HAS_4LEVEL_HACK
	if (!pud_present(*pud)) {
		mm_inc_nr_pmds(mm);
		pud_populate(mm, pud, new);
	} else	/* Another has populated it */
		pmd_free(mm, new);
#else
	if (!pgd_present(*pud)) {
		mm_inc_nr_pmds(mm);
		pgd_populate(mm, pud, new);
	} else /* Another has populated it */
		pmd_free(mm, new);
#endif /* __ARCH_HAS_4LEVEL_HACK */
	spin_unlock(&mm->page_table_lock);
	return 0;
}
#endif /* __PAGETABLE_PMD_FOLDED */

static int __follow_pte(struct mm_struct *mm, unsigned long address,
		pte_t **ptepp, spinlock_t **ptlp)
{
	pgd_t *pgd;
	pud_t *pud;
	pmd_t *pmd;
	pte_t *ptep;

	pgd = pgd_offset(mm, address);
	if (pgd_none(*pgd) || unlikely(pgd_bad(*pgd)))
		goto out;

	pud = pud_offset(pgd, address);
	if (pud_none(*pud) || unlikely(pud_bad(*pud)))
		goto out;

	pmd = pmd_offset(pud, address);
	VM_BUG_ON(pmd_trans_huge(*pmd));
	if (pmd_none(*pmd) || unlikely(pmd_bad(*pmd)))
		goto out;

	/* We cannot handle huge page PFN maps. Luckily they don't exist. */
	if (pmd_huge(*pmd))
		goto out;

	ptep = pte_offset_map_lock(mm, pmd, address, ptlp);
	if (!ptep)
		goto out;
	if (!pte_present(*ptep))
		goto unlock;
	*ptepp = ptep;
	return 0;
unlock:
	pte_unmap_unlock(ptep, *ptlp);
out:
	return -EINVAL;
}

static inline int follow_pte(struct mm_struct *mm, unsigned long address,
			     pte_t **ptepp, spinlock_t **ptlp)
{
	int res;

	/* (void) is needed to make gcc happy */
	(void) __cond_lock(*ptlp,
			   !(res = __follow_pte(mm, address, ptepp, ptlp)));
	return res;
}

/**
 * follow_pfn - look up PFN at a user virtual address
 * @vma: memory mapping
 * @address: user virtual address
 * @pfn: location to store found PFN
 *
 * Only IO mappings and raw PFN mappings are allowed.
 *
 * Returns zero and the pfn at @pfn on success, -ve otherwise.
 */
int follow_pfn(struct vm_area_struct *vma, unsigned long address,
	unsigned long *pfn)
{
	int ret = -EINVAL;
	spinlock_t *ptl;
	pte_t *ptep;

	if (!(vma->vm_flags & (VM_IO | VM_PFNMAP)))
		return ret;

	ret = follow_pte(vma->vm_mm, address, &ptep, &ptl);
	if (ret)
		return ret;
	*pfn = pte_pfn(*ptep);
	pte_unmap_unlock(ptep, ptl);
	return 0;
}
EXPORT_SYMBOL(follow_pfn);

#ifdef CONFIG_HAVE_IOREMAP_PROT
int follow_phys(struct vm_area_struct *vma,
		unsigned long address, unsigned int flags,
		unsigned long *prot, resource_size_t *phys)
{
	int ret = -EINVAL;
	pte_t *ptep, pte;
	spinlock_t *ptl;

	if (!(vma->vm_flags & (VM_IO | VM_PFNMAP)))
		goto out;

	if (follow_pte(vma->vm_mm, address, &ptep, &ptl))
		goto out;
	pte = *ptep;

	if ((flags & FOLL_WRITE) && !pte_write(pte))
		goto unlock;

	*prot = pgprot_val(pte_pgprot(pte));
	*phys = (resource_size_t)pte_pfn(pte) << PAGE_SHIFT;

	ret = 0;
unlock:
	pte_unmap_unlock(ptep, ptl);
out:
	return ret;
}

int generic_access_phys(struct vm_area_struct *vma, unsigned long addr,
			void *buf, int len, int write)
{
	resource_size_t phys_addr;
	unsigned long prot = 0;
	void __iomem *maddr;
	int offset = addr & (PAGE_SIZE-1);

	if (follow_phys(vma, addr, write, &prot, &phys_addr))
		return -EINVAL;

	maddr = ioremap_prot(phys_addr, PAGE_ALIGN(len + offset), prot);
	if (write)
		memcpy_toio(maddr + offset, buf, len);
	else
		memcpy_fromio(buf, maddr + offset, len);
	iounmap(maddr);

	return len;
}
EXPORT_SYMBOL_GPL(generic_access_phys);
#endif

/*
 * Access another process' address space as given in mm.  If non-NULL, use the
 * given task for page fault accounting.
 */
static int __access_remote_vm(struct task_struct *tsk, struct mm_struct *mm,
		unsigned long addr, void *buf, int len, int write)
{
	struct vm_area_struct *vma;
	void *old_buf = buf;

	down_read(&mm->mmap_sem);
	/* ignore errors, just check how much was successfully transferred */
	while (len) {
		int bytes, ret, offset;
		void *maddr;
		struct page *page = NULL;

		ret = get_user_pages(tsk, mm, addr, 1,
				write, 1, &page, &vma);
		if (ret <= 0) {
#ifndef CONFIG_HAVE_IOREMAP_PROT
			break;
#else
			/*
			 * Check if this is a VM_IO | VM_PFNMAP VMA, which
			 * we can access using slightly different code.
			 */
			vma = find_vma(mm, addr);
			if (!vma || vma->vm_start > addr)
				break;
			if (vma->vm_ops && vma->vm_ops->access)
				ret = vma->vm_ops->access(vma, addr, buf,
							  len, write);
			if (ret <= 0)
				break;
			bytes = ret;
#endif
		} else {
			bytes = len;
			offset = addr & (PAGE_SIZE-1);
			if (bytes > PAGE_SIZE-offset)
				bytes = PAGE_SIZE-offset;

			maddr = kmap(page);
			if (write) {
				copy_to_user_page(vma, page, addr,
						  maddr + offset, buf, bytes);
				set_page_dirty_lock(page);
			} else {
				copy_from_user_page(vma, page, addr,
						    buf, maddr + offset, bytes);
			}
			kunmap(page);
			page_cache_release(page);
		}
		len -= bytes;
		buf += bytes;
		addr += bytes;
	}
	up_read(&mm->mmap_sem);

	return buf - old_buf;
}

/**
 * access_remote_vm - access another process' address space
 * @mm:		the mm_struct of the target address space
 * @addr:	start address to access
 * @buf:	source or destination buffer
 * @len:	number of bytes to transfer
 * @write:	whether the access is a write
 *
 * The caller must hold a reference on @mm.
 */
int access_remote_vm(struct mm_struct *mm, unsigned long addr,
		void *buf, int len, int write)
{
	return __access_remote_vm(NULL, mm, addr, buf, len, write);
}

/*
 * Access another process' address space.
 * Source/target buffer must be kernel space,
 * Do not walk the page table directly, use get_user_pages
 */
int access_process_vm(struct task_struct *tsk, unsigned long addr,
		void *buf, int len, int write)
{
	struct mm_struct *mm;
	int ret;

	mm = get_task_mm(tsk);
	if (!mm)
		return 0;

	ret = __access_remote_vm(tsk, mm, addr, buf, len, write);
	mmput(mm);

	return ret;
}

/*
 * Print the name of a VMA.
 */
void print_vma_addr(char *prefix, unsigned long ip)
{
	struct mm_struct *mm = current->mm;
	struct vm_area_struct *vma;

	/*
	 * Do not print if we are in atomic
	 * contexts (in exception stacks, etc.):
	 */
	if (preempt_count())
		return;

	down_read(&mm->mmap_sem);
	vma = find_vma(mm, ip);
	if (vma && vma->vm_file) {
		struct file *f = vma->vm_file;
		char *buf = (char *)__get_free_page(GFP_KERNEL);
		if (buf) {
			char *p;

			p = d_path(&f->f_path, buf, PAGE_SIZE);
			if (IS_ERR(p))
				p = "?";
			printk("%s%s[%lx+%lx]", prefix, kbasename(p),
					vma->vm_start,
					vma->vm_end - vma->vm_start);
			free_page((unsigned long)buf);
		}
	}
	up_read(&mm->mmap_sem);
}

#if defined(CONFIG_PROVE_LOCKING) || defined(CONFIG_DEBUG_ATOMIC_SLEEP)
void might_fault(void)
{
	/*
	 * Some code (nfs/sunrpc) uses socket ops on kernel memory while
	 * holding the mmap_sem, this is safe because kernel memory doesn't
	 * get paged out, therefore we'll never actually fault, and the
	 * below annotations will generate false positives.
	 */
	if (segment_eq(get_fs(), KERNEL_DS))
		return;

	/*
	 * it would be nicer only to annotate paths which are not under
	 * pagefault_disable, however that requires a larger audit and
	 * providing helpers like get_user_atomic.
	 */
	if (in_atomic())
		return;

	__might_sleep(__FILE__, __LINE__, 0);

	if (current->mm)
		might_lock_read(&current->mm->mmap_sem);
}
EXPORT_SYMBOL(might_fault);
#endif

#if defined(CONFIG_TRANSPARENT_HUGEPAGE) || defined(CONFIG_HUGETLBFS)
static void clear_gigantic_page(struct page *page,
				unsigned long addr,
				unsigned int pages_per_huge_page)
{
	int i;
	struct page *p = page;

	might_sleep();
	for (i = 0; i < pages_per_huge_page;
	     i++, p = mem_map_next(p, page, i)) {
		cond_resched();
		clear_user_highpage(p, addr + i * PAGE_SIZE);
	}
}
void clear_huge_page(struct page *page,
		     unsigned long addr, unsigned int pages_per_huge_page)
{
	int i;

	if (unlikely(pages_per_huge_page > MAX_ORDER_NR_PAGES)) {
		clear_gigantic_page(page, addr, pages_per_huge_page);
		return;
	}

	might_sleep();
	for (i = 0; i < pages_per_huge_page; i++) {
		cond_resched();
		clear_user_highpage(page + i, addr + i * PAGE_SIZE);
	}
}

static void copy_user_gigantic_page(struct page *dst, struct page *src,
				    unsigned long addr,
				    struct vm_area_struct *vma,
				    unsigned int pages_per_huge_page)
{
	int i;
	struct page *dst_base = dst;
	struct page *src_base = src;

	for (i = 0; i < pages_per_huge_page; ) {
		cond_resched();
		copy_user_highpage(dst, src, addr + i*PAGE_SIZE, vma);

		i++;
		dst = mem_map_next(dst, dst_base, i);
		src = mem_map_next(src, src_base, i);
	}
}

void copy_user_huge_page(struct page *dst, struct page *src,
			 unsigned long addr, struct vm_area_struct *vma,
			 unsigned int pages_per_huge_page)
{
	int i;

	if (unlikely(pages_per_huge_page > MAX_ORDER_NR_PAGES)) {
		copy_user_gigantic_page(dst, src, addr, vma,
					pages_per_huge_page);
		return;
	}

	might_sleep();
	for (i = 0; i < pages_per_huge_page; i++) {
		cond_resched();
		copy_user_highpage(dst + i, src + i, addr + i*PAGE_SIZE, vma);
	}
}
#endif /* CONFIG_TRANSPARENT_HUGEPAGE || CONFIG_HUGETLBFS */

#if USE_SPLIT_PTE_PTLOCKS && ALLOC_SPLIT_PTLOCKS

static struct kmem_cache *page_ptl_cachep;

void __init ptlock_cache_init(void)
{
	page_ptl_cachep = kmem_cache_create("page->ptl", sizeof(spinlock_t), 0,
			SLAB_PANIC, NULL);
}

bool ptlock_alloc(struct page *page)
{
	spinlock_t *ptl;

	ptl = kmem_cache_alloc(page_ptl_cachep, GFP_KERNEL);
	if (!ptl)
		return false;
	page->ptl = ptl;
	return true;
}

void ptlock_free(struct page *page)
{
	kmem_cache_free(page_ptl_cachep, page->ptl);
}
#endif<|MERGE_RESOLUTION|>--- conflicted
+++ resolved
@@ -2130,14 +2130,8 @@
 				balance_dirty_pages_ratelimited(mapping);
 			}
 
-<<<<<<< HEAD
-			/* file_update_time outside page_lock */
-			if (vma->vm_file)
+			if (!page_mkwrite)
 				vma_file_update_time(vma);
-=======
-			if (!page_mkwrite)
-				file_update_time(vma->vm_file);
->>>>>>> 5d31e41e
 		}
 
 		return ret;
