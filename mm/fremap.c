/*
 *   linux/mm/fremap.c
 * 
 * Explicit pagetable population and nonlinear (random) mappings support.
 *
 * started by Ingo Molnar, Copyright (C) 2002, 2003
 */
#include <linux/export.h>
#include <linux/backing-dev.h>
#include <linux/mm.h>
#include <linux/swap.h>
#include <linux/file.h>
#include <linux/mman.h>
#include <linux/pagemap.h>
#include <linux/swapops.h>
#include <linux/rmap.h>
#include <linux/syscalls.h>
#include <linux/mmu_notifier.h>

#include <asm/mmu_context.h>
#include <asm/cacheflush.h>
#include <asm/tlbflush.h>

#include "internal.h"

static int mm_counter(struct page *page)
{
	return PageAnon(page) ? MM_ANONPAGES : MM_FILEPAGES;
}

static void zap_pte(struct mm_struct *mm, struct vm_area_struct *vma,
			unsigned long addr, pte_t *ptep)
{
	pte_t pte = *ptep;
	struct page *page;
	swp_entry_t entry;

	if (pte_present(pte)) {
		flush_cache_page(vma, addr, pte_pfn(pte));
		pte = ptep_clear_flush(vma, addr, ptep);
		page = vm_normal_page(vma, addr, pte);
		if (page) {
			if (pte_dirty(pte))
				set_page_dirty(page);
			update_hiwater_rss(mm);
			dec_mm_counter(mm, mm_counter(page));
			page_remove_rmap(page);
			page_cache_release(page);
		}
	} else {	/* zap_pte() is not called when pte_none() */
		if (!pte_file(pte)) {
			update_hiwater_rss(mm);
			entry = pte_to_swp_entry(pte);
			if (non_swap_entry(entry)) {
				if (is_migration_entry(entry)) {
					page = migration_entry_to_page(entry);
					dec_mm_counter(mm, mm_counter(page));
				}
			} else {
				free_swap_and_cache(entry);
				dec_mm_counter(mm, MM_SWAPENTS);
			}
		}
		pte_clear_not_present_full(mm, addr, ptep, 0);
	}
}

/*
 * Install a file pte to a given virtual memory address, release any
 * previously existing mapping.
 */
static int install_file_pte(struct mm_struct *mm, struct vm_area_struct *vma,
		unsigned long addr, unsigned long pgoff, pgprot_t prot)
{
	int err = -ENOMEM;
	pte_t *pte, ptfile;
	spinlock_t *ptl;

	pte = get_locked_pte(mm, addr, &ptl);
	if (!pte)
		goto out;

	ptfile = pgoff_to_pte(pgoff);

	if (!pte_none(*pte)) {
		if (pte_present(*pte) && pte_soft_dirty(*pte))
			pte_file_mksoft_dirty(ptfile);
		zap_pte(mm, vma, addr, pte);
	}

	set_pte_at(mm, addr, pte, ptfile);
	/*
	 * We don't need to run update_mmu_cache() here because the "file pte"
	 * being installed by install_file_pte() is not a real pte - it's a
	 * non-present entry (like a swap entry), noting what file offset should
	 * be mapped there when there's a fault (in a non-linear vma where
	 * that's not obvious).
	 */
	pte_unmap_unlock(pte, ptl);
	err = 0;
out:
	return err;
}

int generic_file_remap_pages(struct vm_area_struct *vma, unsigned long addr,
			     unsigned long size, pgoff_t pgoff)
{
	struct mm_struct *mm = vma->vm_mm;
	int err;

	do {
		err = install_file_pte(mm, vma, addr, pgoff, vma->vm_page_prot);
		if (err)
			return err;

		size -= PAGE_SIZE;
		addr += PAGE_SIZE;
		pgoff++;
	} while (size);

	return 0;
}
EXPORT_SYMBOL(generic_file_remap_pages);

/**
 * sys_remap_file_pages - remap arbitrary pages of an existing VM_SHARED vma
 * @start: start of the remapped virtual memory range
 * @size: size of the remapped virtual memory range
 * @prot: new protection bits of the range (see NOTE)
 * @pgoff: to-be-mapped page of the backing store file
 * @flags: 0 or MAP_NONBLOCKED - the later will cause no IO.
 *
 * sys_remap_file_pages remaps arbitrary pages of an existing VM_SHARED vma
 * (shared backing store file).
 *
 * This syscall works purely via pagetables, so it's the most efficient
 * way to map the same (large) file into a given virtual window. Unlike
 * mmap()/mremap() it does not create any new vmas. The new mappings are
 * also safe across swapout.
 *
 * NOTE: the @prot parameter right now is ignored (but must be zero),
 * and the vma's default protection is used. Arbitrary protections
 * might be implemented in the future.
 */
SYSCALL_DEFINE5(remap_file_pages, unsigned long, start, unsigned long, size,
		unsigned long, prot, unsigned long, pgoff, unsigned long, flags)
{
	struct mm_struct *mm = current->mm;
	struct address_space *mapping;
	struct vm_area_struct *vma;
	int err = -EINVAL;
	int has_write_lock = 0;
	vm_flags_t vm_flags = 0;

	if (prot)
		return err;
	/*
	 * Sanitize the syscall parameters:
	 */
	start = start & PAGE_MASK;
	size = size & PAGE_MASK;

	/* Does the address range wrap, or is the span zero-sized? */
	if (start + size <= start)
		return err;

	/* Does pgoff wrap? */
	if (pgoff + (size >> PAGE_SHIFT) < pgoff)
		return err;

	/* Can we represent this offset inside this architecture's pte's? */
#if PTE_FILE_MAX_BITS < BITS_PER_LONG
	if (pgoff + (size >> PAGE_SHIFT) >= (1UL << PTE_FILE_MAX_BITS))
		return err;
#endif

	/* We need down_write() to change vma->vm_flags. */
	down_read(&mm->mmap_sem);
 retry:
	vma = find_vma(mm, start);

	/*
	 * Make sure the vma is shared, that it supports prefaulting,
	 * and that the remapped range is valid and fully within
	 * the single existing vma.
	 */
	if (!vma || !(vma->vm_flags & VM_SHARED))
		goto out;

	if (!vma->vm_ops || !vma->vm_ops->remap_pages)
		goto out;

	if (start < vma->vm_start || start + size > vma->vm_end)
		goto out;

	/* Must set VM_NONLINEAR before any pages are populated. */
	if (!(vma->vm_flags & VM_NONLINEAR)) {
		/*
		 * vm_private_data is used as a swapout cursor
		 * in a VM_NONLINEAR vma.
		 */
		if (vma->vm_private_data)
			goto out;

		/* Don't need a nonlinear mapping, exit success */
		if (pgoff == linear_page_index(vma, start)) {
			err = 0;
			goto out;
		}

		if (!has_write_lock) {
get_write_lock:
			up_read(&mm->mmap_sem);
			down_write(&mm->mmap_sem);
			has_write_lock = 1;
			goto retry;
		}
		mapping = vma->vm_file->f_mapping;
		/*
		 * page_mkclean doesn't work on nonlinear vmas, so if
		 * dirty pages need to be accounted, emulate with linear
		 * vmas.
		 */
		if (mapping_cap_account_dirty(mapping)) {
			unsigned long addr;
			struct file *file = vma->vm_file,
				*prfile = vma->vm_prfile;

			/* mmap_region may free vma; grab the info now */
			vm_flags = vma->vm_flags;

			vma_get_file(vma);
			addr = mmap_region(file, start, size, vm_flags, pgoff);
			vma_fput(vma);
<<<<<<< HEAD
			fput(file);
=======
>>>>>>> a3aa2300
			if (IS_ERR_VALUE(addr)) {
				err = addr;
			} else {
				BUG_ON(addr != start);
				if (prfile) {
					struct vm_area_struct *new_vma;
					new_vma = find_vma(mm, addr);
					if (!new_vma->vm_prfile)
						new_vma->vm_prfile = prfile;
					if (new_vma != vma)
						get_file(prfile);
				}
				err = 0;
			}
			goto out_freed;
		}
		mutex_lock(&mapping->i_mmap_mutex);
		flush_dcache_mmap_lock(mapping);
		vma->vm_flags |= VM_NONLINEAR;
		vma_interval_tree_remove(vma, &mapping->i_mmap);
		vma_nonlinear_insert(vma, &mapping->i_mmap_nonlinear);
		flush_dcache_mmap_unlock(mapping);
		mutex_unlock(&mapping->i_mmap_mutex);
	}

	if (vma->vm_flags & VM_LOCKED) {
		/*
		 * drop PG_Mlocked flag for over-mapped range
		 */
		if (!has_write_lock)
			goto get_write_lock;
		vm_flags = vma->vm_flags;
		munlock_vma_pages_range(vma, start, start + size);
		vma->vm_flags = vm_flags;
	}

	mmu_notifier_invalidate_range_start(mm, start, start + size);
	err = vma->vm_ops->remap_pages(vma, start, size, pgoff);
	mmu_notifier_invalidate_range_end(mm, start, start + size);

	/*
	 * We can't clear VM_NONLINEAR because we'd have to do
	 * it after ->populate completes, and that would prevent
	 * downgrading the lock.  (Locks can't be upgraded).
	 */

out:
	if (vma)
		vm_flags = vma->vm_flags;
out_freed:
	if (likely(!has_write_lock))
		up_read(&mm->mmap_sem);
	else
		up_write(&mm->mmap_sem);
	if (!err && ((vm_flags & VM_LOCKED) || !(flags & MAP_NONBLOCK)))
		mm_populate(start, size);

	return err;
}<|MERGE_RESOLUTION|>--- conflicted
+++ resolved
@@ -232,10 +232,6 @@
 			vma_get_file(vma);
 			addr = mmap_region(file, start, size, vm_flags, pgoff);
 			vma_fput(vma);
-<<<<<<< HEAD
-			fput(file);
-=======
->>>>>>> a3aa2300
 			if (IS_ERR_VALUE(addr)) {
 				err = addr;
 			} else {
