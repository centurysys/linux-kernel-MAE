// SPDX-License-Identifier: GPL-2.0
/*
 *  Copyright (C) 1991, 1992, 1993, 1994  Linus Torvalds
 *
 *  Swap reorganised 29.12.95, Stephen Tweedie.
 *  kswapd added: 7.1.96  sct
 *  Removed kswapd_ctl limits, and swap out as many pages as needed
 *  to bring the system back to freepages.high: 2.4.97, Rik van Riel.
 *  Zone aware kswapd started 02/00, Kanoj Sarcar (kanoj@sgi.com).
 *  Multiqueue VM started 5.8.00, Rik van Riel.
 */

#define pr_fmt(fmt) KBUILD_MODNAME ": " fmt

#include <linux/mm.h>
#include <linux/sched/mm.h>
#include <linux/module.h>
#include <linux/gfp.h>
#include <linux/kernel_stat.h>
#include <linux/swap.h>
#include <linux/pagemap.h>
#include <linux/init.h>
#include <linux/highmem.h>
#include <linux/vmpressure.h>
#include <linux/vmstat.h>
#include <linux/file.h>
#include <linux/writeback.h>
#include <linux/blkdev.h>
#include <linux/buffer_head.h>	/* for try_to_release_page(),
					buffer_heads_over_limit */
#include <linux/mm_inline.h>
#include <linux/backing-dev.h>
#include <linux/rmap.h>
#include <linux/topology.h>
#include <linux/cpu.h>
#include <linux/cpuset.h>
#include <linux/compaction.h>
#include <linux/notifier.h>
#include <linux/rwsem.h>
#include <linux/delay.h>
#include <linux/kthread.h>
#include <linux/freezer.h>
#include <linux/memcontrol.h>
#include <linux/delayacct.h>
#include <linux/sysctl.h>
#include <linux/oom.h>
#include <linux/pagevec.h>
#include <linux/prefetch.h>
#include <linux/printk.h>
#include <linux/dax.h>
#include <linux/psi.h>

#include <asm/tlbflush.h>
#include <asm/div64.h>

#include <linux/swapops.h>
#include <linux/balloon_compaction.h>

#include "internal.h"

#define CREATE_TRACE_POINTS
#include <trace/events/vmscan.h>

struct scan_control {
	/* How many pages shrink_list() should reclaim */
	unsigned long nr_to_reclaim;

	/*
	 * Nodemask of nodes allowed by the caller. If NULL, all nodes
	 * are scanned.
	 */
	nodemask_t	*nodemask;

	/*
	 * The memory cgroup that hit its limit and as a result is the
	 * primary target of this reclaim invocation.
	 */
	struct mem_cgroup *target_mem_cgroup;

	/*
	 * Scan pressure balancing between anon and file LRUs
	 */
	unsigned long	anon_cost;
	unsigned long	file_cost;

	/* Can active pages be deactivated as part of reclaim? */
#define DEACTIVATE_ANON 1
#define DEACTIVATE_FILE 2
	unsigned int may_deactivate:2;
	unsigned int force_deactivate:1;
	unsigned int skipped_deactivate:1;

	/* Writepage batching in laptop mode; RECLAIM_WRITE */
	unsigned int may_writepage:1;

	/* Can mapped pages be reclaimed? */
	unsigned int may_unmap:1;

	/* Can pages be swapped as part of reclaim? */
	unsigned int may_swap:1;

	/*
	 * Cgroups are not reclaimed below their configured memory.low,
	 * unless we threaten to OOM. If any cgroups are skipped due to
	 * memory.low and nothing was reclaimed, go back for memory.low.
	 */
	unsigned int memcg_low_reclaim:1;
	unsigned int memcg_low_skipped:1;

	unsigned int hibernation_mode:1;

	/* One of the zones is ready for compaction */
	unsigned int compaction_ready:1;

	/* There is easily reclaimable cold cache in the current node */
	unsigned int cache_trim_mode:1;

	/* The file pages on the current node are dangerously low */
	unsigned int file_is_tiny:1;

	/* Allocation order */
	s8 order;

	/* Scan (total_size >> priority) pages at once */
	s8 priority;

	/* The highest zone to isolate pages for reclaim from */
	s8 reclaim_idx;

	/* This context's GFP mask */
	gfp_t gfp_mask;

	/* Incremented by the number of inactive pages that were scanned */
	unsigned long nr_scanned;

	/* Number of pages freed so far during a call to shrink_zones() */
	unsigned long nr_reclaimed;

	struct {
		unsigned int dirty;
		unsigned int unqueued_dirty;
		unsigned int congested;
		unsigned int writeback;
		unsigned int immediate;
		unsigned int file_taken;
		unsigned int taken;
	} nr;

	/* for recording the reclaimed slab by now */
	struct reclaim_state reclaim_state;
};

#ifdef ARCH_HAS_PREFETCHW
#define prefetchw_prev_lru_page(_page, _base, _field)			\
	do {								\
		if ((_page)->lru.prev != _base) {			\
			struct page *prev;				\
									\
			prev = lru_to_page(&(_page->lru));		\
			prefetchw(&prev->_field);			\
		}							\
	} while (0)
#else
#define prefetchw_prev_lru_page(_page, _base, _field) do { } while (0)
#endif

/*
 * From 0 .. 200.  Higher means more swappy.
 */
int vm_swappiness = 60;

static void set_task_reclaim_state(struct task_struct *task,
				   struct reclaim_state *rs)
{
	/* Check for an overwrite */
	WARN_ON_ONCE(rs && task->reclaim_state);

	/* Check for the nulling of an already-nulled member */
	WARN_ON_ONCE(!rs && !task->reclaim_state);

	task->reclaim_state = rs;
}

static LIST_HEAD(shrinker_list);
static DECLARE_RWSEM(shrinker_rwsem);

#ifdef CONFIG_MEMCG
/*
 * We allow subsystems to populate their shrinker-related
 * LRU lists before register_shrinker_prepared() is called
 * for the shrinker, since we don't want to impose
 * restrictions on their internal registration order.
 * In this case shrink_slab_memcg() may find corresponding
 * bit is set in the shrinkers map.
 *
 * This value is used by the function to detect registering
 * shrinkers and to skip do_shrink_slab() calls for them.
 */
#define SHRINKER_REGISTERING ((struct shrinker *)~0UL)

static DEFINE_IDR(shrinker_idr);
static int shrinker_nr_max;

static int prealloc_memcg_shrinker(struct shrinker *shrinker)
{
	int id, ret = -ENOMEM;

	down_write(&shrinker_rwsem);
	/* This may call shrinker, so it must use down_read_trylock() */
	id = idr_alloc(&shrinker_idr, SHRINKER_REGISTERING, 0, 0, GFP_KERNEL);
	if (id < 0)
		goto unlock;

	if (id >= shrinker_nr_max) {
		if (memcg_expand_shrinker_maps(id)) {
			idr_remove(&shrinker_idr, id);
			goto unlock;
		}

		shrinker_nr_max = id + 1;
	}
	shrinker->id = id;
	ret = 0;
unlock:
	up_write(&shrinker_rwsem);
	return ret;
}

static void unregister_memcg_shrinker(struct shrinker *shrinker)
{
	int id = shrinker->id;

	BUG_ON(id < 0);

	down_write(&shrinker_rwsem);
	idr_remove(&shrinker_idr, id);
	up_write(&shrinker_rwsem);
}

static bool cgroup_reclaim(struct scan_control *sc)
{
	return sc->target_mem_cgroup;
}

/**
 * writeback_throttling_sane - is the usual dirty throttling mechanism available?
 * @sc: scan_control in question
 *
 * The normal page dirty throttling mechanism in balance_dirty_pages() is
 * completely broken with the legacy memcg and direct stalling in
 * shrink_page_list() is used for throttling instead, which lacks all the
 * niceties such as fairness, adaptive pausing, bandwidth proportional
 * allocation and configurability.
 *
 * This function tests whether the vmscan currently in progress can assume
 * that the normal dirty throttling mechanism is operational.
 */
static bool writeback_throttling_sane(struct scan_control *sc)
{
	if (!cgroup_reclaim(sc))
		return true;
#ifdef CONFIG_CGROUP_WRITEBACK
	if (cgroup_subsys_on_dfl(memory_cgrp_subsys))
		return true;
#endif
	return false;
}
#else
static int prealloc_memcg_shrinker(struct shrinker *shrinker)
{
	return 0;
}

static void unregister_memcg_shrinker(struct shrinker *shrinker)
{
}

static bool cgroup_reclaim(struct scan_control *sc)
{
	return false;
}

static bool writeback_throttling_sane(struct scan_control *sc)
{
	return true;
}
#endif

/*
 * This misses isolated pages which are not accounted for to save counters.
 * As the data only determines if reclaim or compaction continues, it is
 * not expected that isolated pages will be a dominating factor.
 */
unsigned long zone_reclaimable_pages(struct zone *zone)
{
	unsigned long nr;

	nr = zone_page_state_snapshot(zone, NR_ZONE_INACTIVE_FILE) +
		zone_page_state_snapshot(zone, NR_ZONE_ACTIVE_FILE);
	if (get_nr_swap_pages() > 0)
		nr += zone_page_state_snapshot(zone, NR_ZONE_INACTIVE_ANON) +
			zone_page_state_snapshot(zone, NR_ZONE_ACTIVE_ANON);

	return nr;
}

/**
 * lruvec_lru_size -  Returns the number of pages on the given LRU list.
 * @lruvec: lru vector
 * @lru: lru to use
 * @zone_idx: zones to consider (use MAX_NR_ZONES for the whole LRU list)
 */
unsigned long lruvec_lru_size(struct lruvec *lruvec, enum lru_list lru, int zone_idx)
{
	unsigned long size = 0;
	int zid;

	for (zid = 0; zid <= zone_idx && zid < MAX_NR_ZONES; zid++) {
		struct zone *zone = &lruvec_pgdat(lruvec)->node_zones[zid];

		if (!managed_zone(zone))
			continue;

		if (!mem_cgroup_disabled())
			size += mem_cgroup_get_zone_lru_size(lruvec, lru, zid);
		else
			size += zone_page_state(zone, NR_ZONE_LRU_BASE + lru);
	}
	return size;
}

/*
 * Add a shrinker callback to be called from the vm.
 */
int prealloc_shrinker(struct shrinker *shrinker)
{
	unsigned int size = sizeof(*shrinker->nr_deferred);

	if (shrinker->flags & SHRINKER_NUMA_AWARE)
		size *= nr_node_ids;

	shrinker->nr_deferred = kzalloc(size, GFP_KERNEL);
	if (!shrinker->nr_deferred)
		return -ENOMEM;

	if (shrinker->flags & SHRINKER_MEMCG_AWARE) {
		if (prealloc_memcg_shrinker(shrinker))
			goto free_deferred;
	}

	return 0;

free_deferred:
	kfree(shrinker->nr_deferred);
	shrinker->nr_deferred = NULL;
	return -ENOMEM;
}

void free_prealloced_shrinker(struct shrinker *shrinker)
{
	if (!shrinker->nr_deferred)
		return;

	if (shrinker->flags & SHRINKER_MEMCG_AWARE)
		unregister_memcg_shrinker(shrinker);

	kfree(shrinker->nr_deferred);
	shrinker->nr_deferred = NULL;
}

void register_shrinker_prepared(struct shrinker *shrinker)
{
	down_write(&shrinker_rwsem);
	list_add_tail(&shrinker->list, &shrinker_list);
#ifdef CONFIG_MEMCG
	if (shrinker->flags & SHRINKER_MEMCG_AWARE)
		idr_replace(&shrinker_idr, shrinker, shrinker->id);
#endif
	up_write(&shrinker_rwsem);
}

int register_shrinker(struct shrinker *shrinker)
{
	int err = prealloc_shrinker(shrinker);

	if (err)
		return err;
	register_shrinker_prepared(shrinker);
	return 0;
}
EXPORT_SYMBOL(register_shrinker);

/*
 * Remove one
 */
void unregister_shrinker(struct shrinker *shrinker)
{
	if (!shrinker->nr_deferred)
		return;
	if (shrinker->flags & SHRINKER_MEMCG_AWARE)
		unregister_memcg_shrinker(shrinker);
	down_write(&shrinker_rwsem);
	list_del(&shrinker->list);
	up_write(&shrinker_rwsem);
	kfree(shrinker->nr_deferred);
	shrinker->nr_deferred = NULL;
}
EXPORT_SYMBOL(unregister_shrinker);

#define SHRINK_BATCH 128

static unsigned long do_shrink_slab(struct shrink_control *shrinkctl,
				    struct shrinker *shrinker, int priority)
{
	unsigned long freed = 0;
	unsigned long long delta;
	long total_scan;
	long freeable;
	long nr;
	long new_nr;
	int nid = shrinkctl->nid;
	long batch_size = shrinker->batch ? shrinker->batch
					  : SHRINK_BATCH;
	long scanned = 0, next_deferred;

	if (!(shrinker->flags & SHRINKER_NUMA_AWARE))
		nid = 0;

	freeable = shrinker->count_objects(shrinker, shrinkctl);
	if (freeable == 0 || freeable == SHRINK_EMPTY)
		return freeable;

	/*
	 * copy the current shrinker scan count into a local variable
	 * and zero it so that other concurrent shrinker invocations
	 * don't also do this scanning work.
	 */
	nr = atomic_long_xchg(&shrinker->nr_deferred[nid], 0);

	total_scan = nr;
	if (shrinker->seeks) {
		delta = freeable >> priority;
		delta *= 4;
		do_div(delta, shrinker->seeks);
	} else {
		/*
		 * These objects don't require any IO to create. Trim
		 * them aggressively under memory pressure to keep
		 * them from causing refetches in the IO caches.
		 */
		delta = freeable / 2;
	}

	total_scan += delta;
	if (total_scan < 0) {
		pr_err("shrink_slab: %pS negative objects to delete nr=%ld\n",
		       shrinker->scan_objects, total_scan);
		total_scan = freeable;
		next_deferred = nr;
	} else
		next_deferred = total_scan;

	/*
	 * We need to avoid excessive windup on filesystem shrinkers
	 * due to large numbers of GFP_NOFS allocations causing the
	 * shrinkers to return -1 all the time. This results in a large
	 * nr being built up so when a shrink that can do some work
	 * comes along it empties the entire cache due to nr >>>
	 * freeable. This is bad for sustaining a working set in
	 * memory.
	 *
	 * Hence only allow the shrinker to scan the entire cache when
	 * a large delta change is calculated directly.
	 */
	if (delta < freeable / 4)
		total_scan = min(total_scan, freeable / 2);

	/*
	 * Avoid risking looping forever due to too large nr value:
	 * never try to free more than twice the estimate number of
	 * freeable entries.
	 */
	if (total_scan > freeable * 2)
		total_scan = freeable * 2;

	trace_mm_shrink_slab_start(shrinker, shrinkctl, nr,
				   freeable, delta, total_scan, priority);

	/*
	 * Normally, we should not scan less than batch_size objects in one
	 * pass to avoid too frequent shrinker calls, but if the slab has less
	 * than batch_size objects in total and we are really tight on memory,
	 * we will try to reclaim all available objects, otherwise we can end
	 * up failing allocations although there are plenty of reclaimable
	 * objects spread over several slabs with usage less than the
	 * batch_size.
	 *
	 * We detect the "tight on memory" situations by looking at the total
	 * number of objects we want to scan (total_scan). If it is greater
	 * than the total number of objects on slab (freeable), we must be
	 * scanning at high prio and therefore should try to reclaim as much as
	 * possible.
	 */
	while (total_scan >= batch_size ||
	       total_scan >= freeable) {
		unsigned long ret;
		unsigned long nr_to_scan = min(batch_size, total_scan);

		shrinkctl->nr_to_scan = nr_to_scan;
		shrinkctl->nr_scanned = nr_to_scan;
		ret = shrinker->scan_objects(shrinker, shrinkctl);
		if (ret == SHRINK_STOP)
			break;
		freed += ret;

		count_vm_events(SLABS_SCANNED, shrinkctl->nr_scanned);
		total_scan -= shrinkctl->nr_scanned;
		scanned += shrinkctl->nr_scanned;

		cond_resched();
	}

	if (next_deferred >= scanned)
		next_deferred -= scanned;
	else
		next_deferred = 0;
	/*
	 * move the unused scan count back into the shrinker in a
	 * manner that handles concurrent updates. If we exhausted the
	 * scan, there is no need to do an update.
	 */
	if (next_deferred > 0)
		new_nr = atomic_long_add_return(next_deferred,
						&shrinker->nr_deferred[nid]);
	else
		new_nr = atomic_long_read(&shrinker->nr_deferred[nid]);

	trace_mm_shrink_slab_end(shrinker, nid, freed, nr, new_nr, total_scan);
	return freed;
}

#ifdef CONFIG_MEMCG
static unsigned long shrink_slab_memcg(gfp_t gfp_mask, int nid,
			struct mem_cgroup *memcg, int priority)
{
	struct memcg_shrinker_map *map;
	unsigned long ret, freed = 0;
	int i;

	if (!mem_cgroup_online(memcg))
		return 0;

	if (!down_read_trylock(&shrinker_rwsem))
		return 0;

	map = rcu_dereference_protected(memcg->nodeinfo[nid]->shrinker_map,
					true);
	if (unlikely(!map))
		goto unlock;

	for_each_set_bit(i, map->map, shrinker_nr_max) {
		struct shrink_control sc = {
			.gfp_mask = gfp_mask,
			.nid = nid,
			.memcg = memcg,
		};
		struct shrinker *shrinker;

		shrinker = idr_find(&shrinker_idr, i);
		if (unlikely(!shrinker || shrinker == SHRINKER_REGISTERING)) {
			if (!shrinker)
				clear_bit(i, map->map);
			continue;
		}

		/* Call non-slab shrinkers even though kmem is disabled */
		if (!memcg_kmem_enabled() &&
		    !(shrinker->flags & SHRINKER_NONSLAB))
			continue;

		ret = do_shrink_slab(&sc, shrinker, priority);
		if (ret == SHRINK_EMPTY) {
			clear_bit(i, map->map);
			/*
			 * After the shrinker reported that it had no objects to
			 * free, but before we cleared the corresponding bit in
			 * the memcg shrinker map, a new object might have been
			 * added. To make sure, we have the bit set in this
			 * case, we invoke the shrinker one more time and reset
			 * the bit if it reports that it is not empty anymore.
			 * The memory barrier here pairs with the barrier in
			 * memcg_set_shrinker_bit():
			 *
			 * list_lru_add()     shrink_slab_memcg()
			 *   list_add_tail()    clear_bit()
			 *   <MB>               <MB>
			 *   set_bit()          do_shrink_slab()
			 */
			smp_mb__after_atomic();
			ret = do_shrink_slab(&sc, shrinker, priority);
			if (ret == SHRINK_EMPTY)
				ret = 0;
			else
				memcg_set_shrinker_bit(memcg, nid, i);
		}
		freed += ret;

		if (rwsem_is_contended(&shrinker_rwsem)) {
			freed = freed ? : 1;
			break;
		}
	}
unlock:
	up_read(&shrinker_rwsem);
	return freed;
}
#else /* CONFIG_MEMCG */
static unsigned long shrink_slab_memcg(gfp_t gfp_mask, int nid,
			struct mem_cgroup *memcg, int priority)
{
	return 0;
}
#endif /* CONFIG_MEMCG */

/**
 * shrink_slab - shrink slab caches
 * @gfp_mask: allocation context
 * @nid: node whose slab caches to target
 * @memcg: memory cgroup whose slab caches to target
 * @priority: the reclaim priority
 *
 * Call the shrink functions to age shrinkable caches.
 *
 * @nid is passed along to shrinkers with SHRINKER_NUMA_AWARE set,
 * unaware shrinkers will receive a node id of 0 instead.
 *
 * @memcg specifies the memory cgroup to target. Unaware shrinkers
 * are called only if it is the root cgroup.
 *
 * @priority is sc->priority, we take the number of objects and >> by priority
 * in order to get the scan target.
 *
 * Returns the number of reclaimed slab objects.
 */
static unsigned long shrink_slab(gfp_t gfp_mask, int nid,
				 struct mem_cgroup *memcg,
				 int priority)
{
	unsigned long ret, freed = 0;
	struct shrinker *shrinker;

	/*
	 * The root memcg might be allocated even though memcg is disabled
	 * via "cgroup_disable=memory" boot parameter.  This could make
	 * mem_cgroup_is_root() return false, then just run memcg slab
	 * shrink, but skip global shrink.  This may result in premature
	 * oom.
	 */
	if (!mem_cgroup_disabled() && !mem_cgroup_is_root(memcg))
		return shrink_slab_memcg(gfp_mask, nid, memcg, priority);

	if (!down_read_trylock(&shrinker_rwsem))
		goto out;

	list_for_each_entry(shrinker, &shrinker_list, list) {
		struct shrink_control sc = {
			.gfp_mask = gfp_mask,
			.nid = nid,
			.memcg = memcg,
		};

		ret = do_shrink_slab(&sc, shrinker, priority);
		if (ret == SHRINK_EMPTY)
			ret = 0;
		freed += ret;
		/*
		 * Bail out if someone want to register a new shrinker to
		 * prevent the registration from being stalled for long periods
		 * by parallel ongoing shrinking.
		 */
		if (rwsem_is_contended(&shrinker_rwsem)) {
			freed = freed ? : 1;
			break;
		}
	}

	up_read(&shrinker_rwsem);
out:
	cond_resched();
	return freed;
}

void drop_slab_node(int nid)
{
	unsigned long freed;

	do {
		struct mem_cgroup *memcg = NULL;

		if (fatal_signal_pending(current))
			return;

		freed = 0;
		memcg = mem_cgroup_iter(NULL, NULL, NULL);
		do {
			freed += shrink_slab(GFP_KERNEL, nid, memcg, 0);
		} while ((memcg = mem_cgroup_iter(NULL, memcg, NULL)) != NULL);
	} while (freed > 10);
}

void drop_slab(void)
{
	int nid;

	for_each_online_node(nid)
		drop_slab_node(nid);
}

static inline int is_page_cache_freeable(struct page *page)
{
	/*
	 * A freeable page cache page is referenced only by the caller
	 * that isolated the page, the page cache and optional buffer
	 * heads at page->private.
	 */
	int page_cache_pins = thp_nr_pages(page);
	return page_count(page) - page_has_private(page) == 1 + page_cache_pins;
}

static int may_write_to_inode(struct inode *inode)
{
	if (current->flags & PF_SWAPWRITE)
		return 1;
	if (!inode_write_congested(inode))
		return 1;
	if (inode_to_bdi(inode) == current->backing_dev_info)
		return 1;
	return 0;
}

/*
 * We detected a synchronous write error writing a page out.  Probably
 * -ENOSPC.  We need to propagate that into the address_space for a subsequent
 * fsync(), msync() or close().
 *
 * The tricky part is that after writepage we cannot touch the mapping: nothing
 * prevents it from being freed up.  But we have a ref on the page and once
 * that page is locked, the mapping is pinned.
 *
 * We're allowed to run sleeping lock_page() here because we know the caller has
 * __GFP_FS.
 */
static void handle_write_error(struct address_space *mapping,
				struct page *page, int error)
{
	lock_page(page);
	if (page_mapping(page) == mapping)
		mapping_set_error(mapping, error);
	unlock_page(page);
}

/* possible outcome of pageout() */
typedef enum {
	/* failed to write page out, page is locked */
	PAGE_KEEP,
	/* move page to the active list, page is locked */
	PAGE_ACTIVATE,
	/* page has been sent to the disk successfully, page is unlocked */
	PAGE_SUCCESS,
	/* page is clean and locked */
	PAGE_CLEAN,
} pageout_t;

/*
 * pageout is called by shrink_page_list() for each dirty page.
 * Calls ->writepage().
 */
static pageout_t pageout(struct page *page, struct address_space *mapping)
{
	/*
	 * If the page is dirty, only perform writeback if that write
	 * will be non-blocking.  To prevent this allocation from being
	 * stalled by pagecache activity.  But note that there may be
	 * stalls if we need to run get_block().  We could test
	 * PagePrivate for that.
	 *
	 * If this process is currently in __generic_file_write_iter() against
	 * this page's queue, we can perform writeback even if that
	 * will block.
	 *
	 * If the page is swapcache, write it back even if that would
	 * block, for some throttling. This happens by accident, because
	 * swap_backing_dev_info is bust: it doesn't reflect the
	 * congestion state of the swapdevs.  Easy to fix, if needed.
	 */
	if (!is_page_cache_freeable(page))
		return PAGE_KEEP;
	if (!mapping) {
		/*
		 * Some data journaling orphaned pages can have
		 * page->mapping == NULL while being dirty with clean buffers.
		 */
		if (page_has_private(page)) {
			if (try_to_free_buffers(page)) {
				ClearPageDirty(page);
				pr_info("%s: orphaned page\n", __func__);
				return PAGE_CLEAN;
			}
		}
		return PAGE_KEEP;
	}
	if (mapping->a_ops->writepage == NULL)
		return PAGE_ACTIVATE;
	if (!may_write_to_inode(mapping->host))
		return PAGE_KEEP;

	if (clear_page_dirty_for_io(page)) {
		int res;
		struct writeback_control wbc = {
			.sync_mode = WB_SYNC_NONE,
			.nr_to_write = SWAP_CLUSTER_MAX,
			.range_start = 0,
			.range_end = LLONG_MAX,
			.for_reclaim = 1,
		};

		SetPageReclaim(page);
		res = mapping->a_ops->writepage(page, &wbc);
		if (res < 0)
			handle_write_error(mapping, page, res);
		if (res == AOP_WRITEPAGE_ACTIVATE) {
			ClearPageReclaim(page);
			return PAGE_ACTIVATE;
		}

		if (!PageWriteback(page)) {
			/* synchronous write or broken a_ops? */
			ClearPageReclaim(page);
		}
		trace_mm_vmscan_writepage(page);
		inc_node_page_state(page, NR_VMSCAN_WRITE);
		return PAGE_SUCCESS;
	}

	return PAGE_CLEAN;
}

/*
 * Same as remove_mapping, but if the page is removed from the mapping, it
 * gets returned with a refcount of 0.
 */
static int __remove_mapping(struct address_space *mapping, struct page *page,
			    bool reclaimed, struct mem_cgroup *target_memcg)
{
	unsigned long flags;
	int refcount;
	void *shadow = NULL;

	BUG_ON(!PageLocked(page));
	BUG_ON(mapping != page_mapping(page));

	xa_lock_irqsave(&mapping->i_pages, flags);
	/*
	 * The non racy check for a busy page.
	 *
	 * Must be careful with the order of the tests. When someone has
	 * a ref to the page, it may be possible that they dirty it then
	 * drop the reference. So if PageDirty is tested before page_count
	 * here, then the following race may occur:
	 *
	 * get_user_pages(&page);
	 * [user mapping goes away]
	 * write_to(page);
	 *				!PageDirty(page)    [good]
	 * SetPageDirty(page);
	 * put_page(page);
	 *				!page_count(page)   [good, discard it]
	 *
	 * [oops, our write_to data is lost]
	 *
	 * Reversing the order of the tests ensures such a situation cannot
	 * escape unnoticed. The smp_rmb is needed to ensure the page->flags
	 * load is not satisfied before that of page->_refcount.
	 *
	 * Note that if SetPageDirty is always performed via set_page_dirty,
	 * and thus under the i_pages lock, then this ordering is not required.
	 */
	refcount = 1 + compound_nr(page);
	if (!page_ref_freeze(page, refcount))
		goto cannot_free;
	/* note: atomic_cmpxchg in page_ref_freeze provides the smp_rmb */
	if (unlikely(PageDirty(page))) {
		page_ref_unfreeze(page, refcount);
		goto cannot_free;
	}

	if (PageSwapCache(page)) {
		swp_entry_t swap = { .val = page_private(page) };
		mem_cgroup_swapout(page, swap);
		if (reclaimed && !mapping_exiting(mapping))
			shadow = workingset_eviction(page, target_memcg);
		__delete_from_swap_cache(page, swap, shadow);
		xa_unlock_irqrestore(&mapping->i_pages, flags);
		put_swap_page(page, swap);
	} else {
		void (*freepage)(struct page *);

		freepage = mapping->a_ops->freepage;
		/*
		 * Remember a shadow entry for reclaimed file cache in
		 * order to detect refaults, thus thrashing, later on.
		 *
		 * But don't store shadows in an address space that is
		 * already exiting.  This is not just an optimization,
		 * inode reclaim needs to empty out the radix tree or
		 * the nodes are lost.  Don't plant shadows behind its
		 * back.
		 *
		 * We also don't store shadows for DAX mappings because the
		 * only page cache pages found in these are zero pages
		 * covering holes, and because we don't want to mix DAX
		 * exceptional entries and shadow exceptional entries in the
		 * same address_space.
		 */
		if (reclaimed && page_is_file_lru(page) &&
		    !mapping_exiting(mapping) && !dax_mapping(mapping))
			shadow = workingset_eviction(page, target_memcg);
		__delete_from_page_cache(page, shadow);
		xa_unlock_irqrestore(&mapping->i_pages, flags);

		if (freepage != NULL)
			freepage(page);
	}

	return 1;

cannot_free:
	xa_unlock_irqrestore(&mapping->i_pages, flags);
	return 0;
}

/*
 * Attempt to detach a locked page from its ->mapping.  If it is dirty or if
 * someone else has a ref on the page, abort and return 0.  If it was
 * successfully detached, return 1.  Assumes the caller has a single ref on
 * this page.
 */
int remove_mapping(struct address_space *mapping, struct page *page)
{
	if (__remove_mapping(mapping, page, false, NULL)) {
		/*
		 * Unfreezing the refcount with 1 rather than 2 effectively
		 * drops the pagecache ref for us without requiring another
		 * atomic operation.
		 */
		page_ref_unfreeze(page, 1);
		return 1;
	}
	return 0;
}

/**
 * putback_lru_page - put previously isolated page onto appropriate LRU list
 * @page: page to be put back to appropriate lru list
 *
 * Add previously isolated @page to appropriate LRU list.
 * Page may still be unevictable for other reasons.
 *
 * lru_lock must not be held, interrupts must be enabled.
 */
void putback_lru_page(struct page *page)
{
	lru_cache_add(page);
	put_page(page);		/* drop ref from isolate */
}

enum page_references {
	PAGEREF_RECLAIM,
	PAGEREF_RECLAIM_CLEAN,
	PAGEREF_KEEP,
	PAGEREF_ACTIVATE,
};

static enum page_references page_check_references(struct page *page,
						  struct scan_control *sc)
{
	int referenced_ptes, referenced_page;
	unsigned long vm_flags;

	referenced_ptes = page_referenced(page, 1, sc->target_mem_cgroup,
					  &vm_flags);
	referenced_page = TestClearPageReferenced(page);

	/*
	 * Mlock lost the isolation race with us.  Let try_to_unmap()
	 * move the page to the unevictable list.
	 */
	if (vm_flags & VM_LOCKED)
		return PAGEREF_RECLAIM;

	if (referenced_ptes) {
		/*
		 * All mapped pages start out with page table
		 * references from the instantiating fault, so we need
		 * to look twice if a mapped file page is used more
		 * than once.
		 *
		 * Mark it and spare it for another trip around the
		 * inactive list.  Another page table reference will
		 * lead to its activation.
		 *
		 * Note: the mark is set for activated pages as well
		 * so that recently deactivated but used pages are
		 * quickly recovered.
		 */
		SetPageReferenced(page);

		if (referenced_page || referenced_ptes > 1)
			return PAGEREF_ACTIVATE;

		/*
		 * Activate file-backed executable pages after first usage.
		 */
		if ((vm_flags & VM_EXEC) && !PageSwapBacked(page))
			return PAGEREF_ACTIVATE;

		return PAGEREF_KEEP;
	}

	/* Reclaim if clean, defer dirty pages to writeback */
	if (referenced_page && !PageSwapBacked(page))
		return PAGEREF_RECLAIM_CLEAN;

	return PAGEREF_RECLAIM;
}

/* Check if a page is dirty or under writeback */
static void page_check_dirty_writeback(struct page *page,
				       bool *dirty, bool *writeback)
{
	struct address_space *mapping;

	/*
	 * Anonymous pages are not handled by flushers and must be written
	 * from reclaim context. Do not stall reclaim based on them
	 */
	if (!page_is_file_lru(page) ||
	    (PageAnon(page) && !PageSwapBacked(page))) {
		*dirty = false;
		*writeback = false;
		return;
	}

	/* By default assume that the page flags are accurate */
	*dirty = PageDirty(page);
	*writeback = PageWriteback(page);

	/* Verify dirty/writeback state if the filesystem supports it */
	if (!page_has_private(page))
		return;

	mapping = page_mapping(page);
	if (mapping && mapping->a_ops->is_dirty_writeback)
		mapping->a_ops->is_dirty_writeback(page, dirty, writeback);
}

/*
 * shrink_page_list() returns the number of reclaimed pages
 */
static unsigned int shrink_page_list(struct list_head *page_list,
				     struct pglist_data *pgdat,
				     struct scan_control *sc,
				     struct reclaim_stat *stat,
				     bool ignore_references)
{
	LIST_HEAD(ret_pages);
	LIST_HEAD(free_pages);
	unsigned int nr_reclaimed = 0;
	unsigned int pgactivate = 0;

	memset(stat, 0, sizeof(*stat));
	cond_resched();

	while (!list_empty(page_list)) {
		struct address_space *mapping;
		struct page *page;
		enum page_references references = PAGEREF_RECLAIM;
		bool dirty, writeback, may_enter_fs;
		unsigned int nr_pages;

		cond_resched();

		page = lru_to_page(page_list);
		list_del(&page->lru);

		if (!trylock_page(page))
			goto keep;

		VM_BUG_ON_PAGE(PageActive(page), page);

		nr_pages = compound_nr(page);

		/* Account the number of base pages even though THP */
		sc->nr_scanned += nr_pages;

		if (unlikely(!page_evictable(page)))
			goto activate_locked;

		if (!sc->may_unmap && page_mapped(page))
			goto keep_locked;

		may_enter_fs = (sc->gfp_mask & __GFP_FS) ||
			(PageSwapCache(page) && (sc->gfp_mask & __GFP_IO));

		/*
		 * The number of dirty pages determines if a node is marked
		 * reclaim_congested which affects wait_iff_congested. kswapd
		 * will stall and start writing pages if the tail of the LRU
		 * is all dirty unqueued pages.
		 */
		page_check_dirty_writeback(page, &dirty, &writeback);
		if (dirty || writeback)
			stat->nr_dirty++;

		if (dirty && !writeback)
			stat->nr_unqueued_dirty++;

		/*
		 * Treat this page as congested if the underlying BDI is or if
		 * pages are cycling through the LRU so quickly that the
		 * pages marked for immediate reclaim are making it to the
		 * end of the LRU a second time.
		 */
		mapping = page_mapping(page);
		if (((dirty || writeback) && mapping &&
		     inode_write_congested(mapping->host)) ||
		    (writeback && PageReclaim(page)))
			stat->nr_congested++;

		/*
		 * If a page at the tail of the LRU is under writeback, there
		 * are three cases to consider.
		 *
		 * 1) If reclaim is encountering an excessive number of pages
		 *    under writeback and this page is both under writeback and
		 *    PageReclaim then it indicates that pages are being queued
		 *    for IO but are being recycled through the LRU before the
		 *    IO can complete. Waiting on the page itself risks an
		 *    indefinite stall if it is impossible to writeback the
		 *    page due to IO error or disconnected storage so instead
		 *    note that the LRU is being scanned too quickly and the
		 *    caller can stall after page list has been processed.
		 *
		 * 2) Global or new memcg reclaim encounters a page that is
		 *    not marked for immediate reclaim, or the caller does not
		 *    have __GFP_FS (or __GFP_IO if it's simply going to swap,
		 *    not to fs). In this case mark the page for immediate
		 *    reclaim and continue scanning.
		 *
		 *    Require may_enter_fs because we would wait on fs, which
		 *    may not have submitted IO yet. And the loop driver might
		 *    enter reclaim, and deadlock if it waits on a page for
		 *    which it is needed to do the write (loop masks off
		 *    __GFP_IO|__GFP_FS for this reason); but more thought
		 *    would probably show more reasons.
		 *
		 * 3) Legacy memcg encounters a page that is already marked
		 *    PageReclaim. memcg does not have any dirty pages
		 *    throttling so we could easily OOM just because too many
		 *    pages are in writeback and there is nothing else to
		 *    reclaim. Wait for the writeback to complete.
		 *
		 * In cases 1) and 2) we activate the pages to get them out of
		 * the way while we continue scanning for clean pages on the
		 * inactive list and refilling from the active list. The
		 * observation here is that waiting for disk writes is more
		 * expensive than potentially causing reloads down the line.
		 * Since they're marked for immediate reclaim, they won't put
		 * memory pressure on the cache working set any longer than it
		 * takes to write them to disk.
		 */
		if (PageWriteback(page)) {
			/* Case 1 above */
			if (current_is_kswapd() &&
			    PageReclaim(page) &&
			    test_bit(PGDAT_WRITEBACK, &pgdat->flags)) {
				stat->nr_immediate++;
				goto activate_locked;

			/* Case 2 above */
			} else if (writeback_throttling_sane(sc) ||
			    !PageReclaim(page) || !may_enter_fs) {
				/*
				 * This is slightly racy - end_page_writeback()
				 * might have just cleared PageReclaim, then
				 * setting PageReclaim here end up interpreted
				 * as PageReadahead - but that does not matter
				 * enough to care.  What we do want is for this
				 * page to have PageReclaim set next time memcg
				 * reclaim reaches the tests above, so it will
				 * then wait_on_page_writeback() to avoid OOM;
				 * and it's also appropriate in global reclaim.
				 */
				SetPageReclaim(page);
				stat->nr_writeback++;
				goto activate_locked;

			/* Case 3 above */
			} else {
				unlock_page(page);
				wait_on_page_writeback(page);
				/* then go back and try same page again */
				list_add_tail(&page->lru, page_list);
				continue;
			}
		}

		if (!ignore_references)
			references = page_check_references(page, sc);

		switch (references) {
		case PAGEREF_ACTIVATE:
			goto activate_locked;
		case PAGEREF_KEEP:
			stat->nr_ref_keep += nr_pages;
			goto keep_locked;
		case PAGEREF_RECLAIM:
		case PAGEREF_RECLAIM_CLEAN:
			; /* try to reclaim the page below */
		}

		/*
		 * Anonymous process memory has backing store?
		 * Try to allocate it some swap space here.
		 * Lazyfree page could be freed directly
		 */
		if (PageAnon(page) && PageSwapBacked(page)) {
			if (!PageSwapCache(page)) {
				if (!(sc->gfp_mask & __GFP_IO))
					goto keep_locked;
				if (page_maybe_dma_pinned(page))
					goto keep_locked;
				if (PageTransHuge(page)) {
					/* cannot split THP, skip it */
					if (!can_split_huge_page(page, NULL))
						goto activate_locked;
					/*
					 * Split pages without a PMD map right
					 * away. Chances are some or all of the
					 * tail pages can be freed without IO.
					 */
					if (!compound_mapcount(page) &&
					    split_huge_page_to_list(page,
								    page_list))
						goto activate_locked;
				}
				if (!add_to_swap(page)) {
					if (!PageTransHuge(page))
						goto activate_locked_split;
					/* Fallback to swap normal pages */
					if (split_huge_page_to_list(page,
								    page_list))
						goto activate_locked;
#ifdef CONFIG_TRANSPARENT_HUGEPAGE
					count_vm_event(THP_SWPOUT_FALLBACK);
#endif
					if (!add_to_swap(page))
						goto activate_locked_split;
				}

				may_enter_fs = true;

				/* Adding to swap updated mapping */
				mapping = page_mapping(page);
			}
		} else if (unlikely(PageTransHuge(page))) {
			/* Split file THP */
			if (split_huge_page_to_list(page, page_list))
				goto keep_locked;
		}

		/*
		 * THP may get split above, need minus tail pages and update
		 * nr_pages to avoid accounting tail pages twice.
		 *
		 * The tail pages that are added into swap cache successfully
		 * reach here.
		 */
		if ((nr_pages > 1) && !PageTransHuge(page)) {
			sc->nr_scanned -= (nr_pages - 1);
			nr_pages = 1;
		}

		/*
		 * The page is mapped into the page tables of one or more
		 * processes. Try to unmap it here.
		 */
		if (page_mapped(page)) {
			enum ttu_flags flags = TTU_BATCH_FLUSH;
			bool was_swapbacked = PageSwapBacked(page);

			if (unlikely(PageTransHuge(page)))
				flags |= TTU_SPLIT_HUGE_PMD;

			if (!try_to_unmap(page, flags)) {
				stat->nr_unmap_fail += nr_pages;
				if (!was_swapbacked && PageSwapBacked(page))
					stat->nr_lazyfree_fail += nr_pages;
				goto activate_locked;
			}
		}

		if (PageDirty(page)) {
			/*
			 * Only kswapd can writeback filesystem pages
			 * to avoid risk of stack overflow. But avoid
			 * injecting inefficient single-page IO into
			 * flusher writeback as much as possible: only
			 * write pages when we've encountered many
			 * dirty pages, and when we've already scanned
			 * the rest of the LRU for clean pages and see
			 * the same dirty pages again (PageReclaim).
			 */
			if (page_is_file_lru(page) &&
			    (!current_is_kswapd() || !PageReclaim(page) ||
			     !test_bit(PGDAT_DIRTY, &pgdat->flags))) {
				/*
				 * Immediately reclaim when written back.
				 * Similar in principal to deactivate_page()
				 * except we already have the page isolated
				 * and know it's dirty
				 */
				inc_node_page_state(page, NR_VMSCAN_IMMEDIATE);
				SetPageReclaim(page);

				goto activate_locked;
			}

			if (references == PAGEREF_RECLAIM_CLEAN)
				goto keep_locked;
			if (!may_enter_fs)
				goto keep_locked;
			if (!sc->may_writepage)
				goto keep_locked;

			/*
			 * Page is dirty. Flush the TLB if a writable entry
			 * potentially exists to avoid CPU writes after IO
			 * starts and then write it out here.
			 */
			try_to_unmap_flush_dirty();
			switch (pageout(page, mapping)) {
			case PAGE_KEEP:
				goto keep_locked;
			case PAGE_ACTIVATE:
				goto activate_locked;
			case PAGE_SUCCESS:
				stat->nr_pageout += thp_nr_pages(page);

				if (PageWriteback(page))
					goto keep;
				if (PageDirty(page))
					goto keep;

				/*
				 * A synchronous write - probably a ramdisk.  Go
				 * ahead and try to reclaim the page.
				 */
				if (!trylock_page(page))
					goto keep;
				if (PageDirty(page) || PageWriteback(page))
					goto keep_locked;
				mapping = page_mapping(page);
				fallthrough;
			case PAGE_CLEAN:
				; /* try to free the page below */
			}
		}

		/*
		 * If the page has buffers, try to free the buffer mappings
		 * associated with this page. If we succeed we try to free
		 * the page as well.
		 *
		 * We do this even if the page is PageDirty().
		 * try_to_release_page() does not perform I/O, but it is
		 * possible for a page to have PageDirty set, but it is actually
		 * clean (all its buffers are clean).  This happens if the
		 * buffers were written out directly, with submit_bh(). ext3
		 * will do this, as well as the blockdev mapping.
		 * try_to_release_page() will discover that cleanness and will
		 * drop the buffers and mark the page clean - it can be freed.
		 *
		 * Rarely, pages can have buffers and no ->mapping.  These are
		 * the pages which were not successfully invalidated in
		 * truncate_cleanup_page().  We try to drop those buffers here
		 * and if that worked, and the page is no longer mapped into
		 * process address space (page_count == 1) it can be freed.
		 * Otherwise, leave the page on the LRU so it is swappable.
		 */
		if (page_has_private(page)) {
			if (!try_to_release_page(page, sc->gfp_mask))
				goto activate_locked;
			if (!mapping && page_count(page) == 1) {
				unlock_page(page);
				if (put_page_testzero(page))
					goto free_it;
				else {
					/*
					 * rare race with speculative reference.
					 * the speculative reference will free
					 * this page shortly, so we may
					 * increment nr_reclaimed here (and
					 * leave it off the LRU).
					 */
					nr_reclaimed++;
					continue;
				}
			}
		}

		if (PageAnon(page) && !PageSwapBacked(page)) {
			/* follow __remove_mapping for reference */
			if (!page_ref_freeze(page, 1))
				goto keep_locked;
			if (PageDirty(page)) {
				page_ref_unfreeze(page, 1);
				goto keep_locked;
			}

			count_vm_event(PGLAZYFREED);
			count_memcg_page_event(page, PGLAZYFREED);
		} else if (!mapping || !__remove_mapping(mapping, page, true,
							 sc->target_mem_cgroup))
			goto keep_locked;

		unlock_page(page);
free_it:
		/*
		 * THP may get swapped out in a whole, need account
		 * all base pages.
		 */
		nr_reclaimed += nr_pages;

		/*
		 * Is there need to periodically free_page_list? It would
		 * appear not as the counts should be low
		 */
		if (unlikely(PageTransHuge(page)))
			destroy_compound_page(page);
		else
			list_add(&page->lru, &free_pages);
		continue;

activate_locked_split:
		/*
		 * The tail pages that are failed to add into swap cache
		 * reach here.  Fixup nr_scanned and nr_pages.
		 */
		if (nr_pages > 1) {
			sc->nr_scanned -= (nr_pages - 1);
			nr_pages = 1;
		}
activate_locked:
		/* Not a candidate for swapping, so reclaim swap space. */
		if (PageSwapCache(page) && (mem_cgroup_swap_full(page) ||
						PageMlocked(page)))
			try_to_free_swap(page);
		VM_BUG_ON_PAGE(PageActive(page), page);
		if (!PageMlocked(page)) {
			int type = page_is_file_lru(page);
			SetPageActive(page);
			stat->nr_activate[type] += nr_pages;
			count_memcg_page_event(page, PGACTIVATE);
		}
keep_locked:
		unlock_page(page);
keep:
		list_add(&page->lru, &ret_pages);
		VM_BUG_ON_PAGE(PageLRU(page) || PageUnevictable(page), page);
	}

	pgactivate = stat->nr_activate[0] + stat->nr_activate[1];

	mem_cgroup_uncharge_list(&free_pages);
	try_to_unmap_flush();
	free_unref_page_list(&free_pages);

	list_splice(&ret_pages, page_list);
	count_vm_events(PGACTIVATE, pgactivate);

	return nr_reclaimed;
}

unsigned int reclaim_clean_pages_from_list(struct zone *zone,
					    struct list_head *page_list)
{
	struct scan_control sc = {
		.gfp_mask = GFP_KERNEL,
		.priority = DEF_PRIORITY,
		.may_unmap = 1,
	};
	struct reclaim_stat stat;
	unsigned int nr_reclaimed;
	struct page *page, *next;
	LIST_HEAD(clean_pages);

	list_for_each_entry_safe(page, next, page_list, lru) {
		if (page_is_file_lru(page) && !PageDirty(page) &&
		    !__PageMovable(page) && !PageUnevictable(page)) {
			ClearPageActive(page);
			list_move(&page->lru, &clean_pages);
		}
	}

	nr_reclaimed = shrink_page_list(&clean_pages, zone->zone_pgdat, &sc,
					&stat, true);
	list_splice(&clean_pages, page_list);
	mod_node_page_state(zone->zone_pgdat, NR_ISOLATED_FILE,
			    -(long)nr_reclaimed);
	/*
	 * Since lazyfree pages are isolated from file LRU from the beginning,
	 * they will rotate back to anonymous LRU in the end if it failed to
	 * discard so isolated count will be mismatched.
	 * Compensate the isolated count for both LRU lists.
	 */
	mod_node_page_state(zone->zone_pgdat, NR_ISOLATED_ANON,
			    stat.nr_lazyfree_fail);
	mod_node_page_state(zone->zone_pgdat, NR_ISOLATED_FILE,
			    -(long)stat.nr_lazyfree_fail);
	return nr_reclaimed;
}

/*
 * Attempt to remove the specified page from its LRU.  Only take this page
 * if it is of the appropriate PageActive status.  Pages which are being
 * freed elsewhere are also ignored.
 *
 * page:	page to consider
 * mode:	one of the LRU isolation modes defined above
 *
 * returns 0 on success, -ve errno on failure.
 */
int __isolate_lru_page_prepare(struct page *page, isolate_mode_t mode)
{
	int ret = -EBUSY;

	/* Only take pages on the LRU. */
	if (!PageLRU(page))
		return ret;

	/* Compaction should not handle unevictable pages but CMA can do so */
	if (PageUnevictable(page) && !(mode & ISOLATE_UNEVICTABLE))
		return ret;

	/*
	 * To minimise LRU disruption, the caller can indicate that it only
	 * wants to isolate pages it will be able to operate on without
	 * blocking - clean pages for the most part.
	 *
	 * ISOLATE_ASYNC_MIGRATE is used to indicate that it only wants to pages
	 * that it is possible to migrate without blocking
	 */
	if (mode & ISOLATE_ASYNC_MIGRATE) {
		/* All the caller can do on PageWriteback is block */
		if (PageWriteback(page))
			return ret;

		if (PageDirty(page)) {
			struct address_space *mapping;
			bool migrate_dirty;

			/*
			 * Only pages without mappings or that have a
			 * ->migratepage callback are possible to migrate
			 * without blocking. However, we can be racing with
			 * truncation so it's necessary to lock the page
			 * to stabilise the mapping as truncation holds
			 * the page lock until after the page is removed
			 * from the page cache.
			 */
			if (!trylock_page(page))
				return ret;

			mapping = page_mapping(page);
			migrate_dirty = !mapping || mapping->a_ops->migratepage;
			unlock_page(page);
			if (!migrate_dirty)
				return ret;
		}
	}

	if ((mode & ISOLATE_UNMAPPED) && page_mapped(page))
		return ret;

	return 0;
}

/*
 * Update LRU sizes after isolating pages. The LRU size updates must
 * be complete before mem_cgroup_update_lru_size due to a sanity check.
 */
static __always_inline void update_lru_sizes(struct lruvec *lruvec,
			enum lru_list lru, unsigned long *nr_zone_taken)
{
	int zid;

	for (zid = 0; zid < MAX_NR_ZONES; zid++) {
		if (!nr_zone_taken[zid])
			continue;

		update_lru_size(lruvec, lru, zid, -nr_zone_taken[zid]);
	}

}

/**
 * Isolating page from the lruvec to fill in @dst list by nr_to_scan times.
 *
 * lruvec->lru_lock is heavily contended.  Some of the functions that
 * shrink the lists perform better by taking out a batch of pages
 * and working on them outside the LRU lock.
 *
 * For pagecache intensive workloads, this function is the hottest
 * spot in the kernel (apart from copy_*_user functions).
 *
 * Lru_lock must be held before calling this function.
 *
 * @nr_to_scan:	The number of eligible pages to look through on the list.
 * @lruvec:	The LRU vector to pull pages from.
 * @dst:	The temp list to put pages on to.
 * @nr_scanned:	The number of pages that were scanned.
 * @sc:		The scan_control struct for this reclaim session
 * @lru:	LRU list id for isolating
 *
 * returns how many pages were moved onto *@dst.
 */
static unsigned long isolate_lru_pages(unsigned long nr_to_scan,
		struct lruvec *lruvec, struct list_head *dst,
		unsigned long *nr_scanned, struct scan_control *sc,
		enum lru_list lru)
{
	struct list_head *src = &lruvec->lists[lru];
	unsigned long nr_taken = 0;
	unsigned long nr_zone_taken[MAX_NR_ZONES] = { 0 };
	unsigned long nr_skipped[MAX_NR_ZONES] = { 0, };
	unsigned long skipped = 0;
	unsigned long scan, total_scan, nr_pages;
	LIST_HEAD(pages_skipped);
	isolate_mode_t mode = (sc->may_unmap ? 0 : ISOLATE_UNMAPPED);

	total_scan = 0;
	scan = 0;
	while (scan < nr_to_scan && !list_empty(src)) {
		struct page *page;

		page = lru_to_page(src);
		prefetchw_prev_lru_page(page, src, flags);

		nr_pages = compound_nr(page);
		total_scan += nr_pages;

		if (page_zonenum(page) > sc->reclaim_idx) {
			list_move(&page->lru, &pages_skipped);
			nr_skipped[page_zonenum(page)] += nr_pages;
			continue;
		}

		/*
		 * Do not count skipped pages because that makes the function
		 * return with no isolated pages if the LRU mostly contains
		 * ineligible pages.  This causes the VM to not reclaim any
		 * pages, triggering a premature OOM.
		 *
		 * Account all tail pages of THP.  This would not cause
		 * premature OOM since __isolate_lru_page() returns -EBUSY
		 * only when the page is being freed somewhere else.
		 */
		scan += nr_pages;
		switch (__isolate_lru_page_prepare(page, mode)) {
		case 0:
			/*
			 * Be careful not to clear PageLRU until after we're
			 * sure the page is not being freed elsewhere -- the
			 * page release code relies on it.
			 */
			if (unlikely(!get_page_unless_zero(page)))
				goto busy;

			if (!TestClearPageLRU(page)) {
				/*
				 * This page may in other isolation path,
				 * but we still hold lru_lock.
				 */
				put_page(page);
				goto busy;
			}

			nr_taken += nr_pages;
			nr_zone_taken[page_zonenum(page)] += nr_pages;
			list_move(&page->lru, dst);
			break;

		default:
busy:
			/* else it is being freed elsewhere */
			list_move(&page->lru, src);
		}
	}

	/*
	 * Splice any skipped pages to the start of the LRU list. Note that
	 * this disrupts the LRU order when reclaiming for lower zones but
	 * we cannot splice to the tail. If we did then the SWAP_CLUSTER_MAX
	 * scanning would soon rescan the same pages to skip and put the
	 * system at risk of premature OOM.
	 */
	if (!list_empty(&pages_skipped)) {
		int zid;

		list_splice(&pages_skipped, src);
		for (zid = 0; zid < MAX_NR_ZONES; zid++) {
			if (!nr_skipped[zid])
				continue;

			__count_zid_vm_events(PGSCAN_SKIP, zid, nr_skipped[zid]);
			skipped += nr_skipped[zid];
		}
	}
	*nr_scanned = total_scan;
	trace_mm_vmscan_lru_isolate(sc->reclaim_idx, sc->order, nr_to_scan,
				    total_scan, skipped, nr_taken, mode, lru);
	update_lru_sizes(lruvec, lru, nr_zone_taken);
	return nr_taken;
}

/**
 * isolate_lru_page - tries to isolate a page from its LRU list
 * @page: page to isolate from its LRU list
 *
 * Isolates a @page from an LRU list, clears PageLRU and adjusts the
 * vmstat statistic corresponding to whatever LRU list the page was on.
 *
 * Returns 0 if the page was removed from an LRU list.
 * Returns -EBUSY if the page was not on an LRU list.
 *
 * The returned page will have PageLRU() cleared.  If it was found on
 * the active list, it will have PageActive set.  If it was found on
 * the unevictable list, it will have the PageUnevictable bit set. That flag
 * may need to be cleared by the caller before letting the page go.
 *
 * The vmstat statistic corresponding to the list on which the page was
 * found will be decremented.
 *
 * Restrictions:
 *
 * (1) Must be called with an elevated refcount on the page. This is a
 *     fundamental difference from isolate_lru_pages (which is called
 *     without a stable reference).
 * (2) the lru_lock must not be held.
 * (3) interrupts must be enabled.
 */
int isolate_lru_page(struct page *page)
{
	int ret = -EBUSY;

	VM_BUG_ON_PAGE(!page_count(page), page);
	WARN_RATELIMIT(PageTail(page), "trying to isolate tail page");

	if (TestClearPageLRU(page)) {
		struct lruvec *lruvec;

		get_page(page);
		lruvec = lock_page_lruvec_irq(page);
		del_page_from_lru_list(page, lruvec, page_lru(page));
		unlock_page_lruvec_irq(lruvec);
		ret = 0;
	}

	return ret;
}

/*
 * A direct reclaimer may isolate SWAP_CLUSTER_MAX pages from the LRU list and
 * then get rescheduled. When there are massive number of tasks doing page
 * allocation, such sleeping direct reclaimers may keep piling up on each CPU,
 * the LRU list will go small and be scanned faster than necessary, leading to
 * unnecessary swapping, thrashing and OOM.
 */
static int too_many_isolated(struct pglist_data *pgdat, int file,
		struct scan_control *sc)
{
	unsigned long inactive, isolated;

	if (current_is_kswapd())
		return 0;

	if (!writeback_throttling_sane(sc))
		return 0;

	if (file) {
		inactive = node_page_state(pgdat, NR_INACTIVE_FILE);
		isolated = node_page_state(pgdat, NR_ISOLATED_FILE);
	} else {
		inactive = node_page_state(pgdat, NR_INACTIVE_ANON);
		isolated = node_page_state(pgdat, NR_ISOLATED_ANON);
	}

	/*
	 * GFP_NOIO/GFP_NOFS callers are allowed to isolate more pages, so they
	 * won't get blocked by normal direct-reclaimers, forming a circular
	 * deadlock.
	 */
	if ((sc->gfp_mask & (__GFP_IO | __GFP_FS)) == (__GFP_IO | __GFP_FS))
		inactive >>= 3;

	return isolated > inactive;
}

/*
 * move_pages_to_lru() moves pages from private @list to appropriate LRU list.
 * On return, @list is reused as a list of pages to be freed by the caller.
 *
 * Returns the number of pages moved to the given lruvec.
 */
static unsigned noinline_for_stack move_pages_to_lru(struct lruvec *lruvec,
						     struct list_head *list)
{
	int nr_pages, nr_moved = 0;
	LIST_HEAD(pages_to_free);
	struct page *page;
	enum lru_list lru;

	while (!list_empty(list)) {
		page = lru_to_page(list);
		VM_BUG_ON_PAGE(PageLRU(page), page);
		list_del(&page->lru);
		if (unlikely(!page_evictable(page))) {
			spin_unlock_irq(&lruvec->lru_lock);
			putback_lru_page(page);
			spin_lock_irq(&lruvec->lru_lock);
			continue;
		}

		/*
		 * The SetPageLRU needs to be kept here for list integrity.
		 * Otherwise:
		 *   #0 move_pages_to_lru             #1 release_pages
		 *   if !put_page_testzero
		 *				      if (put_page_testzero())
		 *				        !PageLRU //skip lru_lock
		 *     SetPageLRU()
		 *     list_add(&page->lru,)
		 *                                        list_add(&page->lru,)
		 */
		SetPageLRU(page);

		if (unlikely(put_page_testzero(page))) {
			__ClearPageLRU(page);
			__ClearPageActive(page);

			if (unlikely(PageCompound(page))) {
				spin_unlock_irq(&lruvec->lru_lock);
				destroy_compound_page(page);
				spin_lock_irq(&lruvec->lru_lock);
			} else
				list_add(&page->lru, &pages_to_free);

			continue;
		}

		/*
		 * All pages were isolated from the same lruvec (and isolation
		 * inhibits memcg migration).
		 */
		VM_BUG_ON_PAGE(!lruvec_holds_page_lru_lock(page, lruvec), page);
		lru = page_lru(page);
		nr_pages = thp_nr_pages(page);

		update_lru_size(lruvec, lru, page_zonenum(page), nr_pages);
		list_add(&page->lru, &lruvec->lists[lru]);
		nr_moved += nr_pages;
		if (PageActive(page))
			workingset_age_nonresident(lruvec, nr_pages);
	}

	/*
	 * To save our caller's stack, now use input list for pages to free.
	 */
	list_splice(&pages_to_free, list);

	return nr_moved;
}

/*
 * If a kernel thread (such as nfsd for loop-back mounts) services
 * a backing device by writing to the page cache it sets PF_LOCAL_THROTTLE.
 * In that case we should only throttle if the backing device it is
 * writing to is congested.  In other cases it is safe to throttle.
 */
static int current_may_throttle(void)
{
	return !(current->flags & PF_LOCAL_THROTTLE) ||
		current->backing_dev_info == NULL ||
		bdi_write_congested(current->backing_dev_info);
}

/*
 * shrink_inactive_list() is a helper for shrink_node().  It returns the number
 * of reclaimed pages
 */
static noinline_for_stack unsigned long
shrink_inactive_list(unsigned long nr_to_scan, struct lruvec *lruvec,
		     struct scan_control *sc, enum lru_list lru)
{
	LIST_HEAD(page_list);
	unsigned long nr_scanned;
	unsigned int nr_reclaimed = 0;
	unsigned long nr_taken;
	struct reclaim_stat stat;
	bool file = is_file_lru(lru);
	enum vm_event_item item;
	struct pglist_data *pgdat = lruvec_pgdat(lruvec);
	bool stalled = false;

	while (unlikely(too_many_isolated(pgdat, file, sc))) {
		if (stalled)
			return 0;

		/* wait a bit for the reclaimer. */
		msleep(100);
		stalled = true;

		/* We are about to die and free our memory. Return now. */
		if (fatal_signal_pending(current))
			return SWAP_CLUSTER_MAX;
	}

	lru_add_drain();

	spin_lock_irq(&lruvec->lru_lock);

	nr_taken = isolate_lru_pages(nr_to_scan, lruvec, &page_list,
				     &nr_scanned, sc, lru);

	__mod_node_page_state(pgdat, NR_ISOLATED_ANON + file, nr_taken);
	item = current_is_kswapd() ? PGSCAN_KSWAPD : PGSCAN_DIRECT;
	if (!cgroup_reclaim(sc))
		__count_vm_events(item, nr_scanned);
	__count_memcg_events(lruvec_memcg(lruvec), item, nr_scanned);
	__count_vm_events(PGSCAN_ANON + file, nr_scanned);

	spin_unlock_irq(&lruvec->lru_lock);

	if (nr_taken == 0)
		return 0;

	nr_reclaimed = shrink_page_list(&page_list, pgdat, sc, &stat, false);
<<<<<<< HEAD

	spin_lock_irq(&pgdat->lru_lock);
=======
>>>>>>> e0733463

	spin_lock_irq(&lruvec->lru_lock);
	move_pages_to_lru(lruvec, &page_list);

	__mod_node_page_state(pgdat, NR_ISOLATED_ANON + file, -nr_taken);
	item = current_is_kswapd() ? PGSTEAL_KSWAPD : PGSTEAL_DIRECT;
	if (!cgroup_reclaim(sc))
		__count_vm_events(item, nr_reclaimed);
	__count_memcg_events(lruvec_memcg(lruvec), item, nr_reclaimed);
	__count_vm_events(PGSTEAL_ANON + file, nr_reclaimed);
	spin_unlock_irq(&lruvec->lru_lock);

	lru_note_cost(lruvec, file, stat.nr_pageout);
	mem_cgroup_uncharge_list(&page_list);
	free_unref_page_list(&page_list);

	/*
	 * If dirty pages are scanned that are not queued for IO, it
	 * implies that flushers are not doing their job. This can
	 * happen when memory pressure pushes dirty pages to the end of
	 * the LRU before the dirty limits are breached and the dirty
	 * data has expired. It can also happen when the proportion of
	 * dirty pages grows not through writes but through memory
	 * pressure reclaiming all the clean cache. And in some cases,
	 * the flushers simply cannot keep up with the allocation
	 * rate. Nudge the flusher threads in case they are asleep.
	 */
	if (stat.nr_unqueued_dirty == nr_taken)
		wakeup_flusher_threads(WB_REASON_VMSCAN);

	sc->nr.dirty += stat.nr_dirty;
	sc->nr.congested += stat.nr_congested;
	sc->nr.unqueued_dirty += stat.nr_unqueued_dirty;
	sc->nr.writeback += stat.nr_writeback;
	sc->nr.immediate += stat.nr_immediate;
	sc->nr.taken += nr_taken;
	if (file)
		sc->nr.file_taken += nr_taken;

	trace_mm_vmscan_lru_shrink_inactive(pgdat->node_id,
			nr_scanned, nr_reclaimed, &stat, sc->priority, file);
	return nr_reclaimed;
}

/*
 * shrink_active_list() moves pages from the active LRU to the inactive LRU.
 *
 * We move them the other way if the page is referenced by one or more
 * processes.
 *
 * If the pages are mostly unmapped, the processing is fast and it is
 * appropriate to hold lru_lock across the whole operation.  But if
 * the pages are mapped, the processing is slow (page_referenced()), so
 * we should drop lru_lock around each page.  It's impossible to balance
 * this, so instead we remove the pages from the LRU while processing them.
 * It is safe to rely on PG_active against the non-LRU pages in here because
 * nobody will play with that bit on a non-LRU page.
 *
 * The downside is that we have to touch page->_refcount against each page.
 * But we had to alter page->flags anyway.
 */
static void shrink_active_list(unsigned long nr_to_scan,
			       struct lruvec *lruvec,
			       struct scan_control *sc,
			       enum lru_list lru)
{
	unsigned long nr_taken;
	unsigned long nr_scanned;
	unsigned long vm_flags;
	LIST_HEAD(l_hold);	/* The pages which were snipped off */
	LIST_HEAD(l_active);
	LIST_HEAD(l_inactive);
	struct page *page;
	unsigned nr_deactivate, nr_activate;
	unsigned nr_rotated = 0;
	int file = is_file_lru(lru);
	struct pglist_data *pgdat = lruvec_pgdat(lruvec);

	lru_add_drain();

	spin_lock_irq(&lruvec->lru_lock);

	nr_taken = isolate_lru_pages(nr_to_scan, lruvec, &l_hold,
				     &nr_scanned, sc, lru);

	__mod_node_page_state(pgdat, NR_ISOLATED_ANON + file, nr_taken);

	if (!cgroup_reclaim(sc))
		__count_vm_events(PGREFILL, nr_scanned);
	__count_memcg_events(lruvec_memcg(lruvec), PGREFILL, nr_scanned);

	spin_unlock_irq(&lruvec->lru_lock);

	while (!list_empty(&l_hold)) {
		cond_resched();
		page = lru_to_page(&l_hold);
		list_del(&page->lru);

		if (unlikely(!page_evictable(page))) {
			putback_lru_page(page);
			continue;
		}

		if (unlikely(buffer_heads_over_limit)) {
			if (page_has_private(page) && trylock_page(page)) {
				if (page_has_private(page))
					try_to_release_page(page, 0);
				unlock_page(page);
			}
		}

		if (page_referenced(page, 0, sc->target_mem_cgroup,
				    &vm_flags)) {
			/*
			 * Identify referenced, file-backed active pages and
			 * give them one more trip around the active list. So
			 * that executable code get better chances to stay in
			 * memory under moderate memory pressure.  Anon pages
			 * are not likely to be evicted by use-once streaming
			 * IO, plus JVM can create lots of anon VM_EXEC pages,
			 * so we ignore them here.
			 */
			if ((vm_flags & VM_EXEC) && page_is_file_lru(page)) {
				nr_rotated += thp_nr_pages(page);
				list_add(&page->lru, &l_active);
				continue;
			}
		}

		ClearPageActive(page);	/* we are de-activating */
		SetPageWorkingset(page);
		list_add(&page->lru, &l_inactive);
	}

	/*
	 * Move pages back to the lru list.
	 */
	spin_lock_irq(&lruvec->lru_lock);

	nr_activate = move_pages_to_lru(lruvec, &l_active);
	nr_deactivate = move_pages_to_lru(lruvec, &l_inactive);
	/* Keep all free pages in l_active list */
	list_splice(&l_inactive, &l_active);

	__count_vm_events(PGDEACTIVATE, nr_deactivate);
	__count_memcg_events(lruvec_memcg(lruvec), PGDEACTIVATE, nr_deactivate);

	__mod_node_page_state(pgdat, NR_ISOLATED_ANON + file, -nr_taken);
	spin_unlock_irq(&lruvec->lru_lock);

	mem_cgroup_uncharge_list(&l_active);
	free_unref_page_list(&l_active);
	trace_mm_vmscan_lru_shrink_active(pgdat->node_id, nr_taken, nr_activate,
			nr_deactivate, nr_rotated, sc->priority, file);
}

unsigned long reclaim_pages(struct list_head *page_list)
{
	int nid = NUMA_NO_NODE;
	unsigned int nr_reclaimed = 0;
	LIST_HEAD(node_page_list);
	struct reclaim_stat dummy_stat;
	struct page *page;
	struct scan_control sc = {
		.gfp_mask = GFP_KERNEL,
		.priority = DEF_PRIORITY,
		.may_writepage = 1,
		.may_unmap = 1,
		.may_swap = 1,
	};

	while (!list_empty(page_list)) {
		page = lru_to_page(page_list);
		if (nid == NUMA_NO_NODE) {
			nid = page_to_nid(page);
			INIT_LIST_HEAD(&node_page_list);
		}

		if (nid == page_to_nid(page)) {
			ClearPageActive(page);
			list_move(&page->lru, &node_page_list);
			continue;
		}

		nr_reclaimed += shrink_page_list(&node_page_list,
						NODE_DATA(nid),
						&sc, &dummy_stat, false);
		while (!list_empty(&node_page_list)) {
			page = lru_to_page(&node_page_list);
			list_del(&page->lru);
			putback_lru_page(page);
		}

		nid = NUMA_NO_NODE;
	}

	if (!list_empty(&node_page_list)) {
		nr_reclaimed += shrink_page_list(&node_page_list,
						NODE_DATA(nid),
						&sc, &dummy_stat, false);
		while (!list_empty(&node_page_list)) {
			page = lru_to_page(&node_page_list);
			list_del(&page->lru);
			putback_lru_page(page);
		}
	}

	return nr_reclaimed;
}

static unsigned long shrink_list(enum lru_list lru, unsigned long nr_to_scan,
				 struct lruvec *lruvec, struct scan_control *sc)
{
	if (is_active_lru(lru)) {
		if (sc->may_deactivate & (1 << is_file_lru(lru)))
			shrink_active_list(nr_to_scan, lruvec, sc, lru);
		else
			sc->skipped_deactivate = 1;
		return 0;
	}

	return shrink_inactive_list(nr_to_scan, lruvec, sc, lru);
}

/*
 * The inactive anon list should be small enough that the VM never has
 * to do too much work.
 *
 * The inactive file list should be small enough to leave most memory
 * to the established workingset on the scan-resistant active list,
 * but large enough to avoid thrashing the aggregate readahead window.
 *
 * Both inactive lists should also be large enough that each inactive
 * page has a chance to be referenced again before it is reclaimed.
 *
 * If that fails and refaulting is observed, the inactive list grows.
 *
 * The inactive_ratio is the target ratio of ACTIVE to INACTIVE pages
 * on this LRU, maintained by the pageout code. An inactive_ratio
 * of 3 means 3:1 or 25% of the pages are kept on the inactive list.
 *
 * total     target    max
 * memory    ratio     inactive
 * -------------------------------------
 *   10MB       1         5MB
 *  100MB       1        50MB
 *    1GB       3       250MB
 *   10GB      10       0.9GB
 *  100GB      31         3GB
 *    1TB     101        10GB
 *   10TB     320        32GB
 */
static bool inactive_is_low(struct lruvec *lruvec, enum lru_list inactive_lru)
{
	enum lru_list active_lru = inactive_lru + LRU_ACTIVE;
	unsigned long inactive, active;
	unsigned long inactive_ratio;
	unsigned long gb;

	inactive = lruvec_page_state(lruvec, NR_LRU_BASE + inactive_lru);
	active = lruvec_page_state(lruvec, NR_LRU_BASE + active_lru);

	gb = (inactive + active) >> (30 - PAGE_SHIFT);
	if (gb)
		inactive_ratio = int_sqrt(10 * gb);
	else
		inactive_ratio = 1;

	return inactive * inactive_ratio < active;
}

enum scan_balance {
	SCAN_EQUAL,
	SCAN_FRACT,
	SCAN_ANON,
	SCAN_FILE,
};

/*
 * Determine how aggressively the anon and file LRU lists should be
 * scanned.  The relative value of each set of LRU lists is determined
 * by looking at the fraction of the pages scanned we did rotate back
 * onto the active list instead of evict.
 *
 * nr[0] = anon inactive pages to scan; nr[1] = anon active pages to scan
 * nr[2] = file inactive pages to scan; nr[3] = file active pages to scan
 */
static void get_scan_count(struct lruvec *lruvec, struct scan_control *sc,
			   unsigned long *nr)
{
	struct mem_cgroup *memcg = lruvec_memcg(lruvec);
	unsigned long anon_cost, file_cost, total_cost;
	int swappiness = mem_cgroup_swappiness(memcg);
	u64 fraction[ANON_AND_FILE];
	u64 denominator = 0;	/* gcc */
	enum scan_balance scan_balance;
	unsigned long ap, fp;
	enum lru_list lru;

	/* If we have no swap space, do not bother scanning anon pages. */
	if (!sc->may_swap || mem_cgroup_get_nr_swap_pages(memcg) <= 0) {
		scan_balance = SCAN_FILE;
		goto out;
	}

	/*
	 * Global reclaim will swap to prevent OOM even with no
	 * swappiness, but memcg users want to use this knob to
	 * disable swapping for individual groups completely when
	 * using the memory controller's swap limit feature would be
	 * too expensive.
	 */
	if (cgroup_reclaim(sc) && !swappiness) {
		scan_balance = SCAN_FILE;
		goto out;
	}

	/*
	 * Do not apply any pressure balancing cleverness when the
	 * system is close to OOM, scan both anon and file equally
	 * (unless the swappiness setting disagrees with swapping).
	 */
	if (!sc->priority && swappiness) {
		scan_balance = SCAN_EQUAL;
		goto out;
	}

	/*
	 * If the system is almost out of file pages, force-scan anon.
	 */
	if (sc->file_is_tiny) {
		scan_balance = SCAN_ANON;
		goto out;
	}

	/*
	 * If there is enough inactive page cache, we do not reclaim
	 * anything from the anonymous working right now.
	 */
	if (sc->cache_trim_mode) {
		scan_balance = SCAN_FILE;
		goto out;
	}

	scan_balance = SCAN_FRACT;
	/*
	 * Calculate the pressure balance between anon and file pages.
	 *
	 * The amount of pressure we put on each LRU is inversely
	 * proportional to the cost of reclaiming each list, as
	 * determined by the share of pages that are refaulting, times
	 * the relative IO cost of bringing back a swapped out
	 * anonymous page vs reloading a filesystem page (swappiness).
	 *
	 * Although we limit that influence to ensure no list gets
	 * left behind completely: at least a third of the pressure is
	 * applied, before swappiness.
	 *
	 * With swappiness at 100, anon and file have equal IO cost.
	 */
	total_cost = sc->anon_cost + sc->file_cost;
	anon_cost = total_cost + sc->anon_cost;
	file_cost = total_cost + sc->file_cost;
	total_cost = anon_cost + file_cost;

	ap = swappiness * (total_cost + 1);
	ap /= anon_cost + 1;

	fp = (200 - swappiness) * (total_cost + 1);
	fp /= file_cost + 1;

	fraction[0] = ap;
	fraction[1] = fp;
	denominator = ap + fp;
out:
	for_each_evictable_lru(lru) {
		int file = is_file_lru(lru);
		unsigned long lruvec_size;
		unsigned long scan;
		unsigned long protection;

		lruvec_size = lruvec_lru_size(lruvec, lru, sc->reclaim_idx);
		protection = mem_cgroup_protection(sc->target_mem_cgroup,
						   memcg,
						   sc->memcg_low_reclaim);

		if (protection) {
			/*
			 * Scale a cgroup's reclaim pressure by proportioning
			 * its current usage to its memory.low or memory.min
			 * setting.
			 *
			 * This is important, as otherwise scanning aggression
			 * becomes extremely binary -- from nothing as we
			 * approach the memory protection threshold, to totally
			 * nominal as we exceed it.  This results in requiring
			 * setting extremely liberal protection thresholds. It
			 * also means we simply get no protection at all if we
			 * set it too low, which is not ideal.
			 *
			 * If there is any protection in place, we reduce scan
			 * pressure by how much of the total memory used is
			 * within protection thresholds.
			 *
			 * There is one special case: in the first reclaim pass,
			 * we skip over all groups that are within their low
			 * protection. If that fails to reclaim enough pages to
			 * satisfy the reclaim goal, we come back and override
			 * the best-effort low protection. However, we still
			 * ideally want to honor how well-behaved groups are in
			 * that case instead of simply punishing them all
			 * equally. As such, we reclaim them based on how much
			 * memory they are using, reducing the scan pressure
			 * again by how much of the total memory used is under
			 * hard protection.
			 */
			unsigned long cgroup_size = mem_cgroup_size(memcg);

			/* Avoid TOCTOU with earlier protection check */
			cgroup_size = max(cgroup_size, protection);

			scan = lruvec_size - lruvec_size * protection /
				cgroup_size;

			/*
			 * Minimally target SWAP_CLUSTER_MAX pages to keep
			 * reclaim moving forwards, avoiding decrementing
			 * sc->priority further than desirable.
			 */
			scan = max(scan, SWAP_CLUSTER_MAX);
		} else {
			scan = lruvec_size;
		}

		scan >>= sc->priority;

		/*
		 * If the cgroup's already been deleted, make sure to
		 * scrape out the remaining cache.
		 */
		if (!scan && !mem_cgroup_online(memcg))
			scan = min(lruvec_size, SWAP_CLUSTER_MAX);

		switch (scan_balance) {
		case SCAN_EQUAL:
			/* Scan lists relative to size */
			break;
		case SCAN_FRACT:
			/*
			 * Scan types proportional to swappiness and
			 * their relative recent reclaim efficiency.
			 * Make sure we don't miss the last page on
			 * the offlined memory cgroups because of a
			 * round-off error.
			 */
			scan = mem_cgroup_online(memcg) ?
			       div64_u64(scan * fraction[file], denominator) :
			       DIV64_U64_ROUND_UP(scan * fraction[file],
						  denominator);
			break;
		case SCAN_FILE:
		case SCAN_ANON:
			/* Scan one type exclusively */
			if ((scan_balance == SCAN_FILE) != file)
				scan = 0;
			break;
		default:
			/* Look ma, no brain */
			BUG();
		}

		nr[lru] = scan;
	}
}

static void shrink_lruvec(struct lruvec *lruvec, struct scan_control *sc)
{
	unsigned long nr[NR_LRU_LISTS];
	unsigned long targets[NR_LRU_LISTS];
	unsigned long nr_to_scan;
	enum lru_list lru;
	unsigned long nr_reclaimed = 0;
	unsigned long nr_to_reclaim = sc->nr_to_reclaim;
	struct blk_plug plug;
	bool scan_adjusted;

	get_scan_count(lruvec, sc, nr);

	/* Record the original scan target for proportional adjustments later */
	memcpy(targets, nr, sizeof(nr));

	/*
	 * Global reclaiming within direct reclaim at DEF_PRIORITY is a normal
	 * event that can occur when there is little memory pressure e.g.
	 * multiple streaming readers/writers. Hence, we do not abort scanning
	 * when the requested number of pages are reclaimed when scanning at
	 * DEF_PRIORITY on the assumption that the fact we are direct
	 * reclaiming implies that kswapd is not keeping up and it is best to
	 * do a batch of work at once. For memcg reclaim one check is made to
	 * abort proportional reclaim if either the file or anon lru has already
	 * dropped to zero at the first pass.
	 */
	scan_adjusted = (!cgroup_reclaim(sc) && !current_is_kswapd() &&
			 sc->priority == DEF_PRIORITY);

	blk_start_plug(&plug);
	while (nr[LRU_INACTIVE_ANON] || nr[LRU_ACTIVE_FILE] ||
					nr[LRU_INACTIVE_FILE]) {
		unsigned long nr_anon, nr_file, percentage;
		unsigned long nr_scanned;

		for_each_evictable_lru(lru) {
			if (nr[lru]) {
				nr_to_scan = min(nr[lru], SWAP_CLUSTER_MAX);
				nr[lru] -= nr_to_scan;

				nr_reclaimed += shrink_list(lru, nr_to_scan,
							    lruvec, sc);
			}
		}

		cond_resched();

		if (nr_reclaimed < nr_to_reclaim || scan_adjusted)
			continue;

		/*
		 * For kswapd and memcg, reclaim at least the number of pages
		 * requested. Ensure that the anon and file LRUs are scanned
		 * proportionally what was requested by get_scan_count(). We
		 * stop reclaiming one LRU and reduce the amount scanning
		 * proportional to the original scan target.
		 */
		nr_file = nr[LRU_INACTIVE_FILE] + nr[LRU_ACTIVE_FILE];
		nr_anon = nr[LRU_INACTIVE_ANON] + nr[LRU_ACTIVE_ANON];

		/*
		 * It's just vindictive to attack the larger once the smaller
		 * has gone to zero.  And given the way we stop scanning the
		 * smaller below, this makes sure that we only make one nudge
		 * towards proportionality once we've got nr_to_reclaim.
		 */
		if (!nr_file || !nr_anon)
			break;

		if (nr_file > nr_anon) {
			unsigned long scan_target = targets[LRU_INACTIVE_ANON] +
						targets[LRU_ACTIVE_ANON] + 1;
			lru = LRU_BASE;
			percentage = nr_anon * 100 / scan_target;
		} else {
			unsigned long scan_target = targets[LRU_INACTIVE_FILE] +
						targets[LRU_ACTIVE_FILE] + 1;
			lru = LRU_FILE;
			percentage = nr_file * 100 / scan_target;
		}

		/* Stop scanning the smaller of the LRU */
		nr[lru] = 0;
		nr[lru + LRU_ACTIVE] = 0;

		/*
		 * Recalculate the other LRU scan count based on its original
		 * scan target and the percentage scanning already complete
		 */
		lru = (lru == LRU_FILE) ? LRU_BASE : LRU_FILE;
		nr_scanned = targets[lru] - nr[lru];
		nr[lru] = targets[lru] * (100 - percentage) / 100;
		nr[lru] -= min(nr[lru], nr_scanned);

		lru += LRU_ACTIVE;
		nr_scanned = targets[lru] - nr[lru];
		nr[lru] = targets[lru] * (100 - percentage) / 100;
		nr[lru] -= min(nr[lru], nr_scanned);

		scan_adjusted = true;
	}
	blk_finish_plug(&plug);
	sc->nr_reclaimed += nr_reclaimed;

	/*
	 * Even if we did not try to evict anon pages at all, we want to
	 * rebalance the anon lru active/inactive ratio.
	 */
	if (total_swap_pages && inactive_is_low(lruvec, LRU_INACTIVE_ANON))
		shrink_active_list(SWAP_CLUSTER_MAX, lruvec,
				   sc, LRU_ACTIVE_ANON);
}

/* Use reclaim/compaction for costly allocs or under memory pressure */
static bool in_reclaim_compaction(struct scan_control *sc)
{
	if (IS_ENABLED(CONFIG_COMPACTION) && sc->order &&
			(sc->order > PAGE_ALLOC_COSTLY_ORDER ||
			 sc->priority < DEF_PRIORITY - 2))
		return true;

	return false;
}

/*
 * Reclaim/compaction is used for high-order allocation requests. It reclaims
 * order-0 pages before compacting the zone. should_continue_reclaim() returns
 * true if more pages should be reclaimed such that when the page allocator
 * calls try_to_compact_pages() that it will have enough free pages to succeed.
 * It will give up earlier than that if there is difficulty reclaiming pages.
 */
static inline bool should_continue_reclaim(struct pglist_data *pgdat,
					unsigned long nr_reclaimed,
					struct scan_control *sc)
{
	unsigned long pages_for_compaction;
	unsigned long inactive_lru_pages;
	int z;

	/* If not in reclaim/compaction mode, stop */
	if (!in_reclaim_compaction(sc))
		return false;

	/*
	 * Stop if we failed to reclaim any pages from the last SWAP_CLUSTER_MAX
	 * number of pages that were scanned. This will return to the caller
	 * with the risk reclaim/compaction and the resulting allocation attempt
	 * fails. In the past we have tried harder for __GFP_RETRY_MAYFAIL
	 * allocations through requiring that the full LRU list has been scanned
	 * first, by assuming that zero delta of sc->nr_scanned means full LRU
	 * scan, but that approximation was wrong, and there were corner cases
	 * where always a non-zero amount of pages were scanned.
	 */
	if (!nr_reclaimed)
		return false;

	/* If compaction would go ahead or the allocation would succeed, stop */
	for (z = 0; z <= sc->reclaim_idx; z++) {
		struct zone *zone = &pgdat->node_zones[z];
		if (!managed_zone(zone))
			continue;

		switch (compaction_suitable(zone, sc->order, 0, sc->reclaim_idx)) {
		case COMPACT_SUCCESS:
		case COMPACT_CONTINUE:
			return false;
		default:
			/* check next zone */
			;
		}
	}

	/*
	 * If we have not reclaimed enough pages for compaction and the
	 * inactive lists are large enough, continue reclaiming
	 */
	pages_for_compaction = compact_gap(sc->order);
	inactive_lru_pages = node_page_state(pgdat, NR_INACTIVE_FILE);
	if (get_nr_swap_pages() > 0)
		inactive_lru_pages += node_page_state(pgdat, NR_INACTIVE_ANON);

	return inactive_lru_pages > pages_for_compaction;
}

static void shrink_node_memcgs(pg_data_t *pgdat, struct scan_control *sc)
{
	struct mem_cgroup *target_memcg = sc->target_mem_cgroup;
	struct mem_cgroup *memcg;

	memcg = mem_cgroup_iter(target_memcg, NULL, NULL);
	do {
		struct lruvec *lruvec = mem_cgroup_lruvec(memcg, pgdat);
		unsigned long reclaimed;
		unsigned long scanned;

		/*
		 * This loop can become CPU-bound when target memcgs
		 * aren't eligible for reclaim - either because they
		 * don't have any reclaimable pages, or because their
		 * memory is explicitly protected. Avoid soft lockups.
		 */
		cond_resched();

		mem_cgroup_calculate_protection(target_memcg, memcg);

		if (mem_cgroup_below_min(memcg)) {
			/*
			 * Hard protection.
			 * If there is no reclaimable memory, OOM.
			 */
			continue;
		} else if (mem_cgroup_below_low(memcg)) {
			/*
			 * Soft protection.
			 * Respect the protection only as long as
			 * there is an unprotected supply
			 * of reclaimable memory from other cgroups.
			 */
			if (!sc->memcg_low_reclaim) {
				sc->memcg_low_skipped = 1;
				continue;
			}
			memcg_memory_event(memcg, MEMCG_LOW);
		}

		reclaimed = sc->nr_reclaimed;
		scanned = sc->nr_scanned;

		shrink_lruvec(lruvec, sc);

		shrink_slab(sc->gfp_mask, pgdat->node_id, memcg,
			    sc->priority);

		/* Record the group's reclaim efficiency */
		vmpressure(sc->gfp_mask, memcg, false,
			   sc->nr_scanned - scanned,
			   sc->nr_reclaimed - reclaimed);

	} while ((memcg = mem_cgroup_iter(target_memcg, memcg, NULL)));
}

static void shrink_node(pg_data_t *pgdat, struct scan_control *sc)
{
	struct reclaim_state *reclaim_state = current->reclaim_state;
	unsigned long nr_reclaimed, nr_scanned;
	struct lruvec *target_lruvec;
	bool reclaimable = false;
	unsigned long file;

	target_lruvec = mem_cgroup_lruvec(sc->target_mem_cgroup, pgdat);

again:
	memset(&sc->nr, 0, sizeof(sc->nr));

	nr_reclaimed = sc->nr_reclaimed;
	nr_scanned = sc->nr_scanned;

	/*
	 * Determine the scan balance between anon and file LRUs.
	 */
	spin_lock_irq(&target_lruvec->lru_lock);
	sc->anon_cost = target_lruvec->anon_cost;
	sc->file_cost = target_lruvec->file_cost;
	spin_unlock_irq(&target_lruvec->lru_lock);

	/*
	 * Target desirable inactive:active list ratios for the anon
	 * and file LRU lists.
	 */
	if (!sc->force_deactivate) {
		unsigned long refaults;

		refaults = lruvec_page_state(target_lruvec,
				WORKINGSET_ACTIVATE_ANON);
		if (refaults != target_lruvec->refaults[0] ||
			inactive_is_low(target_lruvec, LRU_INACTIVE_ANON))
			sc->may_deactivate |= DEACTIVATE_ANON;
		else
			sc->may_deactivate &= ~DEACTIVATE_ANON;

		/*
		 * When refaults are being observed, it means a new
		 * workingset is being established. Deactivate to get
		 * rid of any stale active pages quickly.
		 */
		refaults = lruvec_page_state(target_lruvec,
				WORKINGSET_ACTIVATE_FILE);
		if (refaults != target_lruvec->refaults[1] ||
		    inactive_is_low(target_lruvec, LRU_INACTIVE_FILE))
			sc->may_deactivate |= DEACTIVATE_FILE;
		else
			sc->may_deactivate &= ~DEACTIVATE_FILE;
	} else
		sc->may_deactivate = DEACTIVATE_ANON | DEACTIVATE_FILE;

	/*
	 * If we have plenty of inactive file pages that aren't
	 * thrashing, try to reclaim those first before touching
	 * anonymous pages.
	 */
	file = lruvec_page_state(target_lruvec, NR_INACTIVE_FILE);
	if (file >> sc->priority && !(sc->may_deactivate & DEACTIVATE_FILE))
		sc->cache_trim_mode = 1;
	else
		sc->cache_trim_mode = 0;

	/*
	 * Prevent the reclaimer from falling into the cache trap: as
	 * cache pages start out inactive, every cache fault will tip
	 * the scan balance towards the file LRU.  And as the file LRU
	 * shrinks, so does the window for rotation from references.
	 * This means we have a runaway feedback loop where a tiny
	 * thrashing file LRU becomes infinitely more attractive than
	 * anon pages.  Try to detect this based on file LRU size.
	 */
	if (!cgroup_reclaim(sc)) {
		unsigned long total_high_wmark = 0;
		unsigned long free, anon;
		int z;

		free = sum_zone_node_page_state(pgdat->node_id, NR_FREE_PAGES);
		file = node_page_state(pgdat, NR_ACTIVE_FILE) +
			   node_page_state(pgdat, NR_INACTIVE_FILE);

		for (z = 0; z < MAX_NR_ZONES; z++) {
			struct zone *zone = &pgdat->node_zones[z];
			if (!managed_zone(zone))
				continue;

			total_high_wmark += high_wmark_pages(zone);
		}

		/*
		 * Consider anon: if that's low too, this isn't a
		 * runaway file reclaim problem, but rather just
		 * extreme pressure. Reclaim as per usual then.
		 */
		anon = node_page_state(pgdat, NR_INACTIVE_ANON);

		sc->file_is_tiny =
			file + free <= total_high_wmark &&
			!(sc->may_deactivate & DEACTIVATE_ANON) &&
			anon >> sc->priority;
	}

	shrink_node_memcgs(pgdat, sc);

	if (reclaim_state) {
		sc->nr_reclaimed += reclaim_state->reclaimed_slab;
		reclaim_state->reclaimed_slab = 0;
	}

	/* Record the subtree's reclaim efficiency */
	vmpressure(sc->gfp_mask, sc->target_mem_cgroup, true,
		   sc->nr_scanned - nr_scanned,
		   sc->nr_reclaimed - nr_reclaimed);

	if (sc->nr_reclaimed - nr_reclaimed)
		reclaimable = true;

	if (current_is_kswapd()) {
		/*
		 * If reclaim is isolating dirty pages under writeback,
		 * it implies that the long-lived page allocation rate
		 * is exceeding the page laundering rate. Either the
		 * global limits are not being effective at throttling
		 * processes due to the page distribution throughout
		 * zones or there is heavy usage of a slow backing
		 * device. The only option is to throttle from reclaim
		 * context which is not ideal as there is no guarantee
		 * the dirtying process is throttled in the same way
		 * balance_dirty_pages() manages.
		 *
		 * Once a node is flagged PGDAT_WRITEBACK, kswapd will
		 * count the number of pages under pages flagged for
		 * immediate reclaim and stall if any are encountered
		 * in the nr_immediate check below.
		 */
		if (sc->nr.writeback && sc->nr.writeback == sc->nr.taken)
			set_bit(PGDAT_WRITEBACK, &pgdat->flags);

		/* Allow kswapd to start writing pages during reclaim.*/
		if (sc->nr.unqueued_dirty == sc->nr.file_taken)
			set_bit(PGDAT_DIRTY, &pgdat->flags);

		/*
		 * If kswapd scans pages marked for immediate
		 * reclaim and under writeback (nr_immediate), it
		 * implies that pages are cycling through the LRU
		 * faster than they are written so also forcibly stall.
		 */
		if (sc->nr.immediate)
			congestion_wait(BLK_RW_ASYNC, HZ/10);
	}

	/*
	 * Tag a node/memcg as congested if all the dirty pages
	 * scanned were backed by a congested BDI and
	 * wait_iff_congested will stall.
	 *
	 * Legacy memcg will stall in page writeback so avoid forcibly
	 * stalling in wait_iff_congested().
	 */
	if ((current_is_kswapd() ||
	     (cgroup_reclaim(sc) && writeback_throttling_sane(sc))) &&
	    sc->nr.dirty && sc->nr.dirty == sc->nr.congested)
		set_bit(LRUVEC_CONGESTED, &target_lruvec->flags);

	/*
	 * Stall direct reclaim for IO completions if underlying BDIs
	 * and node is congested. Allow kswapd to continue until it
	 * starts encountering unqueued dirty pages or cycling through
	 * the LRU too quickly.
	 */
	if (!current_is_kswapd() && current_may_throttle() &&
	    !sc->hibernation_mode &&
	    test_bit(LRUVEC_CONGESTED, &target_lruvec->flags))
		wait_iff_congested(BLK_RW_ASYNC, HZ/10);

	if (should_continue_reclaim(pgdat, sc->nr_reclaimed - nr_reclaimed,
				    sc))
		goto again;

	/*
	 * Kswapd gives up on balancing particular nodes after too
	 * many failures to reclaim anything from them and goes to
	 * sleep. On reclaim progress, reset the failure counter. A
	 * successful direct reclaim run will revive a dormant kswapd.
	 */
	if (reclaimable)
		pgdat->kswapd_failures = 0;
}

/*
 * Returns true if compaction should go ahead for a costly-order request, or
 * the allocation would already succeed without compaction. Return false if we
 * should reclaim first.
 */
static inline bool compaction_ready(struct zone *zone, struct scan_control *sc)
{
	unsigned long watermark;
	enum compact_result suitable;

	suitable = compaction_suitable(zone, sc->order, 0, sc->reclaim_idx);
	if (suitable == COMPACT_SUCCESS)
		/* Allocation should succeed already. Don't reclaim. */
		return true;
	if (suitable == COMPACT_SKIPPED)
		/* Compaction cannot yet proceed. Do reclaim. */
		return false;

	/*
	 * Compaction is already possible, but it takes time to run and there
	 * are potentially other callers using the pages just freed. So proceed
	 * with reclaim to make a buffer of free pages available to give
	 * compaction a reasonable chance of completing and allocating the page.
	 * Note that we won't actually reclaim the whole buffer in one attempt
	 * as the target watermark in should_continue_reclaim() is lower. But if
	 * we are already above the high+gap watermark, don't reclaim at all.
	 */
	watermark = high_wmark_pages(zone) + compact_gap(sc->order);

	return zone_watermark_ok_safe(zone, 0, watermark, sc->reclaim_idx);
}

/*
 * This is the direct reclaim path, for page-allocating processes.  We only
 * try to reclaim pages from zones which will satisfy the caller's allocation
 * request.
 *
 * If a zone is deemed to be full of pinned pages then just give it a light
 * scan then give up on it.
 */
static void shrink_zones(struct zonelist *zonelist, struct scan_control *sc)
{
	struct zoneref *z;
	struct zone *zone;
	unsigned long nr_soft_reclaimed;
	unsigned long nr_soft_scanned;
	gfp_t orig_mask;
	pg_data_t *last_pgdat = NULL;

	/*
	 * If the number of buffer_heads in the machine exceeds the maximum
	 * allowed level, force direct reclaim to scan the highmem zone as
	 * highmem pages could be pinning lowmem pages storing buffer_heads
	 */
	orig_mask = sc->gfp_mask;
	if (buffer_heads_over_limit) {
		sc->gfp_mask |= __GFP_HIGHMEM;
		sc->reclaim_idx = gfp_zone(sc->gfp_mask);
	}

	for_each_zone_zonelist_nodemask(zone, z, zonelist,
					sc->reclaim_idx, sc->nodemask) {
		/*
		 * Take care memory controller reclaiming has small influence
		 * to global LRU.
		 */
		if (!cgroup_reclaim(sc)) {
			if (!cpuset_zone_allowed(zone,
						 GFP_KERNEL | __GFP_HARDWALL))
				continue;

			/*
			 * If we already have plenty of memory free for
			 * compaction in this zone, don't free any more.
			 * Even though compaction is invoked for any
			 * non-zero order, only frequent costly order
			 * reclamation is disruptive enough to become a
			 * noticeable problem, like transparent huge
			 * page allocations.
			 */
			if (IS_ENABLED(CONFIG_COMPACTION) &&
			    sc->order > PAGE_ALLOC_COSTLY_ORDER &&
			    compaction_ready(zone, sc)) {
				sc->compaction_ready = true;
				continue;
			}

			/*
			 * Shrink each node in the zonelist once. If the
			 * zonelist is ordered by zone (not the default) then a
			 * node may be shrunk multiple times but in that case
			 * the user prefers lower zones being preserved.
			 */
			if (zone->zone_pgdat == last_pgdat)
				continue;

			/*
			 * This steals pages from memory cgroups over softlimit
			 * and returns the number of reclaimed pages and
			 * scanned pages. This works for global memory pressure
			 * and balancing, not for a memcg's limit.
			 */
			nr_soft_scanned = 0;
			nr_soft_reclaimed = mem_cgroup_soft_limit_reclaim(zone->zone_pgdat,
						sc->order, sc->gfp_mask,
						&nr_soft_scanned);
			sc->nr_reclaimed += nr_soft_reclaimed;
			sc->nr_scanned += nr_soft_scanned;
			/* need some check for avoid more shrink_zone() */
		}

		/* See comment about same check for global reclaim above */
		if (zone->zone_pgdat == last_pgdat)
			continue;
		last_pgdat = zone->zone_pgdat;
		shrink_node(zone->zone_pgdat, sc);
	}

	/*
	 * Restore to original mask to avoid the impact on the caller if we
	 * promoted it to __GFP_HIGHMEM.
	 */
	sc->gfp_mask = orig_mask;
}

static void snapshot_refaults(struct mem_cgroup *target_memcg, pg_data_t *pgdat)
{
	struct lruvec *target_lruvec;
	unsigned long refaults;

	target_lruvec = mem_cgroup_lruvec(target_memcg, pgdat);
	refaults = lruvec_page_state(target_lruvec, WORKINGSET_ACTIVATE_ANON);
	target_lruvec->refaults[0] = refaults;
	refaults = lruvec_page_state(target_lruvec, WORKINGSET_ACTIVATE_FILE);
	target_lruvec->refaults[1] = refaults;
}

/*
 * This is the main entry point to direct page reclaim.
 *
 * If a full scan of the inactive list fails to free enough memory then we
 * are "out of memory" and something needs to be killed.
 *
 * If the caller is !__GFP_FS then the probability of a failure is reasonably
 * high - the zone may be full of dirty or under-writeback pages, which this
 * caller can't do much about.  We kick the writeback threads and take explicit
 * naps in the hope that some of these pages can be written.  But if the
 * allocating task holds filesystem locks which prevent writeout this might not
 * work, and the allocation attempt will fail.
 *
 * returns:	0, if no pages reclaimed
 * 		else, the number of pages reclaimed
 */
static unsigned long do_try_to_free_pages(struct zonelist *zonelist,
					  struct scan_control *sc)
{
	int initial_priority = sc->priority;
	pg_data_t *last_pgdat;
	struct zoneref *z;
	struct zone *zone;
retry:
	delayacct_freepages_start();

	if (!cgroup_reclaim(sc))
		__count_zid_vm_events(ALLOCSTALL, sc->reclaim_idx, 1);

	do {
		vmpressure_prio(sc->gfp_mask, sc->target_mem_cgroup,
				sc->priority);
		sc->nr_scanned = 0;
		shrink_zones(zonelist, sc);

		if (sc->nr_reclaimed >= sc->nr_to_reclaim)
			break;

		if (sc->compaction_ready)
			break;

		/*
		 * If we're getting trouble reclaiming, start doing
		 * writepage even in laptop mode.
		 */
		if (sc->priority < DEF_PRIORITY - 2)
			sc->may_writepage = 1;
	} while (--sc->priority >= 0);

	last_pgdat = NULL;
	for_each_zone_zonelist_nodemask(zone, z, zonelist, sc->reclaim_idx,
					sc->nodemask) {
		if (zone->zone_pgdat == last_pgdat)
			continue;
		last_pgdat = zone->zone_pgdat;

		snapshot_refaults(sc->target_mem_cgroup, zone->zone_pgdat);

		if (cgroup_reclaim(sc)) {
			struct lruvec *lruvec;

			lruvec = mem_cgroup_lruvec(sc->target_mem_cgroup,
						   zone->zone_pgdat);
			clear_bit(LRUVEC_CONGESTED, &lruvec->flags);
		}
	}

	delayacct_freepages_end();

	if (sc->nr_reclaimed)
		return sc->nr_reclaimed;

	/* Aborted reclaim to try compaction? don't OOM, then */
	if (sc->compaction_ready)
		return 1;

	/*
	 * We make inactive:active ratio decisions based on the node's
	 * composition of memory, but a restrictive reclaim_idx or a
	 * memory.low cgroup setting can exempt large amounts of
	 * memory from reclaim. Neither of which are very common, so
	 * instead of doing costly eligibility calculations of the
	 * entire cgroup subtree up front, we assume the estimates are
	 * good, and retry with forcible deactivation if that fails.
	 */
	if (sc->skipped_deactivate) {
		sc->priority = initial_priority;
		sc->force_deactivate = 1;
		sc->skipped_deactivate = 0;
		goto retry;
	}

	/* Untapped cgroup reserves?  Don't OOM, retry. */
	if (sc->memcg_low_skipped) {
		sc->priority = initial_priority;
		sc->force_deactivate = 0;
		sc->memcg_low_reclaim = 1;
		sc->memcg_low_skipped = 0;
		goto retry;
	}

	return 0;
}

static bool allow_direct_reclaim(pg_data_t *pgdat)
{
	struct zone *zone;
	unsigned long pfmemalloc_reserve = 0;
	unsigned long free_pages = 0;
	int i;
	bool wmark_ok;

	if (pgdat->kswapd_failures >= MAX_RECLAIM_RETRIES)
		return true;

	for (i = 0; i <= ZONE_NORMAL; i++) {
		zone = &pgdat->node_zones[i];
		if (!managed_zone(zone))
			continue;

		if (!zone_reclaimable_pages(zone))
			continue;

		pfmemalloc_reserve += min_wmark_pages(zone);
		free_pages += zone_page_state(zone, NR_FREE_PAGES);
	}

	/* If there are no reserves (unexpected config) then do not throttle */
	if (!pfmemalloc_reserve)
		return true;

	wmark_ok = free_pages > pfmemalloc_reserve / 2;

	/* kswapd must be awake if processes are being throttled */
	if (!wmark_ok && waitqueue_active(&pgdat->kswapd_wait)) {
		if (READ_ONCE(pgdat->kswapd_highest_zoneidx) > ZONE_NORMAL)
			WRITE_ONCE(pgdat->kswapd_highest_zoneidx, ZONE_NORMAL);

		wake_up_interruptible(&pgdat->kswapd_wait);
	}

	return wmark_ok;
}

/*
 * Throttle direct reclaimers if backing storage is backed by the network
 * and the PFMEMALLOC reserve for the preferred node is getting dangerously
 * depleted. kswapd will continue to make progress and wake the processes
 * when the low watermark is reached.
 *
 * Returns true if a fatal signal was delivered during throttling. If this
 * happens, the page allocator should not consider triggering the OOM killer.
 */
static bool throttle_direct_reclaim(gfp_t gfp_mask, struct zonelist *zonelist,
					nodemask_t *nodemask)
{
	struct zoneref *z;
	struct zone *zone;
	pg_data_t *pgdat = NULL;

	/*
	 * Kernel threads should not be throttled as they may be indirectly
	 * responsible for cleaning pages necessary for reclaim to make forward
	 * progress. kjournald for example may enter direct reclaim while
	 * committing a transaction where throttling it could forcing other
	 * processes to block on log_wait_commit().
	 */
	if (current->flags & PF_KTHREAD)
		goto out;

	/*
	 * If a fatal signal is pending, this process should not throttle.
	 * It should return quickly so it can exit and free its memory
	 */
	if (fatal_signal_pending(current))
		goto out;

	/*
	 * Check if the pfmemalloc reserves are ok by finding the first node
	 * with a usable ZONE_NORMAL or lower zone. The expectation is that
	 * GFP_KERNEL will be required for allocating network buffers when
	 * swapping over the network so ZONE_HIGHMEM is unusable.
	 *
	 * Throttling is based on the first usable node and throttled processes
	 * wait on a queue until kswapd makes progress and wakes them. There
	 * is an affinity then between processes waking up and where reclaim
	 * progress has been made assuming the process wakes on the same node.
	 * More importantly, processes running on remote nodes will not compete
	 * for remote pfmemalloc reserves and processes on different nodes
	 * should make reasonable progress.
	 */
	for_each_zone_zonelist_nodemask(zone, z, zonelist,
					gfp_zone(gfp_mask), nodemask) {
		if (zone_idx(zone) > ZONE_NORMAL)
			continue;

		/* Throttle based on the first usable node */
		pgdat = zone->zone_pgdat;
		if (allow_direct_reclaim(pgdat))
			goto out;
		break;
	}

	/* If no zone was usable by the allocation flags then do not throttle */
	if (!pgdat)
		goto out;

	/* Account for the throttling */
	count_vm_event(PGSCAN_DIRECT_THROTTLE);

	/*
	 * If the caller cannot enter the filesystem, it's possible that it
	 * is due to the caller holding an FS lock or performing a journal
	 * transaction in the case of a filesystem like ext[3|4]. In this case,
	 * it is not safe to block on pfmemalloc_wait as kswapd could be
	 * blocked waiting on the same lock. Instead, throttle for up to a
	 * second before continuing.
	 */
	if (!(gfp_mask & __GFP_FS)) {
		wait_event_interruptible_timeout(pgdat->pfmemalloc_wait,
			allow_direct_reclaim(pgdat), HZ);

		goto check_pending;
	}

	/* Throttle until kswapd wakes the process */
	wait_event_killable(zone->zone_pgdat->pfmemalloc_wait,
		allow_direct_reclaim(pgdat));

check_pending:
	if (fatal_signal_pending(current))
		return true;

out:
	return false;
}

unsigned long try_to_free_pages(struct zonelist *zonelist, int order,
				gfp_t gfp_mask, nodemask_t *nodemask)
{
	unsigned long nr_reclaimed;
	struct scan_control sc = {
		.nr_to_reclaim = SWAP_CLUSTER_MAX,
		.gfp_mask = current_gfp_context(gfp_mask),
		.reclaim_idx = gfp_zone(gfp_mask),
		.order = order,
		.nodemask = nodemask,
		.priority = DEF_PRIORITY,
		.may_writepage = !laptop_mode,
		.may_unmap = 1,
		.may_swap = 1,
	};

	/*
	 * scan_control uses s8 fields for order, priority, and reclaim_idx.
	 * Confirm they are large enough for max values.
	 */
	BUILD_BUG_ON(MAX_ORDER > S8_MAX);
	BUILD_BUG_ON(DEF_PRIORITY > S8_MAX);
	BUILD_BUG_ON(MAX_NR_ZONES > S8_MAX);

	/*
	 * Do not enter reclaim if fatal signal was delivered while throttled.
	 * 1 is returned so that the page allocator does not OOM kill at this
	 * point.
	 */
	if (throttle_direct_reclaim(sc.gfp_mask, zonelist, nodemask))
		return 1;

	set_task_reclaim_state(current, &sc.reclaim_state);
	trace_mm_vmscan_direct_reclaim_begin(order, sc.gfp_mask);

	nr_reclaimed = do_try_to_free_pages(zonelist, &sc);

	trace_mm_vmscan_direct_reclaim_end(nr_reclaimed);
	set_task_reclaim_state(current, NULL);

	return nr_reclaimed;
}

#ifdef CONFIG_MEMCG

/* Only used by soft limit reclaim. Do not reuse for anything else. */
unsigned long mem_cgroup_shrink_node(struct mem_cgroup *memcg,
						gfp_t gfp_mask, bool noswap,
						pg_data_t *pgdat,
						unsigned long *nr_scanned)
{
	struct lruvec *lruvec = mem_cgroup_lruvec(memcg, pgdat);
	struct scan_control sc = {
		.nr_to_reclaim = SWAP_CLUSTER_MAX,
		.target_mem_cgroup = memcg,
		.may_writepage = !laptop_mode,
		.may_unmap = 1,
		.reclaim_idx = MAX_NR_ZONES - 1,
		.may_swap = !noswap,
	};

	WARN_ON_ONCE(!current->reclaim_state);

	sc.gfp_mask = (gfp_mask & GFP_RECLAIM_MASK) |
			(GFP_HIGHUSER_MOVABLE & ~GFP_RECLAIM_MASK);

	trace_mm_vmscan_memcg_softlimit_reclaim_begin(sc.order,
						      sc.gfp_mask);

	/*
	 * NOTE: Although we can get the priority field, using it
	 * here is not a good idea, since it limits the pages we can scan.
	 * if we don't reclaim here, the shrink_node from balance_pgdat
	 * will pick up pages from other mem cgroup's as well. We hack
	 * the priority and make it zero.
	 */
	shrink_lruvec(lruvec, &sc);

	trace_mm_vmscan_memcg_softlimit_reclaim_end(sc.nr_reclaimed);

	*nr_scanned = sc.nr_scanned;

	return sc.nr_reclaimed;
}

unsigned long try_to_free_mem_cgroup_pages(struct mem_cgroup *memcg,
					   unsigned long nr_pages,
					   gfp_t gfp_mask,
					   bool may_swap)
{
	unsigned long nr_reclaimed;
	unsigned int noreclaim_flag;
	struct scan_control sc = {
		.nr_to_reclaim = max(nr_pages, SWAP_CLUSTER_MAX),
		.gfp_mask = (current_gfp_context(gfp_mask) & GFP_RECLAIM_MASK) |
				(GFP_HIGHUSER_MOVABLE & ~GFP_RECLAIM_MASK),
		.reclaim_idx = MAX_NR_ZONES - 1,
		.target_mem_cgroup = memcg,
		.priority = DEF_PRIORITY,
		.may_writepage = !laptop_mode,
		.may_unmap = 1,
		.may_swap = may_swap,
	};
	/*
	 * Traverse the ZONELIST_FALLBACK zonelist of the current node to put
	 * equal pressure on all the nodes. This is based on the assumption that
	 * the reclaim does not bail out early.
	 */
	struct zonelist *zonelist = node_zonelist(numa_node_id(), sc.gfp_mask);

	set_task_reclaim_state(current, &sc.reclaim_state);
	trace_mm_vmscan_memcg_reclaim_begin(0, sc.gfp_mask);
	noreclaim_flag = memalloc_noreclaim_save();

	nr_reclaimed = do_try_to_free_pages(zonelist, &sc);

	memalloc_noreclaim_restore(noreclaim_flag);
	trace_mm_vmscan_memcg_reclaim_end(nr_reclaimed);
	set_task_reclaim_state(current, NULL);

	return nr_reclaimed;
}
#endif

static void age_active_anon(struct pglist_data *pgdat,
				struct scan_control *sc)
{
	struct mem_cgroup *memcg;
	struct lruvec *lruvec;

	if (!total_swap_pages)
		return;

	lruvec = mem_cgroup_lruvec(NULL, pgdat);
	if (!inactive_is_low(lruvec, LRU_INACTIVE_ANON))
		return;

	memcg = mem_cgroup_iter(NULL, NULL, NULL);
	do {
		lruvec = mem_cgroup_lruvec(memcg, pgdat);
		shrink_active_list(SWAP_CLUSTER_MAX, lruvec,
				   sc, LRU_ACTIVE_ANON);
		memcg = mem_cgroup_iter(NULL, memcg, NULL);
	} while (memcg);
}

static bool pgdat_watermark_boosted(pg_data_t *pgdat, int highest_zoneidx)
{
	int i;
	struct zone *zone;

	/*
	 * Check for watermark boosts top-down as the higher zones
	 * are more likely to be boosted. Both watermarks and boosts
	 * should not be checked at the same time as reclaim would
	 * start prematurely when there is no boosting and a lower
	 * zone is balanced.
	 */
	for (i = highest_zoneidx; i >= 0; i--) {
		zone = pgdat->node_zones + i;
		if (!managed_zone(zone))
			continue;

		if (zone->watermark_boost)
			return true;
	}

	return false;
}

/*
 * Returns true if there is an eligible zone balanced for the request order
 * and highest_zoneidx
 */
static bool pgdat_balanced(pg_data_t *pgdat, int order, int highest_zoneidx)
{
	int i;
	unsigned long mark = -1;
	struct zone *zone;

	/*
	 * Check watermarks bottom-up as lower zones are more likely to
	 * meet watermarks.
	 */
	for (i = 0; i <= highest_zoneidx; i++) {
		zone = pgdat->node_zones + i;

		if (!managed_zone(zone))
			continue;

		mark = high_wmark_pages(zone);
		if (zone_watermark_ok_safe(zone, order, mark, highest_zoneidx))
			return true;
	}

	/*
	 * If a node has no populated zone within highest_zoneidx, it does not
	 * need balancing by definition. This can happen if a zone-restricted
	 * allocation tries to wake a remote kswapd.
	 */
	if (mark == -1)
		return true;

	return false;
}

/* Clear pgdat state for congested, dirty or under writeback. */
static void clear_pgdat_congested(pg_data_t *pgdat)
{
	struct lruvec *lruvec = mem_cgroup_lruvec(NULL, pgdat);

	clear_bit(LRUVEC_CONGESTED, &lruvec->flags);
	clear_bit(PGDAT_DIRTY, &pgdat->flags);
	clear_bit(PGDAT_WRITEBACK, &pgdat->flags);
}

/*
 * Prepare kswapd for sleeping. This verifies that there are no processes
 * waiting in throttle_direct_reclaim() and that watermarks have been met.
 *
 * Returns true if kswapd is ready to sleep
 */
static bool prepare_kswapd_sleep(pg_data_t *pgdat, int order,
				int highest_zoneidx)
{
	/*
	 * The throttled processes are normally woken up in balance_pgdat() as
	 * soon as allow_direct_reclaim() is true. But there is a potential
	 * race between when kswapd checks the watermarks and a process gets
	 * throttled. There is also a potential race if processes get
	 * throttled, kswapd wakes, a large process exits thereby balancing the
	 * zones, which causes kswapd to exit balance_pgdat() before reaching
	 * the wake up checks. If kswapd is going to sleep, no process should
	 * be sleeping on pfmemalloc_wait, so wake them now if necessary. If
	 * the wake up is premature, processes will wake kswapd and get
	 * throttled again. The difference from wake ups in balance_pgdat() is
	 * that here we are under prepare_to_wait().
	 */
	if (waitqueue_active(&pgdat->pfmemalloc_wait))
		wake_up_all(&pgdat->pfmemalloc_wait);

	/* Hopeless node, leave it to direct reclaim */
	if (pgdat->kswapd_failures >= MAX_RECLAIM_RETRIES)
		return true;

	if (pgdat_balanced(pgdat, order, highest_zoneidx)) {
		clear_pgdat_congested(pgdat);
		return true;
	}

	return false;
}

/*
 * kswapd shrinks a node of pages that are at or below the highest usable
 * zone that is currently unbalanced.
 *
 * Returns true if kswapd scanned at least the requested number of pages to
 * reclaim or if the lack of progress was due to pages under writeback.
 * This is used to determine if the scanning priority needs to be raised.
 */
static bool kswapd_shrink_node(pg_data_t *pgdat,
			       struct scan_control *sc)
{
	struct zone *zone;
	int z;

	/* Reclaim a number of pages proportional to the number of zones */
	sc->nr_to_reclaim = 0;
	for (z = 0; z <= sc->reclaim_idx; z++) {
		zone = pgdat->node_zones + z;
		if (!managed_zone(zone))
			continue;

		sc->nr_to_reclaim += max(high_wmark_pages(zone), SWAP_CLUSTER_MAX);
	}

	/*
	 * Historically care was taken to put equal pressure on all zones but
	 * now pressure is applied based on node LRU order.
	 */
	shrink_node(pgdat, sc);

	/*
	 * Fragmentation may mean that the system cannot be rebalanced for
	 * high-order allocations. If twice the allocation size has been
	 * reclaimed then recheck watermarks only at order-0 to prevent
	 * excessive reclaim. Assume that a process requested a high-order
	 * can direct reclaim/compact.
	 */
	if (sc->order && sc->nr_reclaimed >= compact_gap(sc->order))
		sc->order = 0;

	return sc->nr_scanned >= sc->nr_to_reclaim;
}

/*
 * For kswapd, balance_pgdat() will reclaim pages across a node from zones
 * that are eligible for use by the caller until at least one zone is
 * balanced.
 *
 * Returns the order kswapd finished reclaiming at.
 *
 * kswapd scans the zones in the highmem->normal->dma direction.  It skips
 * zones which have free_pages > high_wmark_pages(zone), but once a zone is
 * found to have free_pages <= high_wmark_pages(zone), any page in that zone
 * or lower is eligible for reclaim until at least one usable zone is
 * balanced.
 */
static int balance_pgdat(pg_data_t *pgdat, int order, int highest_zoneidx)
{
	int i;
	unsigned long nr_soft_reclaimed;
	unsigned long nr_soft_scanned;
	unsigned long pflags;
	unsigned long nr_boost_reclaim;
	unsigned long zone_boosts[MAX_NR_ZONES] = { 0, };
	bool boosted;
	struct zone *zone;
	struct scan_control sc = {
		.gfp_mask = GFP_KERNEL,
		.order = order,
		.may_unmap = 1,
	};

	set_task_reclaim_state(current, &sc.reclaim_state);
	psi_memstall_enter(&pflags);
	__fs_reclaim_acquire();

	count_vm_event(PAGEOUTRUN);

	/*
	 * Account for the reclaim boost. Note that the zone boost is left in
	 * place so that parallel allocations that are near the watermark will
	 * stall or direct reclaim until kswapd is finished.
	 */
	nr_boost_reclaim = 0;
	for (i = 0; i <= highest_zoneidx; i++) {
		zone = pgdat->node_zones + i;
		if (!managed_zone(zone))
			continue;

		nr_boost_reclaim += zone->watermark_boost;
		zone_boosts[i] = zone->watermark_boost;
	}
	boosted = nr_boost_reclaim;

restart:
	sc.priority = DEF_PRIORITY;
	do {
		unsigned long nr_reclaimed = sc.nr_reclaimed;
		bool raise_priority = true;
		bool balanced;
		bool ret;

		sc.reclaim_idx = highest_zoneidx;

		/*
		 * If the number of buffer_heads exceeds the maximum allowed
		 * then consider reclaiming from all zones. This has a dual
		 * purpose -- on 64-bit systems it is expected that
		 * buffer_heads are stripped during active rotation. On 32-bit
		 * systems, highmem pages can pin lowmem memory and shrinking
		 * buffers can relieve lowmem pressure. Reclaim may still not
		 * go ahead if all eligible zones for the original allocation
		 * request are balanced to avoid excessive reclaim from kswapd.
		 */
		if (buffer_heads_over_limit) {
			for (i = MAX_NR_ZONES - 1; i >= 0; i--) {
				zone = pgdat->node_zones + i;
				if (!managed_zone(zone))
					continue;

				sc.reclaim_idx = i;
				break;
			}
		}

		/*
		 * If the pgdat is imbalanced then ignore boosting and preserve
		 * the watermarks for a later time and restart. Note that the
		 * zone watermarks will be still reset at the end of balancing
		 * on the grounds that the normal reclaim should be enough to
		 * re-evaluate if boosting is required when kswapd next wakes.
		 */
		balanced = pgdat_balanced(pgdat, sc.order, highest_zoneidx);
		if (!balanced && nr_boost_reclaim) {
			nr_boost_reclaim = 0;
			goto restart;
		}

		/*
		 * If boosting is not active then only reclaim if there are no
		 * eligible zones. Note that sc.reclaim_idx is not used as
		 * buffer_heads_over_limit may have adjusted it.
		 */
		if (!nr_boost_reclaim && balanced)
			goto out;

		/* Limit the priority of boosting to avoid reclaim writeback */
		if (nr_boost_reclaim && sc.priority == DEF_PRIORITY - 2)
			raise_priority = false;

		/*
		 * Do not writeback or swap pages for boosted reclaim. The
		 * intent is to relieve pressure not issue sub-optimal IO
		 * from reclaim context. If no pages are reclaimed, the
		 * reclaim will be aborted.
		 */
		sc.may_writepage = !laptop_mode && !nr_boost_reclaim;
		sc.may_swap = !nr_boost_reclaim;

		/*
		 * Do some background aging of the anon list, to give
		 * pages a chance to be referenced before reclaiming. All
		 * pages are rotated regardless of classzone as this is
		 * about consistent aging.
		 */
		age_active_anon(pgdat, &sc);

		/*
		 * If we're getting trouble reclaiming, start doing writepage
		 * even in laptop mode.
		 */
		if (sc.priority < DEF_PRIORITY - 2)
			sc.may_writepage = 1;

		/* Call soft limit reclaim before calling shrink_node. */
		sc.nr_scanned = 0;
		nr_soft_scanned = 0;
		nr_soft_reclaimed = mem_cgroup_soft_limit_reclaim(pgdat, sc.order,
						sc.gfp_mask, &nr_soft_scanned);
		sc.nr_reclaimed += nr_soft_reclaimed;

		/*
		 * There should be no need to raise the scanning priority if
		 * enough pages are already being scanned that that high
		 * watermark would be met at 100% efficiency.
		 */
		if (kswapd_shrink_node(pgdat, &sc))
			raise_priority = false;

		/*
		 * If the low watermark is met there is no need for processes
		 * to be throttled on pfmemalloc_wait as they should not be
		 * able to safely make forward progress. Wake them
		 */
		if (waitqueue_active(&pgdat->pfmemalloc_wait) &&
				allow_direct_reclaim(pgdat))
			wake_up_all(&pgdat->pfmemalloc_wait);

		/* Check if kswapd should be suspending */
		__fs_reclaim_release();
		ret = try_to_freeze();
		__fs_reclaim_acquire();
		if (ret || kthread_should_stop())
			break;

		/*
		 * Raise priority if scanning rate is too low or there was no
		 * progress in reclaiming pages
		 */
		nr_reclaimed = sc.nr_reclaimed - nr_reclaimed;
		nr_boost_reclaim -= min(nr_boost_reclaim, nr_reclaimed);

		/*
		 * If reclaim made no progress for a boost, stop reclaim as
		 * IO cannot be queued and it could be an infinite loop in
		 * extreme circumstances.
		 */
		if (nr_boost_reclaim && !nr_reclaimed)
			break;

		if (raise_priority || !nr_reclaimed)
			sc.priority--;
	} while (sc.priority >= 1);

	if (!sc.nr_reclaimed)
		pgdat->kswapd_failures++;

out:
	/* If reclaim was boosted, account for the reclaim done in this pass */
	if (boosted) {
		unsigned long flags;

		for (i = 0; i <= highest_zoneidx; i++) {
			if (!zone_boosts[i])
				continue;

			/* Increments are under the zone lock */
			zone = pgdat->node_zones + i;
			spin_lock_irqsave(&zone->lock, flags);
			zone->watermark_boost -= min(zone->watermark_boost, zone_boosts[i]);
			spin_unlock_irqrestore(&zone->lock, flags);
		}

		/*
		 * As there is now likely space, wakeup kcompact to defragment
		 * pageblocks.
		 */
		wakeup_kcompactd(pgdat, pageblock_order, highest_zoneidx);
	}

	snapshot_refaults(NULL, pgdat);
	__fs_reclaim_release();
	psi_memstall_leave(&pflags);
	set_task_reclaim_state(current, NULL);

	/*
	 * Return the order kswapd stopped reclaiming at as
	 * prepare_kswapd_sleep() takes it into account. If another caller
	 * entered the allocator slow path while kswapd was awake, order will
	 * remain at the higher level.
	 */
	return sc.order;
}

/*
 * The pgdat->kswapd_highest_zoneidx is used to pass the highest zone index to
 * be reclaimed by kswapd from the waker. If the value is MAX_NR_ZONES which is
 * not a valid index then either kswapd runs for first time or kswapd couldn't
 * sleep after previous reclaim attempt (node is still unbalanced). In that
 * case return the zone index of the previous kswapd reclaim cycle.
 */
static enum zone_type kswapd_highest_zoneidx(pg_data_t *pgdat,
					   enum zone_type prev_highest_zoneidx)
{
	enum zone_type curr_idx = READ_ONCE(pgdat->kswapd_highest_zoneidx);

	return curr_idx == MAX_NR_ZONES ? prev_highest_zoneidx : curr_idx;
}

static void kswapd_try_to_sleep(pg_data_t *pgdat, int alloc_order, int reclaim_order,
				unsigned int highest_zoneidx)
{
	long remaining = 0;
	DEFINE_WAIT(wait);

	if (freezing(current) || kthread_should_stop())
		return;

	prepare_to_wait(&pgdat->kswapd_wait, &wait, TASK_INTERRUPTIBLE);

	/*
	 * Try to sleep for a short interval. Note that kcompactd will only be
	 * woken if it is possible to sleep for a short interval. This is
	 * deliberate on the assumption that if reclaim cannot keep an
	 * eligible zone balanced that it's also unlikely that compaction will
	 * succeed.
	 */
	if (prepare_kswapd_sleep(pgdat, reclaim_order, highest_zoneidx)) {
		/*
		 * Compaction records what page blocks it recently failed to
		 * isolate pages from and skips them in the future scanning.
		 * When kswapd is going to sleep, it is reasonable to assume
		 * that pages and compaction may succeed so reset the cache.
		 */
		reset_isolation_suitable(pgdat);

		/*
		 * We have freed the memory, now we should compact it to make
		 * allocation of the requested order possible.
		 */
		wakeup_kcompactd(pgdat, alloc_order, highest_zoneidx);

		remaining = schedule_timeout(HZ/10);

		/*
		 * If woken prematurely then reset kswapd_highest_zoneidx and
		 * order. The values will either be from a wakeup request or
		 * the previous request that slept prematurely.
		 */
		if (remaining) {
			WRITE_ONCE(pgdat->kswapd_highest_zoneidx,
					kswapd_highest_zoneidx(pgdat,
							highest_zoneidx));

			if (READ_ONCE(pgdat->kswapd_order) < reclaim_order)
				WRITE_ONCE(pgdat->kswapd_order, reclaim_order);
		}

		finish_wait(&pgdat->kswapd_wait, &wait);
		prepare_to_wait(&pgdat->kswapd_wait, &wait, TASK_INTERRUPTIBLE);
	}

	/*
	 * After a short sleep, check if it was a premature sleep. If not, then
	 * go fully to sleep until explicitly woken up.
	 */
	if (!remaining &&
	    prepare_kswapd_sleep(pgdat, reclaim_order, highest_zoneidx)) {
		trace_mm_vmscan_kswapd_sleep(pgdat->node_id);

		/*
		 * vmstat counters are not perfectly accurate and the estimated
		 * value for counters such as NR_FREE_PAGES can deviate from the
		 * true value by nr_online_cpus * threshold. To avoid the zone
		 * watermarks being breached while under pressure, we reduce the
		 * per-cpu vmstat threshold while kswapd is awake and restore
		 * them before going back to sleep.
		 */
		set_pgdat_percpu_threshold(pgdat, calculate_normal_threshold);

		if (!kthread_should_stop())
			schedule();

		set_pgdat_percpu_threshold(pgdat, calculate_pressure_threshold);
	} else {
		if (remaining)
			count_vm_event(KSWAPD_LOW_WMARK_HIT_QUICKLY);
		else
			count_vm_event(KSWAPD_HIGH_WMARK_HIT_QUICKLY);
	}
	finish_wait(&pgdat->kswapd_wait, &wait);
}

/*
 * The background pageout daemon, started as a kernel thread
 * from the init process.
 *
 * This basically trickles out pages so that we have _some_
 * free memory available even if there is no other activity
 * that frees anything up. This is needed for things like routing
 * etc, where we otherwise might have all activity going on in
 * asynchronous contexts that cannot page things out.
 *
 * If there are applications that are active memory-allocators
 * (most normal use), this basically shouldn't matter.
 */
static int kswapd(void *p)
{
	unsigned int alloc_order, reclaim_order;
	unsigned int highest_zoneidx = MAX_NR_ZONES - 1;
	pg_data_t *pgdat = (pg_data_t*)p;
	struct task_struct *tsk = current;
	const struct cpumask *cpumask = cpumask_of_node(pgdat->node_id);

	if (!cpumask_empty(cpumask))
		set_cpus_allowed_ptr(tsk, cpumask);

	/*
	 * Tell the memory management that we're a "memory allocator",
	 * and that if we need more memory we should get access to it
	 * regardless (see "__alloc_pages()"). "kswapd" should
	 * never get caught in the normal page freeing logic.
	 *
	 * (Kswapd normally doesn't need memory anyway, but sometimes
	 * you need a small amount of memory in order to be able to
	 * page out something else, and this flag essentially protects
	 * us from recursively trying to free more memory as we're
	 * trying to free the first piece of memory in the first place).
	 */
	tsk->flags |= PF_MEMALLOC | PF_SWAPWRITE | PF_KSWAPD;
	set_freezable();

	WRITE_ONCE(pgdat->kswapd_order, 0);
	WRITE_ONCE(pgdat->kswapd_highest_zoneidx, MAX_NR_ZONES);
	for ( ; ; ) {
		bool ret;

		alloc_order = reclaim_order = READ_ONCE(pgdat->kswapd_order);
		highest_zoneidx = kswapd_highest_zoneidx(pgdat,
							highest_zoneidx);

kswapd_try_sleep:
		kswapd_try_to_sleep(pgdat, alloc_order, reclaim_order,
					highest_zoneidx);

		/* Read the new order and highest_zoneidx */
		alloc_order = READ_ONCE(pgdat->kswapd_order);
		highest_zoneidx = kswapd_highest_zoneidx(pgdat,
							highest_zoneidx);
		WRITE_ONCE(pgdat->kswapd_order, 0);
		WRITE_ONCE(pgdat->kswapd_highest_zoneidx, MAX_NR_ZONES);

		ret = try_to_freeze();
		if (kthread_should_stop())
			break;

		/*
		 * We can speed up thawing tasks if we don't call balance_pgdat
		 * after returning from the refrigerator
		 */
		if (ret)
			continue;

		/*
		 * Reclaim begins at the requested order but if a high-order
		 * reclaim fails then kswapd falls back to reclaiming for
		 * order-0. If that happens, kswapd will consider sleeping
		 * for the order it finished reclaiming at (reclaim_order)
		 * but kcompactd is woken to compact for the original
		 * request (alloc_order).
		 */
		trace_mm_vmscan_kswapd_wake(pgdat->node_id, highest_zoneidx,
						alloc_order);
		reclaim_order = balance_pgdat(pgdat, alloc_order,
						highest_zoneidx);
		if (reclaim_order < alloc_order)
			goto kswapd_try_sleep;
	}

	tsk->flags &= ~(PF_MEMALLOC | PF_SWAPWRITE | PF_KSWAPD);

	return 0;
}

/*
 * A zone is low on free memory or too fragmented for high-order memory.  If
 * kswapd should reclaim (direct reclaim is deferred), wake it up for the zone's
 * pgdat.  It will wake up kcompactd after reclaiming memory.  If kswapd reclaim
 * has failed or is not needed, still wake up kcompactd if only compaction is
 * needed.
 */
void wakeup_kswapd(struct zone *zone, gfp_t gfp_flags, int order,
		   enum zone_type highest_zoneidx)
{
	pg_data_t *pgdat;
	enum zone_type curr_idx;

	if (!managed_zone(zone))
		return;

	if (!cpuset_zone_allowed(zone, gfp_flags))
		return;

	pgdat = zone->zone_pgdat;
	curr_idx = READ_ONCE(pgdat->kswapd_highest_zoneidx);

	if (curr_idx == MAX_NR_ZONES || curr_idx < highest_zoneidx)
		WRITE_ONCE(pgdat->kswapd_highest_zoneidx, highest_zoneidx);

	if (READ_ONCE(pgdat->kswapd_order) < order)
		WRITE_ONCE(pgdat->kswapd_order, order);

	if (!waitqueue_active(&pgdat->kswapd_wait))
		return;

	/* Hopeless node, leave it to direct reclaim if possible */
	if (pgdat->kswapd_failures >= MAX_RECLAIM_RETRIES ||
	    (pgdat_balanced(pgdat, order, highest_zoneidx) &&
	     !pgdat_watermark_boosted(pgdat, highest_zoneidx))) {
		/*
		 * There may be plenty of free memory available, but it's too
		 * fragmented for high-order allocations.  Wake up kcompactd
		 * and rely on compaction_suitable() to determine if it's
		 * needed.  If it fails, it will defer subsequent attempts to
		 * ratelimit its work.
		 */
		if (!(gfp_flags & __GFP_DIRECT_RECLAIM))
			wakeup_kcompactd(pgdat, order, highest_zoneidx);
		return;
	}

	trace_mm_vmscan_wakeup_kswapd(pgdat->node_id, highest_zoneidx, order,
				      gfp_flags);
	wake_up_interruptible(&pgdat->kswapd_wait);
}

#ifdef CONFIG_HIBERNATION
/*
 * Try to free `nr_to_reclaim' of memory, system-wide, and return the number of
 * freed pages.
 *
 * Rather than trying to age LRUs the aim is to preserve the overall
 * LRU order by reclaiming preferentially
 * inactive > active > active referenced > active mapped
 */
unsigned long shrink_all_memory(unsigned long nr_to_reclaim)
{
	struct scan_control sc = {
		.nr_to_reclaim = nr_to_reclaim,
		.gfp_mask = GFP_HIGHUSER_MOVABLE,
		.reclaim_idx = MAX_NR_ZONES - 1,
		.priority = DEF_PRIORITY,
		.may_writepage = 1,
		.may_unmap = 1,
		.may_swap = 1,
		.hibernation_mode = 1,
	};
	struct zonelist *zonelist = node_zonelist(numa_node_id(), sc.gfp_mask);
	unsigned long nr_reclaimed;
	unsigned int noreclaim_flag;

	fs_reclaim_acquire(sc.gfp_mask);
	noreclaim_flag = memalloc_noreclaim_save();
	set_task_reclaim_state(current, &sc.reclaim_state);

	nr_reclaimed = do_try_to_free_pages(zonelist, &sc);

	set_task_reclaim_state(current, NULL);
	memalloc_noreclaim_restore(noreclaim_flag);
	fs_reclaim_release(sc.gfp_mask);

	return nr_reclaimed;
}
#endif /* CONFIG_HIBERNATION */

/*
 * This kswapd start function will be called by init and node-hot-add.
 * On node-hot-add, kswapd will moved to proper cpus if cpus are hot-added.
 */
int kswapd_run(int nid)
{
	pg_data_t *pgdat = NODE_DATA(nid);
	int ret = 0;

	if (pgdat->kswapd)
		return 0;

	pgdat->kswapd = kthread_run(kswapd, pgdat, "kswapd%d", nid);
	if (IS_ERR(pgdat->kswapd)) {
		/* failure at boot is fatal */
		BUG_ON(system_state < SYSTEM_RUNNING);
		pr_err("Failed to start kswapd on node %d\n", nid);
		ret = PTR_ERR(pgdat->kswapd);
		pgdat->kswapd = NULL;
	}
	return ret;
}

/*
 * Called by memory hotplug when all memory in a node is offlined.  Caller must
 * hold mem_hotplug_begin/end().
 */
void kswapd_stop(int nid)
{
	struct task_struct *kswapd = NODE_DATA(nid)->kswapd;

	if (kswapd) {
		kthread_stop(kswapd);
		NODE_DATA(nid)->kswapd = NULL;
	}
}

static int __init kswapd_init(void)
{
	int nid;

	swap_setup();
	for_each_node_state(nid, N_MEMORY)
 		kswapd_run(nid);
	return 0;
}

module_init(kswapd_init)

#ifdef CONFIG_NUMA
/*
 * Node reclaim mode
 *
 * If non-zero call node_reclaim when the number of free pages falls below
 * the watermarks.
 */
int node_reclaim_mode __read_mostly;

/*
 * These bit locations are exposed in the vm.zone_reclaim_mode sysctl
 * ABI.  New bits are OK, but existing bits can never change.
 */
#define RECLAIM_ZONE  (1<<0)   /* Run shrink_inactive_list on the zone */
#define RECLAIM_WRITE (1<<1)   /* Writeout pages during reclaim */
#define RECLAIM_UNMAP (1<<2)   /* Unmap pages during reclaim */

/*
 * Priority for NODE_RECLAIM. This determines the fraction of pages
 * of a node considered for each zone_reclaim. 4 scans 1/16th of
 * a zone.
 */
#define NODE_RECLAIM_PRIORITY 4

/*
 * Percentage of pages in a zone that must be unmapped for node_reclaim to
 * occur.
 */
int sysctl_min_unmapped_ratio = 1;

/*
 * If the number of slab pages in a zone grows beyond this percentage then
 * slab reclaim needs to occur.
 */
int sysctl_min_slab_ratio = 5;

static inline unsigned long node_unmapped_file_pages(struct pglist_data *pgdat)
{
	unsigned long file_mapped = node_page_state(pgdat, NR_FILE_MAPPED);
	unsigned long file_lru = node_page_state(pgdat, NR_INACTIVE_FILE) +
		node_page_state(pgdat, NR_ACTIVE_FILE);

	/*
	 * It's possible for there to be more file mapped pages than
	 * accounted for by the pages on the file LRU lists because
	 * tmpfs pages accounted for as ANON can also be FILE_MAPPED
	 */
	return (file_lru > file_mapped) ? (file_lru - file_mapped) : 0;
}

/* Work out how many page cache pages we can reclaim in this reclaim_mode */
static unsigned long node_pagecache_reclaimable(struct pglist_data *pgdat)
{
	unsigned long nr_pagecache_reclaimable;
	unsigned long delta = 0;

	/*
	 * If RECLAIM_UNMAP is set, then all file pages are considered
	 * potentially reclaimable. Otherwise, we have to worry about
	 * pages like swapcache and node_unmapped_file_pages() provides
	 * a better estimate
	 */
	if (node_reclaim_mode & RECLAIM_UNMAP)
		nr_pagecache_reclaimable = node_page_state(pgdat, NR_FILE_PAGES);
	else
		nr_pagecache_reclaimable = node_unmapped_file_pages(pgdat);

	/* If we can't clean pages, remove dirty pages from consideration */
	if (!(node_reclaim_mode & RECLAIM_WRITE))
		delta += node_page_state(pgdat, NR_FILE_DIRTY);

	/* Watch for any possible underflows due to delta */
	if (unlikely(delta > nr_pagecache_reclaimable))
		delta = nr_pagecache_reclaimable;

	return nr_pagecache_reclaimable - delta;
}

/*
 * Try to free up some pages from this node through reclaim.
 */
static int __node_reclaim(struct pglist_data *pgdat, gfp_t gfp_mask, unsigned int order)
{
	/* Minimum pages needed in order to stay on node */
	const unsigned long nr_pages = 1 << order;
	struct task_struct *p = current;
	unsigned int noreclaim_flag;
	struct scan_control sc = {
		.nr_to_reclaim = max(nr_pages, SWAP_CLUSTER_MAX),
		.gfp_mask = current_gfp_context(gfp_mask),
		.order = order,
		.priority = NODE_RECLAIM_PRIORITY,
		.may_writepage = !!(node_reclaim_mode & RECLAIM_WRITE),
		.may_unmap = !!(node_reclaim_mode & RECLAIM_UNMAP),
		.may_swap = 1,
		.reclaim_idx = gfp_zone(gfp_mask),
	};

	trace_mm_vmscan_node_reclaim_begin(pgdat->node_id, order,
					   sc.gfp_mask);

	cond_resched();
	fs_reclaim_acquire(sc.gfp_mask);
	/*
	 * We need to be able to allocate from the reserves for RECLAIM_UNMAP
	 * and we also need to be able to write out pages for RECLAIM_WRITE
	 * and RECLAIM_UNMAP.
	 */
	noreclaim_flag = memalloc_noreclaim_save();
	p->flags |= PF_SWAPWRITE;
	set_task_reclaim_state(p, &sc.reclaim_state);

	if (node_pagecache_reclaimable(pgdat) > pgdat->min_unmapped_pages) {
		/*
		 * Free memory by calling shrink node with increasing
		 * priorities until we have enough memory freed.
		 */
		do {
			shrink_node(pgdat, &sc);
		} while (sc.nr_reclaimed < nr_pages && --sc.priority >= 0);
	}

	set_task_reclaim_state(p, NULL);
	current->flags &= ~PF_SWAPWRITE;
	memalloc_noreclaim_restore(noreclaim_flag);
	fs_reclaim_release(sc.gfp_mask);

	trace_mm_vmscan_node_reclaim_end(sc.nr_reclaimed);

	return sc.nr_reclaimed >= nr_pages;
}

int node_reclaim(struct pglist_data *pgdat, gfp_t gfp_mask, unsigned int order)
{
	int ret;

	/*
	 * Node reclaim reclaims unmapped file backed pages and
	 * slab pages if we are over the defined limits.
	 *
	 * A small portion of unmapped file backed pages is needed for
	 * file I/O otherwise pages read by file I/O will be immediately
	 * thrown out if the node is overallocated. So we do not reclaim
	 * if less than a specified percentage of the node is used by
	 * unmapped file backed pages.
	 */
	if (node_pagecache_reclaimable(pgdat) <= pgdat->min_unmapped_pages &&
	    node_page_state_pages(pgdat, NR_SLAB_RECLAIMABLE_B) <=
	    pgdat->min_slab_pages)
		return NODE_RECLAIM_FULL;

	/*
	 * Do not scan if the allocation should not be delayed.
	 */
	if (!gfpflags_allow_blocking(gfp_mask) || (current->flags & PF_MEMALLOC))
		return NODE_RECLAIM_NOSCAN;

	/*
	 * Only run node reclaim on the local node or on nodes that do not
	 * have associated processors. This will favor the local processor
	 * over remote processors and spread off node memory allocations
	 * as wide as possible.
	 */
	if (node_state(pgdat->node_id, N_CPU) && pgdat->node_id != numa_node_id())
		return NODE_RECLAIM_NOSCAN;

	if (test_and_set_bit(PGDAT_RECLAIM_LOCKED, &pgdat->flags))
		return NODE_RECLAIM_NOSCAN;

	ret = __node_reclaim(pgdat, gfp_mask, order);
	clear_bit(PGDAT_RECLAIM_LOCKED, &pgdat->flags);

	if (!ret)
		count_vm_event(PGSCAN_ZONE_RECLAIM_FAILED);

	return ret;
}
#endif

/**
 * check_move_unevictable_pages - check pages for evictability and move to
 * appropriate zone lru list
 * @pvec: pagevec with lru pages to check
 *
 * Checks pages for evictability, if an evictable page is in the unevictable
 * lru list, moves it to the appropriate evictable lru list. This function
 * should be only used for lru pages.
 */
void check_move_unevictable_pages(struct pagevec *pvec)
{
	struct lruvec *lruvec = NULL;
	int pgscanned = 0;
	int pgrescued = 0;
	int i;

	for (i = 0; i < pvec->nr; i++) {
		struct page *page = pvec->pages[i];
		int nr_pages;

		if (PageTransTail(page))
			continue;

		nr_pages = thp_nr_pages(page);
		pgscanned += nr_pages;

		/* block memcg migration during page moving between lru */
		if (!TestClearPageLRU(page))
			continue;

		lruvec = relock_page_lruvec_irq(page, lruvec);
		if (page_evictable(page) && PageUnevictable(page)) {
			enum lru_list lru = page_lru_base_type(page);

			VM_BUG_ON_PAGE(PageActive(page), page);
			ClearPageUnevictable(page);
			del_page_from_lru_list(page, lruvec, LRU_UNEVICTABLE);
			add_page_to_lru_list(page, lruvec, lru);
			pgrescued += nr_pages;
		}
		SetPageLRU(page);
	}

	if (lruvec) {
		__count_vm_events(UNEVICTABLE_PGRESCUED, pgrescued);
		__count_vm_events(UNEVICTABLE_PGSCANNED, pgscanned);
		unlock_page_lruvec_irq(lruvec);
	} else if (pgscanned) {
		count_vm_events(UNEVICTABLE_PGSCANNED, pgscanned);
	}
}
EXPORT_SYMBOL_GPL(check_move_unevictable_pages);<|MERGE_RESOLUTION|>--- conflicted
+++ resolved
@@ -1956,11 +1956,6 @@
 		return 0;
 
 	nr_reclaimed = shrink_page_list(&page_list, pgdat, sc, &stat, false);
-<<<<<<< HEAD
-
-	spin_lock_irq(&pgdat->lru_lock);
-=======
->>>>>>> e0733463
 
 	spin_lock_irq(&lruvec->lru_lock);
 	move_pages_to_lru(lruvec, &page_list);
