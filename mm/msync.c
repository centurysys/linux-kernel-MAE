--- conflicted
+++ resolved
@@ -86,16 +86,8 @@
 				(vma->vm_flags & VM_SHARED)) {
 			vma_get_file(vma);
 			up_read(&mm->mmap_sem);
-<<<<<<< HEAD
-			if (vma->vm_flags & VM_NONLINEAR)
-				error = vfs_fsync(file, 1);
-			else
-				error = vfs_fsync_range(file, fstart, fend, 1);
+			error = vfs_fsync_range(file, fstart, fend, 1);
 			vma_fput(vma);
-=======
-			error = vfs_fsync_range(file, fstart, fend, 1);
-			fput(file);
->>>>>>> 5d31e41e
 			if (error || start >= end)
 				goto out;
 			down_read(&mm->mmap_sem);
