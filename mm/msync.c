/*
 *	linux/mm/msync.c
 *
 * Copyright (C) 1994-1999  Linus Torvalds
 */

/*
 * The msync() system call.
 */
#include <linux/fs.h>
#include <linux/mm.h>
#include <linux/mman.h>
#include <linux/file.h>
#include <linux/syscalls.h>
#include <linux/sched.h>

/*
 * MS_SYNC syncs the entire file - including mappings.
 *
 * MS_ASYNC does not start I/O (it used to, up to 2.5.67).
 * Nor does it marks the relevant pages dirty (it used to up to 2.6.17).
 * Now it doesn't do anything, since dirty pages are properly tracked.
 *
 * The application may now run fsync() to
 * write out the dirty pages and wait on the writeout and check the result.
 * Or the application may run fadvise(FADV_DONTNEED) against the fd to start
 * async writeout immediately.
 * So by _not_ starting I/O in MS_ASYNC we provide complete flexibility to
 * applications.
 */
SYSCALL_DEFINE3(msync, unsigned long, start, size_t, len, int, flags)
{
	unsigned long end;
	struct mm_struct *mm = current->mm;
	struct vm_area_struct *vma;
	int unmapped_error = 0;
	int error = -EINVAL;

	if (flags & ~(MS_ASYNC | MS_INVALIDATE | MS_SYNC))
		goto out;
	if (start & ~PAGE_MASK)
		goto out;
	if ((flags & MS_ASYNC) && (flags & MS_SYNC))
		goto out;
	error = -ENOMEM;
	len = (len + ~PAGE_MASK) & PAGE_MASK;
	end = start + len;
	if (end < start)
		goto out;
	error = 0;
	if (end == start)
		goto out;
	/*
	 * If the interval [start,end) covers some unmapped address ranges,
	 * just ignore them, but return -ENOMEM at the end.
	 */
	down_read(&mm->mmap_sem);
	vma = find_vma(mm, start);
	for (;;) {
		struct file *file;
		loff_t fstart, fend;

		/* Still start < end. */
		error = -ENOMEM;
		if (!vma)
			goto out_unlock;
		/* Here start < vma->vm_end. */
		if (start < vma->vm_start) {
			start = vma->vm_start;
			if (start >= end)
				goto out_unlock;
			unmapped_error = -ENOMEM;
		}
		/* Here vma->vm_start <= start < vma->vm_end. */
		if ((flags & MS_INVALIDATE) &&
				(vma->vm_flags & VM_LOCKED)) {
			error = -EBUSY;
			goto out_unlock;
		}
		file = vma->vm_file;
		fstart = start + ((loff_t)vma->vm_pgoff << PAGE_SHIFT);
		fend = fstart + (min(end, vma->vm_end) - start) - 1;
		start = vma->vm_end;
		if ((flags & MS_SYNC) && file &&
				(vma->vm_flags & VM_SHARED)) {
			vma_get_file(vma);
			up_read(&mm->mmap_sem);
<<<<<<< HEAD
			error = vfs_fsync(file, 0);
			vma_fput(vma);
=======
			if (vma->vm_flags & VM_NONLINEAR)
				error = vfs_fsync(file, 1);
			else
				error = vfs_fsync_range(file, fstart, fend, 1);
			fput(file);
>>>>>>> 3445b74e
			if (error || start >= end)
				goto out;
			down_read(&mm->mmap_sem);
			vma = find_vma(mm, start);
		} else {
			if (start >= end) {
				error = 0;
				goto out_unlock;
			}
			vma = vma->vm_next;
		}
	}
out_unlock:
	up_read(&mm->mmap_sem);
out:
	return error ? : unmapped_error;
}<|MERGE_RESOLUTION|>--- conflicted
+++ resolved
@@ -85,16 +85,11 @@
 				(vma->vm_flags & VM_SHARED)) {
 			vma_get_file(vma);
 			up_read(&mm->mmap_sem);
-<<<<<<< HEAD
-			error = vfs_fsync(file, 0);
-			vma_fput(vma);
-=======
 			if (vma->vm_flags & VM_NONLINEAR)
 				error = vfs_fsync(file, 1);
 			else
 				error = vfs_fsync_range(file, fstart, fend, 1);
-			fput(file);
->>>>>>> 3445b74e
+			vma_fput(vma);
 			if (error || start >= end)
 				goto out;
 			down_read(&mm->mmap_sem);
