#
# Makefile for the linux memory manager.
#

mmu-y			:= nommu.o
mmu-$(CONFIG_MMU)	:= fremap.o highmem.o madvise.o memory.o mincore.o \
			   mlock.o mmap.o mprotect.o mremap.o msync.o rmap.o \
			   vmalloc.o pagewalk.o pgtable-generic.o

ifdef CONFIG_CROSS_MEMORY_ATTACH
mmu-$(CONFIG_MMU)	+= process_vm_access.o
endif

obj-y			:= filemap.o mempool.o oom_kill.o fadvise.o \
			   maccess.o page_alloc.o page-writeback.o \
			   readahead.o swap.o truncate.o vmscan.o shmem.o \
			   util.o mmzone.o vmstat.o backing-dev.o \
			   mm_init.o mmu_context.o percpu.o slab_common.o \
			   compaction.o balloon_compaction.o \
<<<<<<< HEAD
			   interval_tree.o list_lru.o $(mmu-y)
=======
			   interval_tree.o prfile.o $(mmu-y)
>>>>>>> b32f27c5

obj-y += init-mm.o

ifdef CONFIG_NO_BOOTMEM
	obj-y		+= nobootmem.o
else
	obj-y		+= bootmem.o
endif

obj-$(CONFIG_HAVE_MEMBLOCK) += memblock.o

obj-$(CONFIG_BOUNCE)	+= bounce.o
obj-$(CONFIG_SWAP)	+= page_io.o swap_state.o swapfile.o
obj-$(CONFIG_FRONTSWAP)	+= frontswap.o
obj-$(CONFIG_ZSWAP)	+= zswap.o
obj-$(CONFIG_HAS_DMA)	+= dmapool.o
obj-$(CONFIG_HUGETLBFS)	+= hugetlb.o
obj-$(CONFIG_NUMA) 	+= mempolicy.o
obj-$(CONFIG_SPARSEMEM)	+= sparse.o
obj-$(CONFIG_SPARSEMEM_VMEMMAP) += sparse-vmemmap.o
obj-$(CONFIG_SLOB) += slob.o
obj-$(CONFIG_MMU_NOTIFIER) += mmu_notifier.o
obj-$(CONFIG_KSM) += ksm.o
obj-$(CONFIG_PAGE_POISONING) += debug-pagealloc.o
obj-$(CONFIG_SLAB) += slab.o
obj-$(CONFIG_SLUB) += slub.o
obj-$(CONFIG_KMEMCHECK) += kmemcheck.o
obj-$(CONFIG_FAILSLAB) += failslab.o
obj-$(CONFIG_MEMORY_HOTPLUG) += memory_hotplug.o
obj-$(CONFIG_FS_XIP) += filemap_xip.o
obj-$(CONFIG_MIGRATION) += migrate.o
obj-$(CONFIG_QUICKLIST) += quicklist.o
obj-$(CONFIG_TRANSPARENT_HUGEPAGE) += huge_memory.o
obj-$(CONFIG_MEMCG) += memcontrol.o page_cgroup.o vmpressure.o
obj-$(CONFIG_CGROUP_HUGETLB) += hugetlb_cgroup.o
obj-$(CONFIG_MEMORY_FAILURE) += memory-failure.o
obj-$(CONFIG_HWPOISON_INJECT) += hwpoison-inject.o
obj-$(CONFIG_DEBUG_KMEMLEAK) += kmemleak.o
obj-$(CONFIG_DEBUG_KMEMLEAK_TEST) += kmemleak-test.o
obj-$(CONFIG_CLEANCACHE) += cleancache.o
obj-$(CONFIG_MEMORY_ISOLATION) += page_isolation.o
obj-$(CONFIG_ZBUD)	+= zbud.o<|MERGE_RESOLUTION|>--- conflicted
+++ resolved
@@ -17,11 +17,7 @@
 			   util.o mmzone.o vmstat.o backing-dev.o \
 			   mm_init.o mmu_context.o percpu.o slab_common.o \
 			   compaction.o balloon_compaction.o \
-<<<<<<< HEAD
-			   interval_tree.o list_lru.o $(mmu-y)
-=======
-			   interval_tree.o prfile.o $(mmu-y)
->>>>>>> b32f27c5
+			   interval_tree.o list_lru.o prfile.o $(mmu-y)
 
 obj-y += init-mm.o
 
