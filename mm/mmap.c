--- conflicted
+++ resolved
@@ -1661,12 +1661,7 @@
 	return addr;
 
 unmap_and_free_vma:
-<<<<<<< HEAD
-	if (vm_flags & VM_DENYWRITE)
-		allow_write_access(file);
 	vma_fput(vma);
-=======
->>>>>>> 3892abd3
 	vma->vm_file = NULL;
 
 	/* Undo any partial mapping done by a device driver. */
