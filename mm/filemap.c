// SPDX-License-Identifier: GPL-2.0-only
/*
 *	linux/mm/filemap.c
 *
 * Copyright (C) 1994-1999  Linus Torvalds
 */

/*
 * This file handles the generic file mmap semantics used by
 * most "normal" filesystems (but you don't /have/ to use this:
 * the NFS filesystem used to do this differently, for example)
 */
#include <linux/export.h>
#include <linux/compiler.h>
#include <linux/dax.h>
#include <linux/fs.h>
#include <linux/sched/signal.h>
#include <linux/uaccess.h>
#include <linux/capability.h>
#include <linux/kernel_stat.h>
#include <linux/gfp.h>
#include <linux/mm.h>
#include <linux/swap.h>
#include <linux/swapops.h>
#include <linux/mman.h>
#include <linux/pagemap.h>
#include <linux/file.h>
#include <linux/uio.h>
#include <linux/error-injection.h>
#include <linux/hash.h>
#include <linux/writeback.h>
#include <linux/backing-dev.h>
#include <linux/pagevec.h>
#include <linux/security.h>
#include <linux/cpuset.h>
#include <linux/hugetlb.h>
#include <linux/memcontrol.h>
#include <linux/shmem_fs.h>
#include <linux/rmap.h>
#include <linux/delayacct.h>
#include <linux/psi.h>
#include <linux/ramfs.h>
#include <linux/page_idle.h>
#include <linux/migrate.h>
#include <asm/pgalloc.h>
#include <asm/tlbflush.h>
#include "internal.h"

#define CREATE_TRACE_POINTS
#include <trace/events/filemap.h>

/*
 * FIXME: remove all knowledge of the buffer layer from the core VM
 */
#include <linux/buffer_head.h> /* for try_to_free_buffers */

#include <asm/mman.h>

/*
 * Shared mappings implemented 30.11.1994. It's not fully working yet,
 * though.
 *
 * Shared mappings now work. 15.8.1995  Bruno.
 *
 * finished 'unifying' the page and buffer cache and SMP-threaded the
 * page-cache, 21.05.1999, Ingo Molnar <mingo@redhat.com>
 *
 * SMP-threaded pagemap-LRU 1999, Andrea Arcangeli <andrea@suse.de>
 */

/*
 * Lock ordering:
 *
 *  ->i_mmap_rwsem		(truncate_pagecache)
 *    ->private_lock		(__free_pte->__set_page_dirty_buffers)
 *      ->swap_lock		(exclusive_swap_page, others)
 *        ->i_pages lock
 *
 *  ->i_rwsem
 *    ->invalidate_lock		(acquired by fs in truncate path)
 *      ->i_mmap_rwsem		(truncate->unmap_mapping_range)
 *
 *  ->mmap_lock
 *    ->i_mmap_rwsem
 *      ->page_table_lock or pte_lock	(various, mainly in memory.c)
 *        ->i_pages lock	(arch-dependent flush_dcache_mmap_lock)
 *
 *  ->mmap_lock
 *    ->invalidate_lock		(filemap_fault)
 *      ->lock_page		(filemap_fault, access_process_vm)
 *
 *  ->i_rwsem			(generic_perform_write)
 *    ->mmap_lock		(fault_in_readable->do_page_fault)
 *
 *  bdi->wb.list_lock
 *    sb_lock			(fs/fs-writeback.c)
 *    ->i_pages lock		(__sync_single_inode)
 *
 *  ->i_mmap_rwsem
 *    ->anon_vma.lock		(vma_adjust)
 *
 *  ->anon_vma.lock
 *    ->page_table_lock or pte_lock	(anon_vma_prepare and various)
 *
 *  ->page_table_lock or pte_lock
 *    ->swap_lock		(try_to_unmap_one)
 *    ->private_lock		(try_to_unmap_one)
 *    ->i_pages lock		(try_to_unmap_one)
 *    ->lruvec->lru_lock	(follow_page->mark_page_accessed)
 *    ->lruvec->lru_lock	(check_pte_range->isolate_lru_page)
 *    ->private_lock		(page_remove_rmap->set_page_dirty)
 *    ->i_pages lock		(page_remove_rmap->set_page_dirty)
 *    bdi.wb->list_lock		(page_remove_rmap->set_page_dirty)
 *    ->inode->i_lock		(page_remove_rmap->set_page_dirty)
 *    ->memcg->move_lock	(page_remove_rmap->lock_page_memcg)
 *    bdi.wb->list_lock		(zap_pte_range->set_page_dirty)
 *    ->inode->i_lock		(zap_pte_range->set_page_dirty)
 *    ->private_lock		(zap_pte_range->__set_page_dirty_buffers)
 *
 * ->i_mmap_rwsem
 *   ->tasklist_lock            (memory_failure, collect_procs_ao)
 */

static void page_cache_delete(struct address_space *mapping,
				   struct folio *folio, void *shadow)
{
	XA_STATE(xas, &mapping->i_pages, folio->index);
	long nr = 1;

	mapping_set_update(&xas, mapping);

	/* hugetlb pages are represented by a single entry in the xarray */
	if (!folio_test_hugetlb(folio)) {
		xas_set_order(&xas, folio->index, folio_order(folio));
		nr = folio_nr_pages(folio);
	}

	VM_BUG_ON_FOLIO(!folio_test_locked(folio), folio);

	xas_store(&xas, shadow);
	xas_init_marks(&xas);

	folio->mapping = NULL;
	/* Leave page->index set: truncation lookup relies upon it */
	mapping->nrpages -= nr;
}

static void filemap_unaccount_folio(struct address_space *mapping,
		struct folio *folio)
{
	long nr;

	VM_BUG_ON_FOLIO(folio_mapped(folio), folio);
	if (!IS_ENABLED(CONFIG_DEBUG_VM) && unlikely(folio_mapped(folio))) {
		int mapcount;

		pr_alert("BUG: Bad page cache in process %s  pfn:%05lx\n",
			 current->comm, folio_pfn(folio));
		dump_page(&folio->page, "still mapped when deleted");
		dump_stack();
		add_taint(TAINT_BAD_PAGE, LOCKDEP_NOW_UNRELIABLE);

		mapcount = page_mapcount(&folio->page);
		if (mapping_exiting(mapping) &&
		    folio_ref_count(folio) >= mapcount + 2) {
			/*
			 * All vmas have already been torn down, so it's
			 * a good bet that actually the folio is unmapped,
			 * and we'd prefer not to leak it: if we're wrong,
			 * some other bad page check should catch it later.
			 */
			page_mapcount_reset(&folio->page);
			folio_ref_sub(folio, mapcount);
		}
	}

	/* hugetlb folios do not participate in page cache accounting. */
	if (folio_test_hugetlb(folio))
		return;

	nr = folio_nr_pages(folio);

	__lruvec_stat_mod_folio(folio, NR_FILE_PAGES, -nr);
	if (folio_test_swapbacked(folio)) {
		__lruvec_stat_mod_folio(folio, NR_SHMEM, -nr);
		if (folio_test_pmd_mappable(folio))
			__lruvec_stat_mod_folio(folio, NR_SHMEM_THPS, -nr);
	} else if (folio_test_pmd_mappable(folio)) {
		__lruvec_stat_mod_folio(folio, NR_FILE_THPS, -nr);
		filemap_nr_thps_dec(mapping);
	}

	/*
	 * At this point folio must be either written or cleaned by
	 * truncate.  Dirty folio here signals a bug and loss of
	 * unwritten data.
	 *
	 * This fixes dirty accounting after removing the folio entirely
	 * but leaves the dirty flag set: it has no effect for truncated
	 * folio and anyway will be cleared before returning folio to
	 * buddy allocator.
	 */
	if (WARN_ON_ONCE(folio_test_dirty(folio)))
		folio_account_cleaned(folio, mapping,
					inode_to_wb(mapping->host));
}

/*
 * Delete a page from the page cache and free it. Caller has to make
 * sure the page is locked and that nobody else uses it - or that usage
 * is safe.  The caller must hold the i_pages lock.
 */
void __filemap_remove_folio(struct folio *folio, void *shadow)
{
	struct address_space *mapping = folio->mapping;

	trace_mm_filemap_delete_from_page_cache(folio);
	filemap_unaccount_folio(mapping, folio);
	page_cache_delete(mapping, folio, shadow);
}

void filemap_free_folio(struct address_space *mapping, struct folio *folio)
{
	void (*freepage)(struct page *);
	int refs = 1;

	freepage = mapping->a_ops->freepage;
	if (freepage)
		freepage(&folio->page);

	if (folio_test_large(folio) && !folio_test_hugetlb(folio))
		refs = folio_nr_pages(folio);
	folio_put_refs(folio, refs);
}

/**
 * filemap_remove_folio - Remove folio from page cache.
 * @folio: The folio.
 *
 * This must be called only on folios that are locked and have been
 * verified to be in the page cache.  It will never put the folio into
 * the free list because the caller has a reference on the page.
 */
void filemap_remove_folio(struct folio *folio)
{
	struct address_space *mapping = folio->mapping;

	BUG_ON(!folio_test_locked(folio));
	spin_lock(&mapping->host->i_lock);
	xa_lock_irq(&mapping->i_pages);
	__filemap_remove_folio(folio, NULL);
	xa_unlock_irq(&mapping->i_pages);
	if (mapping_shrinkable(mapping))
		inode_add_lru(mapping->host);
	spin_unlock(&mapping->host->i_lock);

	filemap_free_folio(mapping, folio);
}

/*
 * page_cache_delete_batch - delete several folios from page cache
 * @mapping: the mapping to which folios belong
 * @fbatch: batch of folios to delete
 *
 * The function walks over mapping->i_pages and removes folios passed in
 * @fbatch from the mapping. The function expects @fbatch to be sorted
 * by page index and is optimised for it to be dense.
 * It tolerates holes in @fbatch (mapping entries at those indices are not
 * modified).
 *
 * The function expects the i_pages lock to be held.
 */
static void page_cache_delete_batch(struct address_space *mapping,
			     struct folio_batch *fbatch)
{
	XA_STATE(xas, &mapping->i_pages, fbatch->folios[0]->index);
	long total_pages = 0;
	int i = 0;
	struct folio *folio;

	mapping_set_update(&xas, mapping);
	xas_for_each(&xas, folio, ULONG_MAX) {
		if (i >= folio_batch_count(fbatch))
			break;

		/* A swap/dax/shadow entry got inserted? Skip it. */
		if (xa_is_value(folio))
			continue;
		/*
		 * A page got inserted in our range? Skip it. We have our
		 * pages locked so they are protected from being removed.
		 * If we see a page whose index is higher than ours, it
		 * means our page has been removed, which shouldn't be
		 * possible because we're holding the PageLock.
		 */
		if (folio != fbatch->folios[i]) {
			VM_BUG_ON_FOLIO(folio->index >
					fbatch->folios[i]->index, folio);
			continue;
		}

		WARN_ON_ONCE(!folio_test_locked(folio));

		folio->mapping = NULL;
		/* Leave folio->index set: truncation lookup relies on it */

		i++;
		xas_store(&xas, NULL);
		total_pages += folio_nr_pages(folio);
	}
	mapping->nrpages -= total_pages;
}

void delete_from_page_cache_batch(struct address_space *mapping,
				  struct folio_batch *fbatch)
{
	int i;

	if (!folio_batch_count(fbatch))
		return;

	spin_lock(&mapping->host->i_lock);
	xa_lock_irq(&mapping->i_pages);
	for (i = 0; i < folio_batch_count(fbatch); i++) {
		struct folio *folio = fbatch->folios[i];

		trace_mm_filemap_delete_from_page_cache(folio);
		filemap_unaccount_folio(mapping, folio);
	}
	page_cache_delete_batch(mapping, fbatch);
	xa_unlock_irq(&mapping->i_pages);
	if (mapping_shrinkable(mapping))
		inode_add_lru(mapping->host);
	spin_unlock(&mapping->host->i_lock);

	for (i = 0; i < folio_batch_count(fbatch); i++)
		filemap_free_folio(mapping, fbatch->folios[i]);
}

int filemap_check_errors(struct address_space *mapping)
{
	int ret = 0;
	/* Check for outstanding write errors */
	if (test_bit(AS_ENOSPC, &mapping->flags) &&
	    test_and_clear_bit(AS_ENOSPC, &mapping->flags))
		ret = -ENOSPC;
	if (test_bit(AS_EIO, &mapping->flags) &&
	    test_and_clear_bit(AS_EIO, &mapping->flags))
		ret = -EIO;
	return ret;
}
EXPORT_SYMBOL(filemap_check_errors);

static int filemap_check_and_keep_errors(struct address_space *mapping)
{
	/* Check for outstanding write errors */
	if (test_bit(AS_EIO, &mapping->flags))
		return -EIO;
	if (test_bit(AS_ENOSPC, &mapping->flags))
		return -ENOSPC;
	return 0;
}

/**
 * filemap_fdatawrite_wbc - start writeback on mapping dirty pages in range
 * @mapping:	address space structure to write
 * @wbc:	the writeback_control controlling the writeout
 *
 * Call writepages on the mapping using the provided wbc to control the
 * writeout.
 *
 * Return: %0 on success, negative error code otherwise.
 */
int filemap_fdatawrite_wbc(struct address_space *mapping,
			   struct writeback_control *wbc)
{
	int ret;

	if (!mapping_can_writeback(mapping) ||
	    !mapping_tagged(mapping, PAGECACHE_TAG_DIRTY))
		return 0;

	wbc_attach_fdatawrite_inode(wbc, mapping->host);
	ret = do_writepages(mapping, wbc);
	wbc_detach_inode(wbc);
	return ret;
}
EXPORT_SYMBOL(filemap_fdatawrite_wbc);

/**
 * __filemap_fdatawrite_range - start writeback on mapping dirty pages in range
 * @mapping:	address space structure to write
 * @start:	offset in bytes where the range starts
 * @end:	offset in bytes where the range ends (inclusive)
 * @sync_mode:	enable synchronous operation
 *
 * Start writeback against all of a mapping's dirty pages that lie
 * within the byte offsets <start, end> inclusive.
 *
 * If sync_mode is WB_SYNC_ALL then this is a "data integrity" operation, as
 * opposed to a regular memory cleansing writeback.  The difference between
 * these two operations is that if a dirty page/buffer is encountered, it must
 * be waited upon, and not just skipped over.
 *
 * Return: %0 on success, negative error code otherwise.
 */
int __filemap_fdatawrite_range(struct address_space *mapping, loff_t start,
				loff_t end, int sync_mode)
{
	struct writeback_control wbc = {
		.sync_mode = sync_mode,
		.nr_to_write = LONG_MAX,
		.range_start = start,
		.range_end = end,
	};

	return filemap_fdatawrite_wbc(mapping, &wbc);
}

static inline int __filemap_fdatawrite(struct address_space *mapping,
	int sync_mode)
{
	return __filemap_fdatawrite_range(mapping, 0, LLONG_MAX, sync_mode);
}

int filemap_fdatawrite(struct address_space *mapping)
{
	return __filemap_fdatawrite(mapping, WB_SYNC_ALL);
}
EXPORT_SYMBOL(filemap_fdatawrite);

int filemap_fdatawrite_range(struct address_space *mapping, loff_t start,
				loff_t end)
{
	return __filemap_fdatawrite_range(mapping, start, end, WB_SYNC_ALL);
}
EXPORT_SYMBOL(filemap_fdatawrite_range);

/**
 * filemap_flush - mostly a non-blocking flush
 * @mapping:	target address_space
 *
 * This is a mostly non-blocking flush.  Not suitable for data-integrity
 * purposes - I/O may not be started against all dirty pages.
 *
 * Return: %0 on success, negative error code otherwise.
 */
int filemap_flush(struct address_space *mapping)
{
	return __filemap_fdatawrite(mapping, WB_SYNC_NONE);
}
EXPORT_SYMBOL(filemap_flush);

/**
 * filemap_range_has_page - check if a page exists in range.
 * @mapping:           address space within which to check
 * @start_byte:        offset in bytes where the range starts
 * @end_byte:          offset in bytes where the range ends (inclusive)
 *
 * Find at least one page in the range supplied, usually used to check if
 * direct writing in this range will trigger a writeback.
 *
 * Return: %true if at least one page exists in the specified range,
 * %false otherwise.
 */
bool filemap_range_has_page(struct address_space *mapping,
			   loff_t start_byte, loff_t end_byte)
{
	struct page *page;
	XA_STATE(xas, &mapping->i_pages, start_byte >> PAGE_SHIFT);
	pgoff_t max = end_byte >> PAGE_SHIFT;

	if (end_byte < start_byte)
		return false;

	rcu_read_lock();
	for (;;) {
		page = xas_find(&xas, max);
		if (xas_retry(&xas, page))
			continue;
		/* Shadow entries don't count */
		if (xa_is_value(page))
			continue;
		/*
		 * We don't need to try to pin this page; we're about to
		 * release the RCU lock anyway.  It is enough to know that
		 * there was a page here recently.
		 */
		break;
	}
	rcu_read_unlock();

	return page != NULL;
}
EXPORT_SYMBOL(filemap_range_has_page);

static void __filemap_fdatawait_range(struct address_space *mapping,
				     loff_t start_byte, loff_t end_byte)
{
	pgoff_t index = start_byte >> PAGE_SHIFT;
	pgoff_t end = end_byte >> PAGE_SHIFT;
	struct pagevec pvec;
	int nr_pages;

	if (end_byte < start_byte)
		return;

	pagevec_init(&pvec);
	while (index <= end) {
		unsigned i;

		nr_pages = pagevec_lookup_range_tag(&pvec, mapping, &index,
				end, PAGECACHE_TAG_WRITEBACK);
		if (!nr_pages)
			break;

		for (i = 0; i < nr_pages; i++) {
			struct page *page = pvec.pages[i];

			wait_on_page_writeback(page);
			ClearPageError(page);
		}
		pagevec_release(&pvec);
		cond_resched();
	}
}

/**
 * filemap_fdatawait_range - wait for writeback to complete
 * @mapping:		address space structure to wait for
 * @start_byte:		offset in bytes where the range starts
 * @end_byte:		offset in bytes where the range ends (inclusive)
 *
 * Walk the list of under-writeback pages of the given address space
 * in the given range and wait for all of them.  Check error status of
 * the address space and return it.
 *
 * Since the error status of the address space is cleared by this function,
 * callers are responsible for checking the return value and handling and/or
 * reporting the error.
 *
 * Return: error status of the address space.
 */
int filemap_fdatawait_range(struct address_space *mapping, loff_t start_byte,
			    loff_t end_byte)
{
	__filemap_fdatawait_range(mapping, start_byte, end_byte);
	return filemap_check_errors(mapping);
}
EXPORT_SYMBOL(filemap_fdatawait_range);

/**
 * filemap_fdatawait_range_keep_errors - wait for writeback to complete
 * @mapping:		address space structure to wait for
 * @start_byte:		offset in bytes where the range starts
 * @end_byte:		offset in bytes where the range ends (inclusive)
 *
 * Walk the list of under-writeback pages of the given address space in the
 * given range and wait for all of them.  Unlike filemap_fdatawait_range(),
 * this function does not clear error status of the address space.
 *
 * Use this function if callers don't handle errors themselves.  Expected
 * call sites are system-wide / filesystem-wide data flushers: e.g. sync(2),
 * fsfreeze(8)
 */
int filemap_fdatawait_range_keep_errors(struct address_space *mapping,
		loff_t start_byte, loff_t end_byte)
{
	__filemap_fdatawait_range(mapping, start_byte, end_byte);
	return filemap_check_and_keep_errors(mapping);
}
EXPORT_SYMBOL(filemap_fdatawait_range_keep_errors);

/**
 * file_fdatawait_range - wait for writeback to complete
 * @file:		file pointing to address space structure to wait for
 * @start_byte:		offset in bytes where the range starts
 * @end_byte:		offset in bytes where the range ends (inclusive)
 *
 * Walk the list of under-writeback pages of the address space that file
 * refers to, in the given range and wait for all of them.  Check error
 * status of the address space vs. the file->f_wb_err cursor and return it.
 *
 * Since the error status of the file is advanced by this function,
 * callers are responsible for checking the return value and handling and/or
 * reporting the error.
 *
 * Return: error status of the address space vs. the file->f_wb_err cursor.
 */
int file_fdatawait_range(struct file *file, loff_t start_byte, loff_t end_byte)
{
	struct address_space *mapping = file->f_mapping;

	__filemap_fdatawait_range(mapping, start_byte, end_byte);
	return file_check_and_advance_wb_err(file);
}
EXPORT_SYMBOL(file_fdatawait_range);

/**
 * filemap_fdatawait_keep_errors - wait for writeback without clearing errors
 * @mapping: address space structure to wait for
 *
 * Walk the list of under-writeback pages of the given address space
 * and wait for all of them.  Unlike filemap_fdatawait(), this function
 * does not clear error status of the address space.
 *
 * Use this function if callers don't handle errors themselves.  Expected
 * call sites are system-wide / filesystem-wide data flushers: e.g. sync(2),
 * fsfreeze(8)
 *
 * Return: error status of the address space.
 */
int filemap_fdatawait_keep_errors(struct address_space *mapping)
{
	__filemap_fdatawait_range(mapping, 0, LLONG_MAX);
	return filemap_check_and_keep_errors(mapping);
}
EXPORT_SYMBOL(filemap_fdatawait_keep_errors);

/* Returns true if writeback might be needed or already in progress. */
static bool mapping_needs_writeback(struct address_space *mapping)
{
	return mapping->nrpages;
}

bool filemap_range_has_writeback(struct address_space *mapping,
				 loff_t start_byte, loff_t end_byte)
{
	XA_STATE(xas, &mapping->i_pages, start_byte >> PAGE_SHIFT);
	pgoff_t max = end_byte >> PAGE_SHIFT;
	struct page *page;

	if (end_byte < start_byte)
		return false;

	rcu_read_lock();
	xas_for_each(&xas, page, max) {
		if (xas_retry(&xas, page))
			continue;
		if (xa_is_value(page))
			continue;
		if (PageDirty(page) || PageLocked(page) || PageWriteback(page))
			break;
	}
	rcu_read_unlock();
	return page != NULL;
}
EXPORT_SYMBOL_GPL(filemap_range_has_writeback);

/**
 * filemap_write_and_wait_range - write out & wait on a file range
 * @mapping:	the address_space for the pages
 * @lstart:	offset in bytes where the range starts
 * @lend:	offset in bytes where the range ends (inclusive)
 *
 * Write out and wait upon file offsets lstart->lend, inclusive.
 *
 * Note that @lend is inclusive (describes the last byte to be written) so
 * that this function can be used to write to the very end-of-file (end = -1).
 *
 * Return: error status of the address space.
 */
int filemap_write_and_wait_range(struct address_space *mapping,
				 loff_t lstart, loff_t lend)
{
	int err = 0;

	if (mapping_needs_writeback(mapping)) {
		err = __filemap_fdatawrite_range(mapping, lstart, lend,
						 WB_SYNC_ALL);
		/*
		 * Even if the above returned error, the pages may be
		 * written partially (e.g. -ENOSPC), so we wait for it.
		 * But the -EIO is special case, it may indicate the worst
		 * thing (e.g. bug) happened, so we avoid waiting for it.
		 */
		if (err != -EIO) {
			int err2 = filemap_fdatawait_range(mapping,
						lstart, lend);
			if (!err)
				err = err2;
		} else {
			/* Clear any previously stored errors */
			filemap_check_errors(mapping);
		}
	} else {
		err = filemap_check_errors(mapping);
	}
	return err;
}
EXPORT_SYMBOL(filemap_write_and_wait_range);

void __filemap_set_wb_err(struct address_space *mapping, int err)
{
	errseq_t eseq = errseq_set(&mapping->wb_err, err);

	trace_filemap_set_wb_err(mapping, eseq);
}
EXPORT_SYMBOL(__filemap_set_wb_err);

/**
 * file_check_and_advance_wb_err - report wb error (if any) that was previously
 * 				   and advance wb_err to current one
 * @file: struct file on which the error is being reported
 *
 * When userland calls fsync (or something like nfsd does the equivalent), we
 * want to report any writeback errors that occurred since the last fsync (or
 * since the file was opened if there haven't been any).
 *
 * Grab the wb_err from the mapping. If it matches what we have in the file,
 * then just quickly return 0. The file is all caught up.
 *
 * If it doesn't match, then take the mapping value, set the "seen" flag in
 * it and try to swap it into place. If it works, or another task beat us
 * to it with the new value, then update the f_wb_err and return the error
 * portion. The error at this point must be reported via proper channels
 * (a'la fsync, or NFS COMMIT operation, etc.).
 *
 * While we handle mapping->wb_err with atomic operations, the f_wb_err
 * value is protected by the f_lock since we must ensure that it reflects
 * the latest value swapped in for this file descriptor.
 *
 * Return: %0 on success, negative error code otherwise.
 */
int file_check_and_advance_wb_err(struct file *file)
{
	int err = 0;
	errseq_t old = READ_ONCE(file->f_wb_err);
	struct address_space *mapping = file->f_mapping;

	/* Locklessly handle the common case where nothing has changed */
	if (errseq_check(&mapping->wb_err, old)) {
		/* Something changed, must use slow path */
		spin_lock(&file->f_lock);
		old = file->f_wb_err;
		err = errseq_check_and_advance(&mapping->wb_err,
						&file->f_wb_err);
		trace_file_check_and_advance_wb_err(file, old);
		spin_unlock(&file->f_lock);
	}

	/*
	 * We're mostly using this function as a drop in replacement for
	 * filemap_check_errors. Clear AS_EIO/AS_ENOSPC to emulate the effect
	 * that the legacy code would have had on these flags.
	 */
	clear_bit(AS_EIO, &mapping->flags);
	clear_bit(AS_ENOSPC, &mapping->flags);
	return err;
}
EXPORT_SYMBOL(file_check_and_advance_wb_err);

/**
 * file_write_and_wait_range - write out & wait on a file range
 * @file:	file pointing to address_space with pages
 * @lstart:	offset in bytes where the range starts
 * @lend:	offset in bytes where the range ends (inclusive)
 *
 * Write out and wait upon file offsets lstart->lend, inclusive.
 *
 * Note that @lend is inclusive (describes the last byte to be written) so
 * that this function can be used to write to the very end-of-file (end = -1).
 *
 * After writing out and waiting on the data, we check and advance the
 * f_wb_err cursor to the latest value, and return any errors detected there.
 *
 * Return: %0 on success, negative error code otherwise.
 */
int file_write_and_wait_range(struct file *file, loff_t lstart, loff_t lend)
{
	int err = 0, err2;
	struct address_space *mapping = file->f_mapping;

	if (mapping_needs_writeback(mapping)) {
		err = __filemap_fdatawrite_range(mapping, lstart, lend,
						 WB_SYNC_ALL);
		/* See comment of filemap_write_and_wait() */
		if (err != -EIO)
			__filemap_fdatawait_range(mapping, lstart, lend);
	}
	err2 = file_check_and_advance_wb_err(file);
	if (!err)
		err = err2;
	return err;
}
EXPORT_SYMBOL(file_write_and_wait_range);

/**
 * replace_page_cache_page - replace a pagecache page with a new one
 * @old:	page to be replaced
 * @new:	page to replace with
 *
 * This function replaces a page in the pagecache with a new one.  On
 * success it acquires the pagecache reference for the new page and
 * drops it for the old page.  Both the old and new pages must be
 * locked.  This function does not add the new page to the LRU, the
 * caller must do that.
 *
 * The remove + add is atomic.  This function cannot fail.
 */
void replace_page_cache_page(struct page *old, struct page *new)
{
	struct folio *fold = page_folio(old);
	struct folio *fnew = page_folio(new);
	struct address_space *mapping = old->mapping;
	void (*freepage)(struct page *) = mapping->a_ops->freepage;
	pgoff_t offset = old->index;
	XA_STATE(xas, &mapping->i_pages, offset);

	VM_BUG_ON_PAGE(!PageLocked(old), old);
	VM_BUG_ON_PAGE(!PageLocked(new), new);
	VM_BUG_ON_PAGE(new->mapping, new);

	get_page(new);
	new->mapping = mapping;
	new->index = offset;

	mem_cgroup_migrate(fold, fnew);

	xas_lock_irq(&xas);
	xas_store(&xas, new);

	old->mapping = NULL;
	/* hugetlb pages do not participate in page cache accounting. */
	if (!PageHuge(old))
		__dec_lruvec_page_state(old, NR_FILE_PAGES);
	if (!PageHuge(new))
		__inc_lruvec_page_state(new, NR_FILE_PAGES);
	if (PageSwapBacked(old))
		__dec_lruvec_page_state(old, NR_SHMEM);
	if (PageSwapBacked(new))
		__inc_lruvec_page_state(new, NR_SHMEM);
	xas_unlock_irq(&xas);
	if (freepage)
		freepage(old);
	put_page(old);
}
EXPORT_SYMBOL_GPL(replace_page_cache_page);

noinline int __filemap_add_folio(struct address_space *mapping,
		struct folio *folio, pgoff_t index, gfp_t gfp, void **shadowp)
{
	XA_STATE(xas, &mapping->i_pages, index);
	int huge = folio_test_hugetlb(folio);
	int error;
	bool charged = false;

	VM_BUG_ON_FOLIO(!folio_test_locked(folio), folio);
	VM_BUG_ON_FOLIO(folio_test_swapbacked(folio), folio);
	mapping_set_update(&xas, mapping);

	folio_get(folio);
	folio->mapping = mapping;
	folio->index = index;

	if (!huge) {
		error = mem_cgroup_charge(folio, NULL, gfp);
		VM_BUG_ON_FOLIO(index & (folio_nr_pages(folio) - 1), folio);
		if (error)
			goto error;
		charged = true;
	}

	gfp &= GFP_RECLAIM_MASK;

	do {
		unsigned int order = xa_get_order(xas.xa, xas.xa_index);
		void *entry, *old = NULL;

		if (order > folio_order(folio))
			xas_split_alloc(&xas, xa_load(xas.xa, xas.xa_index),
					order, gfp);
		xas_lock_irq(&xas);
		xas_for_each_conflict(&xas, entry) {
			old = entry;
			if (!xa_is_value(entry)) {
				xas_set_err(&xas, -EEXIST);
				goto unlock;
			}
		}

		if (old) {
			if (shadowp)
				*shadowp = old;
			/* entry may have been split before we acquired lock */
			order = xa_get_order(xas.xa, xas.xa_index);
			if (order > folio_order(folio)) {
				xas_split(&xas, old, order);
				xas_reset(&xas);
			}
		}

		xas_store(&xas, folio);
		if (xas_error(&xas))
			goto unlock;

		mapping->nrpages++;

		/* hugetlb pages do not participate in page cache accounting */
		if (!huge)
			__lruvec_stat_add_folio(folio, NR_FILE_PAGES);
unlock:
		xas_unlock_irq(&xas);
	} while (xas_nomem(&xas, gfp));

	if (xas_error(&xas)) {
		error = xas_error(&xas);
		if (charged)
			mem_cgroup_uncharge(folio);
		goto error;
	}

	trace_mm_filemap_add_to_page_cache(folio);
	return 0;
error:
	folio->mapping = NULL;
	/* Leave page->index set: truncation relies upon it */
	folio_put(folio);
	return error;
}
ALLOW_ERROR_INJECTION(__filemap_add_folio, ERRNO);

/**
 * add_to_page_cache_locked - add a locked page to the pagecache
 * @page:	page to add
 * @mapping:	the page's address_space
 * @offset:	page index
 * @gfp_mask:	page allocation mode
 *
 * This function is used to add a page to the pagecache. It must be locked.
 * This function does not add the page to the LRU.  The caller must do that.
 *
 * Return: %0 on success, negative error code otherwise.
 */
int add_to_page_cache_locked(struct page *page, struct address_space *mapping,
		pgoff_t offset, gfp_t gfp_mask)
{
	return __filemap_add_folio(mapping, page_folio(page), offset,
					  gfp_mask, NULL);
}
EXPORT_SYMBOL(add_to_page_cache_locked);

int filemap_add_folio(struct address_space *mapping, struct folio *folio,
				pgoff_t index, gfp_t gfp)
{
	void *shadow = NULL;
	int ret;

	__folio_set_locked(folio);
	ret = __filemap_add_folio(mapping, folio, index, gfp, &shadow);
	if (unlikely(ret))
		__folio_clear_locked(folio);
	else {
		/*
		 * The folio might have been evicted from cache only
		 * recently, in which case it should be activated like
		 * any other repeatedly accessed folio.
		 * The exception is folios getting rewritten; evicting other
		 * data from the working set, only to cache data that will
		 * get overwritten with something else, is a waste of memory.
		 */
		WARN_ON_ONCE(folio_test_active(folio));
		if (!(gfp & __GFP_WRITE) && shadow)
			workingset_refault(folio, shadow);
		folio_add_lru(folio);
	}
	return ret;
}
EXPORT_SYMBOL_GPL(filemap_add_folio);

#ifdef CONFIG_NUMA
struct folio *filemap_alloc_folio(gfp_t gfp, unsigned int order)
{
	int n;
	struct folio *folio;

	if (cpuset_do_page_mem_spread()) {
		unsigned int cpuset_mems_cookie;
		do {
			cpuset_mems_cookie = read_mems_allowed_begin();
			n = cpuset_mem_spread_node();
			folio = __folio_alloc_node(gfp, order, n);
		} while (!folio && read_mems_allowed_retry(cpuset_mems_cookie));

		return folio;
	}
	return folio_alloc(gfp, order);
}
EXPORT_SYMBOL(filemap_alloc_folio);
#endif

/*
 * filemap_invalidate_lock_two - lock invalidate_lock for two mappings
 *
 * Lock exclusively invalidate_lock of any passed mapping that is not NULL.
 *
 * @mapping1: the first mapping to lock
 * @mapping2: the second mapping to lock
 */
void filemap_invalidate_lock_two(struct address_space *mapping1,
				 struct address_space *mapping2)
{
	if (mapping1 > mapping2)
		swap(mapping1, mapping2);
	if (mapping1)
		down_write(&mapping1->invalidate_lock);
	if (mapping2 && mapping1 != mapping2)
		down_write_nested(&mapping2->invalidate_lock, 1);
}
EXPORT_SYMBOL(filemap_invalidate_lock_two);

/*
 * filemap_invalidate_unlock_two - unlock invalidate_lock for two mappings
 *
 * Unlock exclusive invalidate_lock of any passed mapping that is not NULL.
 *
 * @mapping1: the first mapping to unlock
 * @mapping2: the second mapping to unlock
 */
void filemap_invalidate_unlock_two(struct address_space *mapping1,
				   struct address_space *mapping2)
{
	if (mapping1)
		up_write(&mapping1->invalidate_lock);
	if (mapping2 && mapping1 != mapping2)
		up_write(&mapping2->invalidate_lock);
}
EXPORT_SYMBOL(filemap_invalidate_unlock_two);

/*
 * In order to wait for pages to become available there must be
 * waitqueues associated with pages. By using a hash table of
 * waitqueues where the bucket discipline is to maintain all
 * waiters on the same queue and wake all when any of the pages
 * become available, and for the woken contexts to check to be
 * sure the appropriate page became available, this saves space
 * at a cost of "thundering herd" phenomena during rare hash
 * collisions.
 */
#define PAGE_WAIT_TABLE_BITS 8
#define PAGE_WAIT_TABLE_SIZE (1 << PAGE_WAIT_TABLE_BITS)
static wait_queue_head_t folio_wait_table[PAGE_WAIT_TABLE_SIZE] __cacheline_aligned;

static wait_queue_head_t *folio_waitqueue(struct folio *folio)
{
	return &folio_wait_table[hash_ptr(folio, PAGE_WAIT_TABLE_BITS)];
}

void __init pagecache_init(void)
{
	int i;

	for (i = 0; i < PAGE_WAIT_TABLE_SIZE; i++)
		init_waitqueue_head(&folio_wait_table[i]);

	page_writeback_init();
}

/*
 * The page wait code treats the "wait->flags" somewhat unusually, because
 * we have multiple different kinds of waits, not just the usual "exclusive"
 * one.
 *
 * We have:
 *
 *  (a) no special bits set:
 *
 *	We're just waiting for the bit to be released, and when a waker
 *	calls the wakeup function, we set WQ_FLAG_WOKEN and wake it up,
 *	and remove it from the wait queue.
 *
 *	Simple and straightforward.
 *
 *  (b) WQ_FLAG_EXCLUSIVE:
 *
 *	The waiter is waiting to get the lock, and only one waiter should
 *	be woken up to avoid any thundering herd behavior. We'll set the
 *	WQ_FLAG_WOKEN bit, wake it up, and remove it from the wait queue.
 *
 *	This is the traditional exclusive wait.
 *
 *  (c) WQ_FLAG_EXCLUSIVE | WQ_FLAG_CUSTOM:
 *
 *	The waiter is waiting to get the bit, and additionally wants the
 *	lock to be transferred to it for fair lock behavior. If the lock
 *	cannot be taken, we stop walking the wait queue without waking
 *	the waiter.
 *
 *	This is the "fair lock handoff" case, and in addition to setting
 *	WQ_FLAG_WOKEN, we set WQ_FLAG_DONE to let the waiter easily see
 *	that it now has the lock.
 */
static int wake_page_function(wait_queue_entry_t *wait, unsigned mode, int sync, void *arg)
{
	unsigned int flags;
	struct wait_page_key *key = arg;
	struct wait_page_queue *wait_page
		= container_of(wait, struct wait_page_queue, wait);

	if (!wake_page_match(wait_page, key))
		return 0;

	/*
	 * If it's a lock handoff wait, we get the bit for it, and
	 * stop walking (and do not wake it up) if we can't.
	 */
	flags = wait->flags;
	if (flags & WQ_FLAG_EXCLUSIVE) {
		if (test_bit(key->bit_nr, &key->folio->flags))
			return -1;
		if (flags & WQ_FLAG_CUSTOM) {
			if (test_and_set_bit(key->bit_nr, &key->folio->flags))
				return -1;
			flags |= WQ_FLAG_DONE;
		}
	}

	/*
	 * We are holding the wait-queue lock, but the waiter that
	 * is waiting for this will be checking the flags without
	 * any locking.
	 *
	 * So update the flags atomically, and wake up the waiter
	 * afterwards to avoid any races. This store-release pairs
	 * with the load-acquire in folio_wait_bit_common().
	 */
	smp_store_release(&wait->flags, flags | WQ_FLAG_WOKEN);
	wake_up_state(wait->private, mode);

	/*
	 * Ok, we have successfully done what we're waiting for,
	 * and we can unconditionally remove the wait entry.
	 *
	 * Note that this pairs with the "finish_wait()" in the
	 * waiter, and has to be the absolute last thing we do.
	 * After this list_del_init(&wait->entry) the wait entry
	 * might be de-allocated and the process might even have
	 * exited.
	 */
	list_del_init_careful(&wait->entry);
	return (flags & WQ_FLAG_EXCLUSIVE) != 0;
}

static void folio_wake_bit(struct folio *folio, int bit_nr)
{
	wait_queue_head_t *q = folio_waitqueue(folio);
	struct wait_page_key key;
	unsigned long flags;
	wait_queue_entry_t bookmark;

	key.folio = folio;
	key.bit_nr = bit_nr;
	key.page_match = 0;

	bookmark.flags = 0;
	bookmark.private = NULL;
	bookmark.func = NULL;
	INIT_LIST_HEAD(&bookmark.entry);

	spin_lock_irqsave(&q->lock, flags);
	__wake_up_locked_key_bookmark(q, TASK_NORMAL, &key, &bookmark);

	while (bookmark.flags & WQ_FLAG_BOOKMARK) {
		/*
		 * Take a breather from holding the lock,
		 * allow pages that finish wake up asynchronously
		 * to acquire the lock and remove themselves
		 * from wait queue
		 */
		spin_unlock_irqrestore(&q->lock, flags);
		cpu_relax();
		spin_lock_irqsave(&q->lock, flags);
		__wake_up_locked_key_bookmark(q, TASK_NORMAL, &key, &bookmark);
	}

	/*
	 * It is possible for other pages to have collided on the waitqueue
	 * hash, so in that case check for a page match. That prevents a long-
	 * term waiter
	 *
	 * It is still possible to miss a case here, when we woke page waiters
	 * and removed them from the waitqueue, but there are still other
	 * page waiters.
	 */
	if (!waitqueue_active(q) || !key.page_match) {
		folio_clear_waiters(folio);
		/*
		 * It's possible to miss clearing Waiters here, when we woke
		 * our page waiters, but the hashed waitqueue has waiters for
		 * other pages on it.
		 *
		 * That's okay, it's a rare case. The next waker will clear it.
		 */
	}
	spin_unlock_irqrestore(&q->lock, flags);
}

static void folio_wake(struct folio *folio, int bit)
{
	if (!folio_test_waiters(folio))
		return;
	folio_wake_bit(folio, bit);
}

/*
 * A choice of three behaviors for folio_wait_bit_common():
 */
enum behavior {
	EXCLUSIVE,	/* Hold ref to page and take the bit when woken, like
			 * __folio_lock() waiting on then setting PG_locked.
			 */
	SHARED,		/* Hold ref to page and check the bit when woken, like
			 * folio_wait_writeback() waiting on PG_writeback.
			 */
	DROP,		/* Drop ref to page before wait, no check when woken,
			 * like folio_put_wait_locked() on PG_locked.
			 */
};

/*
 * Attempt to check (or get) the folio flag, and mark us done
 * if successful.
 */
static inline bool folio_trylock_flag(struct folio *folio, int bit_nr,
					struct wait_queue_entry *wait)
{
	if (wait->flags & WQ_FLAG_EXCLUSIVE) {
		if (test_and_set_bit(bit_nr, &folio->flags))
			return false;
	} else if (test_bit(bit_nr, &folio->flags))
		return false;

	wait->flags |= WQ_FLAG_WOKEN | WQ_FLAG_DONE;
	return true;
}

/* How many times do we accept lock stealing from under a waiter? */
int sysctl_page_lock_unfairness = 5;

static inline int folio_wait_bit_common(struct folio *folio, int bit_nr,
		int state, enum behavior behavior)
{
	wait_queue_head_t *q = folio_waitqueue(folio);
	int unfairness = sysctl_page_lock_unfairness;
	struct wait_page_queue wait_page;
	wait_queue_entry_t *wait = &wait_page.wait;
	bool thrashing = false;
	bool delayacct = false;
	unsigned long pflags;

	if (bit_nr == PG_locked &&
	    !folio_test_uptodate(folio) && folio_test_workingset(folio)) {
		if (!folio_test_swapbacked(folio)) {
			delayacct_thrashing_start();
			delayacct = true;
		}
		psi_memstall_enter(&pflags);
		thrashing = true;
	}

	init_wait(wait);
	wait->func = wake_page_function;
	wait_page.folio = folio;
	wait_page.bit_nr = bit_nr;

repeat:
	wait->flags = 0;
	if (behavior == EXCLUSIVE) {
		wait->flags = WQ_FLAG_EXCLUSIVE;
		if (--unfairness < 0)
			wait->flags |= WQ_FLAG_CUSTOM;
	}

	/*
	 * Do one last check whether we can get the
	 * page bit synchronously.
	 *
	 * Do the folio_set_waiters() marking before that
	 * to let any waker we _just_ missed know they
	 * need to wake us up (otherwise they'll never
	 * even go to the slow case that looks at the
	 * page queue), and add ourselves to the wait
	 * queue if we need to sleep.
	 *
	 * This part needs to be done under the queue
	 * lock to avoid races.
	 */
	spin_lock_irq(&q->lock);
	folio_set_waiters(folio);
	if (!folio_trylock_flag(folio, bit_nr, wait))
		__add_wait_queue_entry_tail(q, wait);
	spin_unlock_irq(&q->lock);

	/*
	 * From now on, all the logic will be based on
	 * the WQ_FLAG_WOKEN and WQ_FLAG_DONE flag, to
	 * see whether the page bit testing has already
	 * been done by the wake function.
	 *
	 * We can drop our reference to the folio.
	 */
	if (behavior == DROP)
		folio_put(folio);

	/*
	 * Note that until the "finish_wait()", or until
	 * we see the WQ_FLAG_WOKEN flag, we need to
	 * be very careful with the 'wait->flags', because
	 * we may race with a waker that sets them.
	 */
	for (;;) {
		unsigned int flags;

		set_current_state(state);

		/* Loop until we've been woken or interrupted */
		flags = smp_load_acquire(&wait->flags);
		if (!(flags & WQ_FLAG_WOKEN)) {
			if (signal_pending_state(state, current))
				break;

			io_schedule();
			continue;
		}

		/* If we were non-exclusive, we're done */
		if (behavior != EXCLUSIVE)
			break;

		/* If the waker got the lock for us, we're done */
		if (flags & WQ_FLAG_DONE)
			break;

		/*
		 * Otherwise, if we're getting the lock, we need to
		 * try to get it ourselves.
		 *
		 * And if that fails, we'll have to retry this all.
		 */
		if (unlikely(test_and_set_bit(bit_nr, folio_flags(folio, 0))))
			goto repeat;

		wait->flags |= WQ_FLAG_DONE;
		break;
	}

	/*
	 * If a signal happened, this 'finish_wait()' may remove the last
	 * waiter from the wait-queues, but the folio waiters bit will remain
	 * set. That's ok. The next wakeup will take care of it, and trying
	 * to do it here would be difficult and prone to races.
	 */
	finish_wait(q, wait);

	if (thrashing) {
		if (delayacct)
			delayacct_thrashing_end();
		psi_memstall_leave(&pflags);
	}

	/*
	 * NOTE! The wait->flags weren't stable until we've done the
	 * 'finish_wait()', and we could have exited the loop above due
	 * to a signal, and had a wakeup event happen after the signal
	 * test but before the 'finish_wait()'.
	 *
	 * So only after the finish_wait() can we reliably determine
	 * if we got woken up or not, so we can now figure out the final
	 * return value based on that state without races.
	 *
	 * Also note that WQ_FLAG_WOKEN is sufficient for a non-exclusive
	 * waiter, but an exclusive one requires WQ_FLAG_DONE.
	 */
	if (behavior == EXCLUSIVE)
		return wait->flags & WQ_FLAG_DONE ? 0 : -EINTR;

	return wait->flags & WQ_FLAG_WOKEN ? 0 : -EINTR;
}

#ifdef CONFIG_MIGRATION
/**
 * migration_entry_wait_on_locked - Wait for a migration entry to be removed
 * @entry: migration swap entry.
 * @ptep: mapped pte pointer. Will return with the ptep unmapped. Only required
 *        for pte entries, pass NULL for pmd entries.
 * @ptl: already locked ptl. This function will drop the lock.
 *
 * Wait for a migration entry referencing the given page to be removed. This is
 * equivalent to put_and_wait_on_page_locked(page, TASK_UNINTERRUPTIBLE) except
 * this can be called without taking a reference on the page. Instead this
 * should be called while holding the ptl for the migration entry referencing
 * the page.
 *
 * Returns after unmapping and unlocking the pte/ptl with pte_unmap_unlock().
 *
 * This follows the same logic as folio_wait_bit_common() so see the comments
 * there.
 */
void migration_entry_wait_on_locked(swp_entry_t entry, pte_t *ptep,
				spinlock_t *ptl)
{
	struct wait_page_queue wait_page;
	wait_queue_entry_t *wait = &wait_page.wait;
	bool thrashing = false;
	bool delayacct = false;
	unsigned long pflags;
	wait_queue_head_t *q;
	struct folio *folio = page_folio(pfn_swap_entry_to_page(entry));

	q = folio_waitqueue(folio);
	if (!folio_test_uptodate(folio) && folio_test_workingset(folio)) {
		if (!folio_test_swapbacked(folio)) {
			delayacct_thrashing_start();
			delayacct = true;
		}
		psi_memstall_enter(&pflags);
		thrashing = true;
	}

	init_wait(wait);
	wait->func = wake_page_function;
	wait_page.folio = folio;
	wait_page.bit_nr = PG_locked;
	wait->flags = 0;

	spin_lock_irq(&q->lock);
	folio_set_waiters(folio);
	if (!folio_trylock_flag(folio, PG_locked, wait))
		__add_wait_queue_entry_tail(q, wait);
	spin_unlock_irq(&q->lock);

	/*
	 * If a migration entry exists for the page the migration path must hold
	 * a valid reference to the page, and it must take the ptl to remove the
	 * migration entry. So the page is valid until the ptl is dropped.
	 */
	if (ptep)
		pte_unmap_unlock(ptep, ptl);
	else
		spin_unlock(ptl);

	for (;;) {
		unsigned int flags;

		set_current_state(TASK_UNINTERRUPTIBLE);

		/* Loop until we've been woken or interrupted */
		flags = smp_load_acquire(&wait->flags);
		if (!(flags & WQ_FLAG_WOKEN)) {
			if (signal_pending_state(TASK_UNINTERRUPTIBLE, current))
				break;

			io_schedule();
			continue;
		}
		break;
	}

	finish_wait(q, wait);

	if (thrashing) {
		if (delayacct)
			delayacct_thrashing_end();
		psi_memstall_leave(&pflags);
	}
}
#endif

void folio_wait_bit(struct folio *folio, int bit_nr)
{
	folio_wait_bit_common(folio, bit_nr, TASK_UNINTERRUPTIBLE, SHARED);
}
EXPORT_SYMBOL(folio_wait_bit);

int folio_wait_bit_killable(struct folio *folio, int bit_nr)
{
	return folio_wait_bit_common(folio, bit_nr, TASK_KILLABLE, SHARED);
}
EXPORT_SYMBOL(folio_wait_bit_killable);

/**
 * folio_put_wait_locked - Drop a reference and wait for it to be unlocked
 * @folio: The folio to wait for.
 * @state: The sleep state (TASK_KILLABLE, TASK_UNINTERRUPTIBLE, etc).
 *
 * The caller should hold a reference on @folio.  They expect the page to
 * become unlocked relatively soon, but do not wish to hold up migration
 * (for example) by holding the reference while waiting for the folio to
 * come unlocked.  After this function returns, the caller should not
 * dereference @folio.
 *
 * Return: 0 if the folio was unlocked or -EINTR if interrupted by a signal.
 */
int folio_put_wait_locked(struct folio *folio, int state)
{
	return folio_wait_bit_common(folio, PG_locked, state, DROP);
}

/**
 * folio_add_wait_queue - Add an arbitrary waiter to a folio's wait queue
 * @folio: Folio defining the wait queue of interest
 * @waiter: Waiter to add to the queue
 *
 * Add an arbitrary @waiter to the wait queue for the nominated @folio.
 */
void folio_add_wait_queue(struct folio *folio, wait_queue_entry_t *waiter)
{
	wait_queue_head_t *q = folio_waitqueue(folio);
	unsigned long flags;

	spin_lock_irqsave(&q->lock, flags);
	__add_wait_queue_entry_tail(q, waiter);
	folio_set_waiters(folio);
	spin_unlock_irqrestore(&q->lock, flags);
}
EXPORT_SYMBOL_GPL(folio_add_wait_queue);

#ifndef clear_bit_unlock_is_negative_byte

/*
 * PG_waiters is the high bit in the same byte as PG_lock.
 *
 * On x86 (and on many other architectures), we can clear PG_lock and
 * test the sign bit at the same time. But if the architecture does
 * not support that special operation, we just do this all by hand
 * instead.
 *
 * The read of PG_waiters has to be after (or concurrently with) PG_locked
 * being cleared, but a memory barrier should be unnecessary since it is
 * in the same byte as PG_locked.
 */
static inline bool clear_bit_unlock_is_negative_byte(long nr, volatile void *mem)
{
	clear_bit_unlock(nr, mem);
	/* smp_mb__after_atomic(); */
	return test_bit(PG_waiters, mem);
}

#endif

/**
 * folio_unlock - Unlock a locked folio.
 * @folio: The folio.
 *
 * Unlocks the folio and wakes up any thread sleeping on the page lock.
 *
 * Context: May be called from interrupt or process context.  May not be
 * called from NMI context.
 */
void folio_unlock(struct folio *folio)
{
	/* Bit 7 allows x86 to check the byte's sign bit */
	BUILD_BUG_ON(PG_waiters != 7);
	BUILD_BUG_ON(PG_locked > 7);
	VM_BUG_ON_FOLIO(!folio_test_locked(folio), folio);
	if (clear_bit_unlock_is_negative_byte(PG_locked, folio_flags(folio, 0)))
		folio_wake_bit(folio, PG_locked);
}
EXPORT_SYMBOL(folio_unlock);

/**
 * folio_end_private_2 - Clear PG_private_2 and wake any waiters.
 * @folio: The folio.
 *
 * Clear the PG_private_2 bit on a folio and wake up any sleepers waiting for
 * it.  The folio reference held for PG_private_2 being set is released.
 *
 * This is, for example, used when a netfs folio is being written to a local
 * disk cache, thereby allowing writes to the cache for the same folio to be
 * serialised.
 */
void folio_end_private_2(struct folio *folio)
{
	VM_BUG_ON_FOLIO(!folio_test_private_2(folio), folio);
	clear_bit_unlock(PG_private_2, folio_flags(folio, 0));
	folio_wake_bit(folio, PG_private_2);
	folio_put(folio);
}
EXPORT_SYMBOL(folio_end_private_2);

/**
 * folio_wait_private_2 - Wait for PG_private_2 to be cleared on a folio.
 * @folio: The folio to wait on.
 *
 * Wait for PG_private_2 (aka PG_fscache) to be cleared on a folio.
 */
void folio_wait_private_2(struct folio *folio)
{
	while (folio_test_private_2(folio))
		folio_wait_bit(folio, PG_private_2);
}
EXPORT_SYMBOL(folio_wait_private_2);

/**
 * folio_wait_private_2_killable - Wait for PG_private_2 to be cleared on a folio.
 * @folio: The folio to wait on.
 *
 * Wait for PG_private_2 (aka PG_fscache) to be cleared on a folio or until a
 * fatal signal is received by the calling task.
 *
 * Return:
 * - 0 if successful.
 * - -EINTR if a fatal signal was encountered.
 */
int folio_wait_private_2_killable(struct folio *folio)
{
	int ret = 0;

	while (folio_test_private_2(folio)) {
		ret = folio_wait_bit_killable(folio, PG_private_2);
		if (ret < 0)
			break;
	}

	return ret;
}
EXPORT_SYMBOL(folio_wait_private_2_killable);

/**
 * folio_end_writeback - End writeback against a folio.
 * @folio: The folio.
 */
void folio_end_writeback(struct folio *folio)
{
	/*
	 * folio_test_clear_reclaim() could be used here but it is an
	 * atomic operation and overkill in this particular case. Failing
	 * to shuffle a folio marked for immediate reclaim is too mild
	 * a gain to justify taking an atomic operation penalty at the
	 * end of every folio writeback.
	 */
	if (folio_test_reclaim(folio)) {
		folio_clear_reclaim(folio);
		folio_rotate_reclaimable(folio);
	}

	/*
	 * Writeback does not hold a folio reference of its own, relying
	 * on truncation to wait for the clearing of PG_writeback.
	 * But here we must make sure that the folio is not freed and
	 * reused before the folio_wake().
	 */
	folio_get(folio);
	if (!__folio_end_writeback(folio))
		BUG();

	smp_mb__after_atomic();
	folio_wake(folio, PG_writeback);
	acct_reclaim_writeback(folio);
	folio_put(folio);
}
EXPORT_SYMBOL(folio_end_writeback);

/*
 * After completing I/O on a page, call this routine to update the page
 * flags appropriately
 */
void page_endio(struct page *page, bool is_write, int err)
{
	if (!is_write) {
		if (!err) {
			SetPageUptodate(page);
		} else {
			ClearPageUptodate(page);
			SetPageError(page);
		}
		unlock_page(page);
	} else {
		if (err) {
			struct address_space *mapping;

			SetPageError(page);
			mapping = page_mapping(page);
			if (mapping)
				mapping_set_error(mapping, err);
		}
		end_page_writeback(page);
	}
}
EXPORT_SYMBOL_GPL(page_endio);

/**
 * __folio_lock - Get a lock on the folio, assuming we need to sleep to get it.
 * @folio: The folio to lock
 */
void __folio_lock(struct folio *folio)
{
	folio_wait_bit_common(folio, PG_locked, TASK_UNINTERRUPTIBLE,
				EXCLUSIVE);
}
EXPORT_SYMBOL(__folio_lock);

int __folio_lock_killable(struct folio *folio)
{
	return folio_wait_bit_common(folio, PG_locked, TASK_KILLABLE,
					EXCLUSIVE);
}
EXPORT_SYMBOL_GPL(__folio_lock_killable);

static int __folio_lock_async(struct folio *folio, struct wait_page_queue *wait)
{
	struct wait_queue_head *q = folio_waitqueue(folio);
	int ret = 0;

	wait->folio = folio;
	wait->bit_nr = PG_locked;

	spin_lock_irq(&q->lock);
	__add_wait_queue_entry_tail(q, &wait->wait);
	folio_set_waiters(folio);
	ret = !folio_trylock(folio);
	/*
	 * If we were successful now, we know we're still on the
	 * waitqueue as we're still under the lock. This means it's
	 * safe to remove and return success, we know the callback
	 * isn't going to trigger.
	 */
	if (!ret)
		__remove_wait_queue(q, &wait->wait);
	else
		ret = -EIOCBQUEUED;
	spin_unlock_irq(&q->lock);
	return ret;
}

/*
 * Return values:
 * true - folio is locked; mmap_lock is still held.
 * false - folio is not locked.
 *     mmap_lock has been released (mmap_read_unlock(), unless flags had both
 *     FAULT_FLAG_ALLOW_RETRY and FAULT_FLAG_RETRY_NOWAIT set, in
 *     which case mmap_lock is still held.
 *
 * If neither ALLOW_RETRY nor KILLABLE are set, will always return true
 * with the folio locked and the mmap_lock unperturbed.
 */
bool __folio_lock_or_retry(struct folio *folio, struct mm_struct *mm,
			 unsigned int flags)
{
	if (fault_flag_allow_retry_first(flags)) {
		/*
		 * CAUTION! In this case, mmap_lock is not released
		 * even though return 0.
		 */
		if (flags & FAULT_FLAG_RETRY_NOWAIT)
			return false;

		mmap_read_unlock(mm);
		if (flags & FAULT_FLAG_KILLABLE)
			folio_wait_locked_killable(folio);
		else
			folio_wait_locked(folio);
		return false;
	}
	if (flags & FAULT_FLAG_KILLABLE) {
		bool ret;

		ret = __folio_lock_killable(folio);
		if (ret) {
			mmap_read_unlock(mm);
			return false;
		}
	} else {
		__folio_lock(folio);
	}

	return true;
}

/**
 * page_cache_next_miss() - Find the next gap in the page cache.
 * @mapping: Mapping.
 * @index: Index.
 * @max_scan: Maximum range to search.
 *
 * Search the range [index, min(index + max_scan - 1, ULONG_MAX)] for the
 * gap with the lowest index.
 *
 * This function may be called under the rcu_read_lock.  However, this will
 * not atomically search a snapshot of the cache at a single point in time.
 * For example, if a gap is created at index 5, then subsequently a gap is
 * created at index 10, page_cache_next_miss covering both indices may
 * return 10 if called under the rcu_read_lock.
 *
 * Return: The index of the gap if found, otherwise an index outside the
 * range specified (in which case 'return - index >= max_scan' will be true).
 * In the rare case of index wrap-around, 0 will be returned.
 */
pgoff_t page_cache_next_miss(struct address_space *mapping,
			     pgoff_t index, unsigned long max_scan)
{
	XA_STATE(xas, &mapping->i_pages, index);

	while (max_scan--) {
		void *entry = xas_next(&xas);
		if (!entry || xa_is_value(entry))
			break;
		if (xas.xa_index == 0)
			break;
	}

	return xas.xa_index;
}
EXPORT_SYMBOL(page_cache_next_miss);

/**
 * page_cache_prev_miss() - Find the previous gap in the page cache.
 * @mapping: Mapping.
 * @index: Index.
 * @max_scan: Maximum range to search.
 *
 * Search the range [max(index - max_scan + 1, 0), index] for the
 * gap with the highest index.
 *
 * This function may be called under the rcu_read_lock.  However, this will
 * not atomically search a snapshot of the cache at a single point in time.
 * For example, if a gap is created at index 10, then subsequently a gap is
 * created at index 5, page_cache_prev_miss() covering both indices may
 * return 5 if called under the rcu_read_lock.
 *
 * Return: The index of the gap if found, otherwise an index outside the
 * range specified (in which case 'index - return >= max_scan' will be true).
 * In the rare case of wrap-around, ULONG_MAX will be returned.
 */
pgoff_t page_cache_prev_miss(struct address_space *mapping,
			     pgoff_t index, unsigned long max_scan)
{
	XA_STATE(xas, &mapping->i_pages, index);

	while (max_scan--) {
		void *entry = xas_prev(&xas);
		if (!entry || xa_is_value(entry))
			break;
		if (xas.xa_index == ULONG_MAX)
			break;
	}

	return xas.xa_index;
}
EXPORT_SYMBOL(page_cache_prev_miss);

/*
 * Lockless page cache protocol:
 * On the lookup side:
 * 1. Load the folio from i_pages
 * 2. Increment the refcount if it's not zero
 * 3. If the folio is not found by xas_reload(), put the refcount and retry
 *
 * On the removal side:
 * A. Freeze the page (by zeroing the refcount if nobody else has a reference)
 * B. Remove the page from i_pages
 * C. Return the page to the page allocator
 *
 * This means that any page may have its reference count temporarily
 * increased by a speculative page cache (or fast GUP) lookup as it can
 * be allocated by another user before the RCU grace period expires.
 * Because the refcount temporarily acquired here may end up being the
 * last refcount on the page, any page allocation must be freeable by
 * folio_put().
 */

/*
 * mapping_get_entry - Get a page cache entry.
 * @mapping: the address_space to search
 * @index: The page cache index.
 *
 * Looks up the page cache entry at @mapping & @index.  If it is a folio,
 * it is returned with an increased refcount.  If it is a shadow entry
 * of a previously evicted folio, or a swap entry from shmem/tmpfs,
 * it is returned without further action.
 *
 * Return: The folio, swap or shadow entry, %NULL if nothing is found.
 */
static void *mapping_get_entry(struct address_space *mapping, pgoff_t index)
{
	XA_STATE(xas, &mapping->i_pages, index);
	struct folio *folio;

	rcu_read_lock();
repeat:
	xas_reset(&xas);
	folio = xas_load(&xas);
	if (xas_retry(&xas, folio))
		goto repeat;
	/*
	 * A shadow entry of a recently evicted page, or a swap entry from
	 * shmem/tmpfs.  Return it without attempting to raise page count.
	 */
	if (!folio || xa_is_value(folio))
		goto out;

	if (!folio_try_get_rcu(folio))
		goto repeat;

	if (unlikely(folio != xas_reload(&xas))) {
		folio_put(folio);
		goto repeat;
	}
out:
	rcu_read_unlock();

	return folio;
}

/**
 * __filemap_get_folio - Find and get a reference to a folio.
 * @mapping: The address_space to search.
 * @index: The page index.
 * @fgp_flags: %FGP flags modify how the folio is returned.
 * @gfp: Memory allocation flags to use if %FGP_CREAT is specified.
 *
 * Looks up the page cache entry at @mapping & @index.
 *
 * @fgp_flags can be zero or more of these flags:
 *
 * * %FGP_ACCESSED - The folio will be marked accessed.
 * * %FGP_LOCK - The folio is returned locked.
 * * %FGP_ENTRY - If there is a shadow / swap / DAX entry, return it
 *   instead of allocating a new folio to replace it.
 * * %FGP_CREAT - If no page is present then a new page is allocated using
 *   @gfp and added to the page cache and the VM's LRU list.
 *   The page is returned locked and with an increased refcount.
 * * %FGP_FOR_MMAP - The caller wants to do its own locking dance if the
 *   page is already in cache.  If the page was allocated, unlock it before
 *   returning so the caller can do the same dance.
 * * %FGP_WRITE - The page will be written to by the caller.
 * * %FGP_NOFS - __GFP_FS will get cleared in gfp.
 * * %FGP_NOWAIT - Don't get blocked by page lock.
 * * %FGP_STABLE - Wait for the folio to be stable (finished writeback)
 *
 * If %FGP_LOCK or %FGP_CREAT are specified then the function may sleep even
 * if the %GFP flags specified for %FGP_CREAT are atomic.
 *
 * If there is a page cache page, it is returned with an increased refcount.
 *
 * Return: The found folio or %NULL otherwise.
 */
struct folio *__filemap_get_folio(struct address_space *mapping, pgoff_t index,
		int fgp_flags, gfp_t gfp)
{
	struct folio *folio;

repeat:
	folio = mapping_get_entry(mapping, index);
	if (xa_is_value(folio)) {
		if (fgp_flags & FGP_ENTRY)
			return folio;
		folio = NULL;
	}
	if (!folio)
		goto no_page;

	if (fgp_flags & FGP_LOCK) {
		if (fgp_flags & FGP_NOWAIT) {
			if (!folio_trylock(folio)) {
				folio_put(folio);
				return NULL;
			}
		} else {
			folio_lock(folio);
		}

		/* Has the page been truncated? */
		if (unlikely(folio->mapping != mapping)) {
			folio_unlock(folio);
			folio_put(folio);
			goto repeat;
		}
		VM_BUG_ON_FOLIO(!folio_contains(folio, index), folio);
	}

	if (fgp_flags & FGP_ACCESSED)
		folio_mark_accessed(folio);
	else if (fgp_flags & FGP_WRITE) {
		/* Clear idle flag for buffer write */
		if (folio_test_idle(folio))
			folio_clear_idle(folio);
	}

	if (fgp_flags & FGP_STABLE)
		folio_wait_stable(folio);
no_page:
	if (!folio && (fgp_flags & FGP_CREAT)) {
		int err;
		if ((fgp_flags & FGP_WRITE) && mapping_can_writeback(mapping))
			gfp |= __GFP_WRITE;
		if (fgp_flags & FGP_NOFS)
			gfp &= ~__GFP_FS;

		folio = filemap_alloc_folio(gfp, 0);
		if (!folio)
			return NULL;

		if (WARN_ON_ONCE(!(fgp_flags & (FGP_LOCK | FGP_FOR_MMAP))))
			fgp_flags |= FGP_LOCK;

		/* Init accessed so avoid atomic mark_page_accessed later */
		if (fgp_flags & FGP_ACCESSED)
			__folio_set_referenced(folio);

		err = filemap_add_folio(mapping, folio, index, gfp);
		if (unlikely(err)) {
			folio_put(folio);
			folio = NULL;
			if (err == -EEXIST)
				goto repeat;
		}

		/*
		 * filemap_add_folio locks the page, and for mmap
		 * we expect an unlocked page.
		 */
		if (folio && (fgp_flags & FGP_FOR_MMAP))
			folio_unlock(folio);
	}

	return folio;
}
EXPORT_SYMBOL(__filemap_get_folio);

static inline struct folio *find_get_entry(struct xa_state *xas, pgoff_t max,
		xa_mark_t mark)
{
	struct folio *folio;

retry:
	if (mark == XA_PRESENT)
		folio = xas_find(xas, max);
	else
		folio = xas_find_marked(xas, max, mark);

	if (xas_retry(xas, folio))
		goto retry;
	/*
	 * A shadow entry of a recently evicted page, a swap
	 * entry from shmem/tmpfs or a DAX entry.  Return it
	 * without attempting to raise page count.
	 */
	if (!folio || xa_is_value(folio))
		return folio;

	if (!folio_try_get_rcu(folio))
		goto reset;

	if (unlikely(folio != xas_reload(xas))) {
		folio_put(folio);
		goto reset;
	}

	return folio;
reset:
	xas_reset(xas);
	goto retry;
}

/**
 * find_get_entries - gang pagecache lookup
 * @mapping:	The address_space to search
 * @start:	The starting page cache index
 * @end:	The final page index (inclusive).
 * @fbatch:	Where the resulting entries are placed.
 * @indices:	The cache indices corresponding to the entries in @entries
 *
 * find_get_entries() will search for and return a batch of entries in
 * the mapping.  The entries are placed in @fbatch.  find_get_entries()
 * takes a reference on any actual folios it returns.
 *
 * The entries have ascending indexes.  The indices may not be consecutive
 * due to not-present entries or large folios.
 *
 * Any shadow entries of evicted folios, or swap entries from
 * shmem/tmpfs, are included in the returned array.
 *
 * Return: The number of entries which were found.
 */
unsigned find_get_entries(struct address_space *mapping, pgoff_t start,
		pgoff_t end, struct folio_batch *fbatch, pgoff_t *indices)
{
	XA_STATE(xas, &mapping->i_pages, start);
	struct folio *folio;

	rcu_read_lock();
	while ((folio = find_get_entry(&xas, end, XA_PRESENT)) != NULL) {
		indices[fbatch->nr] = xas.xa_index;
		if (!folio_batch_add(fbatch, folio))
			break;
	}
	rcu_read_unlock();

	return folio_batch_count(fbatch);
}

/**
 * find_lock_entries - Find a batch of pagecache entries.
 * @mapping:	The address_space to search.
 * @start:	The starting page cache index.
 * @end:	The final page index (inclusive).
 * @fbatch:	Where the resulting entries are placed.
 * @indices:	The cache indices of the entries in @fbatch.
 *
 * find_lock_entries() will return a batch of entries from @mapping.
 * Swap, shadow and DAX entries are included.  Folios are returned
 * locked and with an incremented refcount.  Folios which are locked
 * by somebody else or under writeback are skipped.  Folios which are
 * partially outside the range are not returned.
 *
 * The entries have ascending indexes.  The indices may not be consecutive
 * due to not-present entries, large folios, folios which could not be
 * locked or folios under writeback.
 *
 * Return: The number of entries which were found.
 */
unsigned find_lock_entries(struct address_space *mapping, pgoff_t start,
		pgoff_t end, struct folio_batch *fbatch, pgoff_t *indices)
{
	XA_STATE(xas, &mapping->i_pages, start);
	struct folio *folio;

	rcu_read_lock();
	while ((folio = find_get_entry(&xas, end, XA_PRESENT))) {
		if (!xa_is_value(folio)) {
			if (folio->index < start)
				goto put;
			if (folio->index + folio_nr_pages(folio) - 1 > end)
				goto put;
			if (!folio_trylock(folio))
				goto put;
			if (folio->mapping != mapping ||
			    folio_test_writeback(folio))
				goto unlock;
			VM_BUG_ON_FOLIO(!folio_contains(folio, xas.xa_index),
					folio);
		}
		indices[fbatch->nr] = xas.xa_index;
		if (!folio_batch_add(fbatch, folio))
			break;
		continue;
unlock:
		folio_unlock(folio);
put:
		folio_put(folio);
	}
	rcu_read_unlock();

	return folio_batch_count(fbatch);
}

static inline
bool folio_more_pages(struct folio *folio, pgoff_t index, pgoff_t max)
{
	if (!folio_test_large(folio) || folio_test_hugetlb(folio))
		return false;
	if (index >= max)
		return false;
	return index < folio->index + folio_nr_pages(folio) - 1;
}

/**
 * find_get_pages_range - gang pagecache lookup
 * @mapping:	The address_space to search
 * @start:	The starting page index
 * @end:	The final page index (inclusive)
 * @nr_pages:	The maximum number of pages
 * @pages:	Where the resulting pages are placed
 *
 * find_get_pages_range() will search for and return a group of up to @nr_pages
 * pages in the mapping starting at index @start and up to index @end
 * (inclusive).  The pages are placed at @pages.  find_get_pages_range() takes
 * a reference against the returned pages.
 *
 * The search returns a group of mapping-contiguous pages with ascending
 * indexes.  There may be holes in the indices due to not-present pages.
 * We also update @start to index the next page for the traversal.
 *
 * Return: the number of pages which were found. If this number is
 * smaller than @nr_pages, the end of specified range has been
 * reached.
 */
unsigned find_get_pages_range(struct address_space *mapping, pgoff_t *start,
			      pgoff_t end, unsigned int nr_pages,
			      struct page **pages)
{
	XA_STATE(xas, &mapping->i_pages, *start);
	struct folio *folio;
	unsigned ret = 0;

	if (unlikely(!nr_pages))
		return 0;

	rcu_read_lock();
	while ((folio = find_get_entry(&xas, end, XA_PRESENT))) {
		/* Skip over shadow, swap and DAX entries */
		if (xa_is_value(folio))
			continue;

again:
		pages[ret] = folio_file_page(folio, xas.xa_index);
		if (++ret == nr_pages) {
			*start = xas.xa_index + 1;
			goto out;
		}
		if (folio_more_pages(folio, xas.xa_index, end)) {
			xas.xa_index++;
			folio_ref_inc(folio);
			goto again;
		}
	}

	/*
	 * We come here when there is no page beyond @end. We take care to not
	 * overflow the index @start as it confuses some of the callers. This
	 * breaks the iteration when there is a page at index -1 but that is
	 * already broken anyway.
	 */
	if (end == (pgoff_t)-1)
		*start = (pgoff_t)-1;
	else
		*start = end + 1;
out:
	rcu_read_unlock();

	return ret;
}

/**
 * find_get_pages_contig - gang contiguous pagecache lookup
 * @mapping:	The address_space to search
 * @index:	The starting page index
 * @nr_pages:	The maximum number of pages
 * @pages:	Where the resulting pages are placed
 *
 * find_get_pages_contig() works exactly like find_get_pages(), except
 * that the returned number of pages are guaranteed to be contiguous.
 *
 * Return: the number of pages which were found.
 */
unsigned find_get_pages_contig(struct address_space *mapping, pgoff_t index,
			       unsigned int nr_pages, struct page **pages)
{
	XA_STATE(xas, &mapping->i_pages, index);
	struct folio *folio;
	unsigned int ret = 0;

	if (unlikely(!nr_pages))
		return 0;

	rcu_read_lock();
	for (folio = xas_load(&xas); folio; folio = xas_next(&xas)) {
		if (xas_retry(&xas, folio))
			continue;
		/*
		 * If the entry has been swapped out, we can stop looking.
		 * No current caller is looking for DAX entries.
		 */
		if (xa_is_value(folio))
			break;

		if (!folio_try_get_rcu(folio))
			goto retry;

		if (unlikely(folio != xas_reload(&xas)))
			goto put_page;

again:
		pages[ret] = folio_file_page(folio, xas.xa_index);
		if (++ret == nr_pages)
			break;
		if (folio_more_pages(folio, xas.xa_index, ULONG_MAX)) {
			xas.xa_index++;
			folio_ref_inc(folio);
			goto again;
		}
		continue;
put_page:
		folio_put(folio);
retry:
		xas_reset(&xas);
	}
	rcu_read_unlock();
	return ret;
}
EXPORT_SYMBOL(find_get_pages_contig);

/**
 * find_get_pages_range_tag - Find and return head pages matching @tag.
 * @mapping:	the address_space to search
 * @index:	the starting page index
 * @end:	The final page index (inclusive)
 * @tag:	the tag index
 * @nr_pages:	the maximum number of pages
 * @pages:	where the resulting pages are placed
 *
 * Like find_get_pages(), except we only return head pages which are tagged
 * with @tag.  @index is updated to the index immediately after the last
 * page we return, ready for the next iteration.
 *
 * Return: the number of pages which were found.
 */
unsigned find_get_pages_range_tag(struct address_space *mapping, pgoff_t *index,
			pgoff_t end, xa_mark_t tag, unsigned int nr_pages,
			struct page **pages)
{
	XA_STATE(xas, &mapping->i_pages, *index);
	struct folio *folio;
	unsigned ret = 0;

	if (unlikely(!nr_pages))
		return 0;

	rcu_read_lock();
	while ((folio = find_get_entry(&xas, end, tag))) {
		/*
		 * Shadow entries should never be tagged, but this iteration
		 * is lockless so there is a window for page reclaim to evict
		 * a page we saw tagged.  Skip over it.
		 */
		if (xa_is_value(folio))
			continue;

		pages[ret] = &folio->page;
		if (++ret == nr_pages) {
			*index = folio->index + folio_nr_pages(folio);
			goto out;
		}
	}

	/*
	 * We come here when we got to @end. We take care to not overflow the
	 * index @index as it confuses some of the callers. This breaks the
	 * iteration when there is a page at index -1 but that is already
	 * broken anyway.
	 */
	if (end == (pgoff_t)-1)
		*index = (pgoff_t)-1;
	else
		*index = end + 1;
out:
	rcu_read_unlock();

	return ret;
}
EXPORT_SYMBOL(find_get_pages_range_tag);

/*
 * CD/DVDs are error prone. When a medium error occurs, the driver may fail
 * a _large_ part of the i/o request. Imagine the worst scenario:
 *
 *      ---R__________________________________________B__________
 *         ^ reading here                             ^ bad block(assume 4k)
 *
 * read(R) => miss => readahead(R...B) => media error => frustrating retries
 * => failing the whole request => read(R) => read(R+1) =>
 * readahead(R+1...B+1) => bang => read(R+2) => read(R+3) =>
 * readahead(R+3...B+2) => bang => read(R+3) => read(R+4) =>
 * readahead(R+4...B+3) => bang => read(R+4) => read(R+5) => ......
 *
 * It is going insane. Fix it by quickly scaling down the readahead size.
 */
static void shrink_readahead_size_eio(struct file_ra_state *ra)
{
	ra->ra_pages /= 4;
}

/*
 * filemap_get_read_batch - Get a batch of folios for read
 *
 * Get a batch of folios which represent a contiguous range of bytes in
 * the file.  No exceptional entries will be returned.  If @index is in
 * the middle of a folio, the entire folio will be returned.  The last
 * folio in the batch may have the readahead flag set or the uptodate flag
 * clear so that the caller can take the appropriate action.
 */
static void filemap_get_read_batch(struct address_space *mapping,
		pgoff_t index, pgoff_t max, struct folio_batch *fbatch)
{
	XA_STATE(xas, &mapping->i_pages, index);
	struct folio *folio;

	rcu_read_lock();
	for (folio = xas_load(&xas); folio; folio = xas_next(&xas)) {
		if (xas_retry(&xas, folio))
			continue;
		if (xas.xa_index > max || xa_is_value(folio))
			break;
		if (!folio_try_get_rcu(folio))
			goto retry;

		if (unlikely(folio != xas_reload(&xas)))
			goto put_folio;

		if (!folio_batch_add(fbatch, folio))
			break;
		if (!folio_test_uptodate(folio))
			break;
		if (folio_test_readahead(folio))
			break;
<<<<<<< HEAD
		if (PageHead(head)) {
			xas_set(&xas, head->index + thp_nr_pages(head));
			/* Handle wrap correctly */
			if (xas.xa_index - 1 >= max)
				break;
		}
=======
		xas_advance(&xas, folio->index + folio_nr_pages(folio) - 1);
>>>>>>> 77b5472d
		continue;
put_folio:
		folio_put(folio);
retry:
		xas_reset(&xas);
	}
	rcu_read_unlock();
}

static int filemap_read_folio(struct file *file, struct address_space *mapping,
		struct folio *folio)
{
	int error;

	/*
	 * A previous I/O error may have been due to temporary failures,
	 * eg. multipath errors.  PG_error will be set again if readpage
	 * fails.
	 */
	folio_clear_error(folio);
	/* Start the actual read. The read will unlock the page. */
	error = mapping->a_ops->readpage(file, &folio->page);
	if (error)
		return error;

	error = folio_wait_locked_killable(folio);
	if (error)
		return error;
	if (folio_test_uptodate(folio))
		return 0;
	shrink_readahead_size_eio(&file->f_ra);
	return -EIO;
}

static bool filemap_range_uptodate(struct address_space *mapping,
		loff_t pos, struct iov_iter *iter, struct folio *folio)
{
	int count;

	if (folio_test_uptodate(folio))
		return true;
	/* pipes can't handle partially uptodate pages */
	if (iov_iter_is_pipe(iter))
		return false;
	if (!mapping->a_ops->is_partially_uptodate)
		return false;
	if (mapping->host->i_blkbits >= folio_shift(folio))
		return false;

	count = iter->count;
	if (folio_pos(folio) > pos) {
		count -= folio_pos(folio) - pos;
		pos = 0;
	} else {
		pos -= folio_pos(folio);
	}

	return mapping->a_ops->is_partially_uptodate(&folio->page, pos, count);
}

static int filemap_update_page(struct kiocb *iocb,
		struct address_space *mapping, struct iov_iter *iter,
		struct folio *folio)
{
	int error;

	if (iocb->ki_flags & IOCB_NOWAIT) {
		if (!filemap_invalidate_trylock_shared(mapping))
			return -EAGAIN;
	} else {
		filemap_invalidate_lock_shared(mapping);
	}

	if (!folio_trylock(folio)) {
		error = -EAGAIN;
		if (iocb->ki_flags & (IOCB_NOWAIT | IOCB_NOIO))
			goto unlock_mapping;
		if (!(iocb->ki_flags & IOCB_WAITQ)) {
			filemap_invalidate_unlock_shared(mapping);
			/*
			 * This is where we usually end up waiting for a
			 * previously submitted readahead to finish.
			 */
			folio_put_wait_locked(folio, TASK_KILLABLE);
			return AOP_TRUNCATED_PAGE;
		}
		error = __folio_lock_async(folio, iocb->ki_waitq);
		if (error)
			goto unlock_mapping;
	}

	error = AOP_TRUNCATED_PAGE;
	if (!folio->mapping)
		goto unlock;

	error = 0;
	if (filemap_range_uptodate(mapping, iocb->ki_pos, iter, folio))
		goto unlock;

	error = -EAGAIN;
	if (iocb->ki_flags & (IOCB_NOIO | IOCB_NOWAIT | IOCB_WAITQ))
		goto unlock;

	error = filemap_read_folio(iocb->ki_filp, mapping, folio);
	goto unlock_mapping;
unlock:
	folio_unlock(folio);
unlock_mapping:
	filemap_invalidate_unlock_shared(mapping);
	if (error == AOP_TRUNCATED_PAGE)
		folio_put(folio);
	return error;
}

static int filemap_create_folio(struct file *file,
		struct address_space *mapping, pgoff_t index,
		struct folio_batch *fbatch)
{
	struct folio *folio;
	int error;

	folio = filemap_alloc_folio(mapping_gfp_mask(mapping), 0);
	if (!folio)
		return -ENOMEM;

	/*
	 * Protect against truncate / hole punch. Grabbing invalidate_lock
	 * here assures we cannot instantiate and bring uptodate new
	 * pagecache folios after evicting page cache during truncate
	 * and before actually freeing blocks.	Note that we could
	 * release invalidate_lock after inserting the folio into
	 * the page cache as the locked folio would then be enough to
	 * synchronize with hole punching. But there are code paths
	 * such as filemap_update_page() filling in partially uptodate
	 * pages or ->readpages() that need to hold invalidate_lock
	 * while mapping blocks for IO so let's hold the lock here as
	 * well to keep locking rules simple.
	 */
	filemap_invalidate_lock_shared(mapping);
	error = filemap_add_folio(mapping, folio, index,
			mapping_gfp_constraint(mapping, GFP_KERNEL));
	if (error == -EEXIST)
		error = AOP_TRUNCATED_PAGE;
	if (error)
		goto error;

	error = filemap_read_folio(file, mapping, folio);
	if (error)
		goto error;

	filemap_invalidate_unlock_shared(mapping);
	folio_batch_add(fbatch, folio);
	return 0;
error:
	filemap_invalidate_unlock_shared(mapping);
	folio_put(folio);
	return error;
}

static int filemap_readahead(struct kiocb *iocb, struct file *file,
		struct address_space *mapping, struct folio *folio,
		pgoff_t last_index)
{
	DEFINE_READAHEAD(ractl, file, &file->f_ra, mapping, folio->index);

	if (iocb->ki_flags & IOCB_NOIO)
		return -EAGAIN;
	page_cache_async_ra(&ractl, folio, last_index - folio->index);
	return 0;
}

static int filemap_get_pages(struct kiocb *iocb, struct iov_iter *iter,
		struct folio_batch *fbatch)
{
	struct file *filp = iocb->ki_filp;
	struct address_space *mapping = filp->f_mapping;
	struct file_ra_state *ra = &filp->f_ra;
	pgoff_t index = iocb->ki_pos >> PAGE_SHIFT;
	pgoff_t last_index;
	struct folio *folio;
	int err = 0;

	last_index = DIV_ROUND_UP(iocb->ki_pos + iter->count, PAGE_SIZE);
retry:
	if (fatal_signal_pending(current))
		return -EINTR;

	filemap_get_read_batch(mapping, index, last_index, fbatch);
	if (!folio_batch_count(fbatch)) {
		if (iocb->ki_flags & IOCB_NOIO)
			return -EAGAIN;
		page_cache_sync_readahead(mapping, ra, filp, index,
				last_index - index);
		filemap_get_read_batch(mapping, index, last_index, fbatch);
	}
	if (!folio_batch_count(fbatch)) {
		if (iocb->ki_flags & (IOCB_NOWAIT | IOCB_WAITQ))
			return -EAGAIN;
		err = filemap_create_folio(filp, mapping,
				iocb->ki_pos >> PAGE_SHIFT, fbatch);
		if (err == AOP_TRUNCATED_PAGE)
			goto retry;
		return err;
	}

	folio = fbatch->folios[folio_batch_count(fbatch) - 1];
	if (folio_test_readahead(folio)) {
		err = filemap_readahead(iocb, filp, mapping, folio, last_index);
		if (err)
			goto err;
	}
	if (!folio_test_uptodate(folio)) {
		if ((iocb->ki_flags & IOCB_WAITQ) &&
		    folio_batch_count(fbatch) > 1)
			iocb->ki_flags |= IOCB_NOWAIT;
		err = filemap_update_page(iocb, mapping, iter, folio);
		if (err)
			goto err;
	}

	return 0;
err:
	if (err < 0)
		folio_put(folio);
	if (likely(--fbatch->nr))
		return 0;
	if (err == AOP_TRUNCATED_PAGE)
		goto retry;
	return err;
}

/**
 * filemap_read - Read data from the page cache.
 * @iocb: The iocb to read.
 * @iter: Destination for the data.
 * @already_read: Number of bytes already read by the caller.
 *
 * Copies data from the page cache.  If the data is not currently present,
 * uses the readahead and readpage address_space operations to fetch it.
 *
 * Return: Total number of bytes copied, including those already read by
 * the caller.  If an error happens before any bytes are copied, returns
 * a negative error number.
 */
ssize_t filemap_read(struct kiocb *iocb, struct iov_iter *iter,
		ssize_t already_read)
{
	struct file *filp = iocb->ki_filp;
	struct file_ra_state *ra = &filp->f_ra;
	struct address_space *mapping = filp->f_mapping;
	struct inode *inode = mapping->host;
	struct folio_batch fbatch;
	int i, error = 0;
	bool writably_mapped;
	loff_t isize, end_offset;

	if (unlikely(iocb->ki_pos >= inode->i_sb->s_maxbytes))
		return 0;
	if (unlikely(!iov_iter_count(iter)))
		return 0;

	iov_iter_truncate(iter, inode->i_sb->s_maxbytes);
	folio_batch_init(&fbatch);

	do {
		cond_resched();

		/*
		 * If we've already successfully copied some data, then we
		 * can no longer safely return -EIOCBQUEUED. Hence mark
		 * an async read NOWAIT at that point.
		 */
		if ((iocb->ki_flags & IOCB_WAITQ) && already_read)
			iocb->ki_flags |= IOCB_NOWAIT;

		if (unlikely(iocb->ki_pos >= i_size_read(inode)))
			break;

		error = filemap_get_pages(iocb, iter, &fbatch);
		if (error < 0)
			break;

		/*
		 * i_size must be checked after we know the pages are Uptodate.
		 *
		 * Checking i_size after the check allows us to calculate
		 * the correct value for "nr", which means the zero-filled
		 * part of the page is not copied back to userspace (unless
		 * another truncate extends the file - this is desired though).
		 */
		isize = i_size_read(inode);
		if (unlikely(iocb->ki_pos >= isize))
			goto put_folios;
		end_offset = min_t(loff_t, isize, iocb->ki_pos + iter->count);

		/*
		 * Once we start copying data, we don't want to be touching any
		 * cachelines that might be contended:
		 */
		writably_mapped = mapping_writably_mapped(mapping);

		/*
		 * When a sequential read accesses a page several times, only
		 * mark it as accessed the first time.
		 */
		if (iocb->ki_pos >> PAGE_SHIFT !=
		    ra->prev_pos >> PAGE_SHIFT)
			folio_mark_accessed(fbatch.folios[0]);

		for (i = 0; i < folio_batch_count(&fbatch); i++) {
			struct folio *folio = fbatch.folios[i];
			size_t fsize = folio_size(folio);
			size_t offset = iocb->ki_pos & (fsize - 1);
			size_t bytes = min_t(loff_t, end_offset - iocb->ki_pos,
					     fsize - offset);
			size_t copied;

			if (end_offset < folio_pos(folio))
				break;
			if (i > 0)
				folio_mark_accessed(folio);
			/*
			 * If users can be writing to this folio using arbitrary
			 * virtual addresses, take care of potential aliasing
			 * before reading the folio on the kernel side.
			 */
			if (writably_mapped)
				flush_dcache_folio(folio);

			copied = copy_folio_to_iter(folio, offset, bytes, iter);

			already_read += copied;
			iocb->ki_pos += copied;
			ra->prev_pos = iocb->ki_pos;

			if (copied < bytes) {
				error = -EFAULT;
				break;
			}
		}
put_folios:
		for (i = 0; i < folio_batch_count(&fbatch); i++)
			folio_put(fbatch.folios[i]);
		folio_batch_init(&fbatch);
	} while (iov_iter_count(iter) && iocb->ki_pos < isize && !error);

	file_accessed(filp);

	return already_read ? already_read : error;
}
EXPORT_SYMBOL_GPL(filemap_read);

/**
 * generic_file_read_iter - generic filesystem read routine
 * @iocb:	kernel I/O control block
 * @iter:	destination for the data read
 *
 * This is the "read_iter()" routine for all filesystems
 * that can use the page cache directly.
 *
 * The IOCB_NOWAIT flag in iocb->ki_flags indicates that -EAGAIN shall
 * be returned when no data can be read without waiting for I/O requests
 * to complete; it doesn't prevent readahead.
 *
 * The IOCB_NOIO flag in iocb->ki_flags indicates that no new I/O
 * requests shall be made for the read or for readahead.  When no data
 * can be read, -EAGAIN shall be returned.  When readahead would be
 * triggered, a partial, possibly empty read shall be returned.
 *
 * Return:
 * * number of bytes copied, even for partial reads
 * * negative error code (or 0 if IOCB_NOIO) if nothing was read
 */
ssize_t
generic_file_read_iter(struct kiocb *iocb, struct iov_iter *iter)
{
	size_t count = iov_iter_count(iter);
	ssize_t retval = 0;

	if (!count)
		return 0; /* skip atime */

	if (iocb->ki_flags & IOCB_DIRECT) {
		struct file *file = iocb->ki_filp;
		struct address_space *mapping = file->f_mapping;
		struct inode *inode = mapping->host;

		if (iocb->ki_flags & IOCB_NOWAIT) {
			if (filemap_range_needs_writeback(mapping, iocb->ki_pos,
						iocb->ki_pos + count - 1))
				return -EAGAIN;
		} else {
			retval = filemap_write_and_wait_range(mapping,
						iocb->ki_pos,
					        iocb->ki_pos + count - 1);
			if (retval < 0)
				return retval;
		}

		file_accessed(file);

		retval = mapping->a_ops->direct_IO(iocb, iter);
		if (retval >= 0) {
			iocb->ki_pos += retval;
			count -= retval;
		}
		if (retval != -EIOCBQUEUED)
			iov_iter_revert(iter, count - iov_iter_count(iter));

		/*
		 * Btrfs can have a short DIO read if we encounter
		 * compressed extents, so if there was an error, or if
		 * we've already read everything we wanted to, or if
		 * there was a short read because we hit EOF, go ahead
		 * and return.  Otherwise fallthrough to buffered io for
		 * the rest of the read.  Buffered reads will not work for
		 * DAX files, so don't bother trying.
		 */
		if (retval < 0 || !count || IS_DAX(inode))
			return retval;
		if (iocb->ki_pos >= i_size_read(inode))
			return retval;
	}

	return filemap_read(iocb, iter, retval);
}
EXPORT_SYMBOL(generic_file_read_iter);

static inline loff_t folio_seek_hole_data(struct xa_state *xas,
		struct address_space *mapping, struct folio *folio,
		loff_t start, loff_t end, bool seek_data)
{
	const struct address_space_operations *ops = mapping->a_ops;
	size_t offset, bsz = i_blocksize(mapping->host);

	if (xa_is_value(folio) || folio_test_uptodate(folio))
		return seek_data ? start : end;
	if (!ops->is_partially_uptodate)
		return seek_data ? end : start;

	xas_pause(xas);
	rcu_read_unlock();
	folio_lock(folio);
	if (unlikely(folio->mapping != mapping))
		goto unlock;

	offset = offset_in_folio(folio, start) & ~(bsz - 1);

	do {
		if (ops->is_partially_uptodate(&folio->page, offset, bsz) ==
							seek_data)
			break;
		start = (start + bsz) & ~(bsz - 1);
		offset += bsz;
	} while (offset < folio_size(folio));
unlock:
	folio_unlock(folio);
	rcu_read_lock();
	return start;
}

static inline size_t seek_folio_size(struct xa_state *xas, struct folio *folio)
{
	if (xa_is_value(folio))
		return PAGE_SIZE << xa_get_order(xas->xa, xas->xa_index);
	return folio_size(folio);
}

/**
 * mapping_seek_hole_data - Seek for SEEK_DATA / SEEK_HOLE in the page cache.
 * @mapping: Address space to search.
 * @start: First byte to consider.
 * @end: Limit of search (exclusive).
 * @whence: Either SEEK_HOLE or SEEK_DATA.
 *
 * If the page cache knows which blocks contain holes and which blocks
 * contain data, your filesystem can use this function to implement
 * SEEK_HOLE and SEEK_DATA.  This is useful for filesystems which are
 * entirely memory-based such as tmpfs, and filesystems which support
 * unwritten extents.
 *
 * Return: The requested offset on success, or -ENXIO if @whence specifies
 * SEEK_DATA and there is no data after @start.  There is an implicit hole
 * after @end - 1, so SEEK_HOLE returns @end if all the bytes between @start
 * and @end contain data.
 */
loff_t mapping_seek_hole_data(struct address_space *mapping, loff_t start,
		loff_t end, int whence)
{
	XA_STATE(xas, &mapping->i_pages, start >> PAGE_SHIFT);
	pgoff_t max = (end - 1) >> PAGE_SHIFT;
	bool seek_data = (whence == SEEK_DATA);
	struct folio *folio;

	if (end <= start)
		return -ENXIO;

	rcu_read_lock();
	while ((folio = find_get_entry(&xas, max, XA_PRESENT))) {
		loff_t pos = (u64)xas.xa_index << PAGE_SHIFT;
		size_t seek_size;

		if (start < pos) {
			if (!seek_data)
				goto unlock;
			start = pos;
		}

		seek_size = seek_folio_size(&xas, folio);
		pos = round_up((u64)pos + 1, seek_size);
		start = folio_seek_hole_data(&xas, mapping, folio, start, pos,
				seek_data);
		if (start < pos)
			goto unlock;
		if (start >= end)
			break;
		if (seek_size > PAGE_SIZE)
			xas_set(&xas, pos >> PAGE_SHIFT);
		if (!xa_is_value(folio))
			folio_put(folio);
	}
	if (seek_data)
		start = -ENXIO;
unlock:
	rcu_read_unlock();
	if (folio && !xa_is_value(folio))
		folio_put(folio);
	if (start > end)
		return end;
	return start;
}

#ifdef CONFIG_MMU
#define MMAP_LOTSAMISS  (100)
/*
 * lock_folio_maybe_drop_mmap - lock the page, possibly dropping the mmap_lock
 * @vmf - the vm_fault for this fault.
 * @folio - the folio to lock.
 * @fpin - the pointer to the file we may pin (or is already pinned).
 *
 * This works similar to lock_folio_or_retry in that it can drop the
 * mmap_lock.  It differs in that it actually returns the folio locked
 * if it returns 1 and 0 if it couldn't lock the folio.  If we did have
 * to drop the mmap_lock then fpin will point to the pinned file and
 * needs to be fput()'ed at a later point.
 */
static int lock_folio_maybe_drop_mmap(struct vm_fault *vmf, struct folio *folio,
				     struct file **fpin)
{
	if (folio_trylock(folio))
		return 1;

	/*
	 * NOTE! This will make us return with VM_FAULT_RETRY, but with
	 * the mmap_lock still held. That's how FAULT_FLAG_RETRY_NOWAIT
	 * is supposed to work. We have way too many special cases..
	 */
	if (vmf->flags & FAULT_FLAG_RETRY_NOWAIT)
		return 0;

	*fpin = maybe_unlock_mmap_for_io(vmf, *fpin);
	if (vmf->flags & FAULT_FLAG_KILLABLE) {
		if (__folio_lock_killable(folio)) {
			/*
			 * We didn't have the right flags to drop the mmap_lock,
			 * but all fault_handlers only check for fatal signals
			 * if we return VM_FAULT_RETRY, so we need to drop the
			 * mmap_lock here and return 0 if we don't have a fpin.
			 */
			if (*fpin == NULL)
				mmap_read_unlock(vmf->vma->vm_mm);
			return 0;
		}
	} else
		__folio_lock(folio);

	return 1;
}

/*
 * Synchronous readahead happens when we don't even find a page in the page
 * cache at all.  We don't want to perform IO under the mmap sem, so if we have
 * to drop the mmap sem we return the file that was pinned in order for us to do
 * that.  If we didn't pin a file then we return NULL.  The file that is
 * returned needs to be fput()'ed when we're done with it.
 */
static struct file *do_sync_mmap_readahead(struct vm_fault *vmf)
{
	struct file *file = vmf->vma->vm_file;
	struct file_ra_state *ra = &file->f_ra;
	struct address_space *mapping = file->f_mapping;
	DEFINE_READAHEAD(ractl, file, ra, mapping, vmf->pgoff);
	struct file *fpin = NULL;
	unsigned int mmap_miss;

	/* If we don't want any read-ahead, don't bother */
	if (vmf->vma->vm_flags & VM_RAND_READ)
		return fpin;
	if (!ra->ra_pages)
		return fpin;

	if (vmf->vma->vm_flags & VM_SEQ_READ) {
		fpin = maybe_unlock_mmap_for_io(vmf, fpin);
		page_cache_sync_ra(&ractl, ra->ra_pages);
		return fpin;
	}

	/* Avoid banging the cache line if not needed */
	mmap_miss = READ_ONCE(ra->mmap_miss);
	if (mmap_miss < MMAP_LOTSAMISS * 10)
		WRITE_ONCE(ra->mmap_miss, ++mmap_miss);

	/*
	 * Do we miss much more than hit in this file? If so,
	 * stop bothering with read-ahead. It will only hurt.
	 */
	if (mmap_miss > MMAP_LOTSAMISS)
		return fpin;

	/*
	 * mmap read-around
	 */
	fpin = maybe_unlock_mmap_for_io(vmf, fpin);
	ra->start = max_t(long, 0, vmf->pgoff - ra->ra_pages / 2);
	ra->size = ra->ra_pages;
	ra->async_size = ra->ra_pages / 4;
	ractl._index = ra->start;
	do_page_cache_ra(&ractl, ra->size, ra->async_size);
	return fpin;
}

/*
 * Asynchronous readahead happens when we find the page and PG_readahead,
 * so we want to possibly extend the readahead further.  We return the file that
 * was pinned if we have to drop the mmap_lock in order to do IO.
 */
static struct file *do_async_mmap_readahead(struct vm_fault *vmf,
					    struct folio *folio)
{
	struct file *file = vmf->vma->vm_file;
	struct file_ra_state *ra = &file->f_ra;
	DEFINE_READAHEAD(ractl, file, ra, file->f_mapping, vmf->pgoff);
	struct file *fpin = NULL;
	unsigned int mmap_miss;

	/* If we don't want any read-ahead, don't bother */
	if (vmf->vma->vm_flags & VM_RAND_READ || !ra->ra_pages)
		return fpin;

	mmap_miss = READ_ONCE(ra->mmap_miss);
	if (mmap_miss)
		WRITE_ONCE(ra->mmap_miss, --mmap_miss);

	if (folio_test_readahead(folio)) {
		fpin = maybe_unlock_mmap_for_io(vmf, fpin);
		page_cache_async_ra(&ractl, folio, ra->ra_pages);
	}
	return fpin;
}

/**
 * filemap_fault - read in file data for page fault handling
 * @vmf:	struct vm_fault containing details of the fault
 *
 * filemap_fault() is invoked via the vma operations vector for a
 * mapped memory region to read in file data during a page fault.
 *
 * The goto's are kind of ugly, but this streamlines the normal case of having
 * it in the page cache, and handles the special cases reasonably without
 * having a lot of duplicated code.
 *
 * vma->vm_mm->mmap_lock must be held on entry.
 *
 * If our return value has VM_FAULT_RETRY set, it's because the mmap_lock
 * may be dropped before doing I/O or by lock_folio_maybe_drop_mmap().
 *
 * If our return value does not have VM_FAULT_RETRY set, the mmap_lock
 * has not been released.
 *
 * We never return with VM_FAULT_RETRY and a bit from VM_FAULT_ERROR set.
 *
 * Return: bitwise-OR of %VM_FAULT_ codes.
 */
vm_fault_t filemap_fault(struct vm_fault *vmf)
{
	int error;
	struct file *file = vmf->vma->vm_file;
	struct file *fpin = NULL;
	struct address_space *mapping = file->f_mapping;
	struct inode *inode = mapping->host;
	pgoff_t max_idx, index = vmf->pgoff;
	struct folio *folio;
	vm_fault_t ret = 0;
	bool mapping_locked = false;

	max_idx = DIV_ROUND_UP(i_size_read(inode), PAGE_SIZE);
	if (unlikely(index >= max_idx))
		return VM_FAULT_SIGBUS;

	/*
	 * Do we have something in the page cache already?
	 */
	folio = filemap_get_folio(mapping, index);
	if (likely(folio)) {
		/*
		 * We found the page, so try async readahead before waiting for
		 * the lock.
		 */
		if (!(vmf->flags & FAULT_FLAG_TRIED))
			fpin = do_async_mmap_readahead(vmf, folio);
		if (unlikely(!folio_test_uptodate(folio))) {
			filemap_invalidate_lock_shared(mapping);
			mapping_locked = true;
		}
	} else {
		/* No page in the page cache at all */
		count_vm_event(PGMAJFAULT);
		count_memcg_event_mm(vmf->vma->vm_mm, PGMAJFAULT);
		ret = VM_FAULT_MAJOR;
		fpin = do_sync_mmap_readahead(vmf);
retry_find:
		/*
		 * See comment in filemap_create_folio() why we need
		 * invalidate_lock
		 */
		if (!mapping_locked) {
			filemap_invalidate_lock_shared(mapping);
			mapping_locked = true;
		}
		folio = __filemap_get_folio(mapping, index,
					  FGP_CREAT|FGP_FOR_MMAP,
					  vmf->gfp_mask);
		if (!folio) {
			if (fpin)
				goto out_retry;
			filemap_invalidate_unlock_shared(mapping);
			return VM_FAULT_OOM;
		}
	}

	if (!lock_folio_maybe_drop_mmap(vmf, folio, &fpin))
		goto out_retry;

	/* Did it get truncated? */
	if (unlikely(folio->mapping != mapping)) {
		folio_unlock(folio);
		folio_put(folio);
		goto retry_find;
	}
	VM_BUG_ON_FOLIO(!folio_contains(folio, index), folio);

	/*
	 * We have a locked page in the page cache, now we need to check
	 * that it's up-to-date. If not, it is going to be due to an error.
	 */
	if (unlikely(!folio_test_uptodate(folio))) {
		/*
		 * The page was in cache and uptodate and now it is not.
		 * Strange but possible since we didn't hold the page lock all
		 * the time. Let's drop everything get the invalidate lock and
		 * try again.
		 */
		if (!mapping_locked) {
			folio_unlock(folio);
			folio_put(folio);
			goto retry_find;
		}
		goto page_not_uptodate;
	}

	/*
	 * We've made it this far and we had to drop our mmap_lock, now is the
	 * time to return to the upper layer and have it re-find the vma and
	 * redo the fault.
	 */
	if (fpin) {
		folio_unlock(folio);
		goto out_retry;
	}
	if (mapping_locked)
		filemap_invalidate_unlock_shared(mapping);

	/*
	 * Found the page and have a reference on it.
	 * We must recheck i_size under page lock.
	 */
	max_idx = DIV_ROUND_UP(i_size_read(inode), PAGE_SIZE);
	if (unlikely(index >= max_idx)) {
		folio_unlock(folio);
		folio_put(folio);
		return VM_FAULT_SIGBUS;
	}

	vmf->page = folio_file_page(folio, index);
	return ret | VM_FAULT_LOCKED;

page_not_uptodate:
	/*
	 * Umm, take care of errors if the page isn't up-to-date.
	 * Try to re-read it _once_. We do this synchronously,
	 * because there really aren't any performance issues here
	 * and we need to check for errors.
	 */
	fpin = maybe_unlock_mmap_for_io(vmf, fpin);
	error = filemap_read_folio(file, mapping, folio);
	if (fpin)
		goto out_retry;
	folio_put(folio);

	if (!error || error == AOP_TRUNCATED_PAGE)
		goto retry_find;
	filemap_invalidate_unlock_shared(mapping);

	return VM_FAULT_SIGBUS;

out_retry:
	/*
	 * We dropped the mmap_lock, we need to return to the fault handler to
	 * re-find the vma and come back and find our hopefully still populated
	 * page.
	 */
	if (folio)
		folio_put(folio);
	if (mapping_locked)
		filemap_invalidate_unlock_shared(mapping);
	if (fpin)
		fput(fpin);
	return ret | VM_FAULT_RETRY;
}
EXPORT_SYMBOL(filemap_fault);

static bool filemap_map_pmd(struct vm_fault *vmf, struct page *page)
{
	struct mm_struct *mm = vmf->vma->vm_mm;

	/* Huge page is mapped? No need to proceed. */
	if (pmd_trans_huge(*vmf->pmd)) {
		unlock_page(page);
		put_page(page);
		return true;
	}

	if (pmd_none(*vmf->pmd) && PageTransHuge(page)) {
		vm_fault_t ret = do_set_pmd(vmf, page);
		if (!ret) {
			/* The page is mapped successfully, reference consumed. */
			unlock_page(page);
			return true;
		}
	}

	if (pmd_none(*vmf->pmd))
		pmd_install(mm, vmf->pmd, &vmf->prealloc_pte);

	/* See comment in handle_pte_fault() */
	if (pmd_devmap_trans_unstable(vmf->pmd)) {
		unlock_page(page);
		put_page(page);
		return true;
	}

	return false;
}

static struct folio *next_uptodate_page(struct folio *folio,
				       struct address_space *mapping,
				       struct xa_state *xas, pgoff_t end_pgoff)
{
	unsigned long max_idx;

	do {
		if (!folio)
			return NULL;
		if (xas_retry(xas, folio))
			continue;
		if (xa_is_value(folio))
			continue;
		if (folio_test_locked(folio))
			continue;
		if (!folio_try_get_rcu(folio))
			continue;
		/* Has the page moved or been split? */
		if (unlikely(folio != xas_reload(xas)))
			goto skip;
		if (!folio_test_uptodate(folio) || folio_test_readahead(folio))
			goto skip;
		if (!folio_trylock(folio))
			goto skip;
		if (folio->mapping != mapping)
			goto unlock;
		if (!folio_test_uptodate(folio))
			goto unlock;
		max_idx = DIV_ROUND_UP(i_size_read(mapping->host), PAGE_SIZE);
		if (xas->xa_index >= max_idx)
			goto unlock;
		return folio;
unlock:
		folio_unlock(folio);
skip:
		folio_put(folio);
	} while ((folio = xas_next_entry(xas, end_pgoff)) != NULL);

	return NULL;
}

static inline struct folio *first_map_page(struct address_space *mapping,
					  struct xa_state *xas,
					  pgoff_t end_pgoff)
{
	return next_uptodate_page(xas_find(xas, end_pgoff),
				  mapping, xas, end_pgoff);
}

static inline struct folio *next_map_page(struct address_space *mapping,
					 struct xa_state *xas,
					 pgoff_t end_pgoff)
{
	return next_uptodate_page(xas_next_entry(xas, end_pgoff),
				  mapping, xas, end_pgoff);
}

vm_fault_t filemap_map_pages(struct vm_fault *vmf,
			     pgoff_t start_pgoff, pgoff_t end_pgoff)
{
	struct vm_area_struct *vma = vmf->vma;
	struct file *file = vma->vm_file;
	struct address_space *mapping = file->f_mapping;
	pgoff_t last_pgoff = start_pgoff;
	unsigned long addr;
	XA_STATE(xas, &mapping->i_pages, start_pgoff);
	struct folio *folio;
	struct page *page;
	unsigned int mmap_miss = READ_ONCE(file->f_ra.mmap_miss);
	vm_fault_t ret = 0;

	rcu_read_lock();
	folio = first_map_page(mapping, &xas, end_pgoff);
	if (!folio)
		goto out;

	if (filemap_map_pmd(vmf, &folio->page)) {
		ret = VM_FAULT_NOPAGE;
		goto out;
	}

	addr = vma->vm_start + ((start_pgoff - vma->vm_pgoff) << PAGE_SHIFT);
	vmf->pte = pte_offset_map_lock(vma->vm_mm, vmf->pmd, addr, &vmf->ptl);
	do {
again:
		page = folio_file_page(folio, xas.xa_index);
		if (PageHWPoison(page))
			goto unlock;

		if (mmap_miss > 0)
			mmap_miss--;

		addr += (xas.xa_index - last_pgoff) << PAGE_SHIFT;
		vmf->pte += xas.xa_index - last_pgoff;
		last_pgoff = xas.xa_index;

		if (!pte_none(*vmf->pte))
			goto unlock;

		/* We're about to handle the fault */
		if (vmf->address == addr)
			ret = VM_FAULT_NOPAGE;

		do_set_pte(vmf, page, addr);
		/* no need to invalidate: a not-present page won't be cached */
		update_mmu_cache(vma, addr, vmf->pte);
		if (folio_more_pages(folio, xas.xa_index, end_pgoff)) {
			xas.xa_index++;
			folio_ref_inc(folio);
			goto again;
		}
		folio_unlock(folio);
		continue;
unlock:
		if (folio_more_pages(folio, xas.xa_index, end_pgoff)) {
			xas.xa_index++;
			goto again;
		}
		folio_unlock(folio);
		folio_put(folio);
	} while ((folio = next_map_page(mapping, &xas, end_pgoff)) != NULL);
	pte_unmap_unlock(vmf->pte, vmf->ptl);
out:
	rcu_read_unlock();
	WRITE_ONCE(file->f_ra.mmap_miss, mmap_miss);
	return ret;
}
EXPORT_SYMBOL(filemap_map_pages);

vm_fault_t filemap_page_mkwrite(struct vm_fault *vmf)
{
	struct address_space *mapping = vmf->vma->vm_file->f_mapping;
	struct folio *folio = page_folio(vmf->page);
	vm_fault_t ret = VM_FAULT_LOCKED;

	sb_start_pagefault(mapping->host->i_sb);
	file_update_time(vmf->vma->vm_file);
	folio_lock(folio);
	if (folio->mapping != mapping) {
		folio_unlock(folio);
		ret = VM_FAULT_NOPAGE;
		goto out;
	}
	/*
	 * We mark the folio dirty already here so that when freeze is in
	 * progress, we are guaranteed that writeback during freezing will
	 * see the dirty folio and writeprotect it again.
	 */
	folio_mark_dirty(folio);
	folio_wait_stable(folio);
out:
	sb_end_pagefault(mapping->host->i_sb);
	return ret;
}

const struct vm_operations_struct generic_file_vm_ops = {
	.fault		= filemap_fault,
	.map_pages	= filemap_map_pages,
	.page_mkwrite	= filemap_page_mkwrite,
};

/* This is used for a general mmap of a disk file */

int generic_file_mmap(struct file *file, struct vm_area_struct *vma)
{
	struct address_space *mapping = file->f_mapping;

	if (!mapping->a_ops->readpage)
		return -ENOEXEC;
	file_accessed(file);
	vma->vm_ops = &generic_file_vm_ops;
	return 0;
}

/*
 * This is for filesystems which do not implement ->writepage.
 */
int generic_file_readonly_mmap(struct file *file, struct vm_area_struct *vma)
{
	if ((vma->vm_flags & VM_SHARED) && (vma->vm_flags & VM_MAYWRITE))
		return -EINVAL;
	return generic_file_mmap(file, vma);
}
#else
vm_fault_t filemap_page_mkwrite(struct vm_fault *vmf)
{
	return VM_FAULT_SIGBUS;
}
int generic_file_mmap(struct file *file, struct vm_area_struct *vma)
{
	return -ENOSYS;
}
int generic_file_readonly_mmap(struct file *file, struct vm_area_struct *vma)
{
	return -ENOSYS;
}
#endif /* CONFIG_MMU */

EXPORT_SYMBOL(filemap_page_mkwrite);
EXPORT_SYMBOL(generic_file_mmap);
EXPORT_SYMBOL(generic_file_readonly_mmap);

static struct folio *do_read_cache_folio(struct address_space *mapping,
		pgoff_t index, filler_t filler, void *data, gfp_t gfp)
{
	struct folio *folio;
	int err;
repeat:
	folio = filemap_get_folio(mapping, index);
	if (!folio) {
		folio = filemap_alloc_folio(gfp, 0);
		if (!folio)
			return ERR_PTR(-ENOMEM);
		err = filemap_add_folio(mapping, folio, index, gfp);
		if (unlikely(err)) {
			folio_put(folio);
			if (err == -EEXIST)
				goto repeat;
			/* Presumably ENOMEM for xarray node */
			return ERR_PTR(err);
		}

filler:
		if (filler)
			err = filler(data, &folio->page);
		else
			err = mapping->a_ops->readpage(data, &folio->page);

		if (err < 0) {
			folio_put(folio);
			return ERR_PTR(err);
		}

		folio_wait_locked(folio);
		if (!folio_test_uptodate(folio)) {
			folio_put(folio);
			return ERR_PTR(-EIO);
		}

		goto out;
	}
	if (folio_test_uptodate(folio))
		goto out;

	if (!folio_trylock(folio)) {
		folio_put_wait_locked(folio, TASK_UNINTERRUPTIBLE);
		goto repeat;
	}

	/* Folio was truncated from mapping */
	if (!folio->mapping) {
		folio_unlock(folio);
		folio_put(folio);
		goto repeat;
	}

	/* Someone else locked and filled the page in a very small window */
	if (folio_test_uptodate(folio)) {
		folio_unlock(folio);
		goto out;
	}

	/*
	 * A previous I/O error may have been due to temporary
	 * failures.
	 * Clear page error before actual read, PG_error will be
	 * set again if read page fails.
	 */
	folio_clear_error(folio);
	goto filler;

out:
	folio_mark_accessed(folio);
	return folio;
}

/**
 * read_cache_folio - read into page cache, fill it if needed
 * @mapping:	the page's address_space
 * @index:	the page index
 * @filler:	function to perform the read
 * @data:	first arg to filler(data, page) function, often left as NULL
 *
 * Read into the page cache. If a page already exists, and PageUptodate() is
 * not set, try to fill the page and wait for it to become unlocked.
 *
 * If the page does not get brought uptodate, return -EIO.
 *
 * The function expects mapping->invalidate_lock to be already held.
 *
 * Return: up to date page on success, ERR_PTR() on failure.
 */
struct folio *read_cache_folio(struct address_space *mapping, pgoff_t index,
		filler_t filler, void *data)
{
	return do_read_cache_folio(mapping, index, filler, data,
			mapping_gfp_mask(mapping));
}
EXPORT_SYMBOL(read_cache_folio);

static struct page *do_read_cache_page(struct address_space *mapping,
		pgoff_t index, filler_t *filler, void *data, gfp_t gfp)
{
	struct folio *folio;

	folio = do_read_cache_folio(mapping, index, filler, data, gfp);
	if (IS_ERR(folio))
		return &folio->page;
	return folio_file_page(folio, index);
}

struct page *read_cache_page(struct address_space *mapping,
				pgoff_t index, filler_t *filler, void *data)
{
	return do_read_cache_page(mapping, index, filler, data,
			mapping_gfp_mask(mapping));
}
EXPORT_SYMBOL(read_cache_page);

/**
 * read_cache_page_gfp - read into page cache, using specified page allocation flags.
 * @mapping:	the page's address_space
 * @index:	the page index
 * @gfp:	the page allocator flags to use if allocating
 *
 * This is the same as "read_mapping_page(mapping, index, NULL)", but with
 * any new page allocations done using the specified allocation flags.
 *
 * If the page does not get brought uptodate, return -EIO.
 *
 * The function expects mapping->invalidate_lock to be already held.
 *
 * Return: up to date page on success, ERR_PTR() on failure.
 */
struct page *read_cache_page_gfp(struct address_space *mapping,
				pgoff_t index,
				gfp_t gfp)
{
	return do_read_cache_page(mapping, index, NULL, NULL, gfp);
}
EXPORT_SYMBOL(read_cache_page_gfp);

int pagecache_write_begin(struct file *file, struct address_space *mapping,
				loff_t pos, unsigned len, unsigned flags,
				struct page **pagep, void **fsdata)
{
	const struct address_space_operations *aops = mapping->a_ops;

	return aops->write_begin(file, mapping, pos, len, flags,
							pagep, fsdata);
}
EXPORT_SYMBOL(pagecache_write_begin);

int pagecache_write_end(struct file *file, struct address_space *mapping,
				loff_t pos, unsigned len, unsigned copied,
				struct page *page, void *fsdata)
{
	const struct address_space_operations *aops = mapping->a_ops;

	return aops->write_end(file, mapping, pos, len, copied, page, fsdata);
}
EXPORT_SYMBOL(pagecache_write_end);

/*
 * Warn about a page cache invalidation failure during a direct I/O write.
 */
void dio_warn_stale_pagecache(struct file *filp)
{
	static DEFINE_RATELIMIT_STATE(_rs, 86400 * HZ, DEFAULT_RATELIMIT_BURST);
	char pathname[128];
	char *path;

	errseq_set(&filp->f_mapping->wb_err, -EIO);
	if (__ratelimit(&_rs)) {
		path = file_path(filp, pathname, sizeof(pathname));
		if (IS_ERR(path))
			path = "(unknown)";
		pr_crit("Page cache invalidation failure on direct I/O.  Possible data corruption due to collision with buffered I/O!\n");
		pr_crit("File: %s PID: %d Comm: %.20s\n", path, current->pid,
			current->comm);
	}
}

ssize_t
generic_file_direct_write(struct kiocb *iocb, struct iov_iter *from)
{
	struct file	*file = iocb->ki_filp;
	struct address_space *mapping = file->f_mapping;
	struct inode	*inode = mapping->host;
	loff_t		pos = iocb->ki_pos;
	ssize_t		written;
	size_t		write_len;
	pgoff_t		end;

	write_len = iov_iter_count(from);
	end = (pos + write_len - 1) >> PAGE_SHIFT;

	if (iocb->ki_flags & IOCB_NOWAIT) {
		/* If there are pages to writeback, return */
		if (filemap_range_has_page(file->f_mapping, pos,
					   pos + write_len - 1))
			return -EAGAIN;
	} else {
		written = filemap_write_and_wait_range(mapping, pos,
							pos + write_len - 1);
		if (written)
			goto out;
	}

	/*
	 * After a write we want buffered reads to be sure to go to disk to get
	 * the new data.  We invalidate clean cached page from the region we're
	 * about to write.  We do this *before* the write so that we can return
	 * without clobbering -EIOCBQUEUED from ->direct_IO().
	 */
	written = invalidate_inode_pages2_range(mapping,
					pos >> PAGE_SHIFT, end);
	/*
	 * If a page can not be invalidated, return 0 to fall back
	 * to buffered write.
	 */
	if (written) {
		if (written == -EBUSY)
			return 0;
		goto out;
	}

	written = mapping->a_ops->direct_IO(iocb, from);

	/*
	 * Finally, try again to invalidate clean pages which might have been
	 * cached by non-direct readahead, or faulted in by get_user_pages()
	 * if the source of the write was an mmap'ed region of the file
	 * we're writing.  Either one is a pretty crazy thing to do,
	 * so we don't support it 100%.  If this invalidation
	 * fails, tough, the write still worked...
	 *
	 * Most of the time we do not need this since dio_complete() will do
	 * the invalidation for us. However there are some file systems that
	 * do not end up with dio_complete() being called, so let's not break
	 * them by removing it completely.
	 *
	 * Noticeable example is a blkdev_direct_IO().
	 *
	 * Skip invalidation for async writes or if mapping has no pages.
	 */
	if (written > 0 && mapping->nrpages &&
	    invalidate_inode_pages2_range(mapping, pos >> PAGE_SHIFT, end))
		dio_warn_stale_pagecache(file);

	if (written > 0) {
		pos += written;
		write_len -= written;
		if (pos > i_size_read(inode) && !S_ISBLK(inode->i_mode)) {
			i_size_write(inode, pos);
			mark_inode_dirty(inode);
		}
		iocb->ki_pos = pos;
	}
	if (written != -EIOCBQUEUED)
		iov_iter_revert(from, write_len - iov_iter_count(from));
out:
	return written;
}
EXPORT_SYMBOL(generic_file_direct_write);

ssize_t generic_perform_write(struct file *file,
				struct iov_iter *i, loff_t pos)
{
	struct address_space *mapping = file->f_mapping;
	const struct address_space_operations *a_ops = mapping->a_ops;
	long status = 0;
	ssize_t written = 0;
	unsigned int flags = 0;

	do {
		struct page *page;
		unsigned long offset;	/* Offset into pagecache page */
		unsigned long bytes;	/* Bytes to write to page */
		size_t copied;		/* Bytes copied from user */
		void *fsdata;

		offset = (pos & (PAGE_SIZE - 1));
		bytes = min_t(unsigned long, PAGE_SIZE - offset,
						iov_iter_count(i));

again:
		/*
		 * Bring in the user page that we will copy from _first_.
		 * Otherwise there's a nasty deadlock on copying from the
		 * same page as we're writing to, without it being marked
		 * up-to-date.
		 */
		if (unlikely(fault_in_iov_iter_readable(i, bytes))) {
			status = -EFAULT;
			break;
		}

		if (fatal_signal_pending(current)) {
			status = -EINTR;
			break;
		}

		status = a_ops->write_begin(file, mapping, pos, bytes, flags,
						&page, &fsdata);
		if (unlikely(status < 0))
			break;

		if (mapping_writably_mapped(mapping))
			flush_dcache_page(page);

		copied = copy_page_from_iter_atomic(page, offset, bytes, i);
		flush_dcache_page(page);

		status = a_ops->write_end(file, mapping, pos, bytes, copied,
						page, fsdata);
		if (unlikely(status != copied)) {
			iov_iter_revert(i, copied - max(status, 0L));
			if (unlikely(status < 0))
				break;
		}
		cond_resched();

		if (unlikely(status == 0)) {
			/*
			 * A short copy made ->write_end() reject the
			 * thing entirely.  Might be memory poisoning
			 * halfway through, might be a race with munmap,
			 * might be severe memory pressure.
			 */
			if (copied)
				bytes = copied;
			goto again;
		}
		pos += status;
		written += status;

		balance_dirty_pages_ratelimited(mapping);
	} while (iov_iter_count(i));

	return written ? written : status;
}
EXPORT_SYMBOL(generic_perform_write);

/**
 * __generic_file_write_iter - write data to a file
 * @iocb:	IO state structure (file, offset, etc.)
 * @from:	iov_iter with data to write
 *
 * This function does all the work needed for actually writing data to a
 * file. It does all basic checks, removes SUID from the file, updates
 * modification times and calls proper subroutines depending on whether we
 * do direct IO or a standard buffered write.
 *
 * It expects i_rwsem to be grabbed unless we work on a block device or similar
 * object which does not need locking at all.
 *
 * This function does *not* take care of syncing data in case of O_SYNC write.
 * A caller has to handle it. This is mainly due to the fact that we want to
 * avoid syncing under i_rwsem.
 *
 * Return:
 * * number of bytes written, even for truncated writes
 * * negative error code if no data has been written at all
 */
ssize_t __generic_file_write_iter(struct kiocb *iocb, struct iov_iter *from)
{
	struct file *file = iocb->ki_filp;
	struct address_space *mapping = file->f_mapping;
	struct inode 	*inode = mapping->host;
	ssize_t		written = 0;
	ssize_t		err;
	ssize_t		status;

	/* We can write back this queue in page reclaim */
	current->backing_dev_info = inode_to_bdi(inode);
	err = file_remove_privs(file);
	if (err)
		goto out;

	err = file_update_time(file);
	if (err)
		goto out;

	if (iocb->ki_flags & IOCB_DIRECT) {
		loff_t pos, endbyte;

		written = generic_file_direct_write(iocb, from);
		/*
		 * If the write stopped short of completing, fall back to
		 * buffered writes.  Some filesystems do this for writes to
		 * holes, for example.  For DAX files, a buffered write will
		 * not succeed (even if it did, DAX does not handle dirty
		 * page-cache pages correctly).
		 */
		if (written < 0 || !iov_iter_count(from) || IS_DAX(inode))
			goto out;

		status = generic_perform_write(file, from, pos = iocb->ki_pos);
		/*
		 * If generic_perform_write() returned a synchronous error
		 * then we want to return the number of bytes which were
		 * direct-written, or the error code if that was zero.  Note
		 * that this differs from normal direct-io semantics, which
		 * will return -EFOO even if some bytes were written.
		 */
		if (unlikely(status < 0)) {
			err = status;
			goto out;
		}
		/*
		 * We need to ensure that the page cache pages are written to
		 * disk and invalidated to preserve the expected O_DIRECT
		 * semantics.
		 */
		endbyte = pos + status - 1;
		err = filemap_write_and_wait_range(mapping, pos, endbyte);
		if (err == 0) {
			iocb->ki_pos = endbyte + 1;
			written += status;
			invalidate_mapping_pages(mapping,
						 pos >> PAGE_SHIFT,
						 endbyte >> PAGE_SHIFT);
		} else {
			/*
			 * We don't know how much we wrote, so just return
			 * the number of bytes which were direct-written
			 */
		}
	} else {
		written = generic_perform_write(file, from, iocb->ki_pos);
		if (likely(written > 0))
			iocb->ki_pos += written;
	}
out:
	current->backing_dev_info = NULL;
	return written ? written : err;
}
EXPORT_SYMBOL(__generic_file_write_iter);

/**
 * generic_file_write_iter - write data to a file
 * @iocb:	IO state structure
 * @from:	iov_iter with data to write
 *
 * This is a wrapper around __generic_file_write_iter() to be used by most
 * filesystems. It takes care of syncing the file in case of O_SYNC file
 * and acquires i_rwsem as needed.
 * Return:
 * * negative error code if no data has been written at all of
 *   vfs_fsync_range() failed for a synchronous write
 * * number of bytes written, even for truncated writes
 */
ssize_t generic_file_write_iter(struct kiocb *iocb, struct iov_iter *from)
{
	struct file *file = iocb->ki_filp;
	struct inode *inode = file->f_mapping->host;
	ssize_t ret;

	inode_lock(inode);
	ret = generic_write_checks(iocb, from);
	if (ret > 0)
		ret = __generic_file_write_iter(iocb, from);
	inode_unlock(inode);

	if (ret > 0)
		ret = generic_write_sync(iocb, ret);
	return ret;
}
EXPORT_SYMBOL(generic_file_write_iter);

/**
 * filemap_release_folio() - Release fs-specific metadata on a folio.
 * @folio: The folio which the kernel is trying to free.
 * @gfp: Memory allocation flags (and I/O mode).
 *
 * The address_space is trying to release any data attached to a folio
 * (presumably at folio->private).
 *
 * This will also be called if the private_2 flag is set on a page,
 * indicating that the folio has other metadata associated with it.
 *
 * The @gfp argument specifies whether I/O may be performed to release
 * this page (__GFP_IO), and whether the call may block
 * (__GFP_RECLAIM & __GFP_FS).
 *
 * Return: %true if the release was successful, otherwise %false.
 */
bool filemap_release_folio(struct folio *folio, gfp_t gfp)
{
	struct address_space * const mapping = folio->mapping;

	BUG_ON(!folio_test_locked(folio));
	if (folio_test_writeback(folio))
		return false;

	if (mapping && mapping->a_ops->releasepage)
		return mapping->a_ops->releasepage(&folio->page, gfp);
	return try_to_free_buffers(&folio->page);
}
EXPORT_SYMBOL(filemap_release_folio);<|MERGE_RESOLUTION|>--- conflicted
+++ resolved
@@ -2394,16 +2394,7 @@
 			break;
 		if (folio_test_readahead(folio))
 			break;
-<<<<<<< HEAD
-		if (PageHead(head)) {
-			xas_set(&xas, head->index + thp_nr_pages(head));
-			/* Handle wrap correctly */
-			if (xas.xa_index - 1 >= max)
-				break;
-		}
-=======
 		xas_advance(&xas, folio->index + folio_nr_pages(folio) - 1);
->>>>>>> 77b5472d
 		continue;
 put_folio:
 		folio_put(folio);
