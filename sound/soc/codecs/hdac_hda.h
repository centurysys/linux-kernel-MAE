--- conflicted
+++ resolved
@@ -23,11 +23,7 @@
 };
 
 struct hdac_hda_priv {
-<<<<<<< HEAD
-	struct hda_codec codec;
-=======
 	struct hda_codec *codec;
->>>>>>> 2cb8e624
 	struct hdac_hda_pcm pcm[HDAC_DAI_ID_NUM];
 	bool need_display_power;
 };
