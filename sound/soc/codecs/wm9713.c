/*
 * wm9713.c  --  ALSA Soc WM9713 codec support
 *
 * Copyright 2006-10 Wolfson Microelectronics PLC.
 * Author: Liam Girdwood <lrg@slimlogic.co.uk>
 *
 *  This program is free software; you can redistribute  it and/or modify it
 *  under  the terms of  the GNU General  Public License as published by the
 *  Free Software Foundation;  either version 2 of the  License, or (at your
 *  option) any later version.
 *
 *  Features:-
 *
 *   o Support for AC97 Codec, Voice DAC and Aux DAC
 *   o Support for DAPM
 */

#include <linux/init.h>
#include <linux/slab.h>
#include <linux/module.h>
#include <linux/device.h>
#include <sound/core.h>
#include <sound/pcm.h>
#include <sound/ac97_codec.h>
#include <sound/initval.h>
#include <sound/pcm_params.h>
#include <sound/tlv.h>
#include <sound/soc.h>

#include "wm9713.h"

struct wm9713_priv {
	struct snd_ac97 *ac97;
	u32 pll_in; /* PLL input frequency */
	unsigned int hp_mixer[2];
	struct mutex lock;
};

static unsigned int ac97_read(struct snd_soc_codec *codec,
	unsigned int reg);
static int ac97_write(struct snd_soc_codec *codec,
	unsigned int reg, unsigned int val);

/*
 * WM9713 register cache
 * Reg 0x3c bit 15 is used by touch driver.
 */
static const u16 wm9713_reg[] = {
	0x6174, 0x8080, 0x8080, 0x8080,
	0xc880, 0xe808, 0xe808, 0x0808,
	0x00da, 0x8000, 0xd600, 0xaaa0,
	0xaaa0, 0xaaa0, 0x0000, 0x0000,
	0x0f0f, 0x0040, 0x0000, 0x7f00,
	0x0405, 0x0410, 0xbb80, 0xbb80,
	0x0000, 0xbb80, 0x0000, 0x4523,
	0x0000, 0x2000, 0x7eff, 0xffff,
	0x0000, 0x0000, 0x0080, 0x0000,
	0x0000, 0x0000, 0xfffe, 0xffff,
	0x0000, 0x0000, 0x0000, 0xfffe,
	0x4000, 0x0000, 0x0000, 0x0000,
	0xb032, 0x3e00, 0x0000, 0x0000,
	0x0000, 0x0000, 0x0000, 0x0000,
	0x0000, 0x0000, 0x0000, 0x0006,
	0x0001, 0x0000, 0x574d, 0x4c13,
};

#define HPL_MIXER 0
#define HPR_MIXER 1

static const char *wm9713_mic_mixer[] = {"Stereo", "Mic 1", "Mic 2", "Mute"};
static const char *wm9713_rec_mux[] = {"Stereo", "Left", "Right", "Mute"};
static const char *wm9713_rec_src[] =
	{"Mic 1", "Mic 2", "Line", "Mono In", "Headphone", "Speaker",
	"Mono Out", "Zh"};
static const char *wm9713_rec_gain[] = {"+1.5dB Steps", "+0.75dB Steps"};
static const char *wm9713_alc_select[] = {"None", "Left", "Right", "Stereo"};
static const char *wm9713_mono_pga[] = {"Vmid", "Zh", "Mono", "Inv"};
static const char *wm9713_spk_pga[] =
	{"Vmid", "Zh", "Headphone", "Speaker", "Inv", "Headphone Vmid",
	"Speaker Vmid", "Inv Vmid"};
static const char *wm9713_hp_pga[] = {"Vmid", "Zh", "Headphone",
	"Headphone Vmid"};
static const char *wm9713_out3_pga[] = {"Vmid", "Zh", "Inv 1", "Inv 1 Vmid"};
static const char *wm9713_out4_pga[] = {"Vmid", "Zh", "Inv 2", "Inv 2 Vmid"};
static const char *wm9713_dac_inv[] =
	{"Off", "Mono", "Speaker", "Left Headphone", "Right Headphone",
	"Headphone Mono", "NC", "Vmid"};
static const char *wm9713_bass[] = {"Linear Control", "Adaptive Boost"};
static const char *wm9713_ng_type[] = {"Constant Gain", "Mute"};
static const char *wm9713_mic_select[] = {"Mic 1", "Mic 2 A", "Mic 2 B"};
static const char *wm9713_micb_select[] = {"MPB", "MPA"};

static const struct soc_enum wm9713_enum[] = {
SOC_ENUM_SINGLE(AC97_LINE, 3, 4, wm9713_mic_mixer), /* record mic mixer 0 */
SOC_ENUM_SINGLE(AC97_VIDEO, 14, 4, wm9713_rec_mux), /* record mux hp 1 */
SOC_ENUM_SINGLE(AC97_VIDEO, 9, 4, wm9713_rec_mux),  /* record mux mono 2 */
SOC_ENUM_SINGLE(AC97_VIDEO, 3, 8, wm9713_rec_src),  /* record mux left 3 */
SOC_ENUM_SINGLE(AC97_VIDEO, 0, 8, wm9713_rec_src),  /* record mux right 4*/
SOC_ENUM_DOUBLE(AC97_CD, 14, 6, 2, wm9713_rec_gain), /* record step size 5 */
SOC_ENUM_SINGLE(AC97_PCI_SVID, 14, 4, wm9713_alc_select), /* alc source select 6*/
SOC_ENUM_SINGLE(AC97_REC_GAIN, 14, 4, wm9713_mono_pga), /* mono input select 7 */
SOC_ENUM_SINGLE(AC97_REC_GAIN, 11, 8, wm9713_spk_pga), /* speaker left input select 8 */
SOC_ENUM_SINGLE(AC97_REC_GAIN, 8, 8, wm9713_spk_pga), /* speaker right input select 9 */
SOC_ENUM_SINGLE(AC97_REC_GAIN, 6, 3, wm9713_hp_pga), /* headphone left input 10 */
SOC_ENUM_SINGLE(AC97_REC_GAIN, 4, 3, wm9713_hp_pga), /* headphone right input 11 */
SOC_ENUM_SINGLE(AC97_REC_GAIN, 2, 4, wm9713_out3_pga), /* out 3 source 12 */
SOC_ENUM_SINGLE(AC97_REC_GAIN, 0, 4, wm9713_out4_pga), /* out 4 source 13 */
SOC_ENUM_SINGLE(AC97_REC_GAIN_MIC, 13, 8, wm9713_dac_inv), /* dac invert 1 14 */
SOC_ENUM_SINGLE(AC97_REC_GAIN_MIC, 10, 8, wm9713_dac_inv), /* dac invert 2 15 */
SOC_ENUM_SINGLE(AC97_GENERAL_PURPOSE, 15, 2, wm9713_bass), /* bass control 16 */
SOC_ENUM_SINGLE(AC97_PCI_SVID, 5, 2, wm9713_ng_type), /* noise gate type 17 */
SOC_ENUM_SINGLE(AC97_3D_CONTROL, 12, 3, wm9713_mic_select), /* mic selection 18 */
SOC_ENUM_SINGLE_VIRT(2, wm9713_micb_select), /* mic selection 19 */
};

static const DECLARE_TLV_DB_SCALE(out_tlv, -4650, 150, 0);
static const DECLARE_TLV_DB_SCALE(main_tlv, -3450, 150, 0);
static const DECLARE_TLV_DB_SCALE(misc_tlv, -1500, 300, 0);
static unsigned int mic_tlv[] = {
	TLV_DB_RANGE_HEAD(2),
	0, 2, TLV_DB_SCALE_ITEM(1200, 600, 0),
	3, 3, TLV_DB_SCALE_ITEM(3000, 0, 0),
};

static const struct snd_kcontrol_new wm9713_snd_ac97_controls[] = {
SOC_DOUBLE_TLV("Speaker Playback Volume", AC97_MASTER, 8, 0, 31, 1, out_tlv),
SOC_DOUBLE("Speaker Playback Switch", AC97_MASTER, 15, 7, 1, 1),
SOC_DOUBLE_TLV("Headphone Playback Volume", AC97_HEADPHONE, 8, 0, 31, 1,
	       out_tlv),
SOC_DOUBLE("Headphone Playback Switch", AC97_HEADPHONE, 15, 7, 1, 1),
SOC_DOUBLE_TLV("Line In Volume", AC97_PC_BEEP, 8, 0, 31, 1, main_tlv),
SOC_DOUBLE_TLV("PCM Playback Volume", AC97_PHONE, 8, 0, 31, 1, main_tlv),
SOC_SINGLE_TLV("Mic 1 Volume", AC97_MIC, 8, 31, 1, main_tlv),
SOC_SINGLE_TLV("Mic 2 Volume", AC97_MIC, 0, 31, 1, main_tlv),
SOC_SINGLE_TLV("Mic 1 Preamp Volume", AC97_3D_CONTROL, 10, 3, 0, mic_tlv),
SOC_SINGLE_TLV("Mic 2 Preamp Volume", AC97_3D_CONTROL, 12, 3, 0, mic_tlv),

SOC_SINGLE("Mic Boost (+20dB) Switch", AC97_LINE, 5, 1, 0),
SOC_SINGLE("Mic Headphone Mixer Volume", AC97_LINE, 0, 7, 1),

SOC_SINGLE("Capture Switch", AC97_CD, 15, 1, 1),
SOC_ENUM("Capture Volume Steps", wm9713_enum[5]),
SOC_DOUBLE("Capture Volume", AC97_CD, 8, 0, 31, 0),
SOC_SINGLE("Capture ZC Switch", AC97_CD, 7, 1, 0),

SOC_SINGLE_TLV("Capture to Headphone Volume", AC97_VIDEO, 11, 7, 1, misc_tlv),
SOC_SINGLE("Capture to Mono Boost (+20dB) Switch", AC97_VIDEO, 8, 1, 0),
SOC_SINGLE("Capture ADC Boost (+20dB) Switch", AC97_VIDEO, 6, 1, 0),

SOC_SINGLE("ALC Target Volume", AC97_CODEC_CLASS_REV, 12, 15, 0),
SOC_SINGLE("ALC Hold Time", AC97_CODEC_CLASS_REV, 8, 15, 0),
SOC_SINGLE("ALC Decay Time", AC97_CODEC_CLASS_REV, 4, 15, 0),
SOC_SINGLE("ALC Attack Time", AC97_CODEC_CLASS_REV, 0, 15, 0),
SOC_ENUM("ALC Function", wm9713_enum[6]),
SOC_SINGLE("ALC Max Volume", AC97_PCI_SVID, 11, 7, 0),
SOC_SINGLE("ALC ZC Timeout", AC97_PCI_SVID, 9, 3, 0),
SOC_SINGLE("ALC ZC Switch", AC97_PCI_SVID, 8, 1, 0),
SOC_SINGLE("ALC NG Switch", AC97_PCI_SVID, 7, 1, 0),
SOC_ENUM("ALC NG Type", wm9713_enum[17]),
SOC_SINGLE("ALC NG Threshold", AC97_PCI_SVID, 0, 31, 0),

SOC_DOUBLE("Speaker Playback ZC Switch", AC97_MASTER, 14, 6, 1, 0),
SOC_DOUBLE("Headphone Playback ZC Switch", AC97_HEADPHONE, 14, 6, 1, 0),

SOC_SINGLE("Out4 Playback Switch", AC97_MASTER_MONO, 15, 1, 1),
SOC_SINGLE("Out4 Playback ZC Switch", AC97_MASTER_MONO, 14, 1, 0),
SOC_SINGLE_TLV("Out4 Playback Volume", AC97_MASTER_MONO, 8, 31, 1, out_tlv),

SOC_SINGLE("Out3 Playback Switch", AC97_MASTER_MONO, 7, 1, 1),
SOC_SINGLE("Out3 Playback ZC Switch", AC97_MASTER_MONO, 6, 1, 0),
SOC_SINGLE_TLV("Out3 Playback Volume", AC97_MASTER_MONO, 0, 31, 1, out_tlv),

SOC_SINGLE_TLV("Mono Capture Volume", AC97_MASTER_TONE, 8, 31, 1, main_tlv),
SOC_SINGLE("Mono Playback Switch", AC97_MASTER_TONE, 7, 1, 1),
SOC_SINGLE("Mono Playback ZC Switch", AC97_MASTER_TONE, 6, 1, 0),
SOC_SINGLE_TLV("Mono Playback Volume", AC97_MASTER_TONE, 0, 31, 1, out_tlv),

SOC_SINGLE_TLV("Headphone Mixer Beep Playback Volume", AC97_AUX, 12, 7, 1,
	       misc_tlv),
SOC_SINGLE_TLV("Speaker Mixer Beep Playback Volume", AC97_AUX, 8, 7, 1,
	       misc_tlv),
SOC_SINGLE_TLV("Mono Mixer Beep Playback Volume", AC97_AUX, 4, 7, 1, misc_tlv),

SOC_SINGLE_TLV("Voice Playback Headphone Volume", AC97_PCM, 12, 7, 1,
	       misc_tlv),
SOC_SINGLE("Voice Playback Master Volume", AC97_PCM, 8, 7, 1),
SOC_SINGLE("Voice Playback Mono Volume", AC97_PCM, 4, 7, 1),

SOC_SINGLE_TLV("Headphone Mixer Aux Playback Volume", AC97_REC_SEL, 12, 7, 1,
	       misc_tlv),

SOC_SINGLE_TLV("Speaker Mixer Voice Playback Volume", AC97_PCM, 8, 7, 1,
	       misc_tlv),
SOC_SINGLE_TLV("Speaker Mixer Aux Playback Volume", AC97_REC_SEL, 8, 7, 1,
	       misc_tlv),

SOC_SINGLE_TLV("Mono Mixer Voice Playback Volume", AC97_PCM, 4, 7, 1,
	       misc_tlv),
SOC_SINGLE_TLV("Mono Mixer Aux Playback Volume", AC97_REC_SEL, 4, 7, 1,
	       misc_tlv),

SOC_SINGLE("Aux Playback Headphone Volume", AC97_REC_SEL, 12, 7, 1),
SOC_SINGLE("Aux Playback Master Volume", AC97_REC_SEL, 8, 7, 1),

SOC_ENUM("Bass Control", wm9713_enum[16]),
SOC_SINGLE("Bass Cut-off Switch", AC97_GENERAL_PURPOSE, 12, 1, 1),
SOC_SINGLE("Tone Cut-off Switch", AC97_GENERAL_PURPOSE, 4, 1, 1),
SOC_SINGLE("Playback Attenuate (-6dB) Switch", AC97_GENERAL_PURPOSE, 6, 1, 0),
SOC_SINGLE("Bass Volume", AC97_GENERAL_PURPOSE, 8, 15, 1),
SOC_SINGLE("Tone Volume", AC97_GENERAL_PURPOSE, 0, 15, 1),

SOC_SINGLE("3D Upper Cut-off Switch", AC97_REC_GAIN_MIC, 5, 1, 0),
SOC_SINGLE("3D Lower Cut-off Switch", AC97_REC_GAIN_MIC, 4, 1, 0),
SOC_SINGLE("3D Depth", AC97_REC_GAIN_MIC, 0, 15, 1),
};

static int wm9713_voice_shutdown(struct snd_soc_dapm_widget *w,
				 struct snd_kcontrol *kcontrol, int event)
{
	struct snd_soc_codec *codec = w->codec;
	u16 status, rate;

	if (WARN_ON(event != SND_SOC_DAPM_PRE_PMD))
		return -EINVAL;

	/* Gracefully shut down the voice interface. */
	status = ac97_read(codec, AC97_EXTENDED_MID) | 0x1000;
	rate = ac97_read(codec, AC97_HANDSET_RATE) & 0xF0FF;
	ac97_write(codec, AC97_HANDSET_RATE, rate | 0x0200);
	schedule_timeout_interruptible(msecs_to_jiffies(1));
	ac97_write(codec, AC97_HANDSET_RATE, rate | 0x0F00);
	ac97_write(codec, AC97_EXTENDED_MID, status);

	return 0;
}

static const unsigned int wm9713_mixer_mute_regs[] = {
	AC97_PC_BEEP,
	AC97_MASTER_TONE,
	AC97_PHONE,
	AC97_REC_SEL,
	AC97_PCM,
	AC97_AUX,
};

/* We have to create a fake left and right HP mixers because
 * the codec only has a single control that is shared by both channels.
 * This makes it impossible to determine the audio path using the current
 * register map, thus we add a new (virtual) register to help determine the
 * audio route within the device.
 */
static int wm9713_hp_mixer_put(struct snd_kcontrol *kcontrol,
	struct snd_ctl_elem_value *ucontrol)
{
	struct snd_soc_dapm_context *dapm = snd_soc_dapm_kcontrol_dapm(kcontrol);
	struct snd_soc_codec *codec = snd_soc_dapm_to_codec(dapm);
	struct wm9713_priv *wm9713 = snd_soc_codec_get_drvdata(codec);
	unsigned int val = ucontrol->value.enumerated.item[0];
	struct soc_mixer_control *mc =
		(struct soc_mixer_control *)kcontrol->private_value;
	unsigned int mixer, mask, shift, old;
	struct snd_soc_dapm_update update;
	bool change;

	mixer = mc->shift >> 8;
	shift = mc->shift & 0xff;
	mask = (1 << shift);

	mutex_lock(&wm9713->lock);
	old = wm9713->hp_mixer[mixer];
	if (ucontrol->value.enumerated.item[0])
		wm9713->hp_mixer[mixer] |= mask;
	else
		wm9713->hp_mixer[mixer] &= ~mask;

	change = old != wm9713->hp_mixer[mixer];
	if (change) {
		update.kcontrol = kcontrol;
		update.reg = wm9713_mixer_mute_regs[shift];
		update.mask = 0x8000;
		if ((wm9713->hp_mixer[0] & mask) ||
		    (wm9713->hp_mixer[1] & mask))
			update.val = 0x0;
		else
			update.val = 0x8000;

		snd_soc_dapm_mixer_update_power(dapm, kcontrol, val,
			&update);
	}

	mutex_unlock(&wm9713->lock);

	return change;
}

static int wm9713_hp_mixer_get(struct snd_kcontrol *kcontrol,
	struct snd_ctl_elem_value *ucontrol)
{
	struct snd_soc_dapm_context *dapm = snd_soc_dapm_kcontrol_dapm(kcontrol);
	struct snd_soc_codec *codec = snd_soc_dapm_to_codec(dapm);
	struct wm9713_priv *wm9713 = snd_soc_codec_get_drvdata(codec);
	struct soc_mixer_control *mc =
		(struct soc_mixer_control *)kcontrol->private_value;
	unsigned int mixer, shift;

	mixer = mc->shift >> 8;
	shift = mc->shift & 0xff;

	ucontrol->value.enumerated.item[0] =
		(wm9713->hp_mixer[mixer] >> shift) & 1;

	return 0;
}

#define WM9713_HP_MIXER_CTRL(xname, xmixer, xshift) { \
	.iface = SNDRV_CTL_ELEM_IFACE_MIXER, .name = xname, \
	.info = snd_soc_info_volsw, \
	.get = wm9713_hp_mixer_get, .put = wm9713_hp_mixer_put, \
	.private_value = SOC_DOUBLE_VALUE(SND_SOC_NOPM, \
		xshift, xmixer, 1, 0, 0) \
}

/* Left Headphone Mixers */
static const struct snd_kcontrol_new wm9713_hpl_mixer_controls[] = {
WM9713_HP_MIXER_CTRL("Beep Playback Switch", HPL_MIXER, 5),
WM9713_HP_MIXER_CTRL("Voice Playback Switch", HPL_MIXER, 4),
WM9713_HP_MIXER_CTRL("Aux Playback Switch", HPL_MIXER, 3),
WM9713_HP_MIXER_CTRL("PCM Playback Switch", HPL_MIXER, 2),
WM9713_HP_MIXER_CTRL("MonoIn Playback Switch", HPL_MIXER, 1),
WM9713_HP_MIXER_CTRL("Bypass Playback Switch", HPL_MIXER, 0),
};

/* Right Headphone Mixers */
static const struct snd_kcontrol_new wm9713_hpr_mixer_controls[] = {
WM9713_HP_MIXER_CTRL("Beep Playback Switch", HPR_MIXER, 5),
WM9713_HP_MIXER_CTRL("Voice Playback Switch", HPR_MIXER, 4),
WM9713_HP_MIXER_CTRL("Aux Playback Switch", HPR_MIXER, 3),
WM9713_HP_MIXER_CTRL("PCM Playback Switch", HPR_MIXER, 2),
WM9713_HP_MIXER_CTRL("MonoIn Playback Switch", HPR_MIXER, 1),
WM9713_HP_MIXER_CTRL("Bypass Playback Switch", HPR_MIXER, 0),
};

/* headphone capture mux */
static const struct snd_kcontrol_new wm9713_hp_rec_mux_controls =
SOC_DAPM_ENUM("Route", wm9713_enum[1]);

/* headphone mic mux */
static const struct snd_kcontrol_new wm9713_hp_mic_mux_controls =
SOC_DAPM_ENUM("Route", wm9713_enum[0]);

/* Speaker Mixer */
static const struct snd_kcontrol_new wm9713_speaker_mixer_controls[] = {
SOC_DAPM_SINGLE("Beep Playback Switch", AC97_AUX, 11, 1, 1),
SOC_DAPM_SINGLE("Voice Playback Switch", AC97_PCM, 11, 1, 1),
SOC_DAPM_SINGLE("Aux Playback Switch", AC97_REC_SEL, 11, 1, 1),
SOC_DAPM_SINGLE("PCM Playback Switch", AC97_PHONE, 14, 1, 1),
SOC_DAPM_SINGLE("MonoIn Playback Switch", AC97_MASTER_TONE, 14, 1, 1),
SOC_DAPM_SINGLE("Bypass Playback Switch", AC97_PC_BEEP, 14, 1, 1),
};

/* Mono Mixer */
static const struct snd_kcontrol_new wm9713_mono_mixer_controls[] = {
SOC_DAPM_SINGLE("Beep Playback Switch", AC97_AUX, 7, 1, 1),
SOC_DAPM_SINGLE("Voice Playback Switch", AC97_PCM, 7, 1, 1),
SOC_DAPM_SINGLE("Aux Playback Switch", AC97_REC_SEL, 7, 1, 1),
SOC_DAPM_SINGLE("PCM Playback Switch", AC97_PHONE, 13, 1, 1),
SOC_DAPM_SINGLE("MonoIn Playback Switch", AC97_MASTER_TONE, 13, 1, 1),
SOC_DAPM_SINGLE("Bypass Playback Switch", AC97_PC_BEEP, 13, 1, 1),
SOC_DAPM_SINGLE("Mic 1 Sidetone Switch", AC97_LINE, 7, 1, 1),
SOC_DAPM_SINGLE("Mic 2 Sidetone Switch", AC97_LINE, 6, 1, 1),
};

/* mono mic mux */
static const struct snd_kcontrol_new wm9713_mono_mic_mux_controls =
SOC_DAPM_ENUM("Route", wm9713_enum[2]);

/* mono output mux */
static const struct snd_kcontrol_new wm9713_mono_mux_controls =
SOC_DAPM_ENUM("Route", wm9713_enum[7]);

/* speaker left output mux */
static const struct snd_kcontrol_new wm9713_hp_spkl_mux_controls =
SOC_DAPM_ENUM("Route", wm9713_enum[8]);

/* speaker right output mux */
static const struct snd_kcontrol_new wm9713_hp_spkr_mux_controls =
SOC_DAPM_ENUM("Route", wm9713_enum[9]);

/* headphone left output mux */
static const struct snd_kcontrol_new wm9713_hpl_out_mux_controls =
SOC_DAPM_ENUM("Route", wm9713_enum[10]);

/* headphone right output mux */
static const struct snd_kcontrol_new wm9713_hpr_out_mux_controls =
SOC_DAPM_ENUM("Route", wm9713_enum[11]);

/* Out3 mux */
static const struct snd_kcontrol_new wm9713_out3_mux_controls =
SOC_DAPM_ENUM("Route", wm9713_enum[12]);

/* Out4 mux */
static const struct snd_kcontrol_new wm9713_out4_mux_controls =
SOC_DAPM_ENUM("Route", wm9713_enum[13]);

/* DAC inv mux 1 */
static const struct snd_kcontrol_new wm9713_dac_inv1_mux_controls =
SOC_DAPM_ENUM("Route", wm9713_enum[14]);

/* DAC inv mux 2 */
static const struct snd_kcontrol_new wm9713_dac_inv2_mux_controls =
SOC_DAPM_ENUM("Route", wm9713_enum[15]);

/* Capture source left */
static const struct snd_kcontrol_new wm9713_rec_srcl_mux_controls =
SOC_DAPM_ENUM("Route", wm9713_enum[3]);

/* Capture source right */
static const struct snd_kcontrol_new wm9713_rec_srcr_mux_controls =
SOC_DAPM_ENUM("Route", wm9713_enum[4]);

/* mic source */
static const struct snd_kcontrol_new wm9713_mic_sel_mux_controls =
SOC_DAPM_ENUM("Route", wm9713_enum[18]);

/* mic source B virtual control */
static const struct snd_kcontrol_new wm9713_micb_sel_mux_controls =
SOC_DAPM_ENUM("Route", wm9713_enum[19]);

static const struct snd_soc_dapm_widget wm9713_dapm_widgets[] = {
SND_SOC_DAPM_MUX("Capture Headphone Mux", SND_SOC_NOPM, 0, 0,
	&wm9713_hp_rec_mux_controls),
SND_SOC_DAPM_MUX("Sidetone Mux", SND_SOC_NOPM, 0, 0,
	&wm9713_hp_mic_mux_controls),
SND_SOC_DAPM_MUX("Capture Mono Mux", SND_SOC_NOPM, 0, 0,
	&wm9713_mono_mic_mux_controls),
SND_SOC_DAPM_MUX("Mono Out Mux", SND_SOC_NOPM, 0, 0,
	&wm9713_mono_mux_controls),
SND_SOC_DAPM_MUX("Left Speaker Out Mux", SND_SOC_NOPM, 0, 0,
	&wm9713_hp_spkl_mux_controls),
SND_SOC_DAPM_MUX("Right Speaker Out Mux", SND_SOC_NOPM, 0, 0,
	&wm9713_hp_spkr_mux_controls),
SND_SOC_DAPM_MUX("Left Headphone Out Mux", SND_SOC_NOPM, 0, 0,
	&wm9713_hpl_out_mux_controls),
SND_SOC_DAPM_MUX("Right Headphone Out Mux", SND_SOC_NOPM, 0, 0,
	&wm9713_hpr_out_mux_controls),
SND_SOC_DAPM_MUX("Out 3 Mux", SND_SOC_NOPM, 0, 0,
	&wm9713_out3_mux_controls),
SND_SOC_DAPM_MUX("Out 4 Mux", SND_SOC_NOPM, 0, 0,
	&wm9713_out4_mux_controls),
SND_SOC_DAPM_MUX("DAC Inv Mux 1", SND_SOC_NOPM, 0, 0,
	&wm9713_dac_inv1_mux_controls),
SND_SOC_DAPM_MUX("DAC Inv Mux 2", SND_SOC_NOPM, 0, 0,
	&wm9713_dac_inv2_mux_controls),
SND_SOC_DAPM_MUX("Left Capture Source", SND_SOC_NOPM, 0, 0,
	&wm9713_rec_srcl_mux_controls),
SND_SOC_DAPM_MUX("Right Capture Source", SND_SOC_NOPM, 0, 0,
	&wm9713_rec_srcr_mux_controls),
SND_SOC_DAPM_MUX("Mic A Source", SND_SOC_NOPM, 0, 0,
	&wm9713_mic_sel_mux_controls),
SND_SOC_DAPM_MUX("Mic B Source", SND_SOC_NOPM, 0, 0,
	&wm9713_micb_sel_mux_controls),
SND_SOC_DAPM_MIXER("Left HP Mixer", AC97_EXTENDED_MID, 3, 1,
	&wm9713_hpl_mixer_controls[0], ARRAY_SIZE(wm9713_hpl_mixer_controls)),
SND_SOC_DAPM_MIXER("Right HP Mixer", AC97_EXTENDED_MID, 2, 1,
	&wm9713_hpr_mixer_controls[0], ARRAY_SIZE(wm9713_hpr_mixer_controls)),
SND_SOC_DAPM_MIXER("Mono Mixer", AC97_EXTENDED_MID, 0, 1,
	&wm9713_mono_mixer_controls[0], ARRAY_SIZE(wm9713_mono_mixer_controls)),
SND_SOC_DAPM_MIXER("Speaker Mixer", AC97_EXTENDED_MID, 1, 1,
	&wm9713_speaker_mixer_controls[0],
	ARRAY_SIZE(wm9713_speaker_mixer_controls)),
SND_SOC_DAPM_DAC("Left DAC", "Left HiFi Playback", AC97_EXTENDED_MID, 7, 1),
SND_SOC_DAPM_DAC("Right DAC", "Right HiFi Playback", AC97_EXTENDED_MID, 6, 1),
SND_SOC_DAPM_MIXER("AC97 Mixer", SND_SOC_NOPM, 0, 0, NULL, 0),
SND_SOC_DAPM_MIXER("HP Mixer", SND_SOC_NOPM, 0, 0, NULL, 0),
SND_SOC_DAPM_MIXER("Line Mixer", SND_SOC_NOPM, 0, 0, NULL, 0),
SND_SOC_DAPM_MIXER("Capture Mixer", SND_SOC_NOPM, 0, 0, NULL, 0),
SND_SOC_DAPM_DAC_E("Voice DAC", "Voice Playback", AC97_EXTENDED_MID, 12, 1,
		   wm9713_voice_shutdown, SND_SOC_DAPM_PRE_PMD),
SND_SOC_DAPM_DAC("Aux DAC", "Aux Playback", AC97_EXTENDED_MID, 11, 1),
SND_SOC_DAPM_PGA("Left ADC", AC97_EXTENDED_MID, 5, 1, NULL, 0),
SND_SOC_DAPM_PGA("Right ADC", AC97_EXTENDED_MID, 4, 1, NULL, 0),
SND_SOC_DAPM_ADC("Left HiFi ADC", "Left HiFi Capture", SND_SOC_NOPM, 0, 0),
SND_SOC_DAPM_ADC("Right HiFi ADC", "Right HiFi Capture", SND_SOC_NOPM, 0, 0),
SND_SOC_DAPM_ADC("Left Voice ADC", "Left Voice Capture", SND_SOC_NOPM, 0, 0),
SND_SOC_DAPM_ADC("Right Voice ADC", "Right Voice Capture", SND_SOC_NOPM, 0, 0),
SND_SOC_DAPM_PGA("Left Headphone", AC97_EXTENDED_MSTATUS, 10, 1, NULL, 0),
SND_SOC_DAPM_PGA("Right Headphone", AC97_EXTENDED_MSTATUS, 9, 1, NULL, 0),
SND_SOC_DAPM_PGA("Left Speaker", AC97_EXTENDED_MSTATUS, 8, 1, NULL, 0),
SND_SOC_DAPM_PGA("Right Speaker", AC97_EXTENDED_MSTATUS, 7, 1, NULL, 0),
SND_SOC_DAPM_PGA("Out 3", AC97_EXTENDED_MSTATUS, 11, 1, NULL, 0),
SND_SOC_DAPM_PGA("Out 4", AC97_EXTENDED_MSTATUS, 12, 1, NULL, 0),
SND_SOC_DAPM_PGA("Mono Out", AC97_EXTENDED_MSTATUS, 13, 1, NULL, 0),
SND_SOC_DAPM_PGA("Left Line In", AC97_EXTENDED_MSTATUS, 6, 1, NULL, 0),
SND_SOC_DAPM_PGA("Right Line In", AC97_EXTENDED_MSTATUS, 5, 1, NULL, 0),
SND_SOC_DAPM_PGA("Mono In", AC97_EXTENDED_MSTATUS, 4, 1, NULL, 0),
SND_SOC_DAPM_PGA("Mic A PGA", AC97_EXTENDED_MSTATUS, 3, 1, NULL, 0),
SND_SOC_DAPM_PGA("Mic B PGA", AC97_EXTENDED_MSTATUS, 2, 1, NULL, 0),
SND_SOC_DAPM_PGA("Mic A Pre Amp", AC97_EXTENDED_MSTATUS, 1, 1, NULL, 0),
SND_SOC_DAPM_PGA("Mic B Pre Amp", AC97_EXTENDED_MSTATUS, 0, 1, NULL, 0),
SND_SOC_DAPM_MICBIAS("Mic Bias", AC97_EXTENDED_MSTATUS, 14, 1),
SND_SOC_DAPM_OUTPUT("MONO"),
SND_SOC_DAPM_OUTPUT("HPL"),
SND_SOC_DAPM_OUTPUT("HPR"),
SND_SOC_DAPM_OUTPUT("SPKL"),
SND_SOC_DAPM_OUTPUT("SPKR"),
SND_SOC_DAPM_OUTPUT("OUT3"),
SND_SOC_DAPM_OUTPUT("OUT4"),
SND_SOC_DAPM_INPUT("LINEL"),
SND_SOC_DAPM_INPUT("LINER"),
SND_SOC_DAPM_INPUT("MONOIN"),
SND_SOC_DAPM_INPUT("PCBEEP"),
SND_SOC_DAPM_INPUT("MIC1"),
SND_SOC_DAPM_INPUT("MIC2A"),
SND_SOC_DAPM_INPUT("MIC2B"),
SND_SOC_DAPM_VMID("VMID"),
};

static const struct snd_soc_dapm_route wm9713_audio_map[] = {
	/* left HP mixer */
	{"Left HP Mixer", "Beep Playback Switch",    "PCBEEP"},
	{"Left HP Mixer", "Voice Playback Switch",   "Voice DAC"},
	{"Left HP Mixer", "Aux Playback Switch",     "Aux DAC"},
	{"Left HP Mixer", "Bypass Playback Switch",  "Left Line In"},
	{"Left HP Mixer", "PCM Playback Switch",     "Left DAC"},
	{"Left HP Mixer", "MonoIn Playback Switch",  "Mono In"},
	{"Left HP Mixer", NULL,  "Capture Headphone Mux"},

	/* right HP mixer */
	{"Right HP Mixer", "Beep Playback Switch",    "PCBEEP"},
	{"Right HP Mixer", "Voice Playback Switch",   "Voice DAC"},
	{"Right HP Mixer", "Aux Playback Switch",     "Aux DAC"},
	{"Right HP Mixer", "Bypass Playback Switch",  "Right Line In"},
	{"Right HP Mixer", "PCM Playback Switch",     "Right DAC"},
	{"Right HP Mixer", "MonoIn Playback Switch",  "Mono In"},
	{"Right HP Mixer", NULL,  "Capture Headphone Mux"},

	/* virtual mixer - mixes left & right channels for spk and mono */
	{"AC97 Mixer", NULL, "Left DAC"},
	{"AC97 Mixer", NULL, "Right DAC"},
	{"Line Mixer", NULL, "Right Line In"},
	{"Line Mixer", NULL, "Left Line In"},
	{"HP Mixer", NULL, "Left HP Mixer"},
	{"HP Mixer", NULL, "Right HP Mixer"},
	{"Capture Mixer", NULL, "Left Capture Source"},
	{"Capture Mixer", NULL, "Right Capture Source"},

	/* speaker mixer */
	{"Speaker Mixer", "Beep Playback Switch",    "PCBEEP"},
	{"Speaker Mixer", "Voice Playback Switch",   "Voice DAC"},
	{"Speaker Mixer", "Aux Playback Switch",     "Aux DAC"},
	{"Speaker Mixer", "Bypass Playback Switch",  "Line Mixer"},
	{"Speaker Mixer", "PCM Playback Switch",     "AC97 Mixer"},
	{"Speaker Mixer", "MonoIn Playback Switch",  "Mono In"},

	/* mono mixer */
	{"Mono Mixer", "Beep Playback Switch",    "PCBEEP"},
	{"Mono Mixer", "Voice Playback Switch",   "Voice DAC"},
	{"Mono Mixer", "Aux Playback Switch",     "Aux DAC"},
	{"Mono Mixer", "Bypass Playback Switch",  "Line Mixer"},
	{"Mono Mixer", "PCM Playback Switch",     "AC97 Mixer"},
	{"Mono Mixer", "Mic 1 Sidetone Switch", "Mic A PGA"},
	{"Mono Mixer", "Mic 2 Sidetone Switch", "Mic B PGA"},
	{"Mono Mixer", NULL,  "Capture Mono Mux"},

	/* DAC inv mux 1 */
	{"DAC Inv Mux 1", "Mono", "Mono Mixer"},
	{"DAC Inv Mux 1", "Speaker", "Speaker Mixer"},
	{"DAC Inv Mux 1", "Left Headphone", "Left HP Mixer"},
	{"DAC Inv Mux 1", "Right Headphone", "Right HP Mixer"},
	{"DAC Inv Mux 1", "Headphone Mono", "HP Mixer"},

	/* DAC inv mux 2 */
	{"DAC Inv Mux 2", "Mono", "Mono Mixer"},
	{"DAC Inv Mux 2", "Speaker", "Speaker Mixer"},
	{"DAC Inv Mux 2", "Left Headphone", "Left HP Mixer"},
	{"DAC Inv Mux 2", "Right Headphone", "Right HP Mixer"},
	{"DAC Inv Mux 2", "Headphone Mono", "HP Mixer"},

	/* headphone left mux */
	{"Left Headphone Out Mux", "Headphone", "Left HP Mixer"},

	/* headphone right mux */
	{"Right Headphone Out Mux", "Headphone", "Right HP Mixer"},

	/* speaker left mux */
	{"Left Speaker Out Mux", "Headphone", "Left HP Mixer"},
	{"Left Speaker Out Mux", "Speaker", "Speaker Mixer"},
	{"Left Speaker Out Mux", "Inv", "DAC Inv Mux 1"},

	/* speaker right mux */
	{"Right Speaker Out Mux", "Headphone", "Right HP Mixer"},
	{"Right Speaker Out Mux", "Speaker", "Speaker Mixer"},
	{"Right Speaker Out Mux", "Inv", "DAC Inv Mux 2"},

	/* mono mux */
	{"Mono Out Mux", "Mono", "Mono Mixer"},
	{"Mono Out Mux", "Inv", "DAC Inv Mux 1"},

	/* out 3 mux */
	{"Out 3 Mux", "Inv 1", "DAC Inv Mux 1"},

	/* out 4 mux */
	{"Out 4 Mux", "Inv 2", "DAC Inv Mux 2"},

	/* output pga */
	{"HPL", NULL, "Left Headphone"},
	{"Left Headphone", NULL, "Left Headphone Out Mux"},
	{"HPR", NULL, "Right Headphone"},
	{"Right Headphone", NULL, "Right Headphone Out Mux"},
	{"OUT3", NULL, "Out 3"},
	{"Out 3", NULL, "Out 3 Mux"},
	{"OUT4", NULL, "Out 4"},
	{"Out 4", NULL, "Out 4 Mux"},
	{"SPKL", NULL, "Left Speaker"},
	{"Left Speaker", NULL, "Left Speaker Out Mux"},
	{"SPKR", NULL, "Right Speaker"},
	{"Right Speaker", NULL, "Right Speaker Out Mux"},
	{"MONO", NULL, "Mono Out"},
	{"Mono Out", NULL, "Mono Out Mux"},

	/* input pga */
	{"Left Line In", NULL, "LINEL"},
	{"Right Line In", NULL, "LINER"},
	{"Mono In", NULL, "MONOIN"},
	{"Mic A PGA", NULL, "Mic A Pre Amp"},
	{"Mic B PGA", NULL, "Mic B Pre Amp"},

	/* left capture select */
	{"Left Capture Source", "Mic 1", "Mic A Pre Amp"},
	{"Left Capture Source", "Mic 2", "Mic B Pre Amp"},
	{"Left Capture Source", "Line", "LINEL"},
	{"Left Capture Source", "Mono In", "MONOIN"},
	{"Left Capture Source", "Headphone", "Left HP Mixer"},
	{"Left Capture Source", "Speaker", "Speaker Mixer"},
	{"Left Capture Source", "Mono Out", "Mono Mixer"},

	/* right capture select */
	{"Right Capture Source", "Mic 1", "Mic A Pre Amp"},
	{"Right Capture Source", "Mic 2", "Mic B Pre Amp"},
	{"Right Capture Source", "Line", "LINER"},
	{"Right Capture Source", "Mono In", "MONOIN"},
	{"Right Capture Source", "Headphone", "Right HP Mixer"},
	{"Right Capture Source", "Speaker", "Speaker Mixer"},
	{"Right Capture Source", "Mono Out", "Mono Mixer"},

	/* left ADC */
	{"Left ADC", NULL, "Left Capture Source"},
	{"Left Voice ADC", NULL, "Left ADC"},
	{"Left HiFi ADC", NULL, "Left ADC"},

	/* right ADC */
	{"Right ADC", NULL, "Right Capture Source"},
	{"Right Voice ADC", NULL, "Right ADC"},
	{"Right HiFi ADC", NULL, "Right ADC"},

	/* mic */
	{"Mic A Pre Amp", NULL, "Mic A Source"},
	{"Mic A Source", "Mic 1", "MIC1"},
	{"Mic A Source", "Mic 2 A", "MIC2A"},
	{"Mic A Source", "Mic 2 B", "Mic B Source"},
	{"Mic B Pre Amp", "MPB", "Mic B Source"},
	{"Mic B Source", NULL, "MIC2B"},

	/* headphone capture */
	{"Capture Headphone Mux", "Stereo", "Capture Mixer"},
	{"Capture Headphone Mux", "Left", "Left Capture Source"},
	{"Capture Headphone Mux", "Right", "Right Capture Source"},

	/* mono capture */
	{"Capture Mono Mux", "Stereo", "Capture Mixer"},
	{"Capture Mono Mux", "Left", "Left Capture Source"},
	{"Capture Mono Mux", "Right", "Right Capture Source"},
};

static unsigned int ac97_read(struct snd_soc_codec *codec,
	unsigned int reg)
{
	struct wm9713_priv *wm9713 = snd_soc_codec_get_drvdata(codec);
	u16 *cache = codec->reg_cache;

	if (reg == AC97_RESET || reg == AC97_GPIO_STATUS ||
		reg == AC97_VENDOR_ID1 || reg == AC97_VENDOR_ID2 ||
		reg == AC97_CD)
		return soc_ac97_ops->read(wm9713->ac97, reg);
	else {
		reg = reg >> 1;

		if (reg >= (ARRAY_SIZE(wm9713_reg)))
			return -EIO;

		return cache[reg];
	}
}

static int ac97_write(struct snd_soc_codec *codec, unsigned int reg,
	unsigned int val)
{
	struct wm9713_priv *wm9713 = snd_soc_codec_get_drvdata(codec);

	u16 *cache = codec->reg_cache;
	soc_ac97_ops->write(wm9713->ac97, reg, val);
	reg = reg >> 1;
	if (reg < (ARRAY_SIZE(wm9713_reg)))
		cache[reg] = val;

	return 0;
}

/* PLL divisors */
struct _pll_div {
	u32 divsel:1;
	u32 divctl:1;
	u32 lf:1;
	u32 n:4;
	u32 k:24;
};

/* The size in bits of the PLL divide multiplied by 10
 * to allow rounding later */
#define FIXED_PLL_SIZE ((1 << 22) * 10)

static void pll_factors(struct snd_soc_codec *codec,
	struct _pll_div *pll_div, unsigned int source)
{
	u64 Kpart;
	unsigned int K, Ndiv, Nmod, target;

	/* The the PLL output is always 98.304MHz. */
	target = 98304000;

	/* If the input frequency is over 14.4MHz then scale it down. */
	if (source > 14400000) {
		source >>= 1;
		pll_div->divsel = 1;

		if (source > 14400000) {
			source >>= 1;
			pll_div->divctl = 1;
		} else
			pll_div->divctl = 0;

	} else {
		pll_div->divsel = 0;
		pll_div->divctl = 0;
	}

	/* Low frequency sources require an additional divide in the
	 * loop.
	 */
	if (source < 8192000) {
		pll_div->lf = 1;
		target >>= 2;
	} else
		pll_div->lf = 0;

	Ndiv = target / source;
	if ((Ndiv < 5) || (Ndiv > 12))
		dev_warn(codec->dev,
			"WM9713 PLL N value %u out of recommended range!\n",
			Ndiv);

	pll_div->n = Ndiv;
	Nmod = target % source;
	Kpart = FIXED_PLL_SIZE * (long long)Nmod;

	do_div(Kpart, source);

	K = Kpart & 0xFFFFFFFF;

	/* Check if we need to round */
	if ((K % 10) >= 5)
		K += 5;

	/* Move down to proper range now rounding is done */
	K /= 10;

	pll_div->k = K;
}

/**
 * Please note that changing the PLL input frequency may require
 * resynchronisation with the AC97 controller.
 */
static int wm9713_set_pll(struct snd_soc_codec *codec,
	int pll_id, unsigned int freq_in, unsigned int freq_out)
{
	struct wm9713_priv *wm9713 = snd_soc_codec_get_drvdata(codec);
	u16 reg, reg2;
	struct _pll_div pll_div;

	/* turn PLL off ? */
	if (freq_in == 0) {
		/* disable PLL power and select ext source */
		reg = ac97_read(codec, AC97_HANDSET_RATE);
		ac97_write(codec, AC97_HANDSET_RATE, reg | 0x0080);
		reg = ac97_read(codec, AC97_EXTENDED_MID);
		ac97_write(codec, AC97_EXTENDED_MID, reg | 0x0200);
		wm9713->pll_in = 0;
		return 0;
	}

	pll_factors(codec, &pll_div, freq_in);

	if (pll_div.k == 0) {
		reg = (pll_div.n << 12) | (pll_div.lf << 11) |
			(pll_div.divsel << 9) | (pll_div.divctl << 8);
		ac97_write(codec, AC97_LINE1_LEVEL, reg);
	} else {
		/* write the fractional k to the reg 0x46 pages */
		reg2 = (pll_div.n << 12) | (pll_div.lf << 11) | (1 << 10) |
			(pll_div.divsel << 9) | (pll_div.divctl << 8);

		/* K [21:20] */
		reg = reg2 | (0x5 << 4) | (pll_div.k >> 20);
		ac97_write(codec, AC97_LINE1_LEVEL, reg);

		/* K [19:16] */
		reg = reg2 | (0x4 << 4) | ((pll_div.k >> 16) & 0xf);
		ac97_write(codec, AC97_LINE1_LEVEL, reg);

		/* K [15:12] */
		reg = reg2 | (0x3 << 4) | ((pll_div.k >> 12) & 0xf);
		ac97_write(codec, AC97_LINE1_LEVEL, reg);

		/* K [11:8] */
		reg = reg2 | (0x2 << 4) | ((pll_div.k >> 8) & 0xf);
		ac97_write(codec, AC97_LINE1_LEVEL, reg);

		/* K [7:4] */
		reg = reg2 | (0x1 << 4) | ((pll_div.k >> 4) & 0xf);
		ac97_write(codec, AC97_LINE1_LEVEL, reg);

		reg = reg2 | (0x0 << 4) | (pll_div.k & 0xf); /* K [3:0] */
		ac97_write(codec, AC97_LINE1_LEVEL, reg);
	}

	/* turn PLL on and select as source */
	reg = ac97_read(codec, AC97_EXTENDED_MID);
	ac97_write(codec, AC97_EXTENDED_MID, reg & 0xfdff);
	reg = ac97_read(codec, AC97_HANDSET_RATE);
	ac97_write(codec, AC97_HANDSET_RATE, reg & 0xff7f);
	wm9713->pll_in = freq_in;

	/* wait 10ms AC97 link frames for the link to stabilise */
	schedule_timeout_interruptible(msecs_to_jiffies(10));
	return 0;
}

static int wm9713_set_dai_pll(struct snd_soc_dai *codec_dai, int pll_id,
		int source, unsigned int freq_in, unsigned int freq_out)
{
	struct snd_soc_codec *codec = codec_dai->codec;
	return wm9713_set_pll(codec, pll_id, freq_in, freq_out);
}

/*
 * Tristate the PCM DAI lines, tristate can be disabled by calling
 * wm9713_set_dai_fmt()
 */
static int wm9713_set_dai_tristate(struct snd_soc_dai *codec_dai,
	int tristate)
{
	struct snd_soc_codec *codec = codec_dai->codec;
	u16 reg = ac97_read(codec, AC97_CENTER_LFE_MASTER) & 0x9fff;

	if (tristate)
		ac97_write(codec, AC97_CENTER_LFE_MASTER, reg);

	return 0;
}

/*
 * Configure WM9713 clock dividers.
 * Voice DAC needs 256 FS
 */
static int wm9713_set_dai_clkdiv(struct snd_soc_dai *codec_dai,
		int div_id, int div)
{
	struct snd_soc_codec *codec = codec_dai->codec;
	u16 reg;

	switch (div_id) {
	case WM9713_PCMCLK_DIV:
		reg = ac97_read(codec, AC97_HANDSET_RATE) & 0xf0ff;
		ac97_write(codec, AC97_HANDSET_RATE, reg | div);
		break;
	case WM9713_CLKA_MULT:
		reg = ac97_read(codec, AC97_HANDSET_RATE) & 0xfffd;
		ac97_write(codec, AC97_HANDSET_RATE, reg | div);
		break;
	case WM9713_CLKB_MULT:
		reg = ac97_read(codec, AC97_HANDSET_RATE) & 0xfffb;
		ac97_write(codec, AC97_HANDSET_RATE, reg | div);
		break;
	case WM9713_HIFI_DIV:
		reg = ac97_read(codec, AC97_HANDSET_RATE) & 0x8fff;
		ac97_write(codec, AC97_HANDSET_RATE, reg | div);
		break;
	case WM9713_PCMBCLK_DIV:
		reg = ac97_read(codec, AC97_CENTER_LFE_MASTER) & 0xf1ff;
		ac97_write(codec, AC97_CENTER_LFE_MASTER, reg | div);
		break;
	case WM9713_PCMCLK_PLL_DIV:
		reg = ac97_read(codec, AC97_LINE1_LEVEL) & 0xff80;
		ac97_write(codec, AC97_LINE1_LEVEL, reg | 0x60 | div);
		break;
	case WM9713_HIFI_PLL_DIV:
		reg = ac97_read(codec, AC97_LINE1_LEVEL) & 0xff80;
		ac97_write(codec, AC97_LINE1_LEVEL, reg | 0x70 | div);
		break;
	default:
		return -EINVAL;
	}

	return 0;
}

static int wm9713_set_dai_fmt(struct snd_soc_dai *codec_dai,
		unsigned int fmt)
{
	struct snd_soc_codec *codec = codec_dai->codec;
	u16 gpio = ac97_read(codec, AC97_GPIO_CFG) & 0xffc5;
	u16 reg = 0x8000;

	/* clock masters */
	switch (fmt & SND_SOC_DAIFMT_MASTER_MASK) {
	case SND_SOC_DAIFMT_CBM_CFM:
		reg |= 0x4000;
		gpio |= 0x0010;
		break;
	case SND_SOC_DAIFMT_CBM_CFS:
		reg |= 0x6000;
		gpio |= 0x0018;
		break;
	case SND_SOC_DAIFMT_CBS_CFS:
		reg |= 0x2000;
		gpio |= 0x001a;
		break;
	case SND_SOC_DAIFMT_CBS_CFM:
		gpio |= 0x0012;
		break;
	}

	/* clock inversion */
	switch (fmt & SND_SOC_DAIFMT_INV_MASK) {
	case SND_SOC_DAIFMT_IB_IF:
		reg |= 0x00c0;
		break;
	case SND_SOC_DAIFMT_IB_NF:
		reg |= 0x0080;
		break;
	case SND_SOC_DAIFMT_NB_IF:
		reg |= 0x0040;
		break;
	}

	/* DAI format */
	switch (fmt & SND_SOC_DAIFMT_FORMAT_MASK) {
	case SND_SOC_DAIFMT_I2S:
		reg |= 0x0002;
		break;
	case SND_SOC_DAIFMT_RIGHT_J:
		break;
	case SND_SOC_DAIFMT_LEFT_J:
		reg |= 0x0001;
		break;
	case SND_SOC_DAIFMT_DSP_A:
		reg |= 0x0003;
		break;
	case SND_SOC_DAIFMT_DSP_B:
		reg |= 0x0043;
		break;
	}

	ac97_write(codec, AC97_GPIO_CFG, gpio);
	ac97_write(codec, AC97_CENTER_LFE_MASTER, reg);
	return 0;
}

static int wm9713_pcm_hw_params(struct snd_pcm_substream *substream,
				struct snd_pcm_hw_params *params,
				struct snd_soc_dai *dai)
{
	struct snd_soc_codec *codec = dai->codec;
	u16 reg = ac97_read(codec, AC97_CENTER_LFE_MASTER) & 0xfff3;

	switch (params_width(params)) {
	case 16:
		break;
	case 20:
		reg |= 0x0004;
		break;
	case 24:
		reg |= 0x0008;
		break;
	case 32:
		reg |= 0x000c;
		break;
	}

	/* enable PCM interface in master mode */
	ac97_write(codec, AC97_CENTER_LFE_MASTER, reg);
	return 0;
}

static int ac97_hifi_prepare(struct snd_pcm_substream *substream,
			     struct snd_soc_dai *dai)
{
	struct snd_soc_codec *codec = dai->codec;
	struct snd_pcm_runtime *runtime = substream->runtime;
	int reg;
	u16 vra;

	vra = ac97_read(codec, AC97_EXTENDED_STATUS);
	ac97_write(codec, AC97_EXTENDED_STATUS, vra | 0x1);

	if (substream->stream == SNDRV_PCM_STREAM_PLAYBACK)
		reg = AC97_PCM_FRONT_DAC_RATE;
	else
		reg = AC97_PCM_LR_ADC_RATE;

	return ac97_write(codec, reg, runtime->rate);
}

static int ac97_aux_prepare(struct snd_pcm_substream *substream,
			    struct snd_soc_dai *dai)
{
	struct snd_soc_codec *codec = dai->codec;
	struct snd_pcm_runtime *runtime = substream->runtime;
	u16 vra, xsle;

	vra = ac97_read(codec, AC97_EXTENDED_STATUS);
	ac97_write(codec, AC97_EXTENDED_STATUS, vra | 0x1);
	xsle = ac97_read(codec, AC97_PCI_SID);
	ac97_write(codec, AC97_PCI_SID, xsle | 0x8000);

	if (substream->stream != SNDRV_PCM_STREAM_PLAYBACK)
		return -ENODEV;

	return ac97_write(codec, AC97_PCM_SURR_DAC_RATE, runtime->rate);
}

#define WM9713_RATES (SNDRV_PCM_RATE_8000  |	\
		      SNDRV_PCM_RATE_11025 |	\
		      SNDRV_PCM_RATE_22050 |	\
		      SNDRV_PCM_RATE_44100 |	\
		      SNDRV_PCM_RATE_48000)

#define WM9713_PCM_RATES (SNDRV_PCM_RATE_8000  |	\
			  SNDRV_PCM_RATE_11025 |	\
			  SNDRV_PCM_RATE_16000 |	\
			  SNDRV_PCM_RATE_22050 |	\
			  SNDRV_PCM_RATE_44100 |	\
			  SNDRV_PCM_RATE_48000)

#define WM9713_PCM_FORMATS \
	(SNDRV_PCM_FORMAT_S16_LE | SNDRV_PCM_FORMAT_S20_3LE | \
	 SNDRV_PCM_FORMAT_S24_LE)

static const struct snd_soc_dai_ops wm9713_dai_ops_hifi = {
	.prepare	= ac97_hifi_prepare,
	.set_clkdiv	= wm9713_set_dai_clkdiv,
	.set_pll	= wm9713_set_dai_pll,
};

static const struct snd_soc_dai_ops wm9713_dai_ops_aux = {
	.prepare	= ac97_aux_prepare,
	.set_clkdiv	= wm9713_set_dai_clkdiv,
	.set_pll	= wm9713_set_dai_pll,
};

static const struct snd_soc_dai_ops wm9713_dai_ops_voice = {
	.hw_params	= wm9713_pcm_hw_params,
	.set_clkdiv	= wm9713_set_dai_clkdiv,
	.set_pll	= wm9713_set_dai_pll,
	.set_fmt	= wm9713_set_dai_fmt,
	.set_tristate	= wm9713_set_dai_tristate,
};

static struct snd_soc_dai_driver wm9713_dai[] = {
{
	.name = "wm9713-hifi",
	.playback = {
		.stream_name = "HiFi Playback",
		.channels_min = 1,
		.channels_max = 2,
		.rates = WM9713_RATES,
		.formats = SND_SOC_STD_AC97_FMTS,},
	.capture = {
		.stream_name = "HiFi Capture",
		.channels_min = 1,
		.channels_max = 2,
		.rates = WM9713_RATES,
		.formats = SND_SOC_STD_AC97_FMTS,},
	.ops = &wm9713_dai_ops_hifi,
	},
	{
	.name = "wm9713-aux",
	.playback = {
		.stream_name = "Aux Playback",
		.channels_min = 1,
		.channels_max = 1,
		.rates = WM9713_RATES,
		.formats = SND_SOC_STD_AC97_FMTS,},
	.ops = &wm9713_dai_ops_aux,
	},
	{
	.name = "wm9713-voice",
	.playback = {
		.stream_name = "Voice Playback",
		.channels_min = 1,
		.channels_max = 1,
		.rates = WM9713_PCM_RATES,
		.formats = WM9713_PCM_FORMATS,},
	.capture = {
		.stream_name = "Voice Capture",
		.channels_min = 1,
		.channels_max = 2,
		.rates = WM9713_PCM_RATES,
		.formats = WM9713_PCM_FORMATS,},
	.ops = &wm9713_dai_ops_voice,
	.symmetric_rates = 1,
	},
};

int wm9713_reset(struct snd_soc_codec *codec, int try_warm)
{
	struct wm9713_priv *wm9713 = snd_soc_codec_get_drvdata(codec);

	if (try_warm && soc_ac97_ops->warm_reset) {
		soc_ac97_ops->warm_reset(wm9713->ac97);
		if (ac97_read(codec, 0) == wm9713_reg[0])
			return 1;
	}

	soc_ac97_ops->reset(wm9713->ac97);
	if (soc_ac97_ops->warm_reset)
		soc_ac97_ops->warm_reset(wm9713->ac97);
	if (ac97_read(codec, 0) != wm9713_reg[0]) {
		dev_err(codec->dev, "Failed to reset: AC97 link error\n");
		return -EIO;
	}

	return 0;
}
EXPORT_SYMBOL_GPL(wm9713_reset);

static int wm9713_set_bias_level(struct snd_soc_codec *codec,
				 enum snd_soc_bias_level level)
{
	u16 reg;

	switch (level) {
	case SND_SOC_BIAS_ON:
		/* enable thermal shutdown */
		reg = ac97_read(codec, AC97_EXTENDED_MID) & 0x1bff;
		ac97_write(codec, AC97_EXTENDED_MID, reg);
		break;
	case SND_SOC_BIAS_PREPARE:
		break;
	case SND_SOC_BIAS_STANDBY:
		/* enable master bias and vmid */
		reg = ac97_read(codec, AC97_EXTENDED_MID) & 0x3bff;
		ac97_write(codec, AC97_EXTENDED_MID, reg);
		ac97_write(codec, AC97_POWERDOWN, 0x0000);
		break;
	case SND_SOC_BIAS_OFF:
		/* disable everything including AC link */
		ac97_write(codec, AC97_EXTENDED_MID, 0xffff);
		ac97_write(codec, AC97_EXTENDED_MSTATUS, 0xffff);
		ac97_write(codec, AC97_POWERDOWN, 0xffff);
		break;
	}
	codec->dapm.bias_level = level;
	return 0;
}

static int wm9713_soc_suspend(struct snd_soc_codec *codec)
{
	u16 reg;

	/* Disable everything except touchpanel - that will be handled
	 * by the touch driver and left disabled if touch is not in
	 * use. */
	reg = ac97_read(codec, AC97_EXTENDED_MID);
	ac97_write(codec, AC97_EXTENDED_MID, reg | 0x7fff);
	ac97_write(codec, AC97_EXTENDED_MSTATUS, 0xffff);
	ac97_write(codec, AC97_POWERDOWN, 0x6f00);
	ac97_write(codec, AC97_POWERDOWN, 0xffff);

	return 0;
}

static int wm9713_soc_resume(struct snd_soc_codec *codec)
{
	struct wm9713_priv *wm9713 = snd_soc_codec_get_drvdata(codec);
	int i, ret;
	u16 *cache = codec->reg_cache;

	ret = wm9713_reset(codec, 1);
	if (ret < 0)
		return ret;

	wm9713_set_bias_level(codec, SND_SOC_BIAS_STANDBY);

	/* do we need to re-start the PLL ? */
	if (wm9713->pll_in)
		wm9713_set_pll(codec, 0, wm9713->pll_in, 0);

	/* only synchronise the codec if warm reset failed */
	if (ret == 0) {
		for (i = 2; i < ARRAY_SIZE(wm9713_reg) << 1; i += 2) {
			if (i == AC97_POWERDOWN || i == AC97_EXTENDED_MID ||
				i == AC97_EXTENDED_MSTATUS || i > 0x66)
				continue;
			soc_ac97_ops->write(wm9713->ac97, i, cache[i>>1]);
		}
	}

	return ret;
}

static int wm9713_soc_probe(struct snd_soc_codec *codec)
{
	struct wm9713_priv *wm9713 = snd_soc_codec_get_drvdata(codec);
	int ret = 0, reg;

<<<<<<< HEAD
	wm9713->ac97 = snd_soc_new_ac97_codec(codec);
=======
	wm9713->ac97 = snd_soc_alloc_ac97_codec(codec);
>>>>>>> bf3b6686
	if (IS_ERR(wm9713->ac97))
		return PTR_ERR(wm9713->ac97);

	/* do a cold reset for the controller and then try
	 * a warm reset followed by an optional cold reset for codec */
	wm9713_reset(codec, 0);
	ret = wm9713_reset(codec, 1);
	if (ret < 0)
<<<<<<< HEAD
		goto reset_err;
=======
		goto err_put_device;

	ret = device_add(&wm9713->ac97->dev);
	if (ret)
		goto err_put_device;
>>>>>>> bf3b6686

	/* unmute the adc - move to kcontrol */
	reg = ac97_read(codec, AC97_CD) & 0x7fff;
	ac97_write(codec, AC97_CD, reg);

	return 0;

<<<<<<< HEAD
reset_err:
	snd_soc_free_ac97_codec(wm9713->ac97);
=======
err_put_device:
	put_device(&wm9713->ac97->dev);
>>>>>>> bf3b6686
	return ret;
}

static int wm9713_soc_remove(struct snd_soc_codec *codec)
{
	struct wm9713_priv *wm9713 = snd_soc_codec_get_drvdata(codec);

	snd_soc_free_ac97_codec(wm9713->ac97);
	return 0;
}

static struct snd_soc_codec_driver soc_codec_dev_wm9713 = {
	.probe = 	wm9713_soc_probe,
	.remove = 	wm9713_soc_remove,
	.suspend =	wm9713_soc_suspend,
	.resume = 	wm9713_soc_resume,
	.read = ac97_read,
	.write = ac97_write,
	.set_bias_level = wm9713_set_bias_level,
	.reg_cache_size = ARRAY_SIZE(wm9713_reg),
	.reg_word_size = sizeof(u16),
	.reg_cache_step = 2,
	.reg_cache_default = wm9713_reg,

	.controls = wm9713_snd_ac97_controls,
	.num_controls = ARRAY_SIZE(wm9713_snd_ac97_controls),
	.dapm_widgets = wm9713_dapm_widgets,
	.num_dapm_widgets = ARRAY_SIZE(wm9713_dapm_widgets),
	.dapm_routes = wm9713_audio_map,
	.num_dapm_routes = ARRAY_SIZE(wm9713_audio_map),
};

static int wm9713_probe(struct platform_device *pdev)
{
	struct wm9713_priv *wm9713;

	wm9713 = devm_kzalloc(&pdev->dev, sizeof(*wm9713), GFP_KERNEL);
	if (wm9713 == NULL)
		return -ENOMEM;

	mutex_init(&wm9713->lock);

	platform_set_drvdata(pdev, wm9713);

	return snd_soc_register_codec(&pdev->dev,
			&soc_codec_dev_wm9713, wm9713_dai, ARRAY_SIZE(wm9713_dai));
}

static int wm9713_remove(struct platform_device *pdev)
{
	snd_soc_unregister_codec(&pdev->dev);
	return 0;
}

static struct platform_driver wm9713_codec_driver = {
	.driver = {
			.name = "wm9713-codec",
	},

	.probe = wm9713_probe,
	.remove = wm9713_remove,
};

module_platform_driver(wm9713_codec_driver);

MODULE_DESCRIPTION("ASoC WM9713/WM9714 driver");
MODULE_AUTHOR("Liam Girdwood");
MODULE_LICENSE("GPL");<|MERGE_RESOLUTION|>--- conflicted
+++ resolved
@@ -1225,11 +1225,7 @@
 	struct wm9713_priv *wm9713 = snd_soc_codec_get_drvdata(codec);
 	int ret = 0, reg;
 
-<<<<<<< HEAD
-	wm9713->ac97 = snd_soc_new_ac97_codec(codec);
-=======
 	wm9713->ac97 = snd_soc_alloc_ac97_codec(codec);
->>>>>>> bf3b6686
 	if (IS_ERR(wm9713->ac97))
 		return PTR_ERR(wm9713->ac97);
 
@@ -1238,15 +1234,11 @@
 	wm9713_reset(codec, 0);
 	ret = wm9713_reset(codec, 1);
 	if (ret < 0)
-<<<<<<< HEAD
-		goto reset_err;
-=======
 		goto err_put_device;
 
 	ret = device_add(&wm9713->ac97->dev);
 	if (ret)
 		goto err_put_device;
->>>>>>> bf3b6686
 
 	/* unmute the adc - move to kcontrol */
 	reg = ac97_read(codec, AC97_CD) & 0x7fff;
@@ -1254,13 +1246,8 @@
 
 	return 0;
 
-<<<<<<< HEAD
-reset_err:
-	snd_soc_free_ac97_codec(wm9713->ac97);
-=======
 err_put_device:
 	put_device(&wm9713->ac97->dev);
->>>>>>> bf3b6686
 	return ret;
 }
 
