--- conflicted
+++ resolved
@@ -1011,26 +1011,11 @@
 		ret = PTR_ERR(alc5623->regmap);
 		dev_err(&client->dev, "Failed to initialise I/O: %d\n", ret);
 		return ret;
-<<<<<<< HEAD
 	}
 
 	ret = regmap_read(alc5623->regmap, ALC5623_VENDOR_ID1, &vid1);
 	if (ret < 0) {
 		dev_err(&client->dev, "failed to read vendor ID1: %d\n", ret);
-		return ret;
-=======
->>>>>>> c739f77f
-	}
-
-<<<<<<< HEAD
-	ret = regmap_read(alc5623->regmap, ALC5623_VENDOR_ID2, &vid2);
-	if (ret < 0) {
-		dev_err(&client->dev, "failed to read vendor ID2: %d\n", ret);
-=======
-	ret = regmap_read(alc5623->regmap, ALC5623_VENDOR_ID1, &vid1);
-	if (ret < 0) {
-		dev_err(&client->dev, "failed to read vendor ID1: %d\n", ret);
->>>>>>> c739f77f
 		return ret;
 	}
 
