/*
 * wm9712.c  --  ALSA Soc WM9712 codec support
 *
 * Copyright 2006-12 Wolfson Microelectronics PLC.
 * Author: Liam Girdwood <lrg@slimlogic.co.uk>
 *
 *  This program is free software; you can redistribute  it and/or modify it
 *  under  the terms of  the GNU General  Public License as published by the
 *  Free Software Foundation;  either version 2 of the  License, or (at your
 *  option) any later version.
 */

#include <linux/init.h>
#include <linux/slab.h>
#include <linux/module.h>
#include <linux/kernel.h>
#include <linux/device.h>
#include <sound/core.h>
#include <sound/pcm.h>
#include <sound/ac97_codec.h>
#include <sound/initval.h>
#include <sound/soc.h>
#include <sound/tlv.h>
#include "wm9712.h"

struct wm9712_priv {
	struct snd_ac97 *ac97;
	unsigned int hp_mixer[2];
	struct mutex lock;
};

static unsigned int ac97_read(struct snd_soc_codec *codec,
	unsigned int reg);
static int ac97_write(struct snd_soc_codec *codec,
	unsigned int reg, unsigned int val);

/*
 * WM9712 register cache
 */
static const u16 wm9712_reg[] = {
	0x6174, 0x8000, 0x8000, 0x8000, /*  6 */
	0x0f0f, 0xaaa0, 0xc008, 0x6808, /*  e */
	0xe808, 0xaaa0, 0xad00, 0x8000, /* 16 */
	0xe808, 0x3000, 0x8000, 0x0000, /* 1e */
	0x0000, 0x0000, 0x0000, 0x000f, /* 26 */
	0x0405, 0x0410, 0xbb80, 0xbb80, /* 2e */
	0x0000, 0xbb80, 0x0000, 0x0000, /* 36 */
	0x0000, 0x2000, 0x0000, 0x0000, /* 3e */
	0x0000, 0x0000, 0x0000, 0x0000, /* 46 */
	0x0000, 0x0000, 0xf83e, 0xffff, /* 4e */
	0x0000, 0x0000, 0x0000, 0xf83e, /* 56 */
	0x0008, 0x0000, 0x0000, 0x0000, /* 5e */
	0xb032, 0x3e00, 0x0000, 0x0000, /* 66 */
	0x0000, 0x0000, 0x0000, 0x0000, /* 6e */
	0x0000, 0x0000, 0x0000, 0x0006, /* 76 */
	0x0001, 0x0000, 0x574d, 0x4c12, /* 7e */
};

#define HPL_MIXER	0x0
#define HPR_MIXER	0x1

static const char *wm9712_alc_select[] = {"None", "Left", "Right", "Stereo"};
static const char *wm9712_alc_mux[] = {"Stereo", "Left", "Right", "None"};
static const char *wm9712_out3_src[] = {"Left", "VREF", "Left + Right",
	"Mono"};
static const char *wm9712_spk_src[] = {"Speaker Mix", "Headphone Mix"};
static const char *wm9712_rec_adc[] = {"Stereo", "Left", "Right", "Mute"};
static const char *wm9712_base[] = {"Linear Control", "Adaptive Boost"};
static const char *wm9712_rec_gain[] = {"+1.5dB Steps", "+0.75dB Steps"};
static const char *wm9712_mic[] = {"Mic 1", "Differential", "Mic 2",
	"Stereo"};
static const char *wm9712_rec_sel[] = {"Mic", "NC", "NC", "Speaker Mixer",
	"Line", "Headphone Mixer", "Phone Mixer", "Phone"};
static const char *wm9712_ng_type[] = {"Constant Gain", "Mute"};
static const char *wm9712_diff_sel[] = {"Mic", "Line"};

static const DECLARE_TLV_DB_SCALE(main_tlv, -3450, 150, 0);
static const DECLARE_TLV_DB_SCALE(boost_tlv, 0, 2000, 0);

static const struct soc_enum wm9712_enum[] = {
SOC_ENUM_SINGLE(AC97_PCI_SVID, 14, 4, wm9712_alc_select),
SOC_ENUM_SINGLE(AC97_VIDEO, 12, 4, wm9712_alc_mux),
SOC_ENUM_SINGLE(AC97_AUX, 9, 4, wm9712_out3_src),
SOC_ENUM_SINGLE(AC97_AUX, 8, 2, wm9712_spk_src),
SOC_ENUM_SINGLE(AC97_REC_SEL, 12, 4, wm9712_rec_adc),
SOC_ENUM_SINGLE(AC97_MASTER_TONE, 15, 2, wm9712_base),
SOC_ENUM_DOUBLE(AC97_REC_GAIN, 14, 6, 2, wm9712_rec_gain),
SOC_ENUM_SINGLE(AC97_MIC, 5, 4, wm9712_mic),
SOC_ENUM_SINGLE(AC97_REC_SEL, 8, 8, wm9712_rec_sel),
SOC_ENUM_SINGLE(AC97_REC_SEL, 0, 8, wm9712_rec_sel),
SOC_ENUM_SINGLE(AC97_PCI_SVID, 5, 2, wm9712_ng_type),
SOC_ENUM_SINGLE(0x5c, 8, 2, wm9712_diff_sel),
};

static const struct snd_kcontrol_new wm9712_snd_ac97_controls[] = {
SOC_DOUBLE("Speaker Playback Volume", AC97_MASTER, 8, 0, 31, 1),
SOC_SINGLE("Speaker Playback Switch", AC97_MASTER, 15, 1, 1),
SOC_DOUBLE("Headphone Playback Volume", AC97_HEADPHONE, 8, 0, 31, 1),
SOC_SINGLE("Headphone Playback Switch", AC97_HEADPHONE, 15, 1, 1),
SOC_DOUBLE("PCM Playback Volume", AC97_PCM, 8, 0, 31, 1),

SOC_SINGLE("Speaker Playback ZC Switch", AC97_MASTER, 7, 1, 0),
SOC_SINGLE("Speaker Playback Invert Switch", AC97_MASTER, 6, 1, 0),
SOC_SINGLE("Headphone Playback ZC Switch", AC97_HEADPHONE, 7, 1, 0),
SOC_SINGLE("Mono Playback ZC Switch", AC97_MASTER_MONO, 7, 1, 0),
SOC_SINGLE("Mono Playback Volume", AC97_MASTER_MONO, 0, 31, 1),
SOC_SINGLE("Mono Playback Switch", AC97_MASTER_MONO, 15, 1, 1),

SOC_SINGLE("ALC Target Volume", AC97_CODEC_CLASS_REV, 12, 15, 0),
SOC_SINGLE("ALC Hold Time", AC97_CODEC_CLASS_REV, 8, 15, 0),
SOC_SINGLE("ALC Decay Time", AC97_CODEC_CLASS_REV, 4, 15, 0),
SOC_SINGLE("ALC Attack Time", AC97_CODEC_CLASS_REV, 0, 15, 0),
SOC_ENUM("ALC Function", wm9712_enum[0]),
SOC_SINGLE("ALC Max Volume", AC97_PCI_SVID, 11, 7, 0),
SOC_SINGLE("ALC ZC Timeout", AC97_PCI_SVID, 9, 3, 1),
SOC_SINGLE("ALC ZC Switch", AC97_PCI_SVID, 8, 1, 0),
SOC_SINGLE("ALC NG Switch", AC97_PCI_SVID, 7, 1, 0),
SOC_ENUM("ALC NG Type", wm9712_enum[10]),
SOC_SINGLE("ALC NG Threshold", AC97_PCI_SVID, 0, 31, 1),

SOC_SINGLE("Mic Headphone  Volume", AC97_VIDEO, 12, 7, 1),
SOC_SINGLE("ALC Headphone Volume", AC97_VIDEO, 7, 7, 1),

SOC_SINGLE("Out3 Switch", AC97_AUX, 15, 1, 1),
SOC_SINGLE("Out3 ZC Switch", AC97_AUX, 7, 1, 1),
SOC_SINGLE("Out3 Volume", AC97_AUX, 0, 31, 1),

SOC_SINGLE("PCBeep Bypass Headphone Volume", AC97_PC_BEEP, 12, 7, 1),
SOC_SINGLE("PCBeep Bypass Speaker Volume", AC97_PC_BEEP, 8, 7, 1),
SOC_SINGLE("PCBeep Bypass Phone Volume", AC97_PC_BEEP, 4, 7, 1),

SOC_SINGLE("Aux Playback Headphone Volume", AC97_CD, 12, 7, 1),
SOC_SINGLE("Aux Playback Speaker Volume", AC97_CD, 8, 7, 1),
SOC_SINGLE("Aux Playback Phone Volume", AC97_CD, 4, 7, 1),

SOC_SINGLE("Phone Volume", AC97_PHONE, 0, 15, 1),
SOC_DOUBLE("Line Capture Volume", AC97_LINE, 8, 0, 31, 1),

SOC_SINGLE_TLV("Capture Boost Switch", AC97_REC_SEL, 14, 1, 0, boost_tlv),
SOC_SINGLE_TLV("Capture to Phone Boost Switch", AC97_REC_SEL, 11, 1, 1,
	       boost_tlv),

SOC_SINGLE("3D Upper Cut-off Switch", AC97_3D_CONTROL, 5, 1, 1),
SOC_SINGLE("3D Lower Cut-off Switch", AC97_3D_CONTROL, 4, 1, 1),
SOC_SINGLE("3D Playback Volume", AC97_3D_CONTROL, 0, 15, 0),

SOC_ENUM("Bass Control", wm9712_enum[5]),
SOC_SINGLE("Bass Cut-off Switch", AC97_MASTER_TONE, 12, 1, 1),
SOC_SINGLE("Tone Cut-off Switch", AC97_MASTER_TONE, 4, 1, 1),
SOC_SINGLE("Playback Attenuate (-6dB) Switch", AC97_MASTER_TONE, 6, 1, 0),
SOC_SINGLE("Bass Volume", AC97_MASTER_TONE, 8, 15, 1),
SOC_SINGLE("Treble Volume", AC97_MASTER_TONE, 0, 15, 1),

SOC_SINGLE("Capture Switch", AC97_REC_GAIN, 15, 1, 1),
SOC_ENUM("Capture Volume Steps", wm9712_enum[6]),
SOC_DOUBLE("Capture Volume", AC97_REC_GAIN, 8, 0, 63, 0),
SOC_SINGLE("Capture ZC Switch", AC97_REC_GAIN, 7, 1, 0),

SOC_SINGLE_TLV("Mic 1 Volume", AC97_MIC, 8, 31, 1, main_tlv),
SOC_SINGLE_TLV("Mic 2 Volume", AC97_MIC, 0, 31, 1, main_tlv),
SOC_SINGLE_TLV("Mic Boost Volume", AC97_MIC, 7, 1, 0, boost_tlv),
};

static const unsigned int wm9712_mixer_mute_regs[] = {
	AC97_VIDEO,
	AC97_PCM,
	AC97_LINE,
	AC97_PHONE,
	AC97_CD,
	AC97_PC_BEEP,
};

/* We have to create a fake left and right HP mixers because
 * the codec only has a single control that is shared by both channels.
 * This makes it impossible to determine the audio path.
 */
static int wm9712_hp_mixer_put(struct snd_kcontrol *kcontrol,
	struct snd_ctl_elem_value *ucontrol)
{
	struct snd_soc_dapm_context *dapm = snd_soc_dapm_kcontrol_dapm(kcontrol);
	struct snd_soc_codec *codec = snd_soc_dapm_to_codec(dapm);
	struct wm9712_priv *wm9712 = snd_soc_codec_get_drvdata(codec);
	unsigned int val = ucontrol->value.enumerated.item[0];
	struct soc_mixer_control *mc =
		(struct soc_mixer_control *)kcontrol->private_value;
	unsigned int mixer, mask, shift, old;
	struct snd_soc_dapm_update update;
	bool change;

	mixer = mc->shift >> 8;
	shift = mc->shift & 0xff;
	mask = 1 << shift;

	mutex_lock(&wm9712->lock);
	old = wm9712->hp_mixer[mixer];
	if (ucontrol->value.enumerated.item[0])
		wm9712->hp_mixer[mixer] |= mask;
	else
		wm9712->hp_mixer[mixer] &= ~mask;

	change = old != wm9712->hp_mixer[mixer];
	if (change) {
		update.kcontrol = kcontrol;
		update.reg = wm9712_mixer_mute_regs[shift];
		update.mask = 0x8000;
		if ((wm9712->hp_mixer[0] & mask) ||
		    (wm9712->hp_mixer[1] & mask))
			update.val = 0x0;
		else
			update.val = 0x8000;

		snd_soc_dapm_mixer_update_power(dapm, kcontrol, val,
			&update);
	}

	mutex_unlock(&wm9712->lock);

	return change;
}

static int wm9712_hp_mixer_get(struct snd_kcontrol *kcontrol,
	struct snd_ctl_elem_value *ucontrol)
{
	struct snd_soc_dapm_context *dapm = snd_soc_dapm_kcontrol_dapm(kcontrol);
	struct snd_soc_codec *codec = snd_soc_dapm_to_codec(dapm);
	struct wm9712_priv *wm9712 = snd_soc_codec_get_drvdata(codec);
	struct soc_mixer_control *mc =
		(struct soc_mixer_control *)kcontrol->private_value;
	unsigned int shift, mixer;

	mixer = mc->shift >> 8;
	shift = mc->shift & 0xff;

	ucontrol->value.enumerated.item[0] =
		(wm9712->hp_mixer[mixer] >> shift) & 1;

	return 0;
}

#define WM9712_HP_MIXER_CTRL(xname, xmixer, xshift) { \
	.iface = SNDRV_CTL_ELEM_IFACE_MIXER, .name = xname, \
	.info = snd_soc_info_volsw, \
	.get = wm9712_hp_mixer_get, .put = wm9712_hp_mixer_put, \
	.private_value = SOC_SINGLE_VALUE(SND_SOC_NOPM, \
		(xmixer << 8) | xshift, 1, 0, 0) \
}

/* Left Headphone Mixers */
static const struct snd_kcontrol_new wm9712_hpl_mixer_controls[] = {
	WM9712_HP_MIXER_CTRL("PCBeep Bypass Switch", HPL_MIXER, 5),
	WM9712_HP_MIXER_CTRL("Aux Playback Switch", HPL_MIXER, 4),
	WM9712_HP_MIXER_CTRL("Phone Bypass Switch", HPL_MIXER, 3),
	WM9712_HP_MIXER_CTRL("Line Bypass Switch", HPL_MIXER, 2),
	WM9712_HP_MIXER_CTRL("PCM Playback Switch", HPL_MIXER, 1),
	WM9712_HP_MIXER_CTRL("Mic Sidetone Switch", HPL_MIXER, 0),
};

/* Right Headphone Mixers */
static const struct snd_kcontrol_new wm9712_hpr_mixer_controls[] = {
	WM9712_HP_MIXER_CTRL("PCBeep Bypass Switch", HPR_MIXER, 5),
	WM9712_HP_MIXER_CTRL("Aux Playback Switch", HPR_MIXER, 4),
	WM9712_HP_MIXER_CTRL("Phone Bypass Switch", HPR_MIXER, 3),
	WM9712_HP_MIXER_CTRL("Line Bypass Switch", HPR_MIXER, 2),
	WM9712_HP_MIXER_CTRL("PCM Playback Switch", HPR_MIXER, 1),
	WM9712_HP_MIXER_CTRL("Mic Sidetone Switch", HPR_MIXER, 0),
};

/* Speaker Mixer */
static const struct snd_kcontrol_new wm9712_speaker_mixer_controls[] = {
	SOC_DAPM_SINGLE("PCBeep Bypass Switch", AC97_PC_BEEP, 11, 1, 1),
	SOC_DAPM_SINGLE("Aux Playback Switch", AC97_CD, 11, 1, 1),
	SOC_DAPM_SINGLE("Phone Bypass Switch", AC97_PHONE, 14, 1, 1),
	SOC_DAPM_SINGLE("Line Bypass Switch", AC97_LINE, 14, 1, 1),
	SOC_DAPM_SINGLE("PCM Playback Switch", AC97_PCM, 14, 1, 1),
};

/* Phone Mixer */
static const struct snd_kcontrol_new wm9712_phone_mixer_controls[] = {
	SOC_DAPM_SINGLE("PCBeep Bypass Switch", AC97_PC_BEEP, 7, 1, 1),
	SOC_DAPM_SINGLE("Aux Playback Switch", AC97_CD, 7, 1, 1),
	SOC_DAPM_SINGLE("Line Bypass Switch", AC97_LINE, 13, 1, 1),
	SOC_DAPM_SINGLE("PCM Playback Switch", AC97_PCM, 13, 1, 1),
	SOC_DAPM_SINGLE("Mic 1 Sidetone Switch", AC97_MIC, 14, 1, 1),
	SOC_DAPM_SINGLE("Mic 2 Sidetone Switch", AC97_MIC, 13, 1, 1),
};

/* ALC headphone mux */
static const struct snd_kcontrol_new wm9712_alc_mux_controls =
SOC_DAPM_ENUM("Route", wm9712_enum[1]);

/* out 3 mux */
static const struct snd_kcontrol_new wm9712_out3_mux_controls =
SOC_DAPM_ENUM("Route", wm9712_enum[2]);

/* spk mux */
static const struct snd_kcontrol_new wm9712_spk_mux_controls =
SOC_DAPM_ENUM("Route", wm9712_enum[3]);

/* Capture to Phone mux */
static const struct snd_kcontrol_new wm9712_capture_phone_mux_controls =
SOC_DAPM_ENUM("Route", wm9712_enum[4]);

/* Capture left select */
static const struct snd_kcontrol_new wm9712_capture_selectl_controls =
SOC_DAPM_ENUM("Route", wm9712_enum[8]);

/* Capture right select */
static const struct snd_kcontrol_new wm9712_capture_selectr_controls =
SOC_DAPM_ENUM("Route", wm9712_enum[9]);

/* Mic select */
static const struct snd_kcontrol_new wm9712_mic_src_controls =
SOC_DAPM_ENUM("Mic Source Select", wm9712_enum[7]);

/* diff select */
static const struct snd_kcontrol_new wm9712_diff_sel_controls =
SOC_DAPM_ENUM("Route", wm9712_enum[11]);

static const struct snd_soc_dapm_widget wm9712_dapm_widgets[] = {
SND_SOC_DAPM_MUX("ALC Sidetone Mux", SND_SOC_NOPM, 0, 0,
	&wm9712_alc_mux_controls),
SND_SOC_DAPM_MUX("Out3 Mux", SND_SOC_NOPM, 0, 0,
	&wm9712_out3_mux_controls),
SND_SOC_DAPM_MUX("Speaker Mux", SND_SOC_NOPM, 0, 0,
	&wm9712_spk_mux_controls),
SND_SOC_DAPM_MUX("Capture Phone Mux", SND_SOC_NOPM, 0, 0,
	&wm9712_capture_phone_mux_controls),
SND_SOC_DAPM_MUX("Left Capture Select", SND_SOC_NOPM, 0, 0,
	&wm9712_capture_selectl_controls),
SND_SOC_DAPM_MUX("Right Capture Select", SND_SOC_NOPM, 0, 0,
	&wm9712_capture_selectr_controls),
SND_SOC_DAPM_MUX("Left Mic Select Source", SND_SOC_NOPM, 0, 0,
	&wm9712_mic_src_controls),
SND_SOC_DAPM_MUX("Right Mic Select Source", SND_SOC_NOPM, 0, 0,
	&wm9712_mic_src_controls),
SND_SOC_DAPM_MUX("Differential Source", SND_SOC_NOPM, 0, 0,
	&wm9712_diff_sel_controls),
SND_SOC_DAPM_MIXER("AC97 Mixer", SND_SOC_NOPM, 0, 0, NULL, 0),
SND_SOC_DAPM_MIXER("Left HP Mixer", AC97_INT_PAGING, 9, 1,
	&wm9712_hpl_mixer_controls[0], ARRAY_SIZE(wm9712_hpl_mixer_controls)),
SND_SOC_DAPM_MIXER("Right HP Mixer", AC97_INT_PAGING, 8, 1,
	&wm9712_hpr_mixer_controls[0], ARRAY_SIZE(wm9712_hpr_mixer_controls)),
SND_SOC_DAPM_MIXER("Phone Mixer", AC97_INT_PAGING, 6, 1,
	&wm9712_phone_mixer_controls[0], ARRAY_SIZE(wm9712_phone_mixer_controls)),
SND_SOC_DAPM_MIXER("Speaker Mixer", AC97_INT_PAGING, 7, 1,
	&wm9712_speaker_mixer_controls[0],
	ARRAY_SIZE(wm9712_speaker_mixer_controls)),
SND_SOC_DAPM_MIXER("Mono Mixer", SND_SOC_NOPM, 0, 0, NULL, 0),
SND_SOC_DAPM_DAC("Left DAC", "Left HiFi Playback", AC97_INT_PAGING, 14, 1),
SND_SOC_DAPM_DAC("Right DAC", "Right HiFi Playback", AC97_INT_PAGING, 13, 1),
SND_SOC_DAPM_DAC("Aux DAC", "Aux Playback", SND_SOC_NOPM, 0, 0),
SND_SOC_DAPM_ADC("Left ADC", "Left HiFi Capture", AC97_INT_PAGING, 12, 1),
SND_SOC_DAPM_ADC("Right ADC", "Right HiFi Capture", AC97_INT_PAGING, 11, 1),
SND_SOC_DAPM_PGA("Headphone PGA", AC97_INT_PAGING, 4, 1, NULL, 0),
SND_SOC_DAPM_PGA("Speaker PGA", AC97_INT_PAGING, 3, 1, NULL, 0),
SND_SOC_DAPM_PGA("Out 3 PGA", AC97_INT_PAGING, 5, 1, NULL, 0),
SND_SOC_DAPM_PGA("Line PGA", AC97_INT_PAGING, 2, 1, NULL, 0),
SND_SOC_DAPM_PGA("Phone PGA", AC97_INT_PAGING, 1, 1, NULL, 0),
SND_SOC_DAPM_PGA("Mic PGA", AC97_INT_PAGING, 0, 1, NULL, 0),
SND_SOC_DAPM_PGA("Differential Mic", SND_SOC_NOPM, 0, 0, NULL, 0),
SND_SOC_DAPM_MICBIAS("Mic Bias", AC97_INT_PAGING, 10, 1),
SND_SOC_DAPM_OUTPUT("MONOOUT"),
SND_SOC_DAPM_OUTPUT("HPOUTL"),
SND_SOC_DAPM_OUTPUT("HPOUTR"),
SND_SOC_DAPM_OUTPUT("LOUT2"),
SND_SOC_DAPM_OUTPUT("ROUT2"),
SND_SOC_DAPM_OUTPUT("OUT3"),
SND_SOC_DAPM_INPUT("LINEINL"),
SND_SOC_DAPM_INPUT("LINEINR"),
SND_SOC_DAPM_INPUT("PHONE"),
SND_SOC_DAPM_INPUT("PCBEEP"),
SND_SOC_DAPM_INPUT("MIC1"),
SND_SOC_DAPM_INPUT("MIC2"),
};

static const struct snd_soc_dapm_route wm9712_audio_map[] = {
	/* virtual mixer - mixes left & right channels for spk and mono */
	{"AC97 Mixer", NULL, "Left DAC"},
	{"AC97 Mixer", NULL, "Right DAC"},

	/* Left HP mixer */
	{"Left HP Mixer", "PCBeep Bypass Switch", "PCBEEP"},
	{"Left HP Mixer", "Aux Playback Switch",  "Aux DAC"},
	{"Left HP Mixer", "Phone Bypass Switch",  "Phone PGA"},
	{"Left HP Mixer", "Line Bypass Switch",   "Line PGA"},
	{"Left HP Mixer", "PCM Playback Switch",  "Left DAC"},
	{"Left HP Mixer", "Mic Sidetone Switch",  "Mic PGA"},
	{"Left HP Mixer", NULL,  "ALC Sidetone Mux"},

	/* Right HP mixer */
	{"Right HP Mixer", "PCBeep Bypass Switch", "PCBEEP"},
	{"Right HP Mixer", "Aux Playback Switch",  "Aux DAC"},
	{"Right HP Mixer", "Phone Bypass Switch",  "Phone PGA"},
	{"Right HP Mixer", "Line Bypass Switch",   "Line PGA"},
	{"Right HP Mixer", "PCM Playback Switch",  "Right DAC"},
	{"Right HP Mixer", "Mic Sidetone Switch",  "Mic PGA"},
	{"Right HP Mixer", NULL,  "ALC Sidetone Mux"},

	/* speaker mixer */
	{"Speaker Mixer", "PCBeep Bypass Switch", "PCBEEP"},
	{"Speaker Mixer", "Line Bypass Switch",   "Line PGA"},
	{"Speaker Mixer", "PCM Playback Switch",  "AC97 Mixer"},
	{"Speaker Mixer", "Phone Bypass Switch",  "Phone PGA"},
	{"Speaker Mixer", "Aux Playback Switch",  "Aux DAC"},

	/* Phone mixer */
	{"Phone Mixer", "PCBeep Bypass Switch",  "PCBEEP"},
	{"Phone Mixer", "Line Bypass Switch",    "Line PGA"},
	{"Phone Mixer", "Aux Playback Switch",   "Aux DAC"},
	{"Phone Mixer", "PCM Playback Switch",   "AC97 Mixer"},
	{"Phone Mixer", "Mic 1 Sidetone Switch", "Mic PGA"},
	{"Phone Mixer", "Mic 2 Sidetone Switch", "Mic PGA"},

	/* inputs */
	{"Line PGA", NULL, "LINEINL"},
	{"Line PGA", NULL, "LINEINR"},
	{"Phone PGA", NULL, "PHONE"},
	{"Mic PGA", NULL, "MIC1"},
	{"Mic PGA", NULL, "MIC2"},

	/* microphones */
	{"Differential Mic", NULL, "MIC1"},
	{"Differential Mic", NULL, "MIC2"},
	{"Left Mic Select Source", "Mic 1", "MIC1"},
	{"Left Mic Select Source", "Mic 2", "MIC2"},
	{"Left Mic Select Source", "Stereo", "MIC1"},
	{"Left Mic Select Source", "Differential", "Differential Mic"},
	{"Right Mic Select Source", "Mic 1", "MIC1"},
	{"Right Mic Select Source", "Mic 2", "MIC2"},
	{"Right Mic Select Source", "Stereo", "MIC2"},
	{"Right Mic Select Source", "Differential", "Differential Mic"},

	/* left capture selector */
	{"Left Capture Select", "Mic", "MIC1"},
	{"Left Capture Select", "Speaker Mixer", "Speaker Mixer"},
	{"Left Capture Select", "Line", "LINEINL"},
	{"Left Capture Select", "Headphone Mixer", "Left HP Mixer"},
	{"Left Capture Select", "Phone Mixer", "Phone Mixer"},
	{"Left Capture Select", "Phone", "PHONE"},

	/* right capture selector */
	{"Right Capture Select", "Mic", "MIC2"},
	{"Right Capture Select", "Speaker Mixer", "Speaker Mixer"},
	{"Right Capture Select", "Line", "LINEINR"},
	{"Right Capture Select", "Headphone Mixer", "Right HP Mixer"},
	{"Right Capture Select", "Phone Mixer", "Phone Mixer"},
	{"Right Capture Select", "Phone", "PHONE"},

	/* ALC Sidetone */
	{"ALC Sidetone Mux", "Stereo", "Left Capture Select"},
	{"ALC Sidetone Mux", "Stereo", "Right Capture Select"},
	{"ALC Sidetone Mux", "Left", "Left Capture Select"},
	{"ALC Sidetone Mux", "Right", "Right Capture Select"},

	/* ADC's */
	{"Left ADC", NULL, "Left Capture Select"},
	{"Right ADC", NULL, "Right Capture Select"},

	/* outputs */
	{"MONOOUT", NULL, "Phone Mixer"},
	{"HPOUTL", NULL, "Headphone PGA"},
	{"Headphone PGA", NULL, "Left HP Mixer"},
	{"HPOUTR", NULL, "Headphone PGA"},
	{"Headphone PGA", NULL, "Right HP Mixer"},

	/* mono mixer */
	{"Mono Mixer", NULL, "Left HP Mixer"},
	{"Mono Mixer", NULL, "Right HP Mixer"},

	/* Out3 Mux */
	{"Out3 Mux", "Left", "Left HP Mixer"},
	{"Out3 Mux", "Mono", "Phone Mixer"},
	{"Out3 Mux", "Left + Right", "Mono Mixer"},
	{"Out 3 PGA", NULL, "Out3 Mux"},
	{"OUT3", NULL, "Out 3 PGA"},

	/* speaker Mux */
	{"Speaker Mux", "Speaker Mix", "Speaker Mixer"},
	{"Speaker Mux", "Headphone Mix", "Mono Mixer"},
	{"Speaker PGA", NULL, "Speaker Mux"},
	{"LOUT2", NULL, "Speaker PGA"},
	{"ROUT2", NULL, "Speaker PGA"},
};

static unsigned int ac97_read(struct snd_soc_codec *codec,
	unsigned int reg)
{
	struct wm9712_priv *wm9712 = snd_soc_codec_get_drvdata(codec);
	u16 *cache = codec->reg_cache;

	if (reg == AC97_RESET || reg == AC97_GPIO_STATUS ||
		reg == AC97_VENDOR_ID1 || reg == AC97_VENDOR_ID2 ||
		reg == AC97_REC_GAIN)
		return soc_ac97_ops->read(wm9712->ac97, reg);
	else {
		reg = reg >> 1;

		if (reg >= (ARRAY_SIZE(wm9712_reg)))
			return -EIO;

		return cache[reg];
	}
}

static int ac97_write(struct snd_soc_codec *codec, unsigned int reg,
	unsigned int val)
{
	struct wm9712_priv *wm9712 = snd_soc_codec_get_drvdata(codec);
	u16 *cache = codec->reg_cache;

	soc_ac97_ops->write(wm9712->ac97, reg, val);
	reg = reg >> 1;
	if (reg < (ARRAY_SIZE(wm9712_reg)))
		cache[reg] = val;

	return 0;
}

static int ac97_prepare(struct snd_pcm_substream *substream,
			struct snd_soc_dai *dai)
{
	struct snd_soc_codec *codec = dai->codec;
	int reg;
	u16 vra;
	struct snd_pcm_runtime *runtime = substream->runtime;

	vra = ac97_read(codec, AC97_EXTENDED_STATUS);
	ac97_write(codec, AC97_EXTENDED_STATUS, vra | 0x1);

	if (substream->stream == SNDRV_PCM_STREAM_PLAYBACK)
		reg = AC97_PCM_FRONT_DAC_RATE;
	else
		reg = AC97_PCM_LR_ADC_RATE;

	return ac97_write(codec, reg, runtime->rate);
}

static int ac97_aux_prepare(struct snd_pcm_substream *substream,
			    struct snd_soc_dai *dai)
{
	struct snd_soc_codec *codec = dai->codec;
	u16 vra, xsle;
	struct snd_pcm_runtime *runtime = substream->runtime;

	vra = ac97_read(codec, AC97_EXTENDED_STATUS);
	ac97_write(codec, AC97_EXTENDED_STATUS, vra | 0x1);
	xsle = ac97_read(codec, AC97_PCI_SID);
	ac97_write(codec, AC97_PCI_SID, xsle | 0x8000);

	if (substream->stream != SNDRV_PCM_STREAM_PLAYBACK)
		return -ENODEV;

	return ac97_write(codec, AC97_PCM_SURR_DAC_RATE, runtime->rate);
}

#define WM9712_AC97_RATES (SNDRV_PCM_RATE_8000 | SNDRV_PCM_RATE_11025 |\
		SNDRV_PCM_RATE_22050 | SNDRV_PCM_RATE_44100 |\
		SNDRV_PCM_RATE_48000)

static const struct snd_soc_dai_ops wm9712_dai_ops_hifi = {
	.prepare	= ac97_prepare,
};

static const struct snd_soc_dai_ops wm9712_dai_ops_aux = {
	.prepare	= ac97_aux_prepare,
};

static struct snd_soc_dai_driver wm9712_dai[] = {
{
	.name = "wm9712-hifi",
	.playback = {
		.stream_name = "HiFi Playback",
		.channels_min = 1,
		.channels_max = 2,
		.rates = WM9712_AC97_RATES,
		.formats = SND_SOC_STD_AC97_FMTS,},
	.capture = {
		.stream_name = "HiFi Capture",
		.channels_min = 1,
		.channels_max = 2,
		.rates = WM9712_AC97_RATES,
		.formats = SND_SOC_STD_AC97_FMTS,},
	.ops = &wm9712_dai_ops_hifi,
},
{
	.name = "wm9712-aux",
	.playback = {
		.stream_name = "Aux Playback",
		.channels_min = 1,
		.channels_max = 1,
		.rates = WM9712_AC97_RATES,
		.formats = SND_SOC_STD_AC97_FMTS,},
	.ops = &wm9712_dai_ops_aux,
}
};

static int wm9712_set_bias_level(struct snd_soc_codec *codec,
				 enum snd_soc_bias_level level)
{
	switch (level) {
	case SND_SOC_BIAS_ON:
	case SND_SOC_BIAS_PREPARE:
		break;
	case SND_SOC_BIAS_STANDBY:
		ac97_write(codec, AC97_POWERDOWN, 0x0000);
		break;
	case SND_SOC_BIAS_OFF:
		/* disable everything including AC link */
		ac97_write(codec, AC97_EXTENDED_MSTATUS, 0xffff);
		ac97_write(codec, AC97_POWERDOWN, 0xffff);
		break;
	}
	codec->dapm.bias_level = level;
	return 0;
}

static int wm9712_reset(struct snd_soc_codec *codec, int try_warm)
{
	struct wm9712_priv *wm9712 = snd_soc_codec_get_drvdata(codec);

	if (try_warm && soc_ac97_ops->warm_reset) {
		soc_ac97_ops->warm_reset(wm9712->ac97);
		if (ac97_read(codec, 0) == wm9712_reg[0])
			return 1;
	}

	soc_ac97_ops->reset(wm9712->ac97);
	if (soc_ac97_ops->warm_reset)
		soc_ac97_ops->warm_reset(wm9712->ac97);
	if (ac97_read(codec, 0) != wm9712_reg[0])
		goto err;
	return 0;

err:
	dev_err(codec->dev, "Failed to reset: AC97 link error\n");
	return -EIO;
}

static int wm9712_soc_resume(struct snd_soc_codec *codec)
{
	struct wm9712_priv *wm9712 = snd_soc_codec_get_drvdata(codec);
	int i, ret;
	u16 *cache = codec->reg_cache;

	ret = wm9712_reset(codec, 1);
	if (ret < 0)
		return ret;

	wm9712_set_bias_level(codec, SND_SOC_BIAS_STANDBY);

	if (ret == 0) {
		/* Sync reg_cache with the hardware after cold reset */
		for (i = 2; i < ARRAY_SIZE(wm9712_reg) << 1; i += 2) {
			if (i == AC97_INT_PAGING || i == AC97_POWERDOWN ||
			    (i > 0x58 && i != 0x5c))
				continue;
			soc_ac97_ops->write(wm9712->ac97, i, cache[i>>1]);
		}
	}

	return ret;
}

static int wm9712_soc_probe(struct snd_soc_codec *codec)
{
	struct wm9712_priv *wm9712 = snd_soc_codec_get_drvdata(codec);
	int ret = 0;

<<<<<<< HEAD
	wm9712->ac97 = snd_soc_new_ac97_codec(codec);
=======
	wm9712->ac97 = snd_soc_alloc_ac97_codec(codec);
>>>>>>> bf3b6686
	if (IS_ERR(wm9712->ac97)) {
		ret = PTR_ERR(wm9712->ac97);
		dev_err(codec->dev, "Failed to register AC97 codec: %d\n", ret);
		return ret;
	}

	ret = wm9712_reset(codec, 0);
	if (ret < 0)
<<<<<<< HEAD
		goto reset_err;
=======
		goto err_put_device;

	ret = device_add(&wm9712->ac97->dev);
	if (ret)
		goto err_put_device;
>>>>>>> bf3b6686

	/* set alc mux to none */
	ac97_write(codec, AC97_VIDEO, ac97_read(codec, AC97_VIDEO) | 0x3000);

	return 0;

<<<<<<< HEAD
reset_err:
	snd_soc_free_ac97_codec(wm9712->ac97);
=======
err_put_device:
	put_device(&wm9712->ac97->dev);
>>>>>>> bf3b6686
	return ret;
}

static int wm9712_soc_remove(struct snd_soc_codec *codec)
{
	struct wm9712_priv *wm9712 = snd_soc_codec_get_drvdata(codec);

	snd_soc_free_ac97_codec(wm9712->ac97);
	return 0;
}

static struct snd_soc_codec_driver soc_codec_dev_wm9712 = {
	.probe = 	wm9712_soc_probe,
	.remove = 	wm9712_soc_remove,
	.resume =	wm9712_soc_resume,
	.read = ac97_read,
	.write = ac97_write,
	.set_bias_level = wm9712_set_bias_level,
	.suspend_bias_off = true,
	.reg_cache_size = ARRAY_SIZE(wm9712_reg),
	.reg_word_size = sizeof(u16),
	.reg_cache_step = 2,
	.reg_cache_default = wm9712_reg,

	.controls = wm9712_snd_ac97_controls,
	.num_controls = ARRAY_SIZE(wm9712_snd_ac97_controls),
	.dapm_widgets = wm9712_dapm_widgets,
	.num_dapm_widgets = ARRAY_SIZE(wm9712_dapm_widgets),
	.dapm_routes = wm9712_audio_map,
	.num_dapm_routes = ARRAY_SIZE(wm9712_audio_map),
};

static int wm9712_probe(struct platform_device *pdev)
{
	struct wm9712_priv *wm9712;

	wm9712 = devm_kzalloc(&pdev->dev, sizeof(*wm9712), GFP_KERNEL);
	if (wm9712 == NULL)
		return -ENOMEM;

	mutex_init(&wm9712->lock);

	platform_set_drvdata(pdev, wm9712);

	return snd_soc_register_codec(&pdev->dev,
			&soc_codec_dev_wm9712, wm9712_dai, ARRAY_SIZE(wm9712_dai));
}

static int wm9712_remove(struct platform_device *pdev)
{
	snd_soc_unregister_codec(&pdev->dev);
	return 0;
}

static struct platform_driver wm9712_codec_driver = {
	.driver = {
		.name = "wm9712-codec",
	},

	.probe = wm9712_probe,
	.remove = wm9712_remove,
};

module_platform_driver(wm9712_codec_driver);

MODULE_DESCRIPTION("ASoC WM9711/WM9712 driver");
MODULE_AUTHOR("Liam Girdwood");
MODULE_LICENSE("GPL");<|MERGE_RESOLUTION|>--- conflicted
+++ resolved
@@ -666,11 +666,7 @@
 	struct wm9712_priv *wm9712 = snd_soc_codec_get_drvdata(codec);
 	int ret = 0;
 
-<<<<<<< HEAD
-	wm9712->ac97 = snd_soc_new_ac97_codec(codec);
-=======
 	wm9712->ac97 = snd_soc_alloc_ac97_codec(codec);
->>>>>>> bf3b6686
 	if (IS_ERR(wm9712->ac97)) {
 		ret = PTR_ERR(wm9712->ac97);
 		dev_err(codec->dev, "Failed to register AC97 codec: %d\n", ret);
@@ -679,28 +675,19 @@
 
 	ret = wm9712_reset(codec, 0);
 	if (ret < 0)
-<<<<<<< HEAD
-		goto reset_err;
-=======
 		goto err_put_device;
 
 	ret = device_add(&wm9712->ac97->dev);
 	if (ret)
 		goto err_put_device;
->>>>>>> bf3b6686
 
 	/* set alc mux to none */
 	ac97_write(codec, AC97_VIDEO, ac97_read(codec, AC97_VIDEO) | 0x3000);
 
 	return 0;
 
-<<<<<<< HEAD
-reset_err:
-	snd_soc_free_ac97_codec(wm9712->ac97);
-=======
 err_put_device:
 	put_device(&wm9712->ac97->dev);
->>>>>>> bf3b6686
 	return ret;
 }
 
