--- conflicted
+++ resolved
@@ -1046,11 +1046,7 @@
 		delay += aic3x->tdm_delay;
 
 	/* Configure data delay */
-<<<<<<< HEAD
-	snd_soc_write(codec, AIC3X_ASD_INTF_CTRLC, aic3x->tdm_delay);
-=======
 	snd_soc_write(codec, AIC3X_ASD_INTF_CTRLC, delay);
->>>>>>> bf3b6686
 
 	return 0;
 }
