// SPDX-License-Identifier: GPL-2.0-only
/*
 * wm8731.c  --  WM8731 ALSA SoC Audio driver
 *
 * Copyright 2005 Openedhand Ltd.
 * Copyright 2006-12 Wolfson Microelectronics, plc
 *
 * Author: Richard Purdie <richard@openedhand.com>
 *
 * Based on wm8753.c by Liam Girdwood
 */

#include <linux/module.h>
#include <linux/moduleparam.h>
#include <linux/init.h>
#include <linux/delay.h>
#include <linux/pm.h>
#include <linux/i2c.h>
#include <linux/slab.h>
#include <linux/regmap.h>
#include <linux/regulator/consumer.h>
#include <linux/spi/spi.h>
#include <linux/of_device.h>
#include <linux/mutex.h>
#include <linux/clk.h>
#include <sound/core.h>
#include <sound/pcm.h>
#include <sound/pcm_params.h>
#include <sound/soc.h>
#include <sound/initval.h>
#include <sound/tlv.h>

#include "wm8731.h"

#define WM8731_NUM_SUPPLIES 4
static const char *wm8731_supply_names[WM8731_NUM_SUPPLIES] = {
	"AVDD",
	"HPVDD",
	"DCVDD",
	"DBVDD",
};

/* codec private data */
struct wm8731_priv {
	struct regmap *regmap;
	struct clk *mclk;
	struct regulator_bulk_data supplies[WM8731_NUM_SUPPLIES];
	const struct snd_pcm_hw_constraint_list *constraints;
	unsigned int sysclk;
	int sysclk_type;
	int playback_fs;
	bool deemph;

	struct mutex lock;
};


/*
 * wm8731 register cache
 */
static const struct reg_default wm8731_reg_defaults[] = {
	{ 0, 0x0097 },
	{ 1, 0x0097 },
	{ 2, 0x0079 },
	{ 3, 0x0079 },
	{ 4, 0x000a },
	{ 5, 0x0008 },
	{ 6, 0x009f },
	{ 7, 0x000a },
	{ 8, 0x0000 },
	{ 9, 0x0000 },
};

static bool wm8731_volatile(struct device *dev, unsigned int reg)
{
	return reg == WM8731_RESET;
}

#define wm8731_reset(m)	regmap_write(m, WM8731_RESET, 0)

static const char *wm8731_input_select[] = {"Line In", "Mic"};

static SOC_ENUM_SINGLE_DECL(wm8731_insel_enum,
			    WM8731_APANA, 2, wm8731_input_select);

static int wm8731_deemph[] = { 0, 32000, 44100, 48000 };

static int wm8731_set_deemph(struct snd_soc_component *component)
{
	struct wm8731_priv *wm8731 = snd_soc_component_get_drvdata(component);
	int val, i, best;

	/* If we're using deemphasis select the nearest available sample
	 * rate.
	 */
	if (wm8731->deemph) {
		best = 1;
		for (i = 2; i < ARRAY_SIZE(wm8731_deemph); i++) {
			if (abs(wm8731_deemph[i] - wm8731->playback_fs) <
			    abs(wm8731_deemph[best] - wm8731->playback_fs))
				best = i;
		}

		val = best << 1;
	} else {
		best = 0;
		val = 0;
	}

	dev_dbg(component->dev, "Set deemphasis %d (%dHz)\n",
		best, wm8731_deemph[best]);

	return snd_soc_component_update_bits(component, WM8731_APDIGI, 0x6, val);
}

static int wm8731_get_deemph(struct snd_kcontrol *kcontrol,
			     struct snd_ctl_elem_value *ucontrol)
{
	struct snd_soc_component *component = snd_soc_kcontrol_component(kcontrol);
	struct wm8731_priv *wm8731 = snd_soc_component_get_drvdata(component);

	ucontrol->value.integer.value[0] = wm8731->deemph;

	return 0;
}

static int wm8731_put_deemph(struct snd_kcontrol *kcontrol,
			     struct snd_ctl_elem_value *ucontrol)
{
	struct snd_soc_component *component = snd_soc_kcontrol_component(kcontrol);
	struct wm8731_priv *wm8731 = snd_soc_component_get_drvdata(component);
	unsigned int deemph = ucontrol->value.integer.value[0];
	int ret = 0;

	if (deemph > 1)
		return -EINVAL;

	mutex_lock(&wm8731->lock);
	if (wm8731->deemph != deemph) {
		wm8731->deemph = deemph;

		wm8731_set_deemph(component);

		ret = 1;
	}
	mutex_unlock(&wm8731->lock);

	return ret;
}

static const DECLARE_TLV_DB_SCALE(in_tlv, -3450, 150, 0);
static const DECLARE_TLV_DB_SCALE(sidetone_tlv, -1500, 300, 0);
static const DECLARE_TLV_DB_SCALE(out_tlv, -12100, 100, 1);
static const DECLARE_TLV_DB_SCALE(mic_tlv, 0, 2000, 0);

static const struct snd_kcontrol_new wm8731_snd_controls[] = {

SOC_DOUBLE_R_TLV("Master Playback Volume", WM8731_LOUT1V, WM8731_ROUT1V,
		 0, 127, 0, out_tlv),
SOC_DOUBLE_R("Master Playback ZC Switch", WM8731_LOUT1V, WM8731_ROUT1V,
	7, 1, 0),

SOC_DOUBLE_R_TLV("Capture Volume", WM8731_LINVOL, WM8731_RINVOL, 0, 31, 0,
		 in_tlv),
SOC_DOUBLE_R("Line Capture Switch", WM8731_LINVOL, WM8731_RINVOL, 7, 1, 1),

SOC_SINGLE_TLV("Mic Boost Volume", WM8731_APANA, 0, 1, 0, mic_tlv),
SOC_SINGLE("Mic Capture Switch", WM8731_APANA, 1, 1, 1),

SOC_SINGLE_TLV("Sidetone Playback Volume", WM8731_APANA, 6, 3, 1,
	       sidetone_tlv),

SOC_SINGLE("ADC High Pass Filter Switch", WM8731_APDIGI, 0, 1, 1),
SOC_SINGLE("Store DC Offset Switch", WM8731_APDIGI, 4, 1, 0),

SOC_SINGLE_BOOL_EXT("Playback Deemphasis Switch", 0,
		    wm8731_get_deemph, wm8731_put_deemph),
};

/* Output Mixer */
static const struct snd_kcontrol_new wm8731_output_mixer_controls[] = {
SOC_DAPM_SINGLE("Line Bypass Switch", WM8731_APANA, 3, 1, 0),
SOC_DAPM_SINGLE("Mic Sidetone Switch", WM8731_APANA, 5, 1, 0),
SOC_DAPM_SINGLE("HiFi Playback Switch", WM8731_APANA, 4, 1, 0),
};

/* Input mux */
static const struct snd_kcontrol_new wm8731_input_mux_controls =
SOC_DAPM_ENUM("Input Select", wm8731_insel_enum);

static const struct snd_soc_dapm_widget wm8731_dapm_widgets[] = {
SND_SOC_DAPM_SUPPLY("ACTIVE",WM8731_ACTIVE, 0, 0, NULL, 0),
SND_SOC_DAPM_SUPPLY("OSC", WM8731_PWR, 5, 1, NULL, 0),
SND_SOC_DAPM_MIXER("Output Mixer", WM8731_PWR, 4, 1,
	&wm8731_output_mixer_controls[0],
	ARRAY_SIZE(wm8731_output_mixer_controls)),
SND_SOC_DAPM_DAC("DAC", "HiFi Playback", WM8731_PWR, 3, 1),
SND_SOC_DAPM_OUTPUT("LOUT"),
SND_SOC_DAPM_OUTPUT("LHPOUT"),
SND_SOC_DAPM_OUTPUT("ROUT"),
SND_SOC_DAPM_OUTPUT("RHPOUT"),
SND_SOC_DAPM_ADC("ADC", "HiFi Capture", WM8731_PWR, 2, 1),
SND_SOC_DAPM_MUX("Input Mux", SND_SOC_NOPM, 0, 0, &wm8731_input_mux_controls),
SND_SOC_DAPM_PGA("Line Input", WM8731_PWR, 0, 1, NULL, 0),
SND_SOC_DAPM_MICBIAS("Mic Bias", WM8731_PWR, 1, 1),
SND_SOC_DAPM_INPUT("MICIN"),
SND_SOC_DAPM_INPUT("RLINEIN"),
SND_SOC_DAPM_INPUT("LLINEIN"),
};

static int wm8731_check_osc(struct snd_soc_dapm_widget *source,
			    struct snd_soc_dapm_widget *sink)
{
	struct snd_soc_component *component = snd_soc_dapm_to_component(source->dapm);
	struct wm8731_priv *wm8731 = snd_soc_component_get_drvdata(component);

	return wm8731->sysclk_type == WM8731_SYSCLK_XTAL;
}

static const struct snd_soc_dapm_route wm8731_intercon[] = {
	{"DAC", NULL, "OSC", wm8731_check_osc},
	{"ADC", NULL, "OSC", wm8731_check_osc},
	{"DAC", NULL, "ACTIVE"},
	{"ADC", NULL, "ACTIVE"},

	/* output mixer */
	{"Output Mixer", "Line Bypass Switch", "Line Input"},
	{"Output Mixer", "HiFi Playback Switch", "DAC"},
	{"Output Mixer", "Mic Sidetone Switch", "Mic Bias"},

	/* outputs */
	{"RHPOUT", NULL, "Output Mixer"},
	{"ROUT", NULL, "Output Mixer"},
	{"LHPOUT", NULL, "Output Mixer"},
	{"LOUT", NULL, "Output Mixer"},

	/* input mux */
	{"Input Mux", "Line In", "Line Input"},
	{"Input Mux", "Mic", "Mic Bias"},
	{"ADC", NULL, "Input Mux"},

	/* inputs */
	{"Line Input", NULL, "LLINEIN"},
	{"Line Input", NULL, "RLINEIN"},
	{"Mic Bias", NULL, "MICIN"},
};

struct _coeff_div {
	u32 mclk;
	u32 rate;
	u16 fs;
	u8 sr:4;
	u8 bosr:1;
	u8 usb:1;
};

/* codec mclk clock divider coefficients */
static const struct _coeff_div coeff_div[] = {
	/* 48k */
	{12288000, 48000, 256, 0x0, 0x0, 0x0},
	{18432000, 48000, 384, 0x0, 0x1, 0x0},
	{12000000, 48000, 250, 0x0, 0x0, 0x1},

	/* 32k */
	{12288000, 32000, 384, 0x6, 0x0, 0x0},
	{18432000, 32000, 576, 0x6, 0x1, 0x0},
	{12000000, 32000, 375, 0x6, 0x0, 0x1},

	/* 8k */
	{12288000, 8000, 1536, 0x3, 0x0, 0x0},
	{18432000, 8000, 2304, 0x3, 0x1, 0x0},
	{11289600, 8000, 1408, 0xb, 0x0, 0x0},
	{16934400, 8000, 2112, 0xb, 0x1, 0x0},
	{12000000, 8000, 1500, 0x3, 0x0, 0x1},

	/* 96k */
	{12288000, 96000, 128, 0x7, 0x0, 0x0},
	{18432000, 96000, 192, 0x7, 0x1, 0x0},
	{12000000, 96000, 125, 0x7, 0x0, 0x1},

	/* 44.1k */
	{11289600, 44100, 256, 0x8, 0x0, 0x0},
	{16934400, 44100, 384, 0x8, 0x1, 0x0},
	{12000000, 44100, 272, 0x8, 0x1, 0x1},

	/* 88.2k */
	{11289600, 88200, 128, 0xf, 0x0, 0x0},
	{16934400, 88200, 192, 0xf, 0x1, 0x0},
	{12000000, 88200, 136, 0xf, 0x1, 0x1},
};

/* rates constraints */
static const unsigned int wm8731_rates_12000000[] = {
	8000, 32000, 44100, 48000, 96000, 88200,
};

static const unsigned int wm8731_rates_12288000_18432000[] = {
	8000, 32000, 48000, 96000,
};

static const unsigned int wm8731_rates_11289600_16934400[] = {
	8000, 44100, 88200,
};

static const struct snd_pcm_hw_constraint_list wm8731_constraints_12000000 = {
	.list = wm8731_rates_12000000,
	.count = ARRAY_SIZE(wm8731_rates_12000000),
};

static const
struct snd_pcm_hw_constraint_list wm8731_constraints_12288000_18432000 = {
	.list = wm8731_rates_12288000_18432000,
	.count = ARRAY_SIZE(wm8731_rates_12288000_18432000),
};

static const
struct snd_pcm_hw_constraint_list wm8731_constraints_11289600_16934400 = {
	.list = wm8731_rates_11289600_16934400,
	.count = ARRAY_SIZE(wm8731_rates_11289600_16934400),
};

static inline int get_coeff(int mclk, int rate)
{
	int i;

	for (i = 0; i < ARRAY_SIZE(coeff_div); i++) {
		if (coeff_div[i].rate == rate && coeff_div[i].mclk == mclk)
			return i;
	}
	return 0;
}

static int wm8731_hw_params(struct snd_pcm_substream *substream,
			    struct snd_pcm_hw_params *params,
			    struct snd_soc_dai *dai)
{
	struct snd_soc_component *component = dai->component;
	struct wm8731_priv *wm8731 = snd_soc_component_get_drvdata(component);
	u16 iface = snd_soc_component_read(component, WM8731_IFACE) & 0xfff3;
	int i = get_coeff(wm8731->sysclk, params_rate(params));
	u16 srate = (coeff_div[i].sr << 2) |
		(coeff_div[i].bosr << 1) | coeff_div[i].usb;

	wm8731->playback_fs = params_rate(params);

	snd_soc_component_write(component, WM8731_SRATE, srate);

	/* bit size */
	switch (params_width(params)) {
	case 16:
		break;
	case 20:
		iface |= 0x0004;
		break;
	case 24:
		iface |= 0x0008;
		break;
	case 32:
		iface |= 0x000c;
		break;
	}

	wm8731_set_deemph(component);

	snd_soc_component_write(component, WM8731_IFACE, iface);
	return 0;
}

static int wm8731_mute(struct snd_soc_dai *dai, int mute, int direction)
{
	struct snd_soc_component *component = dai->component;
	u16 mute_reg = snd_soc_component_read(component, WM8731_APDIGI) & 0xfff7;

	if (mute)
		snd_soc_component_write(component, WM8731_APDIGI, mute_reg | 0x8);
	else
		snd_soc_component_write(component, WM8731_APDIGI, mute_reg);
	return 0;
}

static int wm8731_set_dai_sysclk(struct snd_soc_dai *codec_dai,
		int clk_id, unsigned int freq, int dir)
{
	struct snd_soc_component *component = codec_dai->component;
	struct snd_soc_dapm_context *dapm = snd_soc_component_get_dapm(component);
	struct wm8731_priv *wm8731 = snd_soc_component_get_drvdata(component);

	switch (clk_id) {
	case WM8731_SYSCLK_XTAL:
	case WM8731_SYSCLK_MCLK:
		if (wm8731->mclk && clk_set_rate(wm8731->mclk, freq))
			return -EINVAL;
		wm8731->sysclk_type = clk_id;
		break;
	default:
		return -EINVAL;
	}

	switch (freq) {
	case 0:
		wm8731->constraints = NULL;
		break;
	case 12000000:
		wm8731->constraints = &wm8731_constraints_12000000;
		break;
	case 12288000:
	case 18432000:
		wm8731->constraints = &wm8731_constraints_12288000_18432000;
		break;
	case 16934400:
	case 11289600:
		wm8731->constraints = &wm8731_constraints_11289600_16934400;
		break;
	default:
		return -EINVAL;
	}

	wm8731->sysclk = freq;

	snd_soc_dapm_sync(dapm);

	return 0;
}


static int wm8731_set_dai_fmt(struct snd_soc_dai *codec_dai,
		unsigned int fmt)
{
	struct snd_soc_component *component = codec_dai->component;
	u16 iface = 0;

	/* set master/slave audio interface */
	switch (fmt & SND_SOC_DAIFMT_MASTER_MASK) {
	case SND_SOC_DAIFMT_CBM_CFM:
		iface |= 0x0040;
		break;
	case SND_SOC_DAIFMT_CBS_CFS:
		break;
	default:
		return -EINVAL;
	}

	/* interface format */
	switch (fmt & SND_SOC_DAIFMT_FORMAT_MASK) {
	case SND_SOC_DAIFMT_I2S:
		iface |= 0x0002;
		break;
	case SND_SOC_DAIFMT_RIGHT_J:
		break;
	case SND_SOC_DAIFMT_LEFT_J:
		iface |= 0x0001;
		break;
	case SND_SOC_DAIFMT_DSP_A:
		iface |= 0x0013;
		break;
	case SND_SOC_DAIFMT_DSP_B:
		iface |= 0x0003;
		break;
	default:
		return -EINVAL;
	}

	/* clock inversion */
	switch (fmt & SND_SOC_DAIFMT_INV_MASK) {
	case SND_SOC_DAIFMT_NB_NF:
		break;
	case SND_SOC_DAIFMT_IB_IF:
		iface |= 0x0090;
		break;
	case SND_SOC_DAIFMT_IB_NF:
		iface |= 0x0080;
		break;
	case SND_SOC_DAIFMT_NB_IF:
		iface |= 0x0010;
		break;
	default:
		return -EINVAL;
	}

	/* set iface */
	snd_soc_component_write(component, WM8731_IFACE, iface);
	return 0;
}

static int wm8731_set_bias_level(struct snd_soc_component *component,
				 enum snd_soc_bias_level level)
{
	struct wm8731_priv *wm8731 = snd_soc_component_get_drvdata(component);
	int ret;
	u16 reg;

	switch (level) {
	case SND_SOC_BIAS_ON:
		if (wm8731->mclk) {
			ret = clk_prepare_enable(wm8731->mclk);
			if (ret)
				return ret;
		}
		break;
	case SND_SOC_BIAS_PREPARE:
		break;
	case SND_SOC_BIAS_STANDBY:
		if (snd_soc_component_get_bias_level(component) == SND_SOC_BIAS_OFF) {
			ret = regulator_bulk_enable(ARRAY_SIZE(wm8731->supplies),
						    wm8731->supplies);
			if (ret != 0)
				return ret;

			regcache_sync(wm8731->regmap);
		}

		/* Clear PWROFF, gate CLKOUT, everything else as-is */
		reg = snd_soc_component_read(component, WM8731_PWR) & 0xff7f;
		snd_soc_component_write(component, WM8731_PWR, reg | 0x0040);
		break;
	case SND_SOC_BIAS_OFF:
		if (wm8731->mclk)
			clk_disable_unprepare(wm8731->mclk);
		snd_soc_component_write(component, WM8731_PWR, 0xffff);
		regulator_bulk_disable(ARRAY_SIZE(wm8731->supplies),
				       wm8731->supplies);
		regcache_mark_dirty(wm8731->regmap);
		break;
	}
	return 0;
}

static int wm8731_startup(struct snd_pcm_substream *substream,
	struct snd_soc_dai *dai)
{
	struct wm8731_priv *wm8731 = snd_soc_component_get_drvdata(dai->component);

	if (wm8731->constraints)
		snd_pcm_hw_constraint_list(substream->runtime, 0,
					   SNDRV_PCM_HW_PARAM_RATE,
					   wm8731->constraints);

	return 0;
}

#define WM8731_RATES SNDRV_PCM_RATE_8000_96000

#define WM8731_FORMATS (SNDRV_PCM_FMTBIT_S16_LE | SNDRV_PCM_FMTBIT_S20_3LE |\
	SNDRV_PCM_FMTBIT_S24_LE | SNDRV_PCM_FMTBIT_S32_LE)

static const struct snd_soc_dai_ops wm8731_dai_ops = {
	.startup	= wm8731_startup,
	.hw_params	= wm8731_hw_params,
	.mute_stream	= wm8731_mute,
	.set_sysclk	= wm8731_set_dai_sysclk,
	.set_fmt	= wm8731_set_dai_fmt,
	.no_capture_mute = 1,
};

static struct snd_soc_dai_driver wm8731_dai = {
	.name = "wm8731-hifi",
	.playback = {
		.stream_name = "Playback",
		.channels_min = 1,
		.channels_max = 2,
		.rates = WM8731_RATES,
		.formats = WM8731_FORMATS,},
	.capture = {
		.stream_name = "Capture",
		.channels_min = 1,
		.channels_max = 2,
		.rates = WM8731_RATES,
		.formats = WM8731_FORMATS,},
	.ops = &wm8731_dai_ops,
	.symmetric_rate = 1,
};

static int wm8731_request_supplies(struct device *dev,
		struct wm8731_priv *wm8731)
{
	int ret = 0, i;

	for (i = 0; i < ARRAY_SIZE(wm8731->supplies); i++)
		wm8731->supplies[i].supply = wm8731_supply_names[i];

	ret = devm_regulator_bulk_get(dev, ARRAY_SIZE(wm8731->supplies),
				 wm8731->supplies);
	if (ret != 0) {
		dev_err(dev, "Failed to request supplies: %d\n", ret);
		return ret;
	}

	ret = regulator_bulk_enable(ARRAY_SIZE(wm8731->supplies),
				    wm8731->supplies);
	if (ret != 0) {
		dev_err(dev, "Failed to enable supplies: %d\n", ret);
		return ret;
	}

	return 0;
}

static int wm8731_hw_init(struct device *dev, struct wm8731_priv *wm8731)
{
	int ret = 0;

	ret = wm8731_reset(wm8731->regmap);
	if (ret < 0) {
		dev_err(dev, "Failed to issue reset: %d\n", ret);
		goto err;
	}

	/* Clear POWEROFF, keep everything else disabled */
	regmap_write(wm8731->regmap, WM8731_PWR, 0x7f);

	/* Latch the update bits */
	regmap_update_bits(wm8731->regmap, WM8731_LOUT1V, 0x100, 0);
	regmap_update_bits(wm8731->regmap, WM8731_ROUT1V, 0x100, 0);
	regmap_update_bits(wm8731->regmap, WM8731_LINVOL, 0x100, 0);
	regmap_update_bits(wm8731->regmap, WM8731_RINVOL, 0x100, 0);

	/* Disable bypass path by default */
	regmap_update_bits(wm8731->regmap, WM8731_APANA, 0x8, 0);

	regcache_mark_dirty(wm8731->regmap);

err:
	return ret;
}

static const struct snd_soc_component_driver soc_component_dev_wm8731 = {
	.set_bias_level		= wm8731_set_bias_level,
	.controls		= wm8731_snd_controls,
	.num_controls		= ARRAY_SIZE(wm8731_snd_controls),
	.dapm_widgets		= wm8731_dapm_widgets,
	.num_dapm_widgets	= ARRAY_SIZE(wm8731_dapm_widgets),
	.dapm_routes		= wm8731_intercon,
	.num_dapm_routes	= ARRAY_SIZE(wm8731_intercon),
	.suspend_bias_off	= 1,
	.idle_bias_on		= 1,
	.use_pmdown_time	= 1,
	.endianness		= 1,
	.non_legacy_dai_naming	= 1,
};

static const struct of_device_id wm8731_of_match[] = {
	{ .compatible = "wlf,wm8731", },
	{ }
};

MODULE_DEVICE_TABLE(of, wm8731_of_match);

static const struct regmap_config wm8731_regmap = {
	.reg_bits = 7,
	.val_bits = 9,

	.max_register = WM8731_RESET,
	.volatile_reg = wm8731_volatile,

	.cache_type = REGCACHE_RBTREE,
	.reg_defaults = wm8731_reg_defaults,
	.num_reg_defaults = ARRAY_SIZE(wm8731_reg_defaults),
};

#if defined(CONFIG_SPI_MASTER)
static int wm8731_spi_probe(struct spi_device *spi)
{
	struct wm8731_priv *wm8731;
	int ret;

	wm8731 = devm_kzalloc(&spi->dev, sizeof(*wm8731), GFP_KERNEL);
	if (wm8731 == NULL)
		return -ENOMEM;

	wm8731->mclk = devm_clk_get(&spi->dev, "mclk");
	if (IS_ERR(wm8731->mclk)) {
		ret = PTR_ERR(wm8731->mclk);
		if (ret == -ENOENT) {
			wm8731->mclk = NULL;
			dev_warn(&spi->dev, "Assuming static MCLK\n");
		} else {
			dev_err(&spi->dev, "Failed to get MCLK: %d\n",
				ret);
			return ret;
		}
	}

	mutex_init(&wm8731->lock);

	spi_set_drvdata(spi, wm8731);

	ret = wm8731_request_supplies(&spi->dev, wm8731);
	if (ret != 0)
		return ret;

	wm8731->regmap = devm_regmap_init_spi(spi, &wm8731_regmap);
	if (IS_ERR(wm8731->regmap)) {
		ret = PTR_ERR(wm8731->regmap);
		dev_err(&spi->dev, "Failed to allocate register map: %d\n",
			ret);
		return ret;
	}

	ret = wm8731_hw_init(&spi->dev, wm8731);
	if (ret != 0)
		return ret;

	ret = devm_snd_soc_register_component(&spi->dev,
			&soc_component_dev_wm8731, &wm8731_dai, 1);
	if (ret != 0) {
		dev_err(&spi->dev, "Failed to register CODEC: %d\n", ret);
		return ret;
	}

	return 0;
}

static struct spi_driver wm8731_spi_driver = {
	.driver = {
		.name	= "wm8731",
		.of_match_table = wm8731_of_match,
	},
	.probe		= wm8731_spi_probe,
};
#endif /* CONFIG_SPI_MASTER */

#if IS_ENABLED(CONFIG_I2C)
static int wm8731_i2c_probe(struct i2c_client *i2c,
			    const struct i2c_device_id *id)
{
	struct wm8731_priv *wm8731;
	int ret;

	wm8731 = devm_kzalloc(&i2c->dev, sizeof(struct wm8731_priv),
			      GFP_KERNEL);
	if (wm8731 == NULL)
		return -ENOMEM;

	wm8731->mclk = devm_clk_get(&i2c->dev, "mclk");
	if (IS_ERR(wm8731->mclk)) {
		ret = PTR_ERR(wm8731->mclk);
		if (ret == -ENOENT) {
			wm8731->mclk = NULL;
			dev_warn(&i2c->dev, "Assuming static MCLK\n");
		} else {
			dev_err(&i2c->dev, "Failed to get MCLK: %d\n",
				ret);
			return ret;
		}
	}

	mutex_init(&wm8731->lock);

	i2c_set_clientdata(i2c, wm8731);

	ret = wm8731_request_supplies(&i2c->dev, wm8731);
	if (ret != 0)
		return ret;

	wm8731->regmap = devm_regmap_init_i2c(i2c, &wm8731_regmap);
	if (IS_ERR(wm8731->regmap)) {
		ret = PTR_ERR(wm8731->regmap);
		dev_err(&i2c->dev, "Failed to allocate register map: %d\n",
			ret);
		goto err_regulator_enable;
	}

	ret = wm8731_hw_init(&i2c->dev, wm8731);
	if (ret != 0)
		goto err_regulator_enable;

	ret = devm_snd_soc_register_component(&i2c->dev,
			&soc_component_dev_wm8731, &wm8731_dai, 1);
	if (ret != 0) {
		dev_err(&i2c->dev, "Failed to register CODEC: %d\n", ret);
		goto err_regulator_enable;
	}

	return 0;
<<<<<<< HEAD

err_regulator_enable:
	/* Regulators will be enabled by bias management */
	regulator_bulk_disable(ARRAY_SIZE(wm8731->supplies), wm8731->supplies);

	return ret;
}
=======
>>>>>>> 3a82f341

err_regulator_enable:
	/* Regulators will be enabled by bias management */
	regulator_bulk_disable(ARRAY_SIZE(wm8731->supplies), wm8731->supplies);

	return ret;
}

static const struct i2c_device_id wm8731_i2c_id[] = {
	{ "wm8731", 0 },
	{ }
};
MODULE_DEVICE_TABLE(i2c, wm8731_i2c_id);

static struct i2c_driver wm8731_i2c_driver = {
	.driver = {
		.name = "wm8731",
		.of_match_table = wm8731_of_match,
	},
	.probe =    wm8731_i2c_probe,
	.id_table = wm8731_i2c_id,
};
#endif

static int __init wm8731_modinit(void)
{
	int ret = 0;
#if IS_ENABLED(CONFIG_I2C)
	ret = i2c_add_driver(&wm8731_i2c_driver);
	if (ret != 0) {
		printk(KERN_ERR "Failed to register WM8731 I2C driver: %d\n",
		       ret);
	}
#endif
#if defined(CONFIG_SPI_MASTER)
	ret = spi_register_driver(&wm8731_spi_driver);
	if (ret != 0) {
		printk(KERN_ERR "Failed to register WM8731 SPI driver: %d\n",
		       ret);
	}
#endif
	return ret;
}
module_init(wm8731_modinit);

static void __exit wm8731_exit(void)
{
#if IS_ENABLED(CONFIG_I2C)
	i2c_del_driver(&wm8731_i2c_driver);
#endif
#if defined(CONFIG_SPI_MASTER)
	spi_unregister_driver(&wm8731_spi_driver);
#endif
}
module_exit(wm8731_exit);

MODULE_DESCRIPTION("ASoC WM8731 driver");
MODULE_AUTHOR("Richard Purdie");
MODULE_LICENSE("GPL");<|MERGE_RESOLUTION|>--- conflicted
+++ resolved
@@ -772,16 +772,6 @@
 	}
 
 	return 0;
-<<<<<<< HEAD
-
-err_regulator_enable:
-	/* Regulators will be enabled by bias management */
-	regulator_bulk_disable(ARRAY_SIZE(wm8731->supplies), wm8731->supplies);
-
-	return ret;
-}
-=======
->>>>>>> 3a82f341
 
 err_regulator_enable:
 	/* Regulators will be enabled by bias management */
