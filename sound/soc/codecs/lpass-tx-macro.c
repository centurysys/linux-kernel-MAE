// SPDX-License-Identifier: GPL-2.0-only
// Copyright (c) 2018-2020, The Linux Foundation. All rights reserved.

#include <linux/module.h>
#include <linux/init.h>
#include <linux/clk.h>
#include <linux/io.h>
#include <linux/platform_device.h>
#include <linux/pm_runtime.h>
#include <linux/regmap.h>
#include <sound/soc.h>
#include <sound/soc-dapm.h>
#include <sound/tlv.h>
#include <linux/of_clk.h>
#include <linux/clk-provider.h>

#include "lpass-macro-common.h"

#define CDC_TX_CLK_RST_CTRL_MCLK_CONTROL (0x0000)
#define CDC_TX_MCLK_EN_MASK		BIT(0)
#define CDC_TX_MCLK_ENABLE		BIT(0)
#define CDC_TX_CLK_RST_CTRL_FS_CNT_CONTROL (0x0004)
#define CDC_TX_FS_CNT_EN_MASK		BIT(0)
#define CDC_TX_FS_CNT_ENABLE		BIT(0)
#define CDC_TX_CLK_RST_CTRL_SWR_CONTROL	(0x0008)
#define CDC_TX_SWR_RESET_MASK		BIT(1)
#define CDC_TX_SWR_RESET_ENABLE		BIT(1)
#define CDC_TX_SWR_CLK_EN_MASK		BIT(0)
#define CDC_TX_SWR_CLK_ENABLE		BIT(0)
#define CDC_TX_TOP_CSR_TOP_CFG0		(0x0080)
#define CDC_TX_TOP_CSR_ANC_CFG		(0x0084)
#define CDC_TX_TOP_CSR_SWR_CTRL		(0x0088)
#define CDC_TX_TOP_CSR_FREQ_MCLK	(0x0090)
#define CDC_TX_TOP_CSR_DEBUG_BUS	(0x0094)
#define CDC_TX_TOP_CSR_DEBUG_EN		(0x0098)
#define CDC_TX_TOP_CSR_TX_I2S_CTL	(0x00A4)
#define CDC_TX_TOP_CSR_I2S_CLK		(0x00A8)
#define CDC_TX_TOP_CSR_I2S_RESET	(0x00AC)
#define CDC_TX_TOP_CSR_SWR_DMICn_CTL(n)	(0x00C0 + n * 0x4)
#define CDC_TX_TOP_CSR_SWR_DMIC0_CTL	(0x00C0)
#define CDC_TX_SWR_DMIC_CLK_SEL_MASK	GENMASK(3, 1)
#define CDC_TX_TOP_CSR_SWR_DMIC1_CTL	(0x00C4)
#define CDC_TX_TOP_CSR_SWR_DMIC2_CTL	(0x00C8)
#define CDC_TX_TOP_CSR_SWR_DMIC3_CTL	(0x00CC)
#define CDC_TX_TOP_CSR_SWR_AMIC0_CTL	(0x00D0)
#define CDC_TX_TOP_CSR_SWR_AMIC1_CTL	(0x00D4)
#define CDC_TX_INP_MUX_ADC_MUXn_CFG0(n)	(0x0100 + 0x8 * n)
#define CDC_TX_MACRO_SWR_MIC_MUX_SEL_MASK GENMASK(3, 0)
#define CDC_TX_INP_MUX_ADC_MUX0_CFG0	(0x0100)
#define CDC_TX_INP_MUX_ADC_MUXn_CFG1(n)	(0x0104 + 0x8 * n)
#define CDC_TX_INP_MUX_ADC_MUX0_CFG1	(0x0104)
#define CDC_TX_INP_MUX_ADC_MUX1_CFG0	(0x0108)
#define CDC_TX_INP_MUX_ADC_MUX1_CFG1	(0x010C)
#define CDC_TX_INP_MUX_ADC_MUX2_CFG0	(0x0110)
#define CDC_TX_INP_MUX_ADC_MUX2_CFG1	(0x0114)
#define CDC_TX_INP_MUX_ADC_MUX3_CFG0	(0x0118)
#define CDC_TX_INP_MUX_ADC_MUX3_CFG1	(0x011C)
#define CDC_TX_INP_MUX_ADC_MUX4_CFG0	(0x0120)
#define CDC_TX_INP_MUX_ADC_MUX4_CFG1	(0x0124)
#define CDC_TX_INP_MUX_ADC_MUX5_CFG0	(0x0128)
#define CDC_TX_INP_MUX_ADC_MUX5_CFG1	(0x012C)
#define CDC_TX_INP_MUX_ADC_MUX6_CFG0	(0x0130)
#define CDC_TX_INP_MUX_ADC_MUX6_CFG1	(0x0134)
#define CDC_TX_INP_MUX_ADC_MUX7_CFG0	(0x0138)
#define CDC_TX_INP_MUX_ADC_MUX7_CFG1	(0x013C)
#define CDC_TX_ANC0_CLK_RESET_CTL	(0x0200)
#define CDC_TX_ANC0_MODE_1_CTL		(0x0204)
#define CDC_TX_ANC0_MODE_2_CTL		(0x0208)
#define CDC_TX_ANC0_FF_SHIFT		(0x020C)
#define CDC_TX_ANC0_FB_SHIFT		(0x0210)
#define CDC_TX_ANC0_LPF_FF_A_CTL	(0x0214)
#define CDC_TX_ANC0_LPF_FF_B_CTL	(0x0218)
#define CDC_TX_ANC0_LPF_FB_CTL		(0x021C)
#define CDC_TX_ANC0_SMLPF_CTL		(0x0220)
#define CDC_TX_ANC0_DCFLT_SHIFT_CTL	(0x0224)
#define CDC_TX_ANC0_IIR_ADAPT_CTL	(0x0228)
#define CDC_TX_ANC0_IIR_COEFF_1_CTL	(0x022C)
#define CDC_TX_ANC0_IIR_COEFF_2_CTL	(0x0230)
#define CDC_TX_ANC0_FF_A_GAIN_CTL	(0x0234)
#define CDC_TX_ANC0_FF_B_GAIN_CTL	(0x0238)
#define CDC_TX_ANC0_FB_GAIN_CTL		(0x023C)
#define CDC_TXn_TX_PATH_CTL(n)		(0x0400 + 0x80 * n)
#define CDC_TXn_PCM_RATE_MASK		GENMASK(3, 0)
#define CDC_TXn_PGA_MUTE_MASK		BIT(4)
#define CDC_TXn_CLK_EN_MASK		BIT(5)
#define CDC_TX0_TX_PATH_CTL		(0x0400)
#define CDC_TXn_TX_PATH_CFG0(n)		(0x0404 + 0x80 * n)
#define CDC_TX0_TX_PATH_CFG0		(0x0404)
#define CDC_TXn_PH_EN_MASK		BIT(0)
#define CDC_TXn_ADC_MODE_MASK		GENMASK(2, 1)
#define CDC_TXn_HPF_CUT_FREQ_MASK	GENMASK(6, 5)
#define CDC_TXn_ADC_DMIC_SEL_MASK	BIT(7)
#define CDC_TX0_TX_PATH_CFG1		(0x0408)
#define CDC_TXn_TX_VOL_CTL(n)		(0x040C + 0x80 * n)
#define CDC_TX0_TX_VOL_CTL		(0x040C)
#define CDC_TX0_TX_PATH_SEC0		(0x0410)
#define CDC_TX0_TX_PATH_SEC1		(0x0414)
#define CDC_TXn_TX_PATH_SEC2(n)		(0x0418 + 0x80 * n)
#define CDC_TXn_HPF_F_CHANGE_MASK	 BIT(1)
#define CDC_TXn_HPF_ZERO_GATE_MASK	 BIT(0)
#define CDC_TX0_TX_PATH_SEC2		(0x0418)
#define CDC_TX0_TX_PATH_SEC3		(0x041C)
#define CDC_TX0_TX_PATH_SEC4		(0x0420)
#define CDC_TX0_TX_PATH_SEC5		(0x0424)
#define CDC_TX0_TX_PATH_SEC6		(0x0428)
#define CDC_TX0_TX_PATH_SEC7		(0x042C)
#define CDC_TX0_MBHC_CTL_EN_MASK	BIT(6)
#define CDC_TX1_TX_PATH_CTL		(0x0480)
#define CDC_TX1_TX_PATH_CFG0		(0x0484)
#define CDC_TX1_TX_PATH_CFG1		(0x0488)
#define CDC_TX1_TX_VOL_CTL		(0x048C)
#define CDC_TX1_TX_PATH_SEC0		(0x0490)
#define CDC_TX1_TX_PATH_SEC1		(0x0494)
#define CDC_TX1_TX_PATH_SEC2		(0x0498)
#define CDC_TX1_TX_PATH_SEC3		(0x049C)
#define CDC_TX1_TX_PATH_SEC4		(0x04A0)
#define CDC_TX1_TX_PATH_SEC5		(0x04A4)
#define CDC_TX1_TX_PATH_SEC6		(0x04A8)
#define CDC_TX2_TX_PATH_CTL		(0x0500)
#define CDC_TX2_TX_PATH_CFG0		(0x0504)
#define CDC_TX2_TX_PATH_CFG1		(0x0508)
#define CDC_TX2_TX_VOL_CTL		(0x050C)
#define CDC_TX2_TX_PATH_SEC0		(0x0510)
#define CDC_TX2_TX_PATH_SEC1		(0x0514)
#define CDC_TX2_TX_PATH_SEC2		(0x0518)
#define CDC_TX2_TX_PATH_SEC3		(0x051C)
#define CDC_TX2_TX_PATH_SEC4		(0x0520)
#define CDC_TX2_TX_PATH_SEC5		(0x0524)
#define CDC_TX2_TX_PATH_SEC6		(0x0528)
#define CDC_TX3_TX_PATH_CTL		(0x0580)
#define CDC_TX3_TX_PATH_CFG0		(0x0584)
#define CDC_TX3_TX_PATH_CFG1		(0x0588)
#define CDC_TX3_TX_VOL_CTL		(0x058C)
#define CDC_TX3_TX_PATH_SEC0		(0x0590)
#define CDC_TX3_TX_PATH_SEC1		(0x0594)
#define CDC_TX3_TX_PATH_SEC2		(0x0598)
#define CDC_TX3_TX_PATH_SEC3		(0x059C)
#define CDC_TX3_TX_PATH_SEC4		(0x05A0)
#define CDC_TX3_TX_PATH_SEC5		(0x05A4)
#define CDC_TX3_TX_PATH_SEC6		(0x05A8)
#define CDC_TX4_TX_PATH_CTL		(0x0600)
#define CDC_TX4_TX_PATH_CFG0		(0x0604)
#define CDC_TX4_TX_PATH_CFG1		(0x0608)
#define CDC_TX4_TX_VOL_CTL		(0x060C)
#define CDC_TX4_TX_PATH_SEC0		(0x0610)
#define CDC_TX4_TX_PATH_SEC1		(0x0614)
#define CDC_TX4_TX_PATH_SEC2		(0x0618)
#define CDC_TX4_TX_PATH_SEC3		(0x061C)
#define CDC_TX4_TX_PATH_SEC4		(0x0620)
#define CDC_TX4_TX_PATH_SEC5		(0x0624)
#define CDC_TX4_TX_PATH_SEC6		(0x0628)
#define CDC_TX5_TX_PATH_CTL		(0x0680)
#define CDC_TX5_TX_PATH_CFG0		(0x0684)
#define CDC_TX5_TX_PATH_CFG1		(0x0688)
#define CDC_TX5_TX_VOL_CTL		(0x068C)
#define CDC_TX5_TX_PATH_SEC0		(0x0690)
#define CDC_TX5_TX_PATH_SEC1		(0x0694)
#define CDC_TX5_TX_PATH_SEC2		(0x0698)
#define CDC_TX5_TX_PATH_SEC3		(0x069C)
#define CDC_TX5_TX_PATH_SEC4		(0x06A0)
#define CDC_TX5_TX_PATH_SEC5		(0x06A4)
#define CDC_TX5_TX_PATH_SEC6		(0x06A8)
#define CDC_TX6_TX_PATH_CTL		(0x0700)
#define CDC_TX6_TX_PATH_CFG0		(0x0704)
#define CDC_TX6_TX_PATH_CFG1		(0x0708)
#define CDC_TX6_TX_VOL_CTL		(0x070C)
#define CDC_TX6_TX_PATH_SEC0		(0x0710)
#define CDC_TX6_TX_PATH_SEC1		(0x0714)
#define CDC_TX6_TX_PATH_SEC2		(0x0718)
#define CDC_TX6_TX_PATH_SEC3		(0x071C)
#define CDC_TX6_TX_PATH_SEC4		(0x0720)
#define CDC_TX6_TX_PATH_SEC5		(0x0724)
#define CDC_TX6_TX_PATH_SEC6		(0x0728)
#define CDC_TX7_TX_PATH_CTL		(0x0780)
#define CDC_TX7_TX_PATH_CFG0		(0x0784)
#define CDC_TX7_TX_PATH_CFG1		(0x0788)
#define CDC_TX7_TX_VOL_CTL		(0x078C)
#define CDC_TX7_TX_PATH_SEC0		(0x0790)
#define CDC_TX7_TX_PATH_SEC1		(0x0794)
#define CDC_TX7_TX_PATH_SEC2		(0x0798)
#define CDC_TX7_TX_PATH_SEC3		(0x079C)
#define CDC_TX7_TX_PATH_SEC4		(0x07A0)
#define CDC_TX7_TX_PATH_SEC5		(0x07A4)
#define CDC_TX7_TX_PATH_SEC6		(0x07A8)
#define TX_MAX_OFFSET			(0x07A8)

#define TX_MACRO_RATES (SNDRV_PCM_RATE_8000 | SNDRV_PCM_RATE_16000 |\
			SNDRV_PCM_RATE_32000 | SNDRV_PCM_RATE_48000 |\
			SNDRV_PCM_RATE_96000 | SNDRV_PCM_RATE_192000)
#define TX_MACRO_FORMATS (SNDRV_PCM_FMTBIT_S16_LE |\
			SNDRV_PCM_FMTBIT_S24_LE |\
			SNDRV_PCM_FMTBIT_S24_3LE)

#define  CF_MIN_3DB_4HZ			0x0
#define  CF_MIN_3DB_75HZ		0x1
#define  CF_MIN_3DB_150HZ		0x2
#define	TX_ADC_MAX	5
#define TX_ADC_TO_DMIC(n) ((n - TX_ADC_MAX)/2)
#define NUM_DECIMATORS 8
#define TX_NUM_CLKS_MAX	5
#define TX_MACRO_DMIC_UNMUTE_DELAY_MS	40
#define TX_MACRO_AMIC_UNMUTE_DELAY_MS	100
#define TX_MACRO_DMIC_HPF_DELAY_MS	300
#define TX_MACRO_AMIC_HPF_DELAY_MS	300
#define MCLK_FREQ		9600000

enum {
	TX_MACRO_AIF_INVALID = 0,
	TX_MACRO_AIF1_CAP,
	TX_MACRO_AIF2_CAP,
	TX_MACRO_AIF3_CAP,
	TX_MACRO_MAX_DAIS
};

enum {
	TX_MACRO_DEC0,
	TX_MACRO_DEC1,
	TX_MACRO_DEC2,
	TX_MACRO_DEC3,
	TX_MACRO_DEC4,
	TX_MACRO_DEC5,
	TX_MACRO_DEC6,
	TX_MACRO_DEC7,
	TX_MACRO_DEC_MAX,
};

enum {
	TX_MACRO_CLK_DIV_2,
	TX_MACRO_CLK_DIV_3,
	TX_MACRO_CLK_DIV_4,
	TX_MACRO_CLK_DIV_6,
	TX_MACRO_CLK_DIV_8,
	TX_MACRO_CLK_DIV_16,
};

enum {
	MSM_DMIC,
	SWR_MIC,
	ANC_FB_TUNE1
};

struct tx_mute_work {
	struct tx_macro *tx;
	u32 decimator;
	struct delayed_work dwork;
};

struct hpf_work {
	struct tx_macro *tx;
	u8 decimator;
	u8 hpf_cut_off_freq;
	struct delayed_work dwork;
};

struct tx_macro {
	struct device *dev;
	struct snd_soc_component *component;
	struct hpf_work tx_hpf_work[NUM_DECIMATORS];
	struct tx_mute_work tx_mute_dwork[NUM_DECIMATORS];
	unsigned long active_ch_mask[TX_MACRO_MAX_DAIS];
	unsigned long active_ch_cnt[TX_MACRO_MAX_DAIS];
	unsigned long active_decimator[TX_MACRO_MAX_DAIS];
	struct regmap *regmap;
	struct clk *mclk;
	struct clk *npl;
	struct clk *macro;
	struct clk *dcodec;
	struct clk *fsgen;
	struct clk_hw hw;
	bool dec_active[NUM_DECIMATORS];
	bool reset_swr;
	int tx_mclk_users;
	u16 dmic_clk_div;
	bool bcs_enable;
	int dec_mode[NUM_DECIMATORS];
	struct lpass_macro *pds;
	bool bcs_clk_en;
};
#define to_tx_macro(_hw) container_of(_hw, struct tx_macro, hw)

static const DECLARE_TLV_DB_SCALE(digital_gain, -8400, 100, -8400);

static struct reg_default tx_defaults[] = {
	/* TX Macro */
	{ CDC_TX_CLK_RST_CTRL_MCLK_CONTROL, 0x00 },
	{ CDC_TX_CLK_RST_CTRL_FS_CNT_CONTROL, 0x00 },
	{ CDC_TX_CLK_RST_CTRL_SWR_CONTROL, 0x00},
	{ CDC_TX_TOP_CSR_TOP_CFG0, 0x00},
	{ CDC_TX_TOP_CSR_ANC_CFG, 0x00},
	{ CDC_TX_TOP_CSR_SWR_CTRL, 0x00},
	{ CDC_TX_TOP_CSR_FREQ_MCLK, 0x00},
	{ CDC_TX_TOP_CSR_DEBUG_BUS, 0x00},
	{ CDC_TX_TOP_CSR_DEBUG_EN, 0x00},
	{ CDC_TX_TOP_CSR_TX_I2S_CTL, 0x0C},
	{ CDC_TX_TOP_CSR_I2S_CLK, 0x00},
	{ CDC_TX_TOP_CSR_I2S_RESET, 0x00},
	{ CDC_TX_TOP_CSR_SWR_DMIC0_CTL, 0x00},
	{ CDC_TX_TOP_CSR_SWR_DMIC1_CTL, 0x00},
	{ CDC_TX_TOP_CSR_SWR_DMIC2_CTL, 0x00},
	{ CDC_TX_TOP_CSR_SWR_DMIC3_CTL, 0x00},
	{ CDC_TX_TOP_CSR_SWR_AMIC0_CTL, 0x00},
	{ CDC_TX_TOP_CSR_SWR_AMIC1_CTL, 0x00},
	{ CDC_TX_INP_MUX_ADC_MUX0_CFG0, 0x00},
	{ CDC_TX_INP_MUX_ADC_MUX0_CFG1, 0x00},
	{ CDC_TX_INP_MUX_ADC_MUX1_CFG0, 0x00},
	{ CDC_TX_INP_MUX_ADC_MUX1_CFG1, 0x00},
	{ CDC_TX_INP_MUX_ADC_MUX2_CFG0, 0x00},
	{ CDC_TX_INP_MUX_ADC_MUX2_CFG1, 0x00},
	{ CDC_TX_INP_MUX_ADC_MUX3_CFG0, 0x00},
	{ CDC_TX_INP_MUX_ADC_MUX3_CFG1, 0x00},
	{ CDC_TX_INP_MUX_ADC_MUX4_CFG0, 0x00},
	{ CDC_TX_INP_MUX_ADC_MUX4_CFG1, 0x00},
	{ CDC_TX_INP_MUX_ADC_MUX5_CFG0, 0x00},
	{ CDC_TX_INP_MUX_ADC_MUX5_CFG1, 0x00},
	{ CDC_TX_INP_MUX_ADC_MUX6_CFG0, 0x00},
	{ CDC_TX_INP_MUX_ADC_MUX6_CFG1, 0x00},
	{ CDC_TX_INP_MUX_ADC_MUX7_CFG0, 0x00},
	{ CDC_TX_INP_MUX_ADC_MUX7_CFG1, 0x00},
	{ CDC_TX_ANC0_CLK_RESET_CTL, 0x00},
	{ CDC_TX_ANC0_MODE_1_CTL, 0x00},
	{ CDC_TX_ANC0_MODE_2_CTL, 0x00},
	{ CDC_TX_ANC0_FF_SHIFT, 0x00},
	{ CDC_TX_ANC0_FB_SHIFT, 0x00},
	{ CDC_TX_ANC0_LPF_FF_A_CTL, 0x00},
	{ CDC_TX_ANC0_LPF_FF_B_CTL, 0x00},
	{ CDC_TX_ANC0_LPF_FB_CTL, 0x00},
	{ CDC_TX_ANC0_SMLPF_CTL, 0x00},
	{ CDC_TX_ANC0_DCFLT_SHIFT_CTL, 0x00},
	{ CDC_TX_ANC0_IIR_ADAPT_CTL, 0x00},
	{ CDC_TX_ANC0_IIR_COEFF_1_CTL, 0x00},
	{ CDC_TX_ANC0_IIR_COEFF_2_CTL, 0x00},
	{ CDC_TX_ANC0_FF_A_GAIN_CTL, 0x00},
	{ CDC_TX_ANC0_FF_B_GAIN_CTL, 0x00},
	{ CDC_TX_ANC0_FB_GAIN_CTL, 0x00},
	{ CDC_TX0_TX_PATH_CTL, 0x04},
	{ CDC_TX0_TX_PATH_CFG0, 0x10},
	{ CDC_TX0_TX_PATH_CFG1, 0x0B},
	{ CDC_TX0_TX_VOL_CTL, 0x00},
	{ CDC_TX0_TX_PATH_SEC0, 0x00},
	{ CDC_TX0_TX_PATH_SEC1, 0x00},
	{ CDC_TX0_TX_PATH_SEC2, 0x01},
	{ CDC_TX0_TX_PATH_SEC3, 0x3C},
	{ CDC_TX0_TX_PATH_SEC4, 0x20},
	{ CDC_TX0_TX_PATH_SEC5, 0x00},
	{ CDC_TX0_TX_PATH_SEC6, 0x00},
	{ CDC_TX0_TX_PATH_SEC7, 0x25},
	{ CDC_TX1_TX_PATH_CTL, 0x04},
	{ CDC_TX1_TX_PATH_CFG0, 0x10},
	{ CDC_TX1_TX_PATH_CFG1, 0x0B},
	{ CDC_TX1_TX_VOL_CTL, 0x00},
	{ CDC_TX1_TX_PATH_SEC0, 0x00},
	{ CDC_TX1_TX_PATH_SEC1, 0x00},
	{ CDC_TX1_TX_PATH_SEC2, 0x01},
	{ CDC_TX1_TX_PATH_SEC3, 0x3C},
	{ CDC_TX1_TX_PATH_SEC4, 0x20},
	{ CDC_TX1_TX_PATH_SEC5, 0x00},
	{ CDC_TX1_TX_PATH_SEC6, 0x00},
	{ CDC_TX2_TX_PATH_CTL, 0x04},
	{ CDC_TX2_TX_PATH_CFG0, 0x10},
	{ CDC_TX2_TX_PATH_CFG1, 0x0B},
	{ CDC_TX2_TX_VOL_CTL, 0x00},
	{ CDC_TX2_TX_PATH_SEC0, 0x00},
	{ CDC_TX2_TX_PATH_SEC1, 0x00},
	{ CDC_TX2_TX_PATH_SEC2, 0x01},
	{ CDC_TX2_TX_PATH_SEC3, 0x3C},
	{ CDC_TX2_TX_PATH_SEC4, 0x20},
	{ CDC_TX2_TX_PATH_SEC5, 0x00},
	{ CDC_TX2_TX_PATH_SEC6, 0x00},
	{ CDC_TX3_TX_PATH_CTL, 0x04},
	{ CDC_TX3_TX_PATH_CFG0, 0x10},
	{ CDC_TX3_TX_PATH_CFG1, 0x0B},
	{ CDC_TX3_TX_VOL_CTL, 0x00},
	{ CDC_TX3_TX_PATH_SEC0, 0x00},
	{ CDC_TX3_TX_PATH_SEC1, 0x00},
	{ CDC_TX3_TX_PATH_SEC2, 0x01},
	{ CDC_TX3_TX_PATH_SEC3, 0x3C},
	{ CDC_TX3_TX_PATH_SEC4, 0x20},
	{ CDC_TX3_TX_PATH_SEC5, 0x00},
	{ CDC_TX3_TX_PATH_SEC6, 0x00},
	{ CDC_TX4_TX_PATH_CTL, 0x04},
	{ CDC_TX4_TX_PATH_CFG0, 0x10},
	{ CDC_TX4_TX_PATH_CFG1, 0x0B},
	{ CDC_TX4_TX_VOL_CTL, 0x00},
	{ CDC_TX4_TX_PATH_SEC0, 0x00},
	{ CDC_TX4_TX_PATH_SEC1, 0x00},
	{ CDC_TX4_TX_PATH_SEC2, 0x01},
	{ CDC_TX4_TX_PATH_SEC3, 0x3C},
	{ CDC_TX4_TX_PATH_SEC4, 0x20},
	{ CDC_TX4_TX_PATH_SEC5, 0x00},
	{ CDC_TX4_TX_PATH_SEC6, 0x00},
	{ CDC_TX5_TX_PATH_CTL, 0x04},
	{ CDC_TX5_TX_PATH_CFG0, 0x10},
	{ CDC_TX5_TX_PATH_CFG1, 0x0B},
	{ CDC_TX5_TX_VOL_CTL, 0x00},
	{ CDC_TX5_TX_PATH_SEC0, 0x00},
	{ CDC_TX5_TX_PATH_SEC1, 0x00},
	{ CDC_TX5_TX_PATH_SEC2, 0x01},
	{ CDC_TX5_TX_PATH_SEC3, 0x3C},
	{ CDC_TX5_TX_PATH_SEC4, 0x20},
	{ CDC_TX5_TX_PATH_SEC5, 0x00},
	{ CDC_TX5_TX_PATH_SEC6, 0x00},
	{ CDC_TX6_TX_PATH_CTL, 0x04},
	{ CDC_TX6_TX_PATH_CFG0, 0x10},
	{ CDC_TX6_TX_PATH_CFG1, 0x0B},
	{ CDC_TX6_TX_VOL_CTL, 0x00},
	{ CDC_TX6_TX_PATH_SEC0, 0x00},
	{ CDC_TX6_TX_PATH_SEC1, 0x00},
	{ CDC_TX6_TX_PATH_SEC2, 0x01},
	{ CDC_TX6_TX_PATH_SEC3, 0x3C},
	{ CDC_TX6_TX_PATH_SEC4, 0x20},
	{ CDC_TX6_TX_PATH_SEC5, 0x00},
	{ CDC_TX6_TX_PATH_SEC6, 0x00},
	{ CDC_TX7_TX_PATH_CTL, 0x04},
	{ CDC_TX7_TX_PATH_CFG0, 0x10},
	{ CDC_TX7_TX_PATH_CFG1, 0x0B},
	{ CDC_TX7_TX_VOL_CTL, 0x00},
	{ CDC_TX7_TX_PATH_SEC0, 0x00},
	{ CDC_TX7_TX_PATH_SEC1, 0x00},
	{ CDC_TX7_TX_PATH_SEC2, 0x01},
	{ CDC_TX7_TX_PATH_SEC3, 0x3C},
	{ CDC_TX7_TX_PATH_SEC4, 0x20},
	{ CDC_TX7_TX_PATH_SEC5, 0x00},
	{ CDC_TX7_TX_PATH_SEC6, 0x00},
};

static bool tx_is_volatile_register(struct device *dev, unsigned int reg)
{
	/* Update volatile list for tx/tx macros */
	switch (reg) {
	case CDC_TX_TOP_CSR_SWR_DMIC0_CTL:
	case CDC_TX_TOP_CSR_SWR_DMIC1_CTL:
	case CDC_TX_TOP_CSR_SWR_DMIC2_CTL:
	case CDC_TX_TOP_CSR_SWR_DMIC3_CTL:
		return true;
	}
	return false;
}

static bool tx_is_rw_register(struct device *dev, unsigned int reg)
{
	switch (reg) {
	case CDC_TX_CLK_RST_CTRL_MCLK_CONTROL:
	case CDC_TX_CLK_RST_CTRL_FS_CNT_CONTROL:
	case CDC_TX_CLK_RST_CTRL_SWR_CONTROL:
	case CDC_TX_TOP_CSR_TOP_CFG0:
	case CDC_TX_TOP_CSR_ANC_CFG:
	case CDC_TX_TOP_CSR_SWR_CTRL:
	case CDC_TX_TOP_CSR_FREQ_MCLK:
	case CDC_TX_TOP_CSR_DEBUG_BUS:
	case CDC_TX_TOP_CSR_DEBUG_EN:
	case CDC_TX_TOP_CSR_TX_I2S_CTL:
	case CDC_TX_TOP_CSR_I2S_CLK:
	case CDC_TX_TOP_CSR_I2S_RESET:
	case CDC_TX_TOP_CSR_SWR_DMIC0_CTL:
	case CDC_TX_TOP_CSR_SWR_DMIC1_CTL:
	case CDC_TX_TOP_CSR_SWR_DMIC2_CTL:
	case CDC_TX_TOP_CSR_SWR_DMIC3_CTL:
	case CDC_TX_TOP_CSR_SWR_AMIC0_CTL:
	case CDC_TX_TOP_CSR_SWR_AMIC1_CTL:
	case CDC_TX_ANC0_CLK_RESET_CTL:
	case CDC_TX_ANC0_MODE_1_CTL:
	case CDC_TX_ANC0_MODE_2_CTL:
	case CDC_TX_ANC0_FF_SHIFT:
	case CDC_TX_ANC0_FB_SHIFT:
	case CDC_TX_ANC0_LPF_FF_A_CTL:
	case CDC_TX_ANC0_LPF_FF_B_CTL:
	case CDC_TX_ANC0_LPF_FB_CTL:
	case CDC_TX_ANC0_SMLPF_CTL:
	case CDC_TX_ANC0_DCFLT_SHIFT_CTL:
	case CDC_TX_ANC0_IIR_ADAPT_CTL:
	case CDC_TX_ANC0_IIR_COEFF_1_CTL:
	case CDC_TX_ANC0_IIR_COEFF_2_CTL:
	case CDC_TX_ANC0_FF_A_GAIN_CTL:
	case CDC_TX_ANC0_FF_B_GAIN_CTL:
	case CDC_TX_ANC0_FB_GAIN_CTL:
	case CDC_TX_INP_MUX_ADC_MUX0_CFG0:
	case CDC_TX_INP_MUX_ADC_MUX0_CFG1:
	case CDC_TX_INP_MUX_ADC_MUX1_CFG0:
	case CDC_TX_INP_MUX_ADC_MUX1_CFG1:
	case CDC_TX_INP_MUX_ADC_MUX2_CFG0:
	case CDC_TX_INP_MUX_ADC_MUX2_CFG1:
	case CDC_TX_INP_MUX_ADC_MUX3_CFG0:
	case CDC_TX_INP_MUX_ADC_MUX3_CFG1:
	case CDC_TX_INP_MUX_ADC_MUX4_CFG0:
	case CDC_TX_INP_MUX_ADC_MUX4_CFG1:
	case CDC_TX_INP_MUX_ADC_MUX5_CFG0:
	case CDC_TX_INP_MUX_ADC_MUX5_CFG1:
	case CDC_TX_INP_MUX_ADC_MUX6_CFG0:
	case CDC_TX_INP_MUX_ADC_MUX6_CFG1:
	case CDC_TX_INP_MUX_ADC_MUX7_CFG0:
	case CDC_TX_INP_MUX_ADC_MUX7_CFG1:
	case CDC_TX0_TX_PATH_CTL:
	case CDC_TX0_TX_PATH_CFG0:
	case CDC_TX0_TX_PATH_CFG1:
	case CDC_TX0_TX_VOL_CTL:
	case CDC_TX0_TX_PATH_SEC0:
	case CDC_TX0_TX_PATH_SEC1:
	case CDC_TX0_TX_PATH_SEC2:
	case CDC_TX0_TX_PATH_SEC3:
	case CDC_TX0_TX_PATH_SEC4:
	case CDC_TX0_TX_PATH_SEC5:
	case CDC_TX0_TX_PATH_SEC6:
	case CDC_TX0_TX_PATH_SEC7:
	case CDC_TX1_TX_PATH_CTL:
	case CDC_TX1_TX_PATH_CFG0:
	case CDC_TX1_TX_PATH_CFG1:
	case CDC_TX1_TX_VOL_CTL:
	case CDC_TX1_TX_PATH_SEC0:
	case CDC_TX1_TX_PATH_SEC1:
	case CDC_TX1_TX_PATH_SEC2:
	case CDC_TX1_TX_PATH_SEC3:
	case CDC_TX1_TX_PATH_SEC4:
	case CDC_TX1_TX_PATH_SEC5:
	case CDC_TX1_TX_PATH_SEC6:
	case CDC_TX2_TX_PATH_CTL:
	case CDC_TX2_TX_PATH_CFG0:
	case CDC_TX2_TX_PATH_CFG1:
	case CDC_TX2_TX_VOL_CTL:
	case CDC_TX2_TX_PATH_SEC0:
	case CDC_TX2_TX_PATH_SEC1:
	case CDC_TX2_TX_PATH_SEC2:
	case CDC_TX2_TX_PATH_SEC3:
	case CDC_TX2_TX_PATH_SEC4:
	case CDC_TX2_TX_PATH_SEC5:
	case CDC_TX2_TX_PATH_SEC6:
	case CDC_TX3_TX_PATH_CTL:
	case CDC_TX3_TX_PATH_CFG0:
	case CDC_TX3_TX_PATH_CFG1:
	case CDC_TX3_TX_VOL_CTL:
	case CDC_TX3_TX_PATH_SEC0:
	case CDC_TX3_TX_PATH_SEC1:
	case CDC_TX3_TX_PATH_SEC2:
	case CDC_TX3_TX_PATH_SEC3:
	case CDC_TX3_TX_PATH_SEC4:
	case CDC_TX3_TX_PATH_SEC5:
	case CDC_TX3_TX_PATH_SEC6:
	case CDC_TX4_TX_PATH_CTL:
	case CDC_TX4_TX_PATH_CFG0:
	case CDC_TX4_TX_PATH_CFG1:
	case CDC_TX4_TX_VOL_CTL:
	case CDC_TX4_TX_PATH_SEC0:
	case CDC_TX4_TX_PATH_SEC1:
	case CDC_TX4_TX_PATH_SEC2:
	case CDC_TX4_TX_PATH_SEC3:
	case CDC_TX4_TX_PATH_SEC4:
	case CDC_TX4_TX_PATH_SEC5:
	case CDC_TX4_TX_PATH_SEC6:
	case CDC_TX5_TX_PATH_CTL:
	case CDC_TX5_TX_PATH_CFG0:
	case CDC_TX5_TX_PATH_CFG1:
	case CDC_TX5_TX_VOL_CTL:
	case CDC_TX5_TX_PATH_SEC0:
	case CDC_TX5_TX_PATH_SEC1:
	case CDC_TX5_TX_PATH_SEC2:
	case CDC_TX5_TX_PATH_SEC3:
	case CDC_TX5_TX_PATH_SEC4:
	case CDC_TX5_TX_PATH_SEC5:
	case CDC_TX5_TX_PATH_SEC6:
	case CDC_TX6_TX_PATH_CTL:
	case CDC_TX6_TX_PATH_CFG0:
	case CDC_TX6_TX_PATH_CFG1:
	case CDC_TX6_TX_VOL_CTL:
	case CDC_TX6_TX_PATH_SEC0:
	case CDC_TX6_TX_PATH_SEC1:
	case CDC_TX6_TX_PATH_SEC2:
	case CDC_TX6_TX_PATH_SEC3:
	case CDC_TX6_TX_PATH_SEC4:
	case CDC_TX6_TX_PATH_SEC5:
	case CDC_TX6_TX_PATH_SEC6:
	case CDC_TX7_TX_PATH_CTL:
	case CDC_TX7_TX_PATH_CFG0:
	case CDC_TX7_TX_PATH_CFG1:
	case CDC_TX7_TX_VOL_CTL:
	case CDC_TX7_TX_PATH_SEC0:
	case CDC_TX7_TX_PATH_SEC1:
	case CDC_TX7_TX_PATH_SEC2:
	case CDC_TX7_TX_PATH_SEC3:
	case CDC_TX7_TX_PATH_SEC4:
	case CDC_TX7_TX_PATH_SEC5:
	case CDC_TX7_TX_PATH_SEC6:
		return true;
	}

	return false;
}

static const struct regmap_config tx_regmap_config = {
	.name = "tx_macro",
	.reg_bits = 16,
	.val_bits = 32,
	.reg_stride = 4,
	.cache_type = REGCACHE_FLAT,
	.max_register = TX_MAX_OFFSET,
	.reg_defaults = tx_defaults,
	.num_reg_defaults = ARRAY_SIZE(tx_defaults),
	.writeable_reg = tx_is_rw_register,
	.volatile_reg = tx_is_volatile_register,
	.readable_reg = tx_is_rw_register,
};

static int tx_macro_mclk_enable(struct tx_macro *tx,
				bool mclk_enable)
{
	struct regmap *regmap = tx->regmap;

	if (mclk_enable) {
		if (tx->tx_mclk_users == 0) {
			/* 9.6MHz MCLK, set value 0x00 if other frequency */
			regmap_update_bits(regmap, CDC_TX_TOP_CSR_FREQ_MCLK, 0x01, 0x01);
			regmap_update_bits(regmap, CDC_TX_CLK_RST_CTRL_MCLK_CONTROL,
					   CDC_TX_MCLK_EN_MASK,
					   CDC_TX_MCLK_ENABLE);
			regmap_update_bits(regmap, CDC_TX_CLK_RST_CTRL_FS_CNT_CONTROL,
					   CDC_TX_FS_CNT_EN_MASK,
					   CDC_TX_FS_CNT_ENABLE);
			regcache_mark_dirty(regmap);
			regcache_sync(regmap);
		}
		tx->tx_mclk_users++;
	} else {
		if (tx->tx_mclk_users <= 0) {
			dev_err(tx->dev, "clock already disabled\n");
			tx->tx_mclk_users = 0;
			goto exit;
		}
		tx->tx_mclk_users--;
		if (tx->tx_mclk_users == 0) {
			regmap_update_bits(regmap, CDC_TX_CLK_RST_CTRL_FS_CNT_CONTROL,
					   CDC_TX_FS_CNT_EN_MASK, 0x0);
			regmap_update_bits(regmap, CDC_TX_CLK_RST_CTRL_MCLK_CONTROL,
					   CDC_TX_MCLK_EN_MASK, 0x0);
		}
	}
exit:
	return 0;
}

static bool is_amic_enabled(struct snd_soc_component *component, int decimator)
{
	u16 adc_mux_reg, adc_reg, adc_n;

	adc_mux_reg = CDC_TX_INP_MUX_ADC_MUXn_CFG1(decimator);

	if (snd_soc_component_read(component, adc_mux_reg) & SWR_MIC) {
		adc_reg = CDC_TX_INP_MUX_ADC_MUXn_CFG0(decimator);
		adc_n = snd_soc_component_read_field(component, adc_reg,
					     CDC_TX_MACRO_SWR_MIC_MUX_SEL_MASK);
		if (adc_n < TX_ADC_MAX)
			return true;
	}

	return false;
}

static void tx_macro_tx_hpf_corner_freq_callback(struct work_struct *work)
{
	struct delayed_work *hpf_delayed_work;
	struct hpf_work *hpf_work;
	struct tx_macro *tx;
	struct snd_soc_component *component;
	u16 dec_cfg_reg, hpf_gate_reg;
	u8 hpf_cut_off_freq;

	hpf_delayed_work = to_delayed_work(work);
	hpf_work = container_of(hpf_delayed_work, struct hpf_work, dwork);
	tx = hpf_work->tx;
	component = tx->component;
	hpf_cut_off_freq = hpf_work->hpf_cut_off_freq;

	dec_cfg_reg = CDC_TXn_TX_PATH_CFG0(hpf_work->decimator);
	hpf_gate_reg = CDC_TXn_TX_PATH_SEC2(hpf_work->decimator);

	if (is_amic_enabled(component, hpf_work->decimator)) {
		snd_soc_component_write_field(component,
				dec_cfg_reg,
				CDC_TXn_HPF_CUT_FREQ_MASK,
				hpf_cut_off_freq);
		snd_soc_component_update_bits(component, hpf_gate_reg,
					      CDC_TXn_HPF_F_CHANGE_MASK |
					      CDC_TXn_HPF_ZERO_GATE_MASK,
					      0x02);
		snd_soc_component_update_bits(component, hpf_gate_reg,
					      CDC_TXn_HPF_F_CHANGE_MASK |
					      CDC_TXn_HPF_ZERO_GATE_MASK,
					      0x01);
	} else {
		snd_soc_component_write_field(component, dec_cfg_reg,
					      CDC_TXn_HPF_CUT_FREQ_MASK,
					      hpf_cut_off_freq);
		snd_soc_component_write_field(component, hpf_gate_reg,
					      CDC_TXn_HPF_F_CHANGE_MASK, 0x1);
		/* Minimum 1 clk cycle delay is required as per HW spec */
		usleep_range(1000, 1010);
		snd_soc_component_write_field(component, hpf_gate_reg,
					      CDC_TXn_HPF_F_CHANGE_MASK, 0x0);
	}
}

static void tx_macro_mute_update_callback(struct work_struct *work)
{
	struct tx_mute_work *tx_mute_dwork;
	struct snd_soc_component *component;
	struct tx_macro *tx;
	struct delayed_work *delayed_work;
	u8 decimator;

	delayed_work = to_delayed_work(work);
	tx_mute_dwork = container_of(delayed_work, struct tx_mute_work, dwork);
	tx = tx_mute_dwork->tx;
	component = tx->component;
	decimator = tx_mute_dwork->decimator;

	snd_soc_component_write_field(component, CDC_TXn_TX_PATH_CTL(decimator),
				      CDC_TXn_PGA_MUTE_MASK, 0x0);
}

static int tx_macro_mclk_event(struct snd_soc_dapm_widget *w,
			       struct snd_kcontrol *kcontrol, int event)
{
	struct snd_soc_component *component = snd_soc_dapm_to_component(w->dapm);
	struct tx_macro *tx = snd_soc_component_get_drvdata(component);

	switch (event) {
	case SND_SOC_DAPM_PRE_PMU:
		tx_macro_mclk_enable(tx, true);
		break;
	case SND_SOC_DAPM_POST_PMD:
		tx_macro_mclk_enable(tx, false);
		break;
	default:
		break;
	}

	return 0;
}

static int tx_macro_put_dec_enum(struct snd_kcontrol *kcontrol,
				 struct snd_ctl_elem_value *ucontrol)
{
	struct snd_soc_dapm_widget *widget = snd_soc_dapm_kcontrol_widget(kcontrol);
	struct snd_soc_component *component = snd_soc_dapm_to_component(widget->dapm);
	struct soc_enum *e = (struct soc_enum *)kcontrol->private_value;
	unsigned int val, dmic;
	u16 mic_sel_reg;
	u16 dmic_clk_reg;
	struct tx_macro *tx = snd_soc_component_get_drvdata(component);

	val = ucontrol->value.enumerated.item[0];

	switch (e->reg) {
	case CDC_TX_INP_MUX_ADC_MUX0_CFG0:
		mic_sel_reg = CDC_TX0_TX_PATH_CFG0;
		break;
	case CDC_TX_INP_MUX_ADC_MUX1_CFG0:
		mic_sel_reg = CDC_TX1_TX_PATH_CFG0;
		break;
	case CDC_TX_INP_MUX_ADC_MUX2_CFG0:
		mic_sel_reg = CDC_TX2_TX_PATH_CFG0;
		break;
	case CDC_TX_INP_MUX_ADC_MUX3_CFG0:
		mic_sel_reg = CDC_TX3_TX_PATH_CFG0;
		break;
	case CDC_TX_INP_MUX_ADC_MUX4_CFG0:
		mic_sel_reg = CDC_TX4_TX_PATH_CFG0;
		break;
	case CDC_TX_INP_MUX_ADC_MUX5_CFG0:
		mic_sel_reg = CDC_TX5_TX_PATH_CFG0;
		break;
	case CDC_TX_INP_MUX_ADC_MUX6_CFG0:
		mic_sel_reg = CDC_TX6_TX_PATH_CFG0;
		break;
	case CDC_TX_INP_MUX_ADC_MUX7_CFG0:
		mic_sel_reg = CDC_TX7_TX_PATH_CFG0;
		break;
	}

	if (val != 0) {
		if (val < 5) {
			snd_soc_component_write_field(component, mic_sel_reg,
						      CDC_TXn_ADC_DMIC_SEL_MASK, 0);
		} else {
			snd_soc_component_write_field(component, mic_sel_reg,
						      CDC_TXn_ADC_DMIC_SEL_MASK, 1);
			dmic = TX_ADC_TO_DMIC(val);
			dmic_clk_reg = CDC_TX_TOP_CSR_SWR_DMICn_CTL(dmic);
			snd_soc_component_write_field(component, dmic_clk_reg,
						CDC_TX_SWR_DMIC_CLK_SEL_MASK,
						tx->dmic_clk_div);
		}
	}

	return snd_soc_dapm_put_enum_double(kcontrol, ucontrol);
}

static int tx_macro_tx_mixer_get(struct snd_kcontrol *kcontrol,
				 struct snd_ctl_elem_value *ucontrol)
{
	struct snd_soc_dapm_widget *widget = snd_soc_dapm_kcontrol_widget(kcontrol);
	struct snd_soc_component *component = snd_soc_dapm_to_component(widget->dapm);
	struct soc_mixer_control *mc = (struct soc_mixer_control *)kcontrol->private_value;
	u32 dai_id = widget->shift;
	u32 dec_id = mc->shift;
	struct tx_macro *tx = snd_soc_component_get_drvdata(component);

	if (test_bit(dec_id, &tx->active_ch_mask[dai_id]))
		ucontrol->value.integer.value[0] = 1;
	else
		ucontrol->value.integer.value[0] = 0;

	return 0;
}

static int tx_macro_tx_mixer_put(struct snd_kcontrol *kcontrol,
				 struct snd_ctl_elem_value *ucontrol)
{
	struct snd_soc_dapm_widget *widget = snd_soc_dapm_kcontrol_widget(kcontrol);
	struct snd_soc_component *component = snd_soc_dapm_to_component(widget->dapm);
	struct snd_soc_dapm_update *update = NULL;
	struct soc_mixer_control *mc = (struct soc_mixer_control *)kcontrol->private_value;
	u32 dai_id = widget->shift;
	u32 dec_id = mc->shift;
	u32 enable = ucontrol->value.integer.value[0];
	struct tx_macro *tx = snd_soc_component_get_drvdata(component);

	if (enable) {
		set_bit(dec_id, &tx->active_ch_mask[dai_id]);
		tx->active_ch_cnt[dai_id]++;
		tx->active_decimator[dai_id] = dec_id;
	} else {
		tx->active_ch_cnt[dai_id]--;
		clear_bit(dec_id, &tx->active_ch_mask[dai_id]);
		tx->active_decimator[dai_id] = -1;
	}
	snd_soc_dapm_mixer_update_power(widget->dapm, kcontrol, enable, update);

	return 0;
}

static int tx_macro_enable_dec(struct snd_soc_dapm_widget *w,
			       struct snd_kcontrol *kcontrol, int event)
{
	struct snd_soc_component *component = snd_soc_dapm_to_component(w->dapm);
	unsigned int decimator;
	u16 tx_vol_ctl_reg, dec_cfg_reg, hpf_gate_reg, tx_gain_ctl_reg;
	u8 hpf_cut_off_freq;
	int hpf_delay = TX_MACRO_DMIC_HPF_DELAY_MS;
	int unmute_delay = TX_MACRO_DMIC_UNMUTE_DELAY_MS;
	u16 adc_mux_reg, adc_reg, adc_n, dmic;
	u16 dmic_clk_reg;
	struct tx_macro *tx = snd_soc_component_get_drvdata(component);

	decimator = w->shift;
	tx_vol_ctl_reg = CDC_TXn_TX_PATH_CTL(decimator);
	hpf_gate_reg = CDC_TXn_TX_PATH_SEC2(decimator);
	dec_cfg_reg = CDC_TXn_TX_PATH_CFG0(decimator);
	tx_gain_ctl_reg = CDC_TXn_TX_VOL_CTL(decimator);

	switch (event) {
	case SND_SOC_DAPM_PRE_PMU:
		adc_mux_reg = CDC_TX_INP_MUX_ADC_MUXn_CFG1(decimator);
		if (snd_soc_component_read(component, adc_mux_reg) & SWR_MIC) {
			adc_reg = CDC_TX_INP_MUX_ADC_MUXn_CFG0(decimator);
			adc_n = snd_soc_component_read(component, adc_reg) &
				CDC_TX_MACRO_SWR_MIC_MUX_SEL_MASK;
			if (adc_n >= TX_ADC_MAX) {
				dmic = TX_ADC_TO_DMIC(adc_n);
				dmic_clk_reg = CDC_TX_TOP_CSR_SWR_DMICn_CTL(dmic);

				snd_soc_component_write_field(component, dmic_clk_reg,
							CDC_TX_SWR_DMIC_CLK_SEL_MASK,
							tx->dmic_clk_div);
			}
		}
		snd_soc_component_write_field(component, dec_cfg_reg,
					      CDC_TXn_ADC_MODE_MASK,
					      tx->dec_mode[decimator]);
		/* Enable TX PGA Mute */
		snd_soc_component_write_field(component, tx_vol_ctl_reg,
					      CDC_TXn_PGA_MUTE_MASK, 0x1);
		break;
	case SND_SOC_DAPM_POST_PMU:
		snd_soc_component_write_field(component, tx_vol_ctl_reg,
					     CDC_TXn_CLK_EN_MASK, 0x1);
		if (!is_amic_enabled(component, decimator)) {
			snd_soc_component_update_bits(component, hpf_gate_reg, 0x01, 0x00);
			/* Minimum 1 clk cycle delay is required as per HW spec */
			usleep_range(1000, 1010);
		}
		hpf_cut_off_freq = snd_soc_component_read_field(component, dec_cfg_reg,
								CDC_TXn_HPF_CUT_FREQ_MASK);

		tx->tx_hpf_work[decimator].hpf_cut_off_freq =
						hpf_cut_off_freq;

		if (hpf_cut_off_freq != CF_MIN_3DB_150HZ)
			snd_soc_component_write_field(component, dec_cfg_reg,
						      CDC_TXn_HPF_CUT_FREQ_MASK,
						      CF_MIN_3DB_150HZ);

		if (is_amic_enabled(component, decimator)) {
			hpf_delay = TX_MACRO_AMIC_HPF_DELAY_MS;
			unmute_delay = TX_MACRO_AMIC_UNMUTE_DELAY_MS;
		}
		/* schedule work queue to Remove Mute */
		queue_delayed_work(system_freezable_wq,
				   &tx->tx_mute_dwork[decimator].dwork,
				   msecs_to_jiffies(unmute_delay));
		if (tx->tx_hpf_work[decimator].hpf_cut_off_freq != CF_MIN_3DB_150HZ) {
			queue_delayed_work(system_freezable_wq,
				&tx->tx_hpf_work[decimator].dwork,
				msecs_to_jiffies(hpf_delay));
			snd_soc_component_update_bits(component, hpf_gate_reg,
					      CDC_TXn_HPF_F_CHANGE_MASK |
					      CDC_TXn_HPF_ZERO_GATE_MASK,
					      0x02);
			if (!is_amic_enabled(component, decimator))
				snd_soc_component_update_bits(component, hpf_gate_reg,
						      CDC_TXn_HPF_F_CHANGE_MASK |
						      CDC_TXn_HPF_ZERO_GATE_MASK,
						      0x00);
			snd_soc_component_update_bits(component, hpf_gate_reg,
					      CDC_TXn_HPF_F_CHANGE_MASK |
					      CDC_TXn_HPF_ZERO_GATE_MASK,
					      0x01);

			/*
			 * 6ms delay is required as per HW spec
			 */
			usleep_range(6000, 6010);
		}
		/* apply gain after decimator is enabled */
		snd_soc_component_write(component, tx_gain_ctl_reg,
			      snd_soc_component_read(component,
					tx_gain_ctl_reg));
		if (tx->bcs_enable) {
			snd_soc_component_update_bits(component, dec_cfg_reg,
					0x01, 0x01);
			tx->bcs_clk_en = true;
		}
		break;
	case SND_SOC_DAPM_PRE_PMD:
		hpf_cut_off_freq =
			tx->tx_hpf_work[decimator].hpf_cut_off_freq;
		snd_soc_component_write_field(component, tx_vol_ctl_reg,
					      CDC_TXn_PGA_MUTE_MASK, 0x1);
		if (cancel_delayed_work_sync(
		    &tx->tx_hpf_work[decimator].dwork)) {
			if (hpf_cut_off_freq != CF_MIN_3DB_150HZ) {
				snd_soc_component_write_field(
						component, dec_cfg_reg,
						CDC_TXn_HPF_CUT_FREQ_MASK,
						hpf_cut_off_freq);
				if (is_amic_enabled(component, decimator))
					snd_soc_component_update_bits(component,
					      hpf_gate_reg,
					      CDC_TXn_HPF_F_CHANGE_MASK |
					      CDC_TXn_HPF_ZERO_GATE_MASK,
					      0x02);
				else
					snd_soc_component_update_bits(component,
					      hpf_gate_reg,
					      CDC_TXn_HPF_F_CHANGE_MASK |
					      CDC_TXn_HPF_ZERO_GATE_MASK,
					      0x03);

				/*
				 * Minimum 1 clk cycle delay is required
				 * as per HW spec
				 */
				usleep_range(1000, 1010);
				snd_soc_component_update_bits(component, hpf_gate_reg,
					      CDC_TXn_HPF_F_CHANGE_MASK |
					      CDC_TXn_HPF_ZERO_GATE_MASK,
					      0x1);
			}
		}
		cancel_delayed_work_sync(&tx->tx_mute_dwork[decimator].dwork);
		break;
	case SND_SOC_DAPM_POST_PMD:
		snd_soc_component_write_field(component, tx_vol_ctl_reg,
					      CDC_TXn_CLK_EN_MASK, 0x0);
		snd_soc_component_write_field(component, dec_cfg_reg,
					      CDC_TXn_ADC_MODE_MASK, 0x0);
		snd_soc_component_write_field(component, tx_vol_ctl_reg,
					      CDC_TXn_PGA_MUTE_MASK, 0x0);
		if (tx->bcs_enable) {
			snd_soc_component_write_field(component, dec_cfg_reg,
						      CDC_TXn_PH_EN_MASK, 0x0);
			snd_soc_component_write_field(component,
						      CDC_TX0_TX_PATH_SEC7,
						      CDC_TX0_MBHC_CTL_EN_MASK,
						      0x0);
			tx->bcs_clk_en = false;
		}
		break;
	}
	return 0;
}

static int tx_macro_dec_mode_get(struct snd_kcontrol *kcontrol,
				 struct snd_ctl_elem_value *ucontrol)
{
	struct snd_soc_component *component = snd_soc_kcontrol_component(kcontrol);
	struct tx_macro *tx = snd_soc_component_get_drvdata(component);
	struct soc_enum *e = (struct soc_enum *)kcontrol->private_value;
	int path = e->shift_l;

	ucontrol->value.integer.value[0] = tx->dec_mode[path];

	return 0;
}

static int tx_macro_dec_mode_put(struct snd_kcontrol *kcontrol,
				 struct snd_ctl_elem_value *ucontrol)
{
	struct snd_soc_component *component = snd_soc_kcontrol_component(kcontrol);
	int value = ucontrol->value.integer.value[0];
	struct soc_enum *e = (struct soc_enum *)kcontrol->private_value;
	int path = e->shift_l;
	struct tx_macro *tx = snd_soc_component_get_drvdata(component);

	tx->dec_mode[path] = value;

	return 0;
}

static int tx_macro_get_bcs(struct snd_kcontrol *kcontrol,
			    struct snd_ctl_elem_value *ucontrol)
{
	struct snd_soc_component *component = snd_soc_kcontrol_component(kcontrol);
	struct tx_macro *tx = snd_soc_component_get_drvdata(component);

	ucontrol->value.integer.value[0] = tx->bcs_enable;

	return 0;
}

static int tx_macro_set_bcs(struct snd_kcontrol *kcontrol,
			    struct snd_ctl_elem_value *ucontrol)
{
	struct snd_soc_component *component = snd_soc_kcontrol_component(kcontrol);
	int value = ucontrol->value.integer.value[0];
	struct tx_macro *tx = snd_soc_component_get_drvdata(component);

	tx->bcs_enable = value;

	return 0;
}

static int tx_macro_hw_params(struct snd_pcm_substream *substream,
			      struct snd_pcm_hw_params *params,
			      struct snd_soc_dai *dai)
{
	struct snd_soc_component *component = dai->component;
	u32 decimator, sample_rate;
	int tx_fs_rate;
	struct tx_macro *tx = snd_soc_component_get_drvdata(component);

	sample_rate = params_rate(params);
	switch (sample_rate) {
	case 8000:
		tx_fs_rate = 0;
		break;
	case 16000:
		tx_fs_rate = 1;
		break;
	case 32000:
		tx_fs_rate = 3;
		break;
	case 48000:
		tx_fs_rate = 4;
		break;
	case 96000:
		tx_fs_rate = 5;
		break;
	case 192000:
		tx_fs_rate = 6;
		break;
	case 384000:
		tx_fs_rate = 7;
		break;
	default:
		dev_err(component->dev, "%s: Invalid TX sample rate: %d\n",
			__func__, params_rate(params));
		return -EINVAL;
	}

	for_each_set_bit(decimator, &tx->active_ch_mask[dai->id], TX_MACRO_DEC_MAX)
		snd_soc_component_update_bits(component, CDC_TXn_TX_PATH_CTL(decimator),
					      CDC_TXn_PCM_RATE_MASK,
					      tx_fs_rate);
	return 0;
}

static int tx_macro_get_channel_map(struct snd_soc_dai *dai,
				    unsigned int *tx_num, unsigned int *tx_slot,
				    unsigned int *rx_num, unsigned int *rx_slot)
{
	struct snd_soc_component *component = dai->component;
	struct tx_macro *tx = snd_soc_component_get_drvdata(component);

	switch (dai->id) {
	case TX_MACRO_AIF1_CAP:
	case TX_MACRO_AIF2_CAP:
	case TX_MACRO_AIF3_CAP:
		*tx_slot = tx->active_ch_mask[dai->id];
		*tx_num = tx->active_ch_cnt[dai->id];
		break;
	default:
		break;
	}
	return 0;
}

static int tx_macro_digital_mute(struct snd_soc_dai *dai, int mute, int stream)
{
	struct snd_soc_component *component = dai->component;
	struct tx_macro *tx = snd_soc_component_get_drvdata(component);
	u16 decimator;

	decimator = tx->active_decimator[dai->id];

	if (mute)
		snd_soc_component_write_field(component,
					      CDC_TXn_TX_PATH_CTL(decimator),
					      CDC_TXn_PGA_MUTE_MASK, 0x1);
	else
		snd_soc_component_update_bits(component,
					      CDC_TXn_TX_PATH_CTL(decimator),
					      CDC_TXn_PGA_MUTE_MASK, 0x0);

	return 0;
}

static const struct snd_soc_dai_ops tx_macro_dai_ops = {
	.hw_params = tx_macro_hw_params,
	.get_channel_map = tx_macro_get_channel_map,
	.mute_stream = tx_macro_digital_mute,
};

static struct snd_soc_dai_driver tx_macro_dai[] = {
	{
		.name = "tx_macro_tx1",
		.id = TX_MACRO_AIF1_CAP,
		.capture = {
			.stream_name = "TX_AIF1 Capture",
			.rates = TX_MACRO_RATES,
			.formats = TX_MACRO_FORMATS,
			.rate_max = 192000,
			.rate_min = 8000,
			.channels_min = 1,
			.channels_max = 8,
		},
		.ops = &tx_macro_dai_ops,
	},
	{
		.name = "tx_macro_tx2",
		.id = TX_MACRO_AIF2_CAP,
		.capture = {
			.stream_name = "TX_AIF2 Capture",
			.rates = TX_MACRO_RATES,
			.formats = TX_MACRO_FORMATS,
			.rate_max = 192000,
			.rate_min = 8000,
			.channels_min = 1,
			.channels_max = 8,
		},
		.ops = &tx_macro_dai_ops,
	},
	{
		.name = "tx_macro_tx3",
		.id = TX_MACRO_AIF3_CAP,
		.capture = {
			.stream_name = "TX_AIF3 Capture",
			.rates = TX_MACRO_RATES,
			.formats = TX_MACRO_FORMATS,
			.rate_max = 192000,
			.rate_min = 8000,
			.channels_min = 1,
			.channels_max = 8,
		},
		.ops = &tx_macro_dai_ops,
	},
};

static const char * const adc_mux_text[] = {
	"MSM_DMIC", "SWR_MIC", "ANC_FB_TUNE1"
};

static SOC_ENUM_SINGLE_DECL(tx_dec0_enum, CDC_TX_INP_MUX_ADC_MUX0_CFG1,
		   0, adc_mux_text);
static SOC_ENUM_SINGLE_DECL(tx_dec1_enum, CDC_TX_INP_MUX_ADC_MUX1_CFG1,
		   0, adc_mux_text);
static SOC_ENUM_SINGLE_DECL(tx_dec2_enum, CDC_TX_INP_MUX_ADC_MUX2_CFG1,
		   0, adc_mux_text);
static SOC_ENUM_SINGLE_DECL(tx_dec3_enum, CDC_TX_INP_MUX_ADC_MUX3_CFG1,
		   0, adc_mux_text);
static SOC_ENUM_SINGLE_DECL(tx_dec4_enum, CDC_TX_INP_MUX_ADC_MUX4_CFG1,
		   0, adc_mux_text);
static SOC_ENUM_SINGLE_DECL(tx_dec5_enum, CDC_TX_INP_MUX_ADC_MUX5_CFG1,
		   0, adc_mux_text);
static SOC_ENUM_SINGLE_DECL(tx_dec6_enum, CDC_TX_INP_MUX_ADC_MUX6_CFG1,
		   0, adc_mux_text);
static SOC_ENUM_SINGLE_DECL(tx_dec7_enum, CDC_TX_INP_MUX_ADC_MUX7_CFG1,
		   0, adc_mux_text);

static const struct snd_kcontrol_new tx_dec0_mux = SOC_DAPM_ENUM("tx_dec0", tx_dec0_enum);
static const struct snd_kcontrol_new tx_dec1_mux = SOC_DAPM_ENUM("tx_dec1", tx_dec1_enum);
static const struct snd_kcontrol_new tx_dec2_mux = SOC_DAPM_ENUM("tx_dec2", tx_dec2_enum);
static const struct snd_kcontrol_new tx_dec3_mux = SOC_DAPM_ENUM("tx_dec3", tx_dec3_enum);
static const struct snd_kcontrol_new tx_dec4_mux = SOC_DAPM_ENUM("tx_dec4", tx_dec4_enum);
static const struct snd_kcontrol_new tx_dec5_mux = SOC_DAPM_ENUM("tx_dec5", tx_dec5_enum);
static const struct snd_kcontrol_new tx_dec6_mux = SOC_DAPM_ENUM("tx_dec6", tx_dec6_enum);
static const struct snd_kcontrol_new tx_dec7_mux = SOC_DAPM_ENUM("tx_dec7", tx_dec7_enum);

static const char * const smic_mux_text[] = {
	"ZERO", "ADC0", "ADC1", "ADC2", "ADC3", "SWR_DMIC0",
	"SWR_DMIC1", "SWR_DMIC2", "SWR_DMIC3", "SWR_DMIC4",
	"SWR_DMIC5", "SWR_DMIC6", "SWR_DMIC7"
};

static SOC_ENUM_SINGLE_DECL(tx_smic0_enum, CDC_TX_INP_MUX_ADC_MUX0_CFG0,
			0, smic_mux_text);

static SOC_ENUM_SINGLE_DECL(tx_smic1_enum, CDC_TX_INP_MUX_ADC_MUX1_CFG0,
			0, smic_mux_text);

static SOC_ENUM_SINGLE_DECL(tx_smic2_enum, CDC_TX_INP_MUX_ADC_MUX2_CFG0,
			0, smic_mux_text);

static SOC_ENUM_SINGLE_DECL(tx_smic3_enum, CDC_TX_INP_MUX_ADC_MUX3_CFG0,
			0, smic_mux_text);

static SOC_ENUM_SINGLE_DECL(tx_smic4_enum, CDC_TX_INP_MUX_ADC_MUX4_CFG0,
			0, smic_mux_text);

static SOC_ENUM_SINGLE_DECL(tx_smic5_enum, CDC_TX_INP_MUX_ADC_MUX5_CFG0,
			0, smic_mux_text);

static SOC_ENUM_SINGLE_DECL(tx_smic6_enum, CDC_TX_INP_MUX_ADC_MUX6_CFG0,
			0, smic_mux_text);

static SOC_ENUM_SINGLE_DECL(tx_smic7_enum, CDC_TX_INP_MUX_ADC_MUX7_CFG0,
			0, smic_mux_text);

static const struct snd_kcontrol_new tx_smic0_mux = SOC_DAPM_ENUM_EXT("tx_smic0", tx_smic0_enum,
			snd_soc_dapm_get_enum_double, tx_macro_put_dec_enum);
static const struct snd_kcontrol_new tx_smic1_mux = SOC_DAPM_ENUM_EXT("tx_smic1", tx_smic1_enum,
			snd_soc_dapm_get_enum_double, tx_macro_put_dec_enum);
static const struct snd_kcontrol_new tx_smic2_mux = SOC_DAPM_ENUM_EXT("tx_smic2", tx_smic2_enum,
			snd_soc_dapm_get_enum_double, tx_macro_put_dec_enum);
static const struct snd_kcontrol_new tx_smic3_mux = SOC_DAPM_ENUM_EXT("tx_smic3", tx_smic3_enum,
			snd_soc_dapm_get_enum_double, tx_macro_put_dec_enum);
static const struct snd_kcontrol_new tx_smic4_mux = SOC_DAPM_ENUM_EXT("tx_smic4", tx_smic4_enum,
			snd_soc_dapm_get_enum_double, tx_macro_put_dec_enum);
static const struct snd_kcontrol_new tx_smic5_mux = SOC_DAPM_ENUM_EXT("tx_smic5", tx_smic5_enum,
			snd_soc_dapm_get_enum_double, tx_macro_put_dec_enum);
static const struct snd_kcontrol_new tx_smic6_mux = SOC_DAPM_ENUM_EXT("tx_smic6", tx_smic6_enum,
			snd_soc_dapm_get_enum_double, tx_macro_put_dec_enum);
static const struct snd_kcontrol_new tx_smic7_mux = SOC_DAPM_ENUM_EXT("tx_smic7", tx_smic7_enum,
			snd_soc_dapm_get_enum_double, tx_macro_put_dec_enum);

static const char * const dec_mode_mux_text[] = {
	"ADC_DEFAULT", "ADC_LOW_PWR", "ADC_HIGH_PERF",
};

static const struct soc_enum dec_mode_mux_enum[] = {
	SOC_ENUM_SINGLE(SND_SOC_NOPM, 0, ARRAY_SIZE(dec_mode_mux_text),
			dec_mode_mux_text),
	SOC_ENUM_SINGLE(SND_SOC_NOPM, 1, ARRAY_SIZE(dec_mode_mux_text),
			dec_mode_mux_text),
	SOC_ENUM_SINGLE(SND_SOC_NOPM, 2,  ARRAY_SIZE(dec_mode_mux_text),
			dec_mode_mux_text),
	SOC_ENUM_SINGLE(SND_SOC_NOPM, 3, ARRAY_SIZE(dec_mode_mux_text),
			dec_mode_mux_text),
	SOC_ENUM_SINGLE(SND_SOC_NOPM, 4, ARRAY_SIZE(dec_mode_mux_text),
			dec_mode_mux_text),
	SOC_ENUM_SINGLE(SND_SOC_NOPM, 5, ARRAY_SIZE(dec_mode_mux_text),
			dec_mode_mux_text),
	SOC_ENUM_SINGLE(SND_SOC_NOPM, 6, ARRAY_SIZE(dec_mode_mux_text),
			dec_mode_mux_text),
	SOC_ENUM_SINGLE(SND_SOC_NOPM, 7, ARRAY_SIZE(dec_mode_mux_text),
			dec_mode_mux_text),
};

static const struct snd_kcontrol_new tx_aif1_cap_mixer[] = {
	SOC_SINGLE_EXT("DEC0", SND_SOC_NOPM, TX_MACRO_DEC0, 1, 0,
			tx_macro_tx_mixer_get, tx_macro_tx_mixer_put),
	SOC_SINGLE_EXT("DEC1", SND_SOC_NOPM, TX_MACRO_DEC1, 1, 0,
			tx_macro_tx_mixer_get, tx_macro_tx_mixer_put),
	SOC_SINGLE_EXT("DEC2", SND_SOC_NOPM, TX_MACRO_DEC2, 1, 0,
			tx_macro_tx_mixer_get, tx_macro_tx_mixer_put),
	SOC_SINGLE_EXT("DEC3", SND_SOC_NOPM, TX_MACRO_DEC3, 1, 0,
			tx_macro_tx_mixer_get, tx_macro_tx_mixer_put),
	SOC_SINGLE_EXT("DEC4", SND_SOC_NOPM, TX_MACRO_DEC4, 1, 0,
			tx_macro_tx_mixer_get, tx_macro_tx_mixer_put),
	SOC_SINGLE_EXT("DEC5", SND_SOC_NOPM, TX_MACRO_DEC5, 1, 0,
			tx_macro_tx_mixer_get, tx_macro_tx_mixer_put),
	SOC_SINGLE_EXT("DEC6", SND_SOC_NOPM, TX_MACRO_DEC6, 1, 0,
			tx_macro_tx_mixer_get, tx_macro_tx_mixer_put),
	SOC_SINGLE_EXT("DEC7", SND_SOC_NOPM, TX_MACRO_DEC7, 1, 0,
			tx_macro_tx_mixer_get, tx_macro_tx_mixer_put),
};

static const struct snd_kcontrol_new tx_aif2_cap_mixer[] = {
	SOC_SINGLE_EXT("DEC0", SND_SOC_NOPM, TX_MACRO_DEC0, 1, 0,
			tx_macro_tx_mixer_get, tx_macro_tx_mixer_put),
	SOC_SINGLE_EXT("DEC1", SND_SOC_NOPM, TX_MACRO_DEC1, 1, 0,
			tx_macro_tx_mixer_get, tx_macro_tx_mixer_put),
	SOC_SINGLE_EXT("DEC2", SND_SOC_NOPM, TX_MACRO_DEC2, 1, 0,
			tx_macro_tx_mixer_get, tx_macro_tx_mixer_put),
	SOC_SINGLE_EXT("DEC3", SND_SOC_NOPM, TX_MACRO_DEC3, 1, 0,
			tx_macro_tx_mixer_get, tx_macro_tx_mixer_put),
	SOC_SINGLE_EXT("DEC4", SND_SOC_NOPM, TX_MACRO_DEC4, 1, 0,
			tx_macro_tx_mixer_get, tx_macro_tx_mixer_put),
	SOC_SINGLE_EXT("DEC5", SND_SOC_NOPM, TX_MACRO_DEC5, 1, 0,
			tx_macro_tx_mixer_get, tx_macro_tx_mixer_put),
	SOC_SINGLE_EXT("DEC6", SND_SOC_NOPM, TX_MACRO_DEC6, 1, 0,
			tx_macro_tx_mixer_get, tx_macro_tx_mixer_put),
	SOC_SINGLE_EXT("DEC7", SND_SOC_NOPM, TX_MACRO_DEC7, 1, 0,
			tx_macro_tx_mixer_get, tx_macro_tx_mixer_put),
};

static const struct snd_kcontrol_new tx_aif3_cap_mixer[] = {
	SOC_SINGLE_EXT("DEC0", SND_SOC_NOPM, TX_MACRO_DEC0, 1, 0,
			tx_macro_tx_mixer_get, tx_macro_tx_mixer_put),
	SOC_SINGLE_EXT("DEC1", SND_SOC_NOPM, TX_MACRO_DEC1, 1, 0,
			tx_macro_tx_mixer_get, tx_macro_tx_mixer_put),
	SOC_SINGLE_EXT("DEC2", SND_SOC_NOPM, TX_MACRO_DEC2, 1, 0,
			tx_macro_tx_mixer_get, tx_macro_tx_mixer_put),
	SOC_SINGLE_EXT("DEC3", SND_SOC_NOPM, TX_MACRO_DEC3, 1, 0,
			tx_macro_tx_mixer_get, tx_macro_tx_mixer_put),
	SOC_SINGLE_EXT("DEC4", SND_SOC_NOPM, TX_MACRO_DEC4, 1, 0,
			tx_macro_tx_mixer_get, tx_macro_tx_mixer_put),
	SOC_SINGLE_EXT("DEC5", SND_SOC_NOPM, TX_MACRO_DEC5, 1, 0,
			tx_macro_tx_mixer_get, tx_macro_tx_mixer_put),
	SOC_SINGLE_EXT("DEC6", SND_SOC_NOPM, TX_MACRO_DEC6, 1, 0,
			tx_macro_tx_mixer_get, tx_macro_tx_mixer_put),
	SOC_SINGLE_EXT("DEC7", SND_SOC_NOPM, TX_MACRO_DEC7, 1, 0,
			tx_macro_tx_mixer_get, tx_macro_tx_mixer_put),
};

static const struct snd_soc_dapm_widget tx_macro_dapm_widgets[] = {
	SND_SOC_DAPM_AIF_OUT("TX_AIF1 CAP", "TX_AIF1 Capture", 0,
		SND_SOC_NOPM, TX_MACRO_AIF1_CAP, 0),

	SND_SOC_DAPM_AIF_OUT("TX_AIF2 CAP", "TX_AIF2 Capture", 0,
		SND_SOC_NOPM, TX_MACRO_AIF2_CAP, 0),

	SND_SOC_DAPM_AIF_OUT("TX_AIF3 CAP", "TX_AIF3 Capture", 0,
		SND_SOC_NOPM, TX_MACRO_AIF3_CAP, 0),

	SND_SOC_DAPM_MIXER("TX_AIF1_CAP Mixer", SND_SOC_NOPM, TX_MACRO_AIF1_CAP, 0,
		tx_aif1_cap_mixer, ARRAY_SIZE(tx_aif1_cap_mixer)),

	SND_SOC_DAPM_MIXER("TX_AIF2_CAP Mixer", SND_SOC_NOPM, TX_MACRO_AIF2_CAP, 0,
		tx_aif2_cap_mixer, ARRAY_SIZE(tx_aif2_cap_mixer)),

	SND_SOC_DAPM_MIXER("TX_AIF3_CAP Mixer", SND_SOC_NOPM, TX_MACRO_AIF3_CAP, 0,
		tx_aif3_cap_mixer, ARRAY_SIZE(tx_aif3_cap_mixer)),

	SND_SOC_DAPM_MUX("TX SMIC MUX0", SND_SOC_NOPM, 0, 0, &tx_smic0_mux),
	SND_SOC_DAPM_MUX("TX SMIC MUX1", SND_SOC_NOPM, 0, 0, &tx_smic1_mux),
	SND_SOC_DAPM_MUX("TX SMIC MUX2", SND_SOC_NOPM, 0, 0, &tx_smic2_mux),
	SND_SOC_DAPM_MUX("TX SMIC MUX3", SND_SOC_NOPM, 0, 0, &tx_smic3_mux),
	SND_SOC_DAPM_MUX("TX SMIC MUX4", SND_SOC_NOPM, 0, 0, &tx_smic4_mux),
	SND_SOC_DAPM_MUX("TX SMIC MUX5", SND_SOC_NOPM, 0, 0, &tx_smic5_mux),
	SND_SOC_DAPM_MUX("TX SMIC MUX6", SND_SOC_NOPM, 0, 0, &tx_smic6_mux),
	SND_SOC_DAPM_MUX("TX SMIC MUX7", SND_SOC_NOPM, 0, 0, &tx_smic7_mux),

	SND_SOC_DAPM_INPUT("TX SWR_ADC0"),
	SND_SOC_DAPM_INPUT("TX SWR_ADC1"),
	SND_SOC_DAPM_INPUT("TX SWR_ADC2"),
	SND_SOC_DAPM_INPUT("TX SWR_ADC3"),
	SND_SOC_DAPM_INPUT("TX SWR_DMIC0"),
	SND_SOC_DAPM_INPUT("TX SWR_DMIC1"),
	SND_SOC_DAPM_INPUT("TX SWR_DMIC2"),
	SND_SOC_DAPM_INPUT("TX SWR_DMIC3"),
	SND_SOC_DAPM_INPUT("TX SWR_DMIC4"),
	SND_SOC_DAPM_INPUT("TX SWR_DMIC5"),
	SND_SOC_DAPM_INPUT("TX SWR_DMIC6"),
	SND_SOC_DAPM_INPUT("TX SWR_DMIC7"),

	SND_SOC_DAPM_MUX_E("TX DEC0 MUX", SND_SOC_NOPM,
			   TX_MACRO_DEC0, 0,
			   &tx_dec0_mux, tx_macro_enable_dec,
			   SND_SOC_DAPM_PRE_PMU | SND_SOC_DAPM_POST_PMU |
			   SND_SOC_DAPM_PRE_PMD | SND_SOC_DAPM_POST_PMD),

	SND_SOC_DAPM_MUX_E("TX DEC1 MUX", SND_SOC_NOPM,
			   TX_MACRO_DEC1, 0,
			   &tx_dec1_mux, tx_macro_enable_dec,
			   SND_SOC_DAPM_PRE_PMU | SND_SOC_DAPM_POST_PMU |
			   SND_SOC_DAPM_PRE_PMD | SND_SOC_DAPM_POST_PMD),

	SND_SOC_DAPM_MUX_E("TX DEC2 MUX", SND_SOC_NOPM,
			   TX_MACRO_DEC2, 0,
			   &tx_dec2_mux, tx_macro_enable_dec,
			   SND_SOC_DAPM_PRE_PMU | SND_SOC_DAPM_POST_PMU |
			   SND_SOC_DAPM_PRE_PMD | SND_SOC_DAPM_POST_PMD),

	SND_SOC_DAPM_MUX_E("TX DEC3 MUX", SND_SOC_NOPM,
			   TX_MACRO_DEC3, 0,
			   &tx_dec3_mux, tx_macro_enable_dec,
			   SND_SOC_DAPM_PRE_PMU | SND_SOC_DAPM_POST_PMU |
			   SND_SOC_DAPM_PRE_PMD | SND_SOC_DAPM_POST_PMD),

	SND_SOC_DAPM_MUX_E("TX DEC4 MUX", SND_SOC_NOPM,
			   TX_MACRO_DEC4, 0,
			   &tx_dec4_mux, tx_macro_enable_dec,
			   SND_SOC_DAPM_PRE_PMU | SND_SOC_DAPM_POST_PMU |
			   SND_SOC_DAPM_PRE_PMD | SND_SOC_DAPM_POST_PMD),

	SND_SOC_DAPM_MUX_E("TX DEC5 MUX", SND_SOC_NOPM,
			   TX_MACRO_DEC5, 0,
			   &tx_dec5_mux, tx_macro_enable_dec,
			   SND_SOC_DAPM_PRE_PMU | SND_SOC_DAPM_POST_PMU |
			   SND_SOC_DAPM_PRE_PMD | SND_SOC_DAPM_POST_PMD),

	SND_SOC_DAPM_MUX_E("TX DEC6 MUX", SND_SOC_NOPM,
			   TX_MACRO_DEC6, 0,
			   &tx_dec6_mux, tx_macro_enable_dec,
			   SND_SOC_DAPM_PRE_PMU | SND_SOC_DAPM_POST_PMU |
			   SND_SOC_DAPM_PRE_PMD | SND_SOC_DAPM_POST_PMD),

	SND_SOC_DAPM_MUX_E("TX DEC7 MUX", SND_SOC_NOPM,
			   TX_MACRO_DEC7, 0,
			   &tx_dec7_mux, tx_macro_enable_dec,
			   SND_SOC_DAPM_PRE_PMU | SND_SOC_DAPM_POST_PMU |
			   SND_SOC_DAPM_PRE_PMD | SND_SOC_DAPM_POST_PMD),

	SND_SOC_DAPM_SUPPLY_S("TX_MCLK", 0, SND_SOC_NOPM, 0, 0,
	tx_macro_mclk_event, SND_SOC_DAPM_PRE_PMU | SND_SOC_DAPM_POST_PMD),

	SND_SOC_DAPM_SUPPLY_S("TX_SWR_CLK", 0, SND_SOC_NOPM, 0, 0, NULL, 0),

	SND_SOC_DAPM_SUPPLY_S("VA_SWR_CLK", 0, SND_SOC_NOPM, 0, 0,
			NULL, 0),
};

static const struct snd_soc_dapm_route tx_audio_map[] = {
	{"TX_AIF1 CAP", NULL, "TX_MCLK"},
	{"TX_AIF2 CAP", NULL, "TX_MCLK"},
	{"TX_AIF3 CAP", NULL, "TX_MCLK"},

	{"TX_AIF1 CAP", NULL, "TX_AIF1_CAP Mixer"},
	{"TX_AIF2 CAP", NULL, "TX_AIF2_CAP Mixer"},
	{"TX_AIF3 CAP", NULL, "TX_AIF3_CAP Mixer"},

	{"TX_AIF1_CAP Mixer", "DEC0", "TX DEC0 MUX"},
	{"TX_AIF1_CAP Mixer", "DEC1", "TX DEC1 MUX"},
	{"TX_AIF1_CAP Mixer", "DEC2", "TX DEC2 MUX"},
	{"TX_AIF1_CAP Mixer", "DEC3", "TX DEC3 MUX"},
	{"TX_AIF1_CAP Mixer", "DEC4", "TX DEC4 MUX"},
	{"TX_AIF1_CAP Mixer", "DEC5", "TX DEC5 MUX"},
	{"TX_AIF1_CAP Mixer", "DEC6", "TX DEC6 MUX"},
	{"TX_AIF1_CAP Mixer", "DEC7", "TX DEC7 MUX"},

	{"TX_AIF2_CAP Mixer", "DEC0", "TX DEC0 MUX"},
	{"TX_AIF2_CAP Mixer", "DEC1", "TX DEC1 MUX"},
	{"TX_AIF2_CAP Mixer", "DEC2", "TX DEC2 MUX"},
	{"TX_AIF2_CAP Mixer", "DEC3", "TX DEC3 MUX"},
	{"TX_AIF2_CAP Mixer", "DEC4", "TX DEC4 MUX"},
	{"TX_AIF2_CAP Mixer", "DEC5", "TX DEC5 MUX"},
	{"TX_AIF2_CAP Mixer", "DEC6", "TX DEC6 MUX"},
	{"TX_AIF2_CAP Mixer", "DEC7", "TX DEC7 MUX"},

	{"TX_AIF3_CAP Mixer", "DEC0", "TX DEC0 MUX"},
	{"TX_AIF3_CAP Mixer", "DEC1", "TX DEC1 MUX"},
	{"TX_AIF3_CAP Mixer", "DEC2", "TX DEC2 MUX"},
	{"TX_AIF3_CAP Mixer", "DEC3", "TX DEC3 MUX"},
	{"TX_AIF3_CAP Mixer", "DEC4", "TX DEC4 MUX"},
	{"TX_AIF3_CAP Mixer", "DEC5", "TX DEC5 MUX"},
	{"TX_AIF3_CAP Mixer", "DEC6", "TX DEC6 MUX"},
	{"TX_AIF3_CAP Mixer", "DEC7", "TX DEC7 MUX"},

	{"TX DEC0 MUX", NULL, "TX_MCLK"},
	{"TX DEC1 MUX", NULL, "TX_MCLK"},
	{"TX DEC2 MUX", NULL, "TX_MCLK"},
	{"TX DEC3 MUX", NULL, "TX_MCLK"},
	{"TX DEC4 MUX", NULL, "TX_MCLK"},
	{"TX DEC5 MUX", NULL, "TX_MCLK"},
	{"TX DEC6 MUX", NULL, "TX_MCLK"},
	{"TX DEC7 MUX", NULL, "TX_MCLK"},

	{"TX DEC0 MUX", "SWR_MIC", "TX SMIC MUX0"},
	{"TX SMIC MUX0", NULL, "TX_SWR_CLK"},
	{"TX SMIC MUX0", "ADC0", "TX SWR_ADC0"},
	{"TX SMIC MUX0", "ADC1", "TX SWR_ADC1"},
	{"TX SMIC MUX0", "ADC2", "TX SWR_ADC2"},
	{"TX SMIC MUX0", "ADC3", "TX SWR_ADC3"},
	{"TX SMIC MUX0", "SWR_DMIC0", "TX SWR_DMIC0"},
	{"TX SMIC MUX0", "SWR_DMIC1", "TX SWR_DMIC1"},
	{"TX SMIC MUX0", "SWR_DMIC2", "TX SWR_DMIC2"},
	{"TX SMIC MUX0", "SWR_DMIC3", "TX SWR_DMIC3"},
	{"TX SMIC MUX0", "SWR_DMIC4", "TX SWR_DMIC4"},
	{"TX SMIC MUX0", "SWR_DMIC5", "TX SWR_DMIC5"},
	{"TX SMIC MUX0", "SWR_DMIC6", "TX SWR_DMIC6"},
	{"TX SMIC MUX0", "SWR_DMIC7", "TX SWR_DMIC7"},

	{"TX DEC1 MUX", "SWR_MIC", "TX SMIC MUX1"},
	{"TX SMIC MUX1", NULL, "TX_SWR_CLK"},
	{"TX SMIC MUX1", "ADC0", "TX SWR_ADC0"},
	{"TX SMIC MUX1", "ADC1", "TX SWR_ADC1"},
	{"TX SMIC MUX1", "ADC2", "TX SWR_ADC2"},
	{"TX SMIC MUX1", "ADC3", "TX SWR_ADC3"},
	{"TX SMIC MUX1", "SWR_DMIC0", "TX SWR_DMIC0"},
	{"TX SMIC MUX1", "SWR_DMIC1", "TX SWR_DMIC1"},
	{"TX SMIC MUX1", "SWR_DMIC2", "TX SWR_DMIC2"},
	{"TX SMIC MUX1", "SWR_DMIC3", "TX SWR_DMIC3"},
	{"TX SMIC MUX1", "SWR_DMIC4", "TX SWR_DMIC4"},
	{"TX SMIC MUX1", "SWR_DMIC5", "TX SWR_DMIC5"},
	{"TX SMIC MUX1", "SWR_DMIC6", "TX SWR_DMIC6"},
	{"TX SMIC MUX1", "SWR_DMIC7", "TX SWR_DMIC7"},

	{"TX DEC2 MUX", "SWR_MIC", "TX SMIC MUX2"},
	{"TX SMIC MUX2", NULL, "TX_SWR_CLK"},
	{"TX SMIC MUX2", "ADC0", "TX SWR_ADC0"},
	{"TX SMIC MUX2", "ADC1", "TX SWR_ADC1"},
	{"TX SMIC MUX2", "ADC2", "TX SWR_ADC2"},
	{"TX SMIC MUX2", "ADC3", "TX SWR_ADC3"},
	{"TX SMIC MUX2", "SWR_DMIC0", "TX SWR_DMIC0"},
	{"TX SMIC MUX2", "SWR_DMIC1", "TX SWR_DMIC1"},
	{"TX SMIC MUX2", "SWR_DMIC2", "TX SWR_DMIC2"},
	{"TX SMIC MUX2", "SWR_DMIC3", "TX SWR_DMIC3"},
	{"TX SMIC MUX2", "SWR_DMIC4", "TX SWR_DMIC4"},
	{"TX SMIC MUX2", "SWR_DMIC5", "TX SWR_DMIC5"},
	{"TX SMIC MUX2", "SWR_DMIC6", "TX SWR_DMIC6"},
	{"TX SMIC MUX2", "SWR_DMIC7", "TX SWR_DMIC7"},

	{"TX DEC3 MUX", "SWR_MIC", "TX SMIC MUX3"},
	{"TX SMIC MUX3", NULL, "TX_SWR_CLK"},
	{"TX SMIC MUX3", "ADC0", "TX SWR_ADC0"},
	{"TX SMIC MUX3", "ADC1", "TX SWR_ADC1"},
	{"TX SMIC MUX3", "ADC2", "TX SWR_ADC2"},
	{"TX SMIC MUX3", "ADC3", "TX SWR_ADC3"},
	{"TX SMIC MUX3", "SWR_DMIC0", "TX SWR_DMIC0"},
	{"TX SMIC MUX3", "SWR_DMIC1", "TX SWR_DMIC1"},
	{"TX SMIC MUX3", "SWR_DMIC2", "TX SWR_DMIC2"},
	{"TX SMIC MUX3", "SWR_DMIC3", "TX SWR_DMIC3"},
	{"TX SMIC MUX3", "SWR_DMIC4", "TX SWR_DMIC4"},
	{"TX SMIC MUX3", "SWR_DMIC5", "TX SWR_DMIC5"},
	{"TX SMIC MUX3", "SWR_DMIC6", "TX SWR_DMIC6"},
	{"TX SMIC MUX3", "SWR_DMIC7", "TX SWR_DMIC7"},

	{"TX DEC4 MUX", "SWR_MIC", "TX SMIC MUX4"},
	{"TX SMIC MUX4", NULL, "TX_SWR_CLK"},
	{"TX SMIC MUX4", "ADC0", "TX SWR_ADC0"},
	{"TX SMIC MUX4", "ADC1", "TX SWR_ADC1"},
	{"TX SMIC MUX4", "ADC2", "TX SWR_ADC2"},
	{"TX SMIC MUX4", "ADC3", "TX SWR_ADC3"},
	{"TX SMIC MUX4", "SWR_DMIC0", "TX SWR_DMIC0"},
	{"TX SMIC MUX4", "SWR_DMIC1", "TX SWR_DMIC1"},
	{"TX SMIC MUX4", "SWR_DMIC2", "TX SWR_DMIC2"},
	{"TX SMIC MUX4", "SWR_DMIC3", "TX SWR_DMIC3"},
	{"TX SMIC MUX4", "SWR_DMIC4", "TX SWR_DMIC4"},
	{"TX SMIC MUX4", "SWR_DMIC5", "TX SWR_DMIC5"},
	{"TX SMIC MUX4", "SWR_DMIC6", "TX SWR_DMIC6"},
	{"TX SMIC MUX4", "SWR_DMIC7", "TX SWR_DMIC7"},

	{"TX DEC5 MUX", "SWR_MIC", "TX SMIC MUX5"},
	{"TX SMIC MUX5", NULL, "TX_SWR_CLK"},
	{"TX SMIC MUX5", "ADC0", "TX SWR_ADC0"},
	{"TX SMIC MUX5", "ADC1", "TX SWR_ADC1"},
	{"TX SMIC MUX5", "ADC2", "TX SWR_ADC2"},
	{"TX SMIC MUX5", "ADC3", "TX SWR_ADC3"},
	{"TX SMIC MUX5", "SWR_DMIC0", "TX SWR_DMIC0"},
	{"TX SMIC MUX5", "SWR_DMIC1", "TX SWR_DMIC1"},
	{"TX SMIC MUX5", "SWR_DMIC2", "TX SWR_DMIC2"},
	{"TX SMIC MUX5", "SWR_DMIC3", "TX SWR_DMIC3"},
	{"TX SMIC MUX5", "SWR_DMIC4", "TX SWR_DMIC4"},
	{"TX SMIC MUX5", "SWR_DMIC5", "TX SWR_DMIC5"},
	{"TX SMIC MUX5", "SWR_DMIC6", "TX SWR_DMIC6"},
	{"TX SMIC MUX5", "SWR_DMIC7", "TX SWR_DMIC7"},

	{"TX DEC6 MUX", "SWR_MIC", "TX SMIC MUX6"},
	{"TX SMIC MUX6", NULL, "TX_SWR_CLK"},
	{"TX SMIC MUX6", "ADC0", "TX SWR_ADC0"},
	{"TX SMIC MUX6", "ADC1", "TX SWR_ADC1"},
	{"TX SMIC MUX6", "ADC2", "TX SWR_ADC2"},
	{"TX SMIC MUX6", "ADC3", "TX SWR_ADC3"},
	{"TX SMIC MUX6", "SWR_DMIC0", "TX SWR_DMIC0"},
	{"TX SMIC MUX6", "SWR_DMIC1", "TX SWR_DMIC1"},
	{"TX SMIC MUX6", "SWR_DMIC2", "TX SWR_DMIC2"},
	{"TX SMIC MUX6", "SWR_DMIC3", "TX SWR_DMIC3"},
	{"TX SMIC MUX6", "SWR_DMIC4", "TX SWR_DMIC4"},
	{"TX SMIC MUX6", "SWR_DMIC5", "TX SWR_DMIC5"},
	{"TX SMIC MUX6", "SWR_DMIC6", "TX SWR_DMIC6"},
	{"TX SMIC MUX6", "SWR_DMIC7", "TX SWR_DMIC7"},

	{"TX DEC7 MUX", "SWR_MIC", "TX SMIC MUX7"},
	{"TX SMIC MUX7", NULL, "TX_SWR_CLK"},
	{"TX SMIC MUX7", "ADC0", "TX SWR_ADC0"},
	{"TX SMIC MUX7", "ADC1", "TX SWR_ADC1"},
	{"TX SMIC MUX7", "ADC2", "TX SWR_ADC2"},
	{"TX SMIC MUX7", "ADC3", "TX SWR_ADC3"},
	{"TX SMIC MUX7", "SWR_DMIC0", "TX SWR_DMIC0"},
	{"TX SMIC MUX7", "SWR_DMIC1", "TX SWR_DMIC1"},
	{"TX SMIC MUX7", "SWR_DMIC2", "TX SWR_DMIC2"},
	{"TX SMIC MUX7", "SWR_DMIC3", "TX SWR_DMIC3"},
	{"TX SMIC MUX7", "SWR_DMIC4", "TX SWR_DMIC4"},
	{"TX SMIC MUX7", "SWR_DMIC5", "TX SWR_DMIC5"},
	{"TX SMIC MUX7", "SWR_DMIC6", "TX SWR_DMIC6"},
	{"TX SMIC MUX7", "SWR_DMIC7", "TX SWR_DMIC7"},
};

static const struct snd_kcontrol_new tx_macro_snd_controls[] = {
	SOC_SINGLE_S8_TLV("TX_DEC0 Volume",
			  CDC_TX0_TX_VOL_CTL,
			  -84, 40, digital_gain),
	SOC_SINGLE_S8_TLV("TX_DEC1 Volume",
			  CDC_TX1_TX_VOL_CTL,
			  -84, 40, digital_gain),
	SOC_SINGLE_S8_TLV("TX_DEC2 Volume",
			  CDC_TX2_TX_VOL_CTL,
			  -84, 40, digital_gain),
	SOC_SINGLE_S8_TLV("TX_DEC3 Volume",
			  CDC_TX3_TX_VOL_CTL,
			  -84, 40, digital_gain),
	SOC_SINGLE_S8_TLV("TX_DEC4 Volume",
			  CDC_TX4_TX_VOL_CTL,
			  -84, 40, digital_gain),
	SOC_SINGLE_S8_TLV("TX_DEC5 Volume",
			  CDC_TX5_TX_VOL_CTL,
			  -84, 40, digital_gain),
	SOC_SINGLE_S8_TLV("TX_DEC6 Volume",
			  CDC_TX6_TX_VOL_CTL,
			  -84, 40, digital_gain),
	SOC_SINGLE_S8_TLV("TX_DEC7 Volume",
			  CDC_TX7_TX_VOL_CTL,
			  -84, 40, digital_gain),

	SOC_ENUM_EXT("DEC0 MODE", dec_mode_mux_enum[0],
			tx_macro_dec_mode_get, tx_macro_dec_mode_put),

	SOC_ENUM_EXT("DEC1 MODE", dec_mode_mux_enum[1],
			tx_macro_dec_mode_get, tx_macro_dec_mode_put),

	SOC_ENUM_EXT("DEC2 MODE", dec_mode_mux_enum[2],
			tx_macro_dec_mode_get, tx_macro_dec_mode_put),

	SOC_ENUM_EXT("DEC3 MODE", dec_mode_mux_enum[3],
			tx_macro_dec_mode_get, tx_macro_dec_mode_put),

	SOC_ENUM_EXT("DEC4 MODE", dec_mode_mux_enum[4],
			tx_macro_dec_mode_get, tx_macro_dec_mode_put),

	SOC_ENUM_EXT("DEC5 MODE", dec_mode_mux_enum[5],
			tx_macro_dec_mode_get, tx_macro_dec_mode_put),

	SOC_ENUM_EXT("DEC6 MODE", dec_mode_mux_enum[6],
			tx_macro_dec_mode_get, tx_macro_dec_mode_put),

	SOC_ENUM_EXT("DEC7 MODE", dec_mode_mux_enum[7],
			tx_macro_dec_mode_get, tx_macro_dec_mode_put),

	SOC_SINGLE_EXT("DEC0_BCS Switch", SND_SOC_NOPM, 0, 1, 0,
		       tx_macro_get_bcs, tx_macro_set_bcs),
};

static int tx_macro_component_probe(struct snd_soc_component *comp)
{
	struct tx_macro *tx = snd_soc_component_get_drvdata(comp);
	int i;

	snd_soc_component_init_regmap(comp, tx->regmap);

	for (i = 0; i < NUM_DECIMATORS; i++) {
		tx->tx_hpf_work[i].tx = tx;
		tx->tx_hpf_work[i].decimator = i;
		INIT_DELAYED_WORK(&tx->tx_hpf_work[i].dwork,
			tx_macro_tx_hpf_corner_freq_callback);
	}

	for (i = 0; i < NUM_DECIMATORS; i++) {
		tx->tx_mute_dwork[i].tx = tx;
		tx->tx_mute_dwork[i].decimator = i;
		INIT_DELAYED_WORK(&tx->tx_mute_dwork[i].dwork,
			  tx_macro_mute_update_callback);
	}
	tx->component = comp;

	snd_soc_component_update_bits(comp, CDC_TX0_TX_PATH_SEC7, 0x3F,
				      0x0A);
	/* Enable swr mic0 and mic1 clock */
	snd_soc_component_update_bits(comp, CDC_TX_TOP_CSR_SWR_AMIC0_CTL, 0xFF, 0x00);
	snd_soc_component_update_bits(comp, CDC_TX_TOP_CSR_SWR_AMIC1_CTL, 0xFF, 0x00);

	return 0;
}

static int swclk_gate_enable(struct clk_hw *hw)
{
	struct tx_macro *tx = to_tx_macro(hw);
	struct regmap *regmap = tx->regmap;
	int ret;

	ret = clk_prepare_enable(tx->mclk);
	if (ret) {
		dev_err(tx->dev, "failed to enable mclk\n");
		return ret;
	}

	tx_macro_mclk_enable(tx, true);
	if (tx->reset_swr)
		regmap_update_bits(regmap, CDC_TX_CLK_RST_CTRL_SWR_CONTROL,
				   CDC_TX_SWR_RESET_MASK,
				   CDC_TX_SWR_RESET_ENABLE);

	regmap_update_bits(regmap, CDC_TX_CLK_RST_CTRL_SWR_CONTROL,
			   CDC_TX_SWR_CLK_EN_MASK,
			   CDC_TX_SWR_CLK_ENABLE);
	if (tx->reset_swr)
		regmap_update_bits(regmap, CDC_TX_CLK_RST_CTRL_SWR_CONTROL,
				   CDC_TX_SWR_RESET_MASK, 0x0);
	tx->reset_swr = false;

	return 0;
}

static void swclk_gate_disable(struct clk_hw *hw)
{
	struct tx_macro *tx = to_tx_macro(hw);
	struct regmap *regmap = tx->regmap;

	regmap_update_bits(regmap, CDC_TX_CLK_RST_CTRL_SWR_CONTROL,
			   CDC_TX_SWR_CLK_EN_MASK, 0x0);

	tx_macro_mclk_enable(tx, false);
	clk_disable_unprepare(tx->mclk);
}

static int swclk_gate_is_enabled(struct clk_hw *hw)
{
	struct tx_macro *tx = to_tx_macro(hw);
	int ret, val;

	regmap_read(tx->regmap, CDC_TX_CLK_RST_CTRL_SWR_CONTROL, &val);
	ret = val & BIT(0);

	return ret;
}

static unsigned long swclk_recalc_rate(struct clk_hw *hw,
				       unsigned long parent_rate)
{
	return parent_rate / 2;
}

static const struct clk_ops swclk_gate_ops = {
	.prepare = swclk_gate_enable,
	.unprepare = swclk_gate_disable,
	.is_enabled = swclk_gate_is_enabled,
	.recalc_rate = swclk_recalc_rate,

};

static int tx_macro_register_mclk_output(struct tx_macro *tx)
{
	struct device *dev = tx->dev;
	const char *parent_clk_name = NULL;
	const char *clk_name = "lpass-tx-mclk";
	struct clk_hw *hw;
	struct clk_init_data init;
	int ret;

	parent_clk_name = __clk_get_name(tx->npl);

	init.name = clk_name;
	init.ops = &swclk_gate_ops;
	init.flags = 0;
	init.parent_names = &parent_clk_name;
	init.num_parents = 1;
	tx->hw.init = &init;
	hw = &tx->hw;
	ret = devm_clk_hw_register(dev, hw);
	if (ret)
		return ret;

	return devm_of_clk_add_hw_provider(dev, of_clk_hw_simple_get, hw);
}

static const struct snd_soc_component_driver tx_macro_component_drv = {
	.name = "RX-MACRO",
	.probe = tx_macro_component_probe,
	.controls = tx_macro_snd_controls,
	.num_controls = ARRAY_SIZE(tx_macro_snd_controls),
	.dapm_widgets = tx_macro_dapm_widgets,
	.num_dapm_widgets = ARRAY_SIZE(tx_macro_dapm_widgets),
	.dapm_routes = tx_audio_map,
	.num_dapm_routes = ARRAY_SIZE(tx_audio_map),
};

static int tx_macro_probe(struct platform_device *pdev)
{
	struct device *dev = &pdev->dev;
	struct device_node *np = dev->of_node;
	struct tx_macro *tx;
	void __iomem *base;
	int ret, reg;

	tx = devm_kzalloc(dev, sizeof(*tx), GFP_KERNEL);
	if (!tx)
		return -ENOMEM;

	tx->macro = devm_clk_get_optional(dev, "macro");
	if (IS_ERR(tx->macro))
		return PTR_ERR(tx->macro);

	tx->dcodec = devm_clk_get_optional(dev, "dcodec");
	if (IS_ERR(tx->dcodec))
		return PTR_ERR(tx->dcodec);

	tx->mclk = devm_clk_get(dev, "mclk");
	if (IS_ERR(tx->mclk))
		return PTR_ERR(tx->mclk);

	tx->npl = devm_clk_get(dev, "npl");
	if (IS_ERR(tx->npl))
		return PTR_ERR(tx->npl);

	tx->fsgen = devm_clk_get(dev, "fsgen");
	if (IS_ERR(tx->fsgen))
		return PTR_ERR(tx->fsgen);

	tx->pds = lpass_macro_pds_init(dev);
	if (IS_ERR(tx->pds))
		return PTR_ERR(tx->pds);

	base = devm_platform_ioremap_resource(pdev, 0);
	if (IS_ERR(base)) {
		ret = PTR_ERR(base);
		goto err;
	}

	/* Update defaults for lpass sc7280 */
	if (of_device_is_compatible(np, "qcom,sc7280-lpass-tx-macro")) {
		for (reg = 0; reg < ARRAY_SIZE(tx_defaults); reg++) {
			switch (tx_defaults[reg].reg) {
			case CDC_TX_TOP_CSR_SWR_AMIC0_CTL:
			case CDC_TX_TOP_CSR_SWR_AMIC1_CTL:
				tx_defaults[reg].def = 0x0E;
				break;
			default:
				break;
			}
		}
	}

	tx->regmap = devm_regmap_init_mmio(dev, base, &tx_regmap_config);
<<<<<<< HEAD
	if (IS_ERR(tx->regmap))
		return PTR_ERR(tx->regmap);
=======
	if (IS_ERR(tx->regmap)) {
		ret = PTR_ERR(tx->regmap);
		goto err;
	}
>>>>>>> 3a82f341

	dev_set_drvdata(dev, tx);

	tx->reset_swr = true;
	tx->dev = dev;

	/* set MCLK and NPL rates */
	clk_set_rate(tx->mclk, MCLK_FREQ);
	clk_set_rate(tx->npl, 2 * MCLK_FREQ);

	ret = clk_prepare_enable(tx->macro);
	if (ret)
		goto err;

	ret = clk_prepare_enable(tx->dcodec);
	if (ret)
		goto err_dcodec;

	ret = clk_prepare_enable(tx->mclk);
	if (ret)
		goto err_mclk;

	ret = clk_prepare_enable(tx->npl);
	if (ret)
		goto err_npl;

	ret = clk_prepare_enable(tx->fsgen);
	if (ret)
		goto err_fsgen;

	ret = tx_macro_register_mclk_output(tx);
	if (ret)
		goto err_clkout;

	ret = devm_snd_soc_register_component(dev, &tx_macro_component_drv,
					      tx_macro_dai,
					      ARRAY_SIZE(tx_macro_dai));
	if (ret)
		goto err_clkout;

	pm_runtime_set_autosuspend_delay(dev, 3000);
	pm_runtime_use_autosuspend(dev);
	pm_runtime_mark_last_busy(dev);
	pm_runtime_set_active(dev);
	pm_runtime_enable(dev);

	return 0;

err_clkout:
	clk_disable_unprepare(tx->fsgen);
err_fsgen:
	clk_disable_unprepare(tx->npl);
err_npl:
	clk_disable_unprepare(tx->mclk);
err_mclk:
	clk_disable_unprepare(tx->dcodec);
err_dcodec:
	clk_disable_unprepare(tx->macro);
err:
	lpass_macro_pds_exit(tx->pds);

	return ret;
}

static int tx_macro_remove(struct platform_device *pdev)
{
	struct tx_macro *tx = dev_get_drvdata(&pdev->dev);

	clk_disable_unprepare(tx->macro);
	clk_disable_unprepare(tx->dcodec);
	clk_disable_unprepare(tx->mclk);
	clk_disable_unprepare(tx->npl);
	clk_disable_unprepare(tx->fsgen);

	lpass_macro_pds_exit(tx->pds);

	return 0;
}

static int __maybe_unused tx_macro_runtime_suspend(struct device *dev)
{
	struct tx_macro *tx = dev_get_drvdata(dev);

	regcache_cache_only(tx->regmap, true);
	regcache_mark_dirty(tx->regmap);

	clk_disable_unprepare(tx->mclk);
	clk_disable_unprepare(tx->npl);
	clk_disable_unprepare(tx->fsgen);

	return 0;
}

static int __maybe_unused tx_macro_runtime_resume(struct device *dev)
{
	struct tx_macro *tx = dev_get_drvdata(dev);
	int ret;

	ret = clk_prepare_enable(tx->mclk);
	if (ret) {
		dev_err(dev, "unable to prepare mclk\n");
		return ret;
	}

	ret = clk_prepare_enable(tx->npl);
	if (ret) {
		dev_err(dev, "unable to prepare npl\n");
		goto err_npl;
	}

	ret = clk_prepare_enable(tx->fsgen);
	if (ret) {
		dev_err(dev, "unable to prepare fsgen\n");
		goto err_fsgen;
	}

	regcache_cache_only(tx->regmap, false);
	regcache_sync(tx->regmap);
	tx->reset_swr = true;

	return 0;
err_fsgen:
	clk_disable_unprepare(tx->npl);
err_npl:
	clk_disable_unprepare(tx->mclk);

	return ret;
}

static const struct dev_pm_ops tx_macro_pm_ops = {
	SET_RUNTIME_PM_OPS(tx_macro_runtime_suspend, tx_macro_runtime_resume, NULL)
};

static const struct of_device_id tx_macro_dt_match[] = {
	{ .compatible = "qcom,sc7280-lpass-tx-macro" },
	{ .compatible = "qcom,sm8250-lpass-tx-macro" },
	{ }
};
MODULE_DEVICE_TABLE(of, tx_macro_dt_match);
static struct platform_driver tx_macro_driver = {
	.driver = {
		.name = "tx_macro",
		.of_match_table = tx_macro_dt_match,
		.suppress_bind_attrs = true,
		.pm = &tx_macro_pm_ops,
	},
	.probe = tx_macro_probe,
	.remove = tx_macro_remove,
};

module_platform_driver(tx_macro_driver);

MODULE_DESCRIPTION("TX macro driver");
MODULE_LICENSE("GPL");<|MERGE_RESOLUTION|>--- conflicted
+++ resolved
@@ -1848,15 +1848,10 @@
 	}
 
 	tx->regmap = devm_regmap_init_mmio(dev, base, &tx_regmap_config);
-<<<<<<< HEAD
-	if (IS_ERR(tx->regmap))
-		return PTR_ERR(tx->regmap);
-=======
 	if (IS_ERR(tx->regmap)) {
 		ret = PTR_ERR(tx->regmap);
 		goto err;
 	}
->>>>>>> 3a82f341
 
 	dev_set_drvdata(dev, tx);
 
