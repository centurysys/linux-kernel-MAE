--- conflicted
+++ resolved
@@ -344,29 +344,17 @@
 	struct snd_ac97 *ac97;
 	int ret = 0;
 
-<<<<<<< HEAD
-	ac97 = snd_soc_new_ac97_codec(codec);
-=======
 	ac97 = snd_soc_alloc_ac97_codec(codec);
->>>>>>> bf3b6686
 	if (IS_ERR(ac97)) {
 		ret = PTR_ERR(ac97);
 		dev_err(codec->dev, "Failed to register AC97 codec\n");
 		return ret;
 	}
 
-	snd_soc_codec_set_drvdata(codec, ac97);
-
 	ret = wm9705_reset(codec);
 	if (ret)
 		goto err_put_device;
 
-<<<<<<< HEAD
-	return 0;
-
-reset_err:
-	snd_soc_free_ac97_codec(ac97);
-=======
 	ret = device_add(&ac97->dev);
 	if (ret)
 		goto err_put_device;
@@ -377,7 +365,6 @@
 
 err_put_device:
 	put_device(&ac97->dev);
->>>>>>> bf3b6686
 	return ret;
 }
 
