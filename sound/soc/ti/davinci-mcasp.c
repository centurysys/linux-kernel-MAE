// SPDX-License-Identifier: GPL-2.0-only
/*
 * ALSA SoC McASP Audio Layer for TI DAVINCI processor
 *
 * Multi-channel Audio Serial Port Driver
 *
 * Author: Nirmal Pandey <n-pandey@ti.com>,
 *         Suresh Rajashekara <suresh.r@ti.com>
 *         Steve Chen <schen@.mvista.com>
 *
 * Copyright:   (C) 2009 MontaVista Software, Inc., <source@mvista.com>
 * Copyright:   (C) 2009  Texas Instruments, India
 */

#include <linux/init.h>
#include <linux/module.h>
#include <linux/device.h>
#include <linux/slab.h>
#include <linux/delay.h>
#include <linux/io.h>
#include <linux/clk.h>
#include <linux/pm_runtime.h>
#include <linux/of.h>
#include <linux/of_platform.h>
#include <linux/of_device.h>
#include <linux/platform_data/davinci_asp.h>
#include <linux/math64.h>
#include <linux/bitmap.h>
#include <linux/gpio/driver.h>

#include <sound/asoundef.h>
#include <sound/core.h>
#include <sound/pcm.h>
#include <sound/pcm_params.h>
#include <sound/initval.h>
#include <sound/soc.h>
#include <sound/dmaengine_pcm.h>

#include "edma-pcm.h"
#include "sdma-pcm.h"
#include "udma-pcm.h"
#include "davinci-mcasp.h"

#define MCASP_MAX_AFIFO_DEPTH	64

#ifdef CONFIG_PM
static u32 context_regs[] = {
	DAVINCI_MCASP_TXFMCTL_REG,
	DAVINCI_MCASP_RXFMCTL_REG,
	DAVINCI_MCASP_TXFMT_REG,
	DAVINCI_MCASP_RXFMT_REG,
	DAVINCI_MCASP_ACLKXCTL_REG,
	DAVINCI_MCASP_ACLKRCTL_REG,
	DAVINCI_MCASP_AHCLKXCTL_REG,
	DAVINCI_MCASP_AHCLKRCTL_REG,
	DAVINCI_MCASP_PDIR_REG,
	DAVINCI_MCASP_PFUNC_REG,
	DAVINCI_MCASP_RXMASK_REG,
	DAVINCI_MCASP_TXMASK_REG,
	DAVINCI_MCASP_RXTDM_REG,
	DAVINCI_MCASP_TXTDM_REG,
};

struct davinci_mcasp_context {
	u32	config_regs[ARRAY_SIZE(context_regs)];
	u32	afifo_regs[2]; /* for read/write fifo control registers */
	u32	*xrsr_regs; /* for serializer configuration */
	bool	pm_state;
};
#endif

struct davinci_mcasp_ruledata {
	struct davinci_mcasp *mcasp;
	int serializers;
	u8 numevt;
};

struct davinci_mcasp {
	struct snd_dmaengine_dai_dma_data dma_data[2];
	struct davinci_mcasp_pdata *pdata;
	void __iomem *base;
	u32 fifo_base;
	struct device *dev;
	struct snd_pcm_substream *substreams[2];
	unsigned int dai_fmt;

	u32 iec958_status;

	/* Audio can not be enabled due to missing parameter(s) */
	bool	missing_audio_param;

	/* McASP specific data */
	int	tdm_slots;
	u32	tdm_mask[2];
	int	slot_width;
	u8	op_mode;
	u8	dismod;
	u8	num_serializer;
	u8	*serial_dir;
	u8	version;
	u8	bclk_div;
	int	streams;
	u32	irq_request[2];

	int	sysclk_freq;
	bool	bclk_master;
	u32	auxclk_fs_ratio;

	unsigned long pdir; /* Pin direction bitfield */

	/* McASP FIFO related */
	u8	txnumevt;
	u8	rxnumevt;

	bool	dat_port;

	/* Used for comstraint setting on the second stream */
	u32	channels;
	int	max_format_width;
	u8	active_serializers[2];

#ifdef CONFIG_GPIOLIB
	struct gpio_chip gpio_chip;
#endif

#ifdef CONFIG_PM
	struct davinci_mcasp_context context;
#endif

	struct davinci_mcasp_ruledata ruledata[2];
	struct snd_pcm_hw_constraint_list chconstr[2];
};

static inline void mcasp_set_bits(struct davinci_mcasp *mcasp, u32 offset,
				  u32 val)
{
	void __iomem *reg = mcasp->base + offset;
	__raw_writel(__raw_readl(reg) | val, reg);
}

static inline void mcasp_clr_bits(struct davinci_mcasp *mcasp, u32 offset,
				  u32 val)
{
	void __iomem *reg = mcasp->base + offset;
	__raw_writel((__raw_readl(reg) & ~(val)), reg);
}

static inline void mcasp_mod_bits(struct davinci_mcasp *mcasp, u32 offset,
				  u32 val, u32 mask)
{
	void __iomem *reg = mcasp->base + offset;
	__raw_writel((__raw_readl(reg) & ~mask) | val, reg);
}

static inline void mcasp_set_reg(struct davinci_mcasp *mcasp, u32 offset,
				 u32 val)
{
	__raw_writel(val, mcasp->base + offset);
}

static inline u32 mcasp_get_reg(struct davinci_mcasp *mcasp, u32 offset)
{
	return (u32)__raw_readl(mcasp->base + offset);
}

static void mcasp_set_ctl_reg(struct davinci_mcasp *mcasp, u32 ctl_reg, u32 val)
{
	int i = 0;

	mcasp_set_bits(mcasp, ctl_reg, val);

	/* programming GBLCTL needs to read back from GBLCTL and verfiy */
	/* loop count is to avoid the lock-up */
	for (i = 0; i < 1000; i++) {
		if ((mcasp_get_reg(mcasp, ctl_reg) & val) == val)
			break;
	}

	if (i == 1000 && ((mcasp_get_reg(mcasp, ctl_reg) & val) != val))
		printk(KERN_ERR "GBLCTL write error\n");
}

static bool mcasp_is_synchronous(struct davinci_mcasp *mcasp)
{
	u32 rxfmctl = mcasp_get_reg(mcasp, DAVINCI_MCASP_RXFMCTL_REG);
	u32 aclkxctl = mcasp_get_reg(mcasp, DAVINCI_MCASP_ACLKXCTL_REG);

	return !(aclkxctl & TX_ASYNC) && rxfmctl & AFSRE;
}

static inline void mcasp_set_clk_pdir(struct davinci_mcasp *mcasp, bool enable)
{
	u32 bit = PIN_BIT_AMUTE;

	for_each_set_bit_from(bit, &mcasp->pdir, PIN_BIT_AFSR + 1) {
		if (enable)
			mcasp_set_bits(mcasp, DAVINCI_MCASP_PDIR_REG, BIT(bit));
		else
			mcasp_clr_bits(mcasp, DAVINCI_MCASP_PDIR_REG, BIT(bit));
	}
}

static inline void mcasp_set_axr_pdir(struct davinci_mcasp *mcasp, bool enable)
{
	u32 bit;

	for_each_set_bit(bit, &mcasp->pdir, PIN_BIT_AMUTE) {
		if (enable)
			mcasp_set_bits(mcasp, DAVINCI_MCASP_PDIR_REG, BIT(bit));
		else
			mcasp_clr_bits(mcasp, DAVINCI_MCASP_PDIR_REG, BIT(bit));
	}
}

static void mcasp_start_rx(struct davinci_mcasp *mcasp)
{
	if (mcasp->rxnumevt) {	/* enable FIFO */
		u32 reg = mcasp->fifo_base + MCASP_RFIFOCTL_OFFSET;

		mcasp_clr_bits(mcasp, reg, FIFO_ENABLE);
		mcasp_set_bits(mcasp, reg, FIFO_ENABLE);
	}

	/* Start clocks */
	mcasp_set_ctl_reg(mcasp, DAVINCI_MCASP_GBLCTLR_REG, RXHCLKRST);
	mcasp_set_ctl_reg(mcasp, DAVINCI_MCASP_GBLCTLR_REG, RXCLKRST);
	/*
	 * When ASYNC == 0 the transmit and receive sections operate
	 * synchronously from the transmit clock and frame sync. We need to make
	 * sure that the TX signlas are enabled when starting reception.
	 */
	if (mcasp_is_synchronous(mcasp)) {
		mcasp_set_ctl_reg(mcasp, DAVINCI_MCASP_GBLCTLX_REG, TXHCLKRST);
		mcasp_set_ctl_reg(mcasp, DAVINCI_MCASP_GBLCTLX_REG, TXCLKRST);
		mcasp_set_clk_pdir(mcasp, true);
	}

	/* Activate serializer(s) */
	mcasp_set_reg(mcasp, DAVINCI_MCASP_RXSTAT_REG, 0xFFFFFFFF);
	mcasp_set_ctl_reg(mcasp, DAVINCI_MCASP_GBLCTLR_REG, RXSERCLR);
	/* Release RX state machine */
	mcasp_set_ctl_reg(mcasp, DAVINCI_MCASP_GBLCTLR_REG, RXSMRST);
	/* Release Frame Sync generator */
	mcasp_set_ctl_reg(mcasp, DAVINCI_MCASP_GBLCTLR_REG, RXFSRST);
	if (mcasp_is_synchronous(mcasp))
		mcasp_set_ctl_reg(mcasp, DAVINCI_MCASP_GBLCTLX_REG, TXFSRST);

	/* enable receive IRQs */
	mcasp_set_bits(mcasp, DAVINCI_MCASP_EVTCTLR_REG,
		       mcasp->irq_request[SNDRV_PCM_STREAM_CAPTURE]);
}

static void mcasp_start_tx(struct davinci_mcasp *mcasp)
{
	u32 cnt;

	if (mcasp->txnumevt) {	/* enable FIFO */
		u32 reg = mcasp->fifo_base + MCASP_WFIFOCTL_OFFSET;

		mcasp_clr_bits(mcasp, reg, FIFO_ENABLE);
		mcasp_set_bits(mcasp, reg, FIFO_ENABLE);
	}

	/* Start clocks */
	mcasp_set_ctl_reg(mcasp, DAVINCI_MCASP_GBLCTLX_REG, TXHCLKRST);
	mcasp_set_ctl_reg(mcasp, DAVINCI_MCASP_GBLCTLX_REG, TXCLKRST);
	mcasp_set_clk_pdir(mcasp, true);

	/* Activate serializer(s) */
	mcasp_set_reg(mcasp, DAVINCI_MCASP_TXSTAT_REG, 0xFFFFFFFF);
	mcasp_set_ctl_reg(mcasp, DAVINCI_MCASP_GBLCTLX_REG, TXSERCLR);

	/* wait for XDATA to be cleared */
	cnt = 0;
	while ((mcasp_get_reg(mcasp, DAVINCI_MCASP_TXSTAT_REG) & XRDATA) &&
	       (cnt < 100000))
		cnt++;

	mcasp_set_axr_pdir(mcasp, true);

	/* Release TX state machine */
	mcasp_set_ctl_reg(mcasp, DAVINCI_MCASP_GBLCTLX_REG, TXSMRST);
	/* Release Frame Sync generator */
	mcasp_set_ctl_reg(mcasp, DAVINCI_MCASP_GBLCTLX_REG, TXFSRST);

	/* enable transmit IRQs */
	mcasp_set_bits(mcasp, DAVINCI_MCASP_EVTCTLX_REG,
		       mcasp->irq_request[SNDRV_PCM_STREAM_PLAYBACK]);
}

static void davinci_mcasp_start(struct davinci_mcasp *mcasp, int stream)
{
	mcasp->streams++;

	if (stream == SNDRV_PCM_STREAM_PLAYBACK)
		mcasp_start_tx(mcasp);
	else
		mcasp_start_rx(mcasp);
}

static void mcasp_stop_rx(struct davinci_mcasp *mcasp)
{
	/* disable IRQ sources */
	mcasp_clr_bits(mcasp, DAVINCI_MCASP_EVTCTLR_REG,
		       mcasp->irq_request[SNDRV_PCM_STREAM_CAPTURE]);

	/*
	 * In synchronous mode stop the TX clocks if no other stream is
	 * running
	 */
	if (mcasp_is_synchronous(mcasp) && !mcasp->streams) {
		mcasp_set_clk_pdir(mcasp, false);
		mcasp_set_reg(mcasp, DAVINCI_MCASP_GBLCTLX_REG, 0);
	}

	mcasp_set_reg(mcasp, DAVINCI_MCASP_GBLCTLR_REG, 0);
	mcasp_set_reg(mcasp, DAVINCI_MCASP_RXSTAT_REG, 0xFFFFFFFF);

	if (mcasp->rxnumevt) {	/* disable FIFO */
		u32 reg = mcasp->fifo_base + MCASP_RFIFOCTL_OFFSET;

		mcasp_clr_bits(mcasp, reg, FIFO_ENABLE);
	}
}

static void mcasp_stop_tx(struct davinci_mcasp *mcasp)
{
	u32 val = 0;

	/* disable IRQ sources */
	mcasp_clr_bits(mcasp, DAVINCI_MCASP_EVTCTLX_REG,
		       mcasp->irq_request[SNDRV_PCM_STREAM_PLAYBACK]);

	/*
	 * In synchronous mode keep TX clocks running if the capture stream is
	 * still running.
	 */
	if (mcasp_is_synchronous(mcasp) && mcasp->streams)
		val =  TXHCLKRST | TXCLKRST | TXFSRST;
	else
		mcasp_set_clk_pdir(mcasp, false);


	mcasp_set_reg(mcasp, DAVINCI_MCASP_GBLCTLX_REG, val);
	mcasp_set_reg(mcasp, DAVINCI_MCASP_TXSTAT_REG, 0xFFFFFFFF);

	if (mcasp->txnumevt) {	/* disable FIFO */
		u32 reg = mcasp->fifo_base + MCASP_WFIFOCTL_OFFSET;

		mcasp_clr_bits(mcasp, reg, FIFO_ENABLE);
	}

	mcasp_set_axr_pdir(mcasp, false);
}

static void davinci_mcasp_stop(struct davinci_mcasp *mcasp, int stream)
{
	mcasp->streams--;

	if (stream == SNDRV_PCM_STREAM_PLAYBACK)
		mcasp_stop_tx(mcasp);
	else
		mcasp_stop_rx(mcasp);
}

static irqreturn_t davinci_mcasp_tx_irq_handler(int irq, void *data)
{
	struct davinci_mcasp *mcasp = (struct davinci_mcasp *)data;
	struct snd_pcm_substream *substream;
	u32 irq_mask = mcasp->irq_request[SNDRV_PCM_STREAM_PLAYBACK];
	u32 handled_mask = 0;
	u32 stat;

	stat = mcasp_get_reg(mcasp, DAVINCI_MCASP_TXSTAT_REG);
	if (stat & XUNDRN & irq_mask) {
		dev_warn(mcasp->dev, "Transmit buffer underflow\n");
		handled_mask |= XUNDRN;

		substream = mcasp->substreams[SNDRV_PCM_STREAM_PLAYBACK];
		if (substream)
			snd_pcm_stop_xrun(substream);
	}

	if (!handled_mask)
		dev_warn(mcasp->dev, "unhandled tx event. txstat: 0x%08x\n",
			 stat);

	if (stat & XRERR)
		handled_mask |= XRERR;

	/* Ack the handled event only */
	mcasp_set_reg(mcasp, DAVINCI_MCASP_TXSTAT_REG, handled_mask);

	return IRQ_RETVAL(handled_mask);
}

static irqreturn_t davinci_mcasp_rx_irq_handler(int irq, void *data)
{
	struct davinci_mcasp *mcasp = (struct davinci_mcasp *)data;
	struct snd_pcm_substream *substream;
	u32 irq_mask = mcasp->irq_request[SNDRV_PCM_STREAM_CAPTURE];
	u32 handled_mask = 0;
	u32 stat;

	stat = mcasp_get_reg(mcasp, DAVINCI_MCASP_RXSTAT_REG);
	if (stat & ROVRN & irq_mask) {
		dev_warn(mcasp->dev, "Receive buffer overflow\n");
		handled_mask |= ROVRN;

		substream = mcasp->substreams[SNDRV_PCM_STREAM_CAPTURE];
		if (substream)
			snd_pcm_stop_xrun(substream);
	}

	if (!handled_mask)
		dev_warn(mcasp->dev, "unhandled rx event. rxstat: 0x%08x\n",
			 stat);

	if (stat & XRERR)
		handled_mask |= XRERR;

	/* Ack the handled event only */
	mcasp_set_reg(mcasp, DAVINCI_MCASP_RXSTAT_REG, handled_mask);

	return IRQ_RETVAL(handled_mask);
}

static irqreturn_t davinci_mcasp_common_irq_handler(int irq, void *data)
{
	struct davinci_mcasp *mcasp = (struct davinci_mcasp *)data;
	irqreturn_t ret = IRQ_NONE;

	if (mcasp->substreams[SNDRV_PCM_STREAM_PLAYBACK])
		ret = davinci_mcasp_tx_irq_handler(irq, data);

	if (mcasp->substreams[SNDRV_PCM_STREAM_CAPTURE])
		ret |= davinci_mcasp_rx_irq_handler(irq, data);

	return ret;
}

static int davinci_mcasp_set_dai_fmt(struct snd_soc_dai *cpu_dai,
					 unsigned int fmt)
{
	struct davinci_mcasp *mcasp = snd_soc_dai_get_drvdata(cpu_dai);
	int ret = 0;
	u32 data_delay;
	bool fs_pol_rising;
	bool inv_fs = false;

	if (!fmt)
		return 0;

	pm_runtime_get_sync(mcasp->dev);
	switch (fmt & SND_SOC_DAIFMT_FORMAT_MASK) {
	case SND_SOC_DAIFMT_DSP_A:
		mcasp_clr_bits(mcasp, DAVINCI_MCASP_TXFMCTL_REG, FSXDUR);
		mcasp_clr_bits(mcasp, DAVINCI_MCASP_RXFMCTL_REG, FSRDUR);
		/* 1st data bit occur one ACLK cycle after the frame sync */
		data_delay = 1;
		break;
	case SND_SOC_DAIFMT_DSP_B:
	case SND_SOC_DAIFMT_AC97:
		mcasp_clr_bits(mcasp, DAVINCI_MCASP_TXFMCTL_REG, FSXDUR);
		mcasp_clr_bits(mcasp, DAVINCI_MCASP_RXFMCTL_REG, FSRDUR);
		/* No delay after FS */
		data_delay = 0;
		break;
	case SND_SOC_DAIFMT_I2S:
		/* configure a full-word SYNC pulse (LRCLK) */
		mcasp_set_bits(mcasp, DAVINCI_MCASP_TXFMCTL_REG, FSXDUR);
		mcasp_set_bits(mcasp, DAVINCI_MCASP_RXFMCTL_REG, FSRDUR);
		/* 1st data bit occur one ACLK cycle after the frame sync */
		data_delay = 1;
		/* FS need to be inverted */
		inv_fs = true;
		break;
	case SND_SOC_DAIFMT_RIGHT_J:
	case SND_SOC_DAIFMT_LEFT_J:
		/* configure a full-word SYNC pulse (LRCLK) */
		mcasp_set_bits(mcasp, DAVINCI_MCASP_TXFMCTL_REG, FSXDUR);
		mcasp_set_bits(mcasp, DAVINCI_MCASP_RXFMCTL_REG, FSRDUR);
		/* No delay after FS */
		data_delay = 0;
		break;
	default:
		ret = -EINVAL;
		goto out;
	}

	mcasp_mod_bits(mcasp, DAVINCI_MCASP_TXFMT_REG, FSXDLY(data_delay),
		       FSXDLY(3));
	mcasp_mod_bits(mcasp, DAVINCI_MCASP_RXFMT_REG, FSRDLY(data_delay),
		       FSRDLY(3));

	switch (fmt & SND_SOC_DAIFMT_CLOCK_PROVIDER_MASK) {
	case SND_SOC_DAIFMT_BP_FP:
		/* codec is clock and frame slave */
		mcasp_set_bits(mcasp, DAVINCI_MCASP_ACLKXCTL_REG, ACLKXE);
		mcasp_set_bits(mcasp, DAVINCI_MCASP_TXFMCTL_REG, AFSXE);

		mcasp_set_bits(mcasp, DAVINCI_MCASP_ACLKRCTL_REG, ACLKRE);
		mcasp_set_bits(mcasp, DAVINCI_MCASP_RXFMCTL_REG, AFSRE);

		/* BCLK */
		set_bit(PIN_BIT_ACLKX, &mcasp->pdir);
		set_bit(PIN_BIT_ACLKR, &mcasp->pdir);
		/* Frame Sync */
		set_bit(PIN_BIT_AFSX, &mcasp->pdir);
		set_bit(PIN_BIT_AFSR, &mcasp->pdir);

		mcasp->bclk_master = 1;
		break;
	case SND_SOC_DAIFMT_BP_FC:
		/* codec is clock slave and frame master */
		mcasp_set_bits(mcasp, DAVINCI_MCASP_ACLKXCTL_REG, ACLKXE);
		mcasp_clr_bits(mcasp, DAVINCI_MCASP_TXFMCTL_REG, AFSXE);

		mcasp_set_bits(mcasp, DAVINCI_MCASP_ACLKRCTL_REG, ACLKRE);
		mcasp_clr_bits(mcasp, DAVINCI_MCASP_RXFMCTL_REG, AFSRE);

		/* BCLK */
		set_bit(PIN_BIT_ACLKX, &mcasp->pdir);
		set_bit(PIN_BIT_ACLKR, &mcasp->pdir);
		/* Frame Sync */
		clear_bit(PIN_BIT_AFSX, &mcasp->pdir);
		clear_bit(PIN_BIT_AFSR, &mcasp->pdir);

		mcasp->bclk_master = 1;
		break;
	case SND_SOC_DAIFMT_BC_FP:
		/* codec is clock master and frame slave */
		mcasp_clr_bits(mcasp, DAVINCI_MCASP_ACLKXCTL_REG, ACLKXE);
		mcasp_set_bits(mcasp, DAVINCI_MCASP_TXFMCTL_REG, AFSXE);

		mcasp_clr_bits(mcasp, DAVINCI_MCASP_ACLKRCTL_REG, ACLKRE);
		mcasp_set_bits(mcasp, DAVINCI_MCASP_RXFMCTL_REG, AFSRE);

		/* BCLK */
		clear_bit(PIN_BIT_ACLKX, &mcasp->pdir);
		clear_bit(PIN_BIT_ACLKR, &mcasp->pdir);
		/* Frame Sync */
		set_bit(PIN_BIT_AFSX, &mcasp->pdir);
		set_bit(PIN_BIT_AFSR, &mcasp->pdir);

		mcasp->bclk_master = 0;
		break;
	case SND_SOC_DAIFMT_BC_FC:
		/* codec is clock and frame master */
		mcasp_clr_bits(mcasp, DAVINCI_MCASP_ACLKXCTL_REG, ACLKXE);
		mcasp_clr_bits(mcasp, DAVINCI_MCASP_TXFMCTL_REG, AFSXE);

		mcasp_clr_bits(mcasp, DAVINCI_MCASP_ACLKRCTL_REG, ACLKRE);
		mcasp_clr_bits(mcasp, DAVINCI_MCASP_RXFMCTL_REG, AFSRE);

		/* BCLK */
		clear_bit(PIN_BIT_ACLKX, &mcasp->pdir);
		clear_bit(PIN_BIT_ACLKR, &mcasp->pdir);
		/* Frame Sync */
		clear_bit(PIN_BIT_AFSX, &mcasp->pdir);
		clear_bit(PIN_BIT_AFSR, &mcasp->pdir);

		mcasp->bclk_master = 0;
		break;
	default:
		ret = -EINVAL;
		goto out;
	}

	switch (fmt & SND_SOC_DAIFMT_INV_MASK) {
	case SND_SOC_DAIFMT_IB_NF:
		mcasp_clr_bits(mcasp, DAVINCI_MCASP_ACLKXCTL_REG, ACLKXPOL);
		mcasp_clr_bits(mcasp, DAVINCI_MCASP_ACLKRCTL_REG, ACLKRPOL);
		fs_pol_rising = true;
		break;
	case SND_SOC_DAIFMT_NB_IF:
		mcasp_set_bits(mcasp, DAVINCI_MCASP_ACLKXCTL_REG, ACLKXPOL);
		mcasp_set_bits(mcasp, DAVINCI_MCASP_ACLKRCTL_REG, ACLKRPOL);
		fs_pol_rising = false;
		break;
	case SND_SOC_DAIFMT_IB_IF:
		mcasp_clr_bits(mcasp, DAVINCI_MCASP_ACLKXCTL_REG, ACLKXPOL);
		mcasp_clr_bits(mcasp, DAVINCI_MCASP_ACLKRCTL_REG, ACLKRPOL);
		fs_pol_rising = false;
		break;
	case SND_SOC_DAIFMT_NB_NF:
		mcasp_set_bits(mcasp, DAVINCI_MCASP_ACLKXCTL_REG, ACLKXPOL);
		mcasp_set_bits(mcasp, DAVINCI_MCASP_ACLKRCTL_REG, ACLKRPOL);
		fs_pol_rising = true;
		break;
	default:
		ret = -EINVAL;
		goto out;
	}

	if (inv_fs)
		fs_pol_rising = !fs_pol_rising;

	if (fs_pol_rising) {
		mcasp_clr_bits(mcasp, DAVINCI_MCASP_TXFMCTL_REG, FSXPOL);
		mcasp_clr_bits(mcasp, DAVINCI_MCASP_RXFMCTL_REG, FSRPOL);
	} else {
		mcasp_set_bits(mcasp, DAVINCI_MCASP_TXFMCTL_REG, FSXPOL);
		mcasp_set_bits(mcasp, DAVINCI_MCASP_RXFMCTL_REG, FSRPOL);
	}

	mcasp->dai_fmt = fmt;
out:
	pm_runtime_put(mcasp->dev);
	return ret;
}

static int __davinci_mcasp_set_clkdiv(struct davinci_mcasp *mcasp, int div_id,
				      int div, bool explicit)
{
	pm_runtime_get_sync(mcasp->dev);
	switch (div_id) {
	case MCASP_CLKDIV_AUXCLK:			/* MCLK divider */
		mcasp_mod_bits(mcasp, DAVINCI_MCASP_AHCLKXCTL_REG,
			       AHCLKXDIV(div - 1), AHCLKXDIV_MASK);
		mcasp_mod_bits(mcasp, DAVINCI_MCASP_AHCLKRCTL_REG,
			       AHCLKRDIV(div - 1), AHCLKRDIV_MASK);
		break;

	case MCASP_CLKDIV_BCLK:			/* BCLK divider */
		mcasp_mod_bits(mcasp, DAVINCI_MCASP_ACLKXCTL_REG,
			       ACLKXDIV(div - 1), ACLKXDIV_MASK);
		mcasp_mod_bits(mcasp, DAVINCI_MCASP_ACLKRCTL_REG,
			       ACLKRDIV(div - 1), ACLKRDIV_MASK);
		if (explicit)
			mcasp->bclk_div = div;
		break;

	case MCASP_CLKDIV_BCLK_FS_RATIO:
		/*
		 * BCLK/LRCLK ratio descries how many bit-clock cycles
		 * fit into one frame. The clock ratio is given for a
		 * full period of data (for I2S format both left and
		 * right channels), so it has to be divided by number
		 * of tdm-slots (for I2S - divided by 2).
		 * Instead of storing this ratio, we calculate a new
		 * tdm_slot width by dividing the ratio by the
		 * number of configured tdm slots.
		 */
		mcasp->slot_width = div / mcasp->tdm_slots;
		if (div % mcasp->tdm_slots)
			dev_warn(mcasp->dev,
				 "%s(): BCLK/LRCLK %d is not divisible by %d tdm slots",
				 __func__, div, mcasp->tdm_slots);
		break;

	default:
		return -EINVAL;
	}

	pm_runtime_put(mcasp->dev);
	return 0;
}

static int davinci_mcasp_set_clkdiv(struct snd_soc_dai *dai, int div_id,
				    int div)
{
	struct davinci_mcasp *mcasp = snd_soc_dai_get_drvdata(dai);

	return __davinci_mcasp_set_clkdiv(mcasp, div_id, div, 1);
}

static int davinci_mcasp_set_sysclk(struct snd_soc_dai *dai, int clk_id,
				    unsigned int freq, int dir)
{
	struct davinci_mcasp *mcasp = snd_soc_dai_get_drvdata(dai);

	pm_runtime_get_sync(mcasp->dev);

	if (dir == SND_SOC_CLOCK_IN) {
		switch (clk_id) {
		case MCASP_CLK_HCLK_AHCLK:
			mcasp_clr_bits(mcasp, DAVINCI_MCASP_AHCLKXCTL_REG,
				       AHCLKXE);
			mcasp_clr_bits(mcasp, DAVINCI_MCASP_AHCLKRCTL_REG,
				       AHCLKRE);
			clear_bit(PIN_BIT_AHCLKX, &mcasp->pdir);
			break;
		case MCASP_CLK_HCLK_AUXCLK:
			mcasp_set_bits(mcasp, DAVINCI_MCASP_AHCLKXCTL_REG,
				       AHCLKXE);
			mcasp_set_bits(mcasp, DAVINCI_MCASP_AHCLKRCTL_REG,
				       AHCLKRE);
			set_bit(PIN_BIT_AHCLKX, &mcasp->pdir);
			break;
		default:
			dev_err(mcasp->dev, "Invalid clk id: %d\n", clk_id);
			goto out;
		}
	} else {
		/* Select AUXCLK as HCLK */
		mcasp_set_bits(mcasp, DAVINCI_MCASP_AHCLKXCTL_REG, AHCLKXE);
		mcasp_set_bits(mcasp, DAVINCI_MCASP_AHCLKRCTL_REG, AHCLKRE);
		set_bit(PIN_BIT_AHCLKX, &mcasp->pdir);
	}
	/*
	 * When AHCLK X/R is selected to be output it means that the HCLK is
	 * the same clock - coming via AUXCLK.
	 */
	mcasp->sysclk_freq = freq;
out:
	pm_runtime_put(mcasp->dev);
	return 0;
}

/* All serializers must have equal number of channels */
static int davinci_mcasp_ch_constraint(struct davinci_mcasp *mcasp, int stream,
				       int serializers)
{
	struct snd_pcm_hw_constraint_list *cl = &mcasp->chconstr[stream];
	unsigned int *list = (unsigned int *) cl->list;
	int slots = mcasp->tdm_slots;
	int i, count = 0;

	if (mcasp->tdm_mask[stream])
		slots = hweight32(mcasp->tdm_mask[stream]);

	for (i = 1; i <= slots; i++)
		list[count++] = i;

	for (i = 2; i <= serializers; i++)
		list[count++] = i*slots;

	cl->count = count;

	return 0;
}

static int davinci_mcasp_set_ch_constraints(struct davinci_mcasp *mcasp)
{
	int rx_serializers = 0, tx_serializers = 0, ret, i;

	for (i = 0; i < mcasp->num_serializer; i++)
		if (mcasp->serial_dir[i] == TX_MODE)
			tx_serializers++;
		else if (mcasp->serial_dir[i] == RX_MODE)
			rx_serializers++;

	ret = davinci_mcasp_ch_constraint(mcasp, SNDRV_PCM_STREAM_PLAYBACK,
					  tx_serializers);
	if (ret)
		return ret;

	ret = davinci_mcasp_ch_constraint(mcasp, SNDRV_PCM_STREAM_CAPTURE,
					  rx_serializers);

	return ret;
}


static int davinci_mcasp_set_tdm_slot(struct snd_soc_dai *dai,
				      unsigned int tx_mask,
				      unsigned int rx_mask,
				      int slots, int slot_width)
{
	struct davinci_mcasp *mcasp = snd_soc_dai_get_drvdata(dai);

	if (mcasp->op_mode == DAVINCI_MCASP_DIT_MODE)
		return 0;

	dev_dbg(mcasp->dev,
		 "%s() tx_mask 0x%08x rx_mask 0x%08x slots %d width %d\n",
		 __func__, tx_mask, rx_mask, slots, slot_width);

	if (tx_mask >= (1<<slots) || rx_mask >= (1<<slots)) {
		dev_err(mcasp->dev,
			"Bad tdm mask tx: 0x%08x rx: 0x%08x slots %d\n",
			tx_mask, rx_mask, slots);
		return -EINVAL;
	}

	if (slot_width &&
	    (slot_width < 8 || slot_width > 32 || slot_width % 4 != 0)) {
		dev_err(mcasp->dev, "%s: Unsupported slot_width %d\n",
			__func__, slot_width);
		return -EINVAL;
	}

	mcasp->tdm_slots = slots;
	mcasp->tdm_mask[SNDRV_PCM_STREAM_PLAYBACK] = tx_mask;
	mcasp->tdm_mask[SNDRV_PCM_STREAM_CAPTURE] = rx_mask;
	mcasp->slot_width = slot_width;

	return davinci_mcasp_set_ch_constraints(mcasp);
}

static int davinci_config_channel_size(struct davinci_mcasp *mcasp,
				       int sample_width)
{
	u32 fmt;
	u32 tx_rotate, rx_rotate, slot_width;
	u32 mask = (1ULL << sample_width) - 1;

	if (mcasp->slot_width)
		slot_width = mcasp->slot_width;
	else if (mcasp->max_format_width)
		slot_width = mcasp->max_format_width;
	else
		slot_width = sample_width;
	/*
	 * TX rotation:
	 * right aligned formats: rotate w/ slot_width
	 * left aligned formats: rotate w/ sample_width
	 *
	 * RX rotation:
	 * right aligned formats: no rotation needed
	 * left aligned formats: rotate w/ (slot_width - sample_width)
	 */
	if ((mcasp->dai_fmt & SND_SOC_DAIFMT_FORMAT_MASK) ==
	    SND_SOC_DAIFMT_RIGHT_J) {
		tx_rotate = (slot_width / 4) & 0x7;
		rx_rotate = 0;
	} else {
		tx_rotate = (sample_width / 4) & 0x7;
		rx_rotate = (slot_width - sample_width) / 4;
	}

	/* mapping of the XSSZ bit-field as described in the datasheet */
	fmt = (slot_width >> 1) - 1;

	if (mcasp->op_mode != DAVINCI_MCASP_DIT_MODE) {
		mcasp_mod_bits(mcasp, DAVINCI_MCASP_RXFMT_REG, RXSSZ(fmt),
			       RXSSZ(0x0F));
		mcasp_mod_bits(mcasp, DAVINCI_MCASP_TXFMT_REG, TXSSZ(fmt),
			       TXSSZ(0x0F));
		mcasp_mod_bits(mcasp, DAVINCI_MCASP_TXFMT_REG, TXROT(tx_rotate),
			       TXROT(7));
		mcasp_mod_bits(mcasp, DAVINCI_MCASP_RXFMT_REG, RXROT(rx_rotate),
			       RXROT(7));
		mcasp_set_reg(mcasp, DAVINCI_MCASP_RXMASK_REG, mask);
	} else {
		/*
		 * according to the TRM it should be TXROT=0, this one works:
		 * 16 bit to 23-8 (TXROT=6, rotate 24 bits)
		 * 24 bit to 23-0 (TXROT=0, rotate 0 bits)
		 *
		 * TXROT = 0 only works with 24bit samples
		 */
		tx_rotate = (sample_width / 4 + 2) & 0x7;

		mcasp_mod_bits(mcasp, DAVINCI_MCASP_TXFMT_REG, TXROT(tx_rotate),
			       TXROT(7));
		mcasp_mod_bits(mcasp, DAVINCI_MCASP_TXFMT_REG, TXSSZ(15),
			       TXSSZ(0x0F));
	}

	mcasp_set_reg(mcasp, DAVINCI_MCASP_TXMASK_REG, mask);

	return 0;
}

static int mcasp_common_hw_param(struct davinci_mcasp *mcasp, int stream,
				 int period_words, int channels)
{
	struct snd_dmaengine_dai_dma_data *dma_data = &mcasp->dma_data[stream];
	int i;
	u8 tx_ser = 0;
	u8 rx_ser = 0;
	u8 slots = mcasp->tdm_slots;
	u8 max_active_serializers, max_rx_serializers, max_tx_serializers;
	int active_serializers, numevt;
	u32 reg;

	/* In DIT mode we only allow maximum of one serializers for now */
	if (mcasp->op_mode == DAVINCI_MCASP_DIT_MODE)
		max_active_serializers = 1;
	else
		max_active_serializers = DIV_ROUND_UP(channels, slots);

	/* Default configuration */
	if (mcasp->version < MCASP_VERSION_3)
		mcasp_set_bits(mcasp, DAVINCI_MCASP_PWREMUMGT_REG, MCASP_SOFT);

	if (stream == SNDRV_PCM_STREAM_PLAYBACK) {
		mcasp_set_reg(mcasp, DAVINCI_MCASP_TXSTAT_REG, 0xFFFFFFFF);
		mcasp_clr_bits(mcasp, DAVINCI_MCASP_XEVTCTL_REG, TXDATADMADIS);
		max_tx_serializers = max_active_serializers;
		max_rx_serializers =
			mcasp->active_serializers[SNDRV_PCM_STREAM_CAPTURE];
	} else {
		mcasp_set_reg(mcasp, DAVINCI_MCASP_RXSTAT_REG, 0xFFFFFFFF);
		mcasp_clr_bits(mcasp, DAVINCI_MCASP_REVTCTL_REG, RXDATADMADIS);
		max_tx_serializers =
			mcasp->active_serializers[SNDRV_PCM_STREAM_PLAYBACK];
		max_rx_serializers = max_active_serializers;
	}

	for (i = 0; i < mcasp->num_serializer; i++) {
		mcasp_set_bits(mcasp, DAVINCI_MCASP_XRSRCTL_REG(i),
			       mcasp->serial_dir[i]);
		if (mcasp->serial_dir[i] == TX_MODE &&
					tx_ser < max_tx_serializers) {
			mcasp_mod_bits(mcasp, DAVINCI_MCASP_XRSRCTL_REG(i),
				       mcasp->dismod, DISMOD_MASK);
			set_bit(PIN_BIT_AXR(i), &mcasp->pdir);
			tx_ser++;
		} else if (mcasp->serial_dir[i] == RX_MODE &&
					rx_ser < max_rx_serializers) {
			clear_bit(PIN_BIT_AXR(i), &mcasp->pdir);
			rx_ser++;
		} else {
			/* Inactive or unused pin, set it to inactive */
			mcasp_mod_bits(mcasp, DAVINCI_MCASP_XRSRCTL_REG(i),
				       SRMOD_INACTIVE, SRMOD_MASK);
			/* If unused, set DISMOD for the pin */
			if (mcasp->serial_dir[i] != INACTIVE_MODE)
				mcasp_mod_bits(mcasp,
					       DAVINCI_MCASP_XRSRCTL_REG(i),
					       mcasp->dismod, DISMOD_MASK);
			clear_bit(PIN_BIT_AXR(i), &mcasp->pdir);
		}
	}

	if (stream == SNDRV_PCM_STREAM_PLAYBACK) {
		active_serializers = tx_ser;
		numevt = mcasp->txnumevt;
		reg = mcasp->fifo_base + MCASP_WFIFOCTL_OFFSET;
	} else {
		active_serializers = rx_ser;
		numevt = mcasp->rxnumevt;
		reg = mcasp->fifo_base + MCASP_RFIFOCTL_OFFSET;
	}

	if (active_serializers < max_active_serializers) {
		dev_warn(mcasp->dev, "stream has more channels (%d) than are "
			 "enabled in mcasp (%d)\n", channels,
			 active_serializers * slots);
		return -EINVAL;
	}

	/* AFIFO is not in use */
	if (!numevt) {
		/* Configure the burst size for platform drivers */
		if (active_serializers > 1) {
			/*
			 * If more than one serializers are in use we have one
			 * DMA request to provide data for all serializers.
			 * For example if three serializers are enabled the DMA
			 * need to transfer three words per DMA request.
			 */
			dma_data->maxburst = active_serializers;
		} else {
			dma_data->maxburst = 0;
		}

		goto out;
	}

	if (period_words % active_serializers) {
		dev_err(mcasp->dev, "Invalid combination of period words and "
			"active serializers: %d, %d\n", period_words,
			active_serializers);
		return -EINVAL;
	}

	/*
	 * Calculate the optimal AFIFO depth for platform side:
	 * The number of words for numevt need to be in steps of active
	 * serializers.
	 */
	numevt = (numevt / active_serializers) * active_serializers;

	while (period_words % numevt && numevt > 0)
		numevt -= active_serializers;
	if (numevt <= 0)
		numevt = active_serializers;

	mcasp_mod_bits(mcasp, reg, active_serializers, NUMDMA_MASK);
	mcasp_mod_bits(mcasp, reg, NUMEVT(numevt), NUMEVT_MASK);

	/* Configure the burst size for platform drivers */
	if (numevt == 1)
		numevt = 0;
	dma_data->maxburst = numevt;

out:
	mcasp->active_serializers[stream] = active_serializers;

	return 0;
}

static int mcasp_i2s_hw_param(struct davinci_mcasp *mcasp, int stream,
			      int channels)
{
	int i, active_slots;
	int total_slots;
	int active_serializers;
	u32 mask = 0;
	u32 busel = 0;

	total_slots = mcasp->tdm_slots;

	/*
	 * If more than one serializer is needed, then use them with
	 * all the specified tdm_slots. Otherwise, one serializer can
	 * cope with the transaction using just as many slots as there
	 * are channels in the stream.
	 */
	if (mcasp->tdm_mask[stream]) {
		active_slots = hweight32(mcasp->tdm_mask[stream]);
		active_serializers = DIV_ROUND_UP(channels, active_slots);
		if (active_serializers == 1)
			active_slots = channels;
		for (i = 0; i < total_slots; i++) {
			if ((1 << i) & mcasp->tdm_mask[stream]) {
				mask |= (1 << i);
				if (--active_slots <= 0)
					break;
			}
		}
	} else {
		active_serializers = DIV_ROUND_UP(channels, total_slots);
		if (active_serializers == 1)
			active_slots = channels;
		else
			active_slots = total_slots;

		for (i = 0; i < active_slots; i++)
			mask |= (1 << i);
	}

	mcasp_clr_bits(mcasp, DAVINCI_MCASP_ACLKXCTL_REG, TX_ASYNC);

	if (!mcasp->dat_port)
		busel = TXSEL;

	if (stream == SNDRV_PCM_STREAM_PLAYBACK) {
		mcasp_set_reg(mcasp, DAVINCI_MCASP_TXTDM_REG, mask);
		mcasp_set_bits(mcasp, DAVINCI_MCASP_TXFMT_REG, busel | TXORD);
		mcasp_mod_bits(mcasp, DAVINCI_MCASP_TXFMCTL_REG,
			       FSXMOD(total_slots), FSXMOD(0x1FF));
	} else if (stream == SNDRV_PCM_STREAM_CAPTURE) {
		mcasp_set_reg(mcasp, DAVINCI_MCASP_RXTDM_REG, mask);
		mcasp_set_bits(mcasp, DAVINCI_MCASP_RXFMT_REG, busel | RXORD);
		mcasp_mod_bits(mcasp, DAVINCI_MCASP_RXFMCTL_REG,
			       FSRMOD(total_slots), FSRMOD(0x1FF));
		/*
		 * If McASP is set to be TX/RX synchronous and the playback is
		 * not running already we need to configure the TX slots in
		 * order to have correct FSX on the bus
		 */
		if (mcasp_is_synchronous(mcasp) && !mcasp->channels)
			mcasp_mod_bits(mcasp, DAVINCI_MCASP_TXFMCTL_REG,
				       FSXMOD(total_slots), FSXMOD(0x1FF));
	}

	return 0;
}

/* S/PDIF */
static int mcasp_dit_hw_param(struct davinci_mcasp *mcasp,
			      unsigned int rate)
{
	u8 *cs_bytes = (u8 *)&mcasp->iec958_status;

	if (!mcasp->dat_port)
		mcasp_set_bits(mcasp, DAVINCI_MCASP_TXFMT_REG, TXSEL);
	else
		mcasp_clr_bits(mcasp, DAVINCI_MCASP_TXFMT_REG, TXSEL);

	/* Set TX frame synch : DIT Mode, 1 bit width, internal, rising edge */
	mcasp_set_reg(mcasp, DAVINCI_MCASP_TXFMCTL_REG, AFSXE | FSXMOD(0x180));

	mcasp_set_reg(mcasp, DAVINCI_MCASP_TXMASK_REG, 0xFFFF);

	/* Set the TX tdm : for all the slots */
	mcasp_set_reg(mcasp, DAVINCI_MCASP_TXTDM_REG, 0xFFFFFFFF);

	/* Set the TX clock controls : div = 1 and internal */
	mcasp_set_bits(mcasp, DAVINCI_MCASP_ACLKXCTL_REG, ACLKXE | TX_ASYNC);

	mcasp_clr_bits(mcasp, DAVINCI_MCASP_XEVTCTL_REG, TXDATADMADIS);

	/* Set S/PDIF channel status bits */
	cs_bytes[3] &= ~IEC958_AES3_CON_FS;
	switch (rate) {
	case 22050:
		cs_bytes[3] |= IEC958_AES3_CON_FS_22050;
		break;
	case 24000:
		cs_bytes[3] |= IEC958_AES3_CON_FS_24000;
		break;
	case 32000:
		cs_bytes[3] |= IEC958_AES3_CON_FS_32000;
		break;
	case 44100:
		cs_bytes[3] |= IEC958_AES3_CON_FS_44100;
		break;
	case 48000:
		cs_bytes[3] |= IEC958_AES3_CON_FS_48000;
		break;
	case 88200:
		cs_bytes[3] |= IEC958_AES3_CON_FS_88200;
		break;
	case 96000:
		cs_bytes[3] |= IEC958_AES3_CON_FS_96000;
		break;
	case 176400:
		cs_bytes[3] |= IEC958_AES3_CON_FS_176400;
		break;
	case 192000:
		cs_bytes[3] |= IEC958_AES3_CON_FS_192000;
		break;
	default:
		dev_err(mcasp->dev, "unsupported sampling rate: %d\n", rate);
		return -EINVAL;
	}

	mcasp_set_reg(mcasp, DAVINCI_MCASP_DITCSRA_REG, mcasp->iec958_status);
	mcasp_set_reg(mcasp, DAVINCI_MCASP_DITCSRB_REG, mcasp->iec958_status);

	/* Enable the DIT */
	mcasp_set_bits(mcasp, DAVINCI_MCASP_TXDITCTL_REG, DITEN);

	return 0;
}

static int davinci_mcasp_calc_clk_div(struct davinci_mcasp *mcasp,
				      unsigned int sysclk_freq,
				      unsigned int bclk_freq, bool set)
{
	u32 reg = mcasp_get_reg(mcasp, DAVINCI_MCASP_AHCLKXCTL_REG);
	int div = sysclk_freq / bclk_freq;
	int rem = sysclk_freq % bclk_freq;
	int error_ppm;
	int aux_div = 1;

	if (div > (ACLKXDIV_MASK + 1)) {
		if (reg & AHCLKXE) {
			aux_div = div / (ACLKXDIV_MASK + 1);
			if (div % (ACLKXDIV_MASK + 1))
				aux_div++;

			sysclk_freq /= aux_div;
			div = sysclk_freq / bclk_freq;
			rem = sysclk_freq % bclk_freq;
		} else if (set) {
			dev_warn(mcasp->dev, "Too fast reference clock (%u)\n",
				 sysclk_freq);
		}
	}

	if (rem != 0) {
		if (div == 0 ||
		    ((sysclk_freq / div) - bclk_freq) >
		    (bclk_freq - (sysclk_freq / (div+1)))) {
			div++;
			rem = rem - bclk_freq;
		}
	}
	error_ppm = (div*1000000 + (int)div64_long(1000000LL*rem,
		     (int)bclk_freq)) / div - 1000000;

	if (set) {
		if (error_ppm)
			dev_info(mcasp->dev, "Sample-rate is off by %d PPM\n",
				 error_ppm);

		__davinci_mcasp_set_clkdiv(mcasp, MCASP_CLKDIV_BCLK, div, 0);
		if (reg & AHCLKXE)
			__davinci_mcasp_set_clkdiv(mcasp, MCASP_CLKDIV_AUXCLK,
						   aux_div, 0);
	}

	return error_ppm;
}

static inline u32 davinci_mcasp_tx_delay(struct davinci_mcasp *mcasp)
{
	if (!mcasp->txnumevt)
		return 0;

	return mcasp_get_reg(mcasp, mcasp->fifo_base + MCASP_WFIFOSTS_OFFSET);
}

static inline u32 davinci_mcasp_rx_delay(struct davinci_mcasp *mcasp)
{
	if (!mcasp->rxnumevt)
		return 0;

	return mcasp_get_reg(mcasp, mcasp->fifo_base + MCASP_RFIFOSTS_OFFSET);
}

static snd_pcm_sframes_t davinci_mcasp_delay(
			struct snd_pcm_substream *substream,
			struct snd_soc_dai *cpu_dai)
{
	struct davinci_mcasp *mcasp = snd_soc_dai_get_drvdata(cpu_dai);
	u32 fifo_use;

	if (substream->stream == SNDRV_PCM_STREAM_PLAYBACK)
		fifo_use = davinci_mcasp_tx_delay(mcasp);
	else
		fifo_use = davinci_mcasp_rx_delay(mcasp);

	/*
	 * Divide the used locations with the channel count to get the
	 * FIFO usage in samples (don't care about partial samples in the
	 * buffer).
	 */
	return fifo_use / substream->runtime->channels;
}

static int davinci_mcasp_hw_params(struct snd_pcm_substream *substream,
					struct snd_pcm_hw_params *params,
					struct snd_soc_dai *cpu_dai)
{
	struct davinci_mcasp *mcasp = snd_soc_dai_get_drvdata(cpu_dai);
	int word_length;
	int channels = params_channels(params);
	int period_size = params_period_size(params);
	int ret;

	switch (params_format(params)) {
	case SNDRV_PCM_FORMAT_U8:
	case SNDRV_PCM_FORMAT_S8:
		word_length = 8;
		break;

	case SNDRV_PCM_FORMAT_U16_LE:
	case SNDRV_PCM_FORMAT_S16_LE:
		word_length = 16;
		break;

	case SNDRV_PCM_FORMAT_U24_3LE:
	case SNDRV_PCM_FORMAT_S24_3LE:
		word_length = 24;
		break;

	case SNDRV_PCM_FORMAT_U24_LE:
	case SNDRV_PCM_FORMAT_S24_LE:
		word_length = 24;
		break;

	case SNDRV_PCM_FORMAT_U32_LE:
	case SNDRV_PCM_FORMAT_S32_LE:
		word_length = 32;
		break;

	default:
		printk(KERN_WARNING "davinci-mcasp: unsupported PCM format");
		return -EINVAL;
	}

	ret = davinci_mcasp_set_dai_fmt(cpu_dai, mcasp->dai_fmt);
	if (ret)
		return ret;

	/*
	 * If mcasp is BCLK master, and a BCLK divider was not provided by
	 * the machine driver, we need to calculate the ratio.
	 */
	if (mcasp->bclk_master && mcasp->bclk_div == 0 && mcasp->sysclk_freq) {
		int slots = mcasp->tdm_slots;
		int rate = params_rate(params);
		int sbits = params_width(params);
		unsigned int bclk_target;

		if (mcasp->slot_width)
			sbits = mcasp->slot_width;

		if (mcasp->op_mode == DAVINCI_MCASP_IIS_MODE)
			bclk_target = rate * sbits * slots;
		else
			bclk_target = rate * 128;

		davinci_mcasp_calc_clk_div(mcasp, mcasp->sysclk_freq,
					   bclk_target, true);
	}

	ret = mcasp_common_hw_param(mcasp, substream->stream,
				    period_size * channels, channels);
	if (ret)
		return ret;

	if (mcasp->op_mode == DAVINCI_MCASP_DIT_MODE)
		ret = mcasp_dit_hw_param(mcasp, params_rate(params));
	else
		ret = mcasp_i2s_hw_param(mcasp, substream->stream,
					 channels);

	if (ret)
		return ret;

	davinci_config_channel_size(mcasp, word_length);

	if (mcasp->op_mode == DAVINCI_MCASP_IIS_MODE) {
		mcasp->channels = channels;
		if (!mcasp->max_format_width)
			mcasp->max_format_width = word_length;
	}

	return 0;
}

static int davinci_mcasp_trigger(struct snd_pcm_substream *substream,
				     int cmd, struct snd_soc_dai *cpu_dai)
{
	struct davinci_mcasp *mcasp = snd_soc_dai_get_drvdata(cpu_dai);
	int ret = 0;

	switch (cmd) {
	case SNDRV_PCM_TRIGGER_RESUME:
	case SNDRV_PCM_TRIGGER_START:
	case SNDRV_PCM_TRIGGER_PAUSE_RELEASE:
		davinci_mcasp_start(mcasp, substream->stream);
		break;
	case SNDRV_PCM_TRIGGER_SUSPEND:
	case SNDRV_PCM_TRIGGER_STOP:
	case SNDRV_PCM_TRIGGER_PAUSE_PUSH:
		davinci_mcasp_stop(mcasp, substream->stream);
		break;

	default:
		ret = -EINVAL;
	}

	return ret;
}

static int davinci_mcasp_hw_rule_slot_width(struct snd_pcm_hw_params *params,
					    struct snd_pcm_hw_rule *rule)
{
	struct davinci_mcasp_ruledata *rd = rule->private;
	struct snd_mask *fmt = hw_param_mask(params, SNDRV_PCM_HW_PARAM_FORMAT);
	struct snd_mask nfmt;
	int slot_width;
	snd_pcm_format_t i;

	snd_mask_none(&nfmt);
	slot_width = rd->mcasp->slot_width;

	pcm_for_each_format(i) {
		if (snd_mask_test_format(fmt, i)) {
			if (snd_pcm_format_width(i) <= slot_width) {
				snd_mask_set_format(&nfmt, i);
			}
		}
	}

	return snd_mask_refine(fmt, &nfmt);
}

static int davinci_mcasp_hw_rule_format_width(struct snd_pcm_hw_params *params,
					      struct snd_pcm_hw_rule *rule)
{
	struct davinci_mcasp_ruledata *rd = rule->private;
	struct snd_mask *fmt = hw_param_mask(params, SNDRV_PCM_HW_PARAM_FORMAT);
	struct snd_mask nfmt;
	int format_width;
	snd_pcm_format_t i;

	snd_mask_none(&nfmt);
	format_width = rd->mcasp->max_format_width;

	pcm_for_each_format(i) {
		if (snd_mask_test_format(fmt, i)) {
			if (snd_pcm_format_width(i) == format_width) {
				snd_mask_set_format(&nfmt, i);
			}
		}
	}

	return snd_mask_refine(fmt, &nfmt);
}

static const unsigned int davinci_mcasp_dai_rates[] = {
	8000, 11025, 16000, 22050, 32000, 44100, 48000, 64000,
	88200, 96000, 176400, 192000,
};

#define DAVINCI_MAX_RATE_ERROR_PPM 1000

static int davinci_mcasp_hw_rule_rate(struct snd_pcm_hw_params *params,
				      struct snd_pcm_hw_rule *rule)
{
	struct davinci_mcasp_ruledata *rd = rule->private;
	struct snd_interval *ri =
		hw_param_interval(params, SNDRV_PCM_HW_PARAM_RATE);
	int sbits = params_width(params);
	int slots = rd->mcasp->tdm_slots;
	struct snd_interval range;
	int i;

	if (rd->mcasp->slot_width)
		sbits = rd->mcasp->slot_width;

	snd_interval_any(&range);
	range.empty = 1;

	for (i = 0; i < ARRAY_SIZE(davinci_mcasp_dai_rates); i++) {
		if (snd_interval_test(ri, davinci_mcasp_dai_rates[i])) {
			uint bclk_freq = sbits * slots *
					 davinci_mcasp_dai_rates[i];
			unsigned int sysclk_freq;
			int ppm;

			if (rd->mcasp->auxclk_fs_ratio)
				sysclk_freq =  davinci_mcasp_dai_rates[i] *
					       rd->mcasp->auxclk_fs_ratio;
			else
				sysclk_freq = rd->mcasp->sysclk_freq;

			ppm = davinci_mcasp_calc_clk_div(rd->mcasp, sysclk_freq,
							 bclk_freq, false);
			if (abs(ppm) < DAVINCI_MAX_RATE_ERROR_PPM) {
				if (range.empty) {
					range.min = davinci_mcasp_dai_rates[i];
					range.empty = 0;
				}
				range.max = davinci_mcasp_dai_rates[i];
			}
		}
	}

	dev_dbg(rd->mcasp->dev,
		"Frequencies %d-%d -> %d-%d for %d sbits and %d tdm slots\n",
		ri->min, ri->max, range.min, range.max, sbits, slots);

	return snd_interval_refine(hw_param_interval(params, rule->var),
				   &range);
}

static int davinci_mcasp_hw_rule_format(struct snd_pcm_hw_params *params,
					struct snd_pcm_hw_rule *rule)
{
	struct davinci_mcasp_ruledata *rd = rule->private;
	struct snd_mask *fmt = hw_param_mask(params, SNDRV_PCM_HW_PARAM_FORMAT);
	struct snd_mask nfmt;
	int rate = params_rate(params);
	int slots = rd->mcasp->tdm_slots;
	int count = 0;
	snd_pcm_format_t i;

	snd_mask_none(&nfmt);

	pcm_for_each_format(i) {
		if (snd_mask_test_format(fmt, i)) {
			uint sbits = snd_pcm_format_width(i);
			unsigned int sysclk_freq;
			int ppm;

			if (rd->mcasp->auxclk_fs_ratio)
				sysclk_freq =  rate *
					       rd->mcasp->auxclk_fs_ratio;
			else
				sysclk_freq = rd->mcasp->sysclk_freq;

			if (rd->mcasp->slot_width)
				sbits = rd->mcasp->slot_width;

			ppm = davinci_mcasp_calc_clk_div(rd->mcasp, sysclk_freq,
							 sbits * slots * rate,
							 false);
			if (abs(ppm) < DAVINCI_MAX_RATE_ERROR_PPM) {
				snd_mask_set_format(&nfmt, i);
				count++;
			}
		}
	}
	dev_dbg(rd->mcasp->dev,
		"%d possible sample format for %d Hz and %d tdm slots\n",
		count, rate, slots);

	return snd_mask_refine(fmt, &nfmt);
}

static int davinci_mcasp_hw_rule_min_periodsize(
		struct snd_pcm_hw_params *params, struct snd_pcm_hw_rule *rule)
{
	struct davinci_mcasp_ruledata *rd = rule->private;
	struct snd_interval *period_size = hw_param_interval(params,
						SNDRV_PCM_HW_PARAM_PERIOD_SIZE);
	u8 numevt = *((u8 *)rule->private);
	struct snd_interval frames;

	snd_interval_any(&frames);
<<<<<<< HEAD
	frames.min = rd->numevt;
=======
	frames.min = numevt;
>>>>>>> 72139106
	frames.integer = 1;

	return snd_interval_refine(period_size, &frames);
}

static int davinci_mcasp_startup(struct snd_pcm_substream *substream,
				 struct snd_soc_dai *cpu_dai)
{
	struct davinci_mcasp *mcasp = snd_soc_dai_get_drvdata(cpu_dai);
	struct davinci_mcasp_ruledata *ruledata =
					&mcasp->ruledata[substream->stream];
	u32 max_channels = 0;
	int i, dir, ret;
	int tdm_slots = mcasp->tdm_slots;
	u8 *numevt;

	/* Do not allow more then one stream per direction */
	if (mcasp->substreams[substream->stream])
		return -EBUSY;

	mcasp->substreams[substream->stream] = substream;

	if (mcasp->tdm_mask[substream->stream])
		tdm_slots = hweight32(mcasp->tdm_mask[substream->stream]);

	if (mcasp->op_mode == DAVINCI_MCASP_DIT_MODE)
		return 0;

	/*
	 * Limit the maximum allowed channels for the first stream:
	 * number of serializers for the direction * tdm slots per serializer
	 */
	if (substream->stream == SNDRV_PCM_STREAM_PLAYBACK)
		dir = TX_MODE;
	else
		dir = RX_MODE;

	for (i = 0; i < mcasp->num_serializer; i++) {
		if (mcasp->serial_dir[i] == dir)
			max_channels++;
	}
	ruledata->numevt = (substream->stream == SNDRV_PCM_STREAM_PLAYBACK) ?
				   mcasp->txnumevt :
				   mcasp->rxnumevt;
	ruledata->serializers = max_channels;
	ruledata->mcasp = mcasp;
	max_channels *= tdm_slots;
	/*
	 * If the already active stream has less channels than the calculated
	 * limit based on the seirializers * tdm_slots, and only one serializer
	 * is in use we need to use that as a constraint for the second stream.
	 * Otherwise (first stream or less allowed channels or more than one
	 * serializer in use) we use the calculated constraint.
	 */
	if (mcasp->channels && mcasp->channels < max_channels &&
	    ruledata->serializers == 1)
		max_channels = mcasp->channels;
	/*
	 * But we can always allow channels upto the amount of
	 * the available tdm_slots.
	 */
	if (max_channels < tdm_slots)
		max_channels = tdm_slots;

	snd_pcm_hw_constraint_minmax(substream->runtime,
				     SNDRV_PCM_HW_PARAM_CHANNELS,
				     0, max_channels);

	snd_pcm_hw_constraint_list(substream->runtime,
				   0, SNDRV_PCM_HW_PARAM_CHANNELS,
				   &mcasp->chconstr[substream->stream]);

	if (mcasp->max_format_width) {
		/*
		 * Only allow formats which require same amount of bits on the
		 * bus as the currently running stream
		 */
		ret = snd_pcm_hw_rule_add(substream->runtime, 0,
					  SNDRV_PCM_HW_PARAM_FORMAT,
					  davinci_mcasp_hw_rule_format_width,
					  ruledata,
					  SNDRV_PCM_HW_PARAM_FORMAT, -1);
		if (ret)
			return ret;
	}
	else if (mcasp->slot_width) {
		/* Only allow formats require <= slot_width bits on the bus */
		ret = snd_pcm_hw_rule_add(substream->runtime, 0,
					  SNDRV_PCM_HW_PARAM_FORMAT,
					  davinci_mcasp_hw_rule_slot_width,
					  ruledata,
					  SNDRV_PCM_HW_PARAM_FORMAT, -1);
		if (ret)
			return ret;
	}

	/*
	 * If we rely on implicit BCLK divider setting we should
	 * set constraints based on what we can provide.
	 */
	if (mcasp->bclk_master && mcasp->bclk_div == 0 && mcasp->sysclk_freq) {
		ret = snd_pcm_hw_rule_add(substream->runtime, 0,
					  SNDRV_PCM_HW_PARAM_RATE,
					  davinci_mcasp_hw_rule_rate,
					  ruledata,
					  SNDRV_PCM_HW_PARAM_FORMAT, -1);
		if (ret)
			return ret;
		ret = snd_pcm_hw_rule_add(substream->runtime, 0,
					  SNDRV_PCM_HW_PARAM_FORMAT,
					  davinci_mcasp_hw_rule_format,
					  ruledata,
					  SNDRV_PCM_HW_PARAM_RATE, -1);
		if (ret)
			return ret;
	}

	numevt = (substream->stream == SNDRV_PCM_STREAM_PLAYBACK) ?
			 &mcasp->txnumevt :
			 &mcasp->rxnumevt;
	snd_pcm_hw_rule_add(substream->runtime, 0,
			    SNDRV_PCM_HW_PARAM_PERIOD_SIZE,
<<<<<<< HEAD
			    davinci_mcasp_hw_rule_min_periodsize, ruledata,
=======
			    davinci_mcasp_hw_rule_min_periodsize, numevt,
>>>>>>> 72139106
			    SNDRV_PCM_HW_PARAM_PERIOD_SIZE, -1);

	return 0;
}

static void davinci_mcasp_shutdown(struct snd_pcm_substream *substream,
				   struct snd_soc_dai *cpu_dai)
{
	struct davinci_mcasp *mcasp = snd_soc_dai_get_drvdata(cpu_dai);

	mcasp->substreams[substream->stream] = NULL;
	mcasp->active_serializers[substream->stream] = 0;

	if (mcasp->op_mode == DAVINCI_MCASP_DIT_MODE)
		return;

	if (!snd_soc_dai_active(cpu_dai)) {
		mcasp->channels = 0;
		mcasp->max_format_width = 0;
	}
}

static int davinci_mcasp_iec958_info(struct snd_kcontrol *kcontrol,
				     struct snd_ctl_elem_info *uinfo)
{
	uinfo->type = SNDRV_CTL_ELEM_TYPE_IEC958;
	uinfo->count = 1;

	return 0;
}

static int davinci_mcasp_iec958_get(struct snd_kcontrol *kcontrol,
				    struct snd_ctl_elem_value *uctl)
{
	struct snd_soc_dai *cpu_dai = snd_kcontrol_chip(kcontrol);
	struct davinci_mcasp *mcasp = snd_soc_dai_get_drvdata(cpu_dai);

	memcpy(uctl->value.iec958.status, &mcasp->iec958_status,
	       sizeof(mcasp->iec958_status));

	return 0;
}

static int davinci_mcasp_iec958_put(struct snd_kcontrol *kcontrol,
				    struct snd_ctl_elem_value *uctl)
{
	struct snd_soc_dai *cpu_dai = snd_kcontrol_chip(kcontrol);
	struct davinci_mcasp *mcasp = snd_soc_dai_get_drvdata(cpu_dai);

	memcpy(&mcasp->iec958_status, uctl->value.iec958.status,
	       sizeof(mcasp->iec958_status));

	return 0;
}

static int davinci_mcasp_iec958_con_mask_get(struct snd_kcontrol *kcontrol,
					     struct snd_ctl_elem_value *ucontrol)
{
	struct snd_soc_dai *cpu_dai = snd_kcontrol_chip(kcontrol);
	struct davinci_mcasp *mcasp = snd_soc_dai_get_drvdata(cpu_dai);

	memset(ucontrol->value.iec958.status, 0xff, sizeof(mcasp->iec958_status));
	return 0;
}

static const struct snd_kcontrol_new davinci_mcasp_iec958_ctls[] = {
	{
		.access = (SNDRV_CTL_ELEM_ACCESS_READWRITE |
			   SNDRV_CTL_ELEM_ACCESS_VOLATILE),
		.iface = SNDRV_CTL_ELEM_IFACE_PCM,
		.name = SNDRV_CTL_NAME_IEC958("", PLAYBACK, DEFAULT),
		.info = davinci_mcasp_iec958_info,
		.get = davinci_mcasp_iec958_get,
		.put = davinci_mcasp_iec958_put,
	}, {
		.access = SNDRV_CTL_ELEM_ACCESS_READ,
		.iface = SNDRV_CTL_ELEM_IFACE_MIXER,
		.name = SNDRV_CTL_NAME_IEC958("", PLAYBACK, CON_MASK),
		.info = davinci_mcasp_iec958_info,
		.get = davinci_mcasp_iec958_con_mask_get,
	},
};

static void davinci_mcasp_init_iec958_status(struct davinci_mcasp *mcasp)
{
	unsigned char *cs = (u8 *)&mcasp->iec958_status;

	cs[0] = IEC958_AES0_CON_NOT_COPYRIGHT | IEC958_AES0_CON_EMPHASIS_NONE;
	cs[1] = IEC958_AES1_CON_PCM_CODER;
	cs[2] = IEC958_AES2_CON_SOURCE_UNSPEC | IEC958_AES2_CON_CHANNEL_UNSPEC;
	cs[3] = IEC958_AES3_CON_CLOCK_1000PPM;
}

static int davinci_mcasp_dai_probe(struct snd_soc_dai *dai)
{
	struct davinci_mcasp *mcasp = snd_soc_dai_get_drvdata(dai);
	int stream;

	for_each_pcm_streams(stream)
		snd_soc_dai_dma_data_set(dai, stream, &mcasp->dma_data[stream]);

	if (mcasp->op_mode == DAVINCI_MCASP_DIT_MODE) {
		davinci_mcasp_init_iec958_status(mcasp);
		snd_soc_add_dai_controls(dai, davinci_mcasp_iec958_ctls,
					 ARRAY_SIZE(davinci_mcasp_iec958_ctls));
	}

	return 0;
}

static const struct snd_soc_dai_ops davinci_mcasp_dai_ops = {
	.probe		= davinci_mcasp_dai_probe,
	.startup	= davinci_mcasp_startup,
	.shutdown	= davinci_mcasp_shutdown,
	.trigger	= davinci_mcasp_trigger,
	.delay		= davinci_mcasp_delay,
	.hw_params	= davinci_mcasp_hw_params,
	.set_fmt	= davinci_mcasp_set_dai_fmt,
	.set_clkdiv	= davinci_mcasp_set_clkdiv,
	.set_sysclk	= davinci_mcasp_set_sysclk,
	.set_tdm_slot	= davinci_mcasp_set_tdm_slot,
};

#define DAVINCI_MCASP_RATES	SNDRV_PCM_RATE_8000_192000

#define DAVINCI_MCASP_PCM_FMTS (SNDRV_PCM_FMTBIT_S8 | \
				SNDRV_PCM_FMTBIT_U8 | \
				SNDRV_PCM_FMTBIT_S16_LE | \
				SNDRV_PCM_FMTBIT_U16_LE | \
				SNDRV_PCM_FMTBIT_S24_LE | \
				SNDRV_PCM_FMTBIT_U24_LE | \
				SNDRV_PCM_FMTBIT_S24_3LE | \
				SNDRV_PCM_FMTBIT_U24_3LE | \
				SNDRV_PCM_FMTBIT_S32_LE | \
				SNDRV_PCM_FMTBIT_U32_LE)

static struct snd_soc_dai_driver davinci_mcasp_dai[] = {
	{
		.name		= "davinci-mcasp.0",
		.playback	= {
			.stream_name = "IIS Playback",
			.channels_min	= 1,
			.channels_max	= 32 * 16,
			.rates 		= DAVINCI_MCASP_RATES,
			.formats	= DAVINCI_MCASP_PCM_FMTS,
		},
		.capture 	= {
			.stream_name = "IIS Capture",
			.channels_min 	= 1,
			.channels_max	= 32 * 16,
			.rates 		= DAVINCI_MCASP_RATES,
			.formats	= DAVINCI_MCASP_PCM_FMTS,
		},
		.ops 		= &davinci_mcasp_dai_ops,

		.symmetric_rate		= 1,
	},
	{
		.name		= "davinci-mcasp.1",
		.playback 	= {
			.stream_name = "DIT Playback",
			.channels_min	= 1,
			.channels_max	= 384,
			.rates		= DAVINCI_MCASP_RATES,
			.formats	= SNDRV_PCM_FMTBIT_S16_LE |
					  SNDRV_PCM_FMTBIT_S24_LE,
		},
		.ops 		= &davinci_mcasp_dai_ops,
	},

};

static const struct snd_soc_component_driver davinci_mcasp_component = {
	.name			= "davinci-mcasp",
	.legacy_dai_naming	= 1,
};

/* Some HW specific values and defaults. The rest is filled in from DT. */
static struct davinci_mcasp_pdata dm646x_mcasp_pdata = {
	.tx_dma_offset = 0x400,
	.rx_dma_offset = 0x400,
	.version = MCASP_VERSION_1,
};

static struct davinci_mcasp_pdata da830_mcasp_pdata = {
	.tx_dma_offset = 0x2000,
	.rx_dma_offset = 0x2000,
	.version = MCASP_VERSION_2,
};

static struct davinci_mcasp_pdata am33xx_mcasp_pdata = {
	.tx_dma_offset = 0,
	.rx_dma_offset = 0,
	.version = MCASP_VERSION_3,
};

static struct davinci_mcasp_pdata dra7_mcasp_pdata = {
	/* The CFG port offset will be calculated if it is needed */
	.tx_dma_offset = 0,
	.rx_dma_offset = 0,
	.version = MCASP_VERSION_4,
};

static struct davinci_mcasp_pdata omap_mcasp_pdata = {
	.tx_dma_offset = 0x200,
	.rx_dma_offset = 0,
	.version = MCASP_VERSION_OMAP,
};

static const struct of_device_id mcasp_dt_ids[] = {
	{
		.compatible = "ti,dm646x-mcasp-audio",
		.data = &dm646x_mcasp_pdata,
	},
	{
		.compatible = "ti,da830-mcasp-audio",
		.data = &da830_mcasp_pdata,
	},
	{
		.compatible = "ti,am33xx-mcasp-audio",
		.data = &am33xx_mcasp_pdata,
	},
	{
		.compatible = "ti,dra7-mcasp-audio",
		.data = &dra7_mcasp_pdata,
	},
	{
		.compatible = "ti,omap4-mcasp-audio",
		.data = &omap_mcasp_pdata,
	},
	{ /* sentinel */ }
};
MODULE_DEVICE_TABLE(of, mcasp_dt_ids);

static int mcasp_reparent_fck(struct platform_device *pdev)
{
	struct device_node *node = pdev->dev.of_node;
	struct clk *gfclk, *parent_clk;
	const char *parent_name;
	int ret;

	if (!node)
		return 0;

	parent_name = of_get_property(node, "fck_parent", NULL);
	if (!parent_name)
		return 0;

	dev_warn(&pdev->dev, "Update the bindings to use assigned-clocks!\n");

	gfclk = clk_get(&pdev->dev, "fck");
	if (IS_ERR(gfclk)) {
		dev_err(&pdev->dev, "failed to get fck\n");
		return PTR_ERR(gfclk);
	}

	parent_clk = clk_get(NULL, parent_name);
	if (IS_ERR(parent_clk)) {
		dev_err(&pdev->dev, "failed to get parent clock\n");
		ret = PTR_ERR(parent_clk);
		goto err1;
	}

	ret = clk_set_parent(gfclk, parent_clk);
	if (ret) {
		dev_err(&pdev->dev, "failed to reparent fck\n");
		goto err2;
	}

err2:
	clk_put(parent_clk);
err1:
	clk_put(gfclk);
	return ret;
}

static bool davinci_mcasp_have_gpiochip(struct davinci_mcasp *mcasp)
{
#ifdef CONFIG_OF_GPIO
	return of_property_read_bool(mcasp->dev->of_node, "gpio-controller");
#else
	return false;
#endif
}

static int davinci_mcasp_get_config(struct davinci_mcasp *mcasp,
				    struct platform_device *pdev)
{
	const struct of_device_id *match = of_match_device(mcasp_dt_ids, &pdev->dev);
	struct device_node *np = pdev->dev.of_node;
	struct davinci_mcasp_pdata *pdata = NULL;
	const u32 *of_serial_dir32;
	u32 val;
	int i;

	if (pdev->dev.platform_data) {
		pdata = pdev->dev.platform_data;
		pdata->dismod = DISMOD_LOW;
		goto out;
	} else if (match) {
		pdata = devm_kmemdup(&pdev->dev, match->data, sizeof(*pdata),
				     GFP_KERNEL);
		if (!pdata)
			return -ENOMEM;
	} else {
		dev_err(&pdev->dev, "No compatible match found\n");
		return -EINVAL;
	}

	if (of_property_read_u32(np, "op-mode", &val) == 0) {
		pdata->op_mode = val;
	} else {
		mcasp->missing_audio_param = true;
		goto out;
	}

	if (of_property_read_u32(np, "tdm-slots", &val) == 0) {
		if (val < 2 || val > 32) {
			dev_err(&pdev->dev, "tdm-slots must be in rage [2-32]\n");
			return -EINVAL;
		}

		pdata->tdm_slots = val;
	} else if (pdata->op_mode == DAVINCI_MCASP_IIS_MODE) {
		mcasp->missing_audio_param = true;
		goto out;
	}

	of_serial_dir32 = of_get_property(np, "serial-dir", &val);
	val /= sizeof(u32);
	if (of_serial_dir32) {
		u8 *of_serial_dir = devm_kzalloc(&pdev->dev,
						 (sizeof(*of_serial_dir) * val),
						 GFP_KERNEL);
		if (!of_serial_dir)
			return -ENOMEM;

		for (i = 0; i < val; i++)
			of_serial_dir[i] = be32_to_cpup(&of_serial_dir32[i]);

		pdata->num_serializer = val;
		pdata->serial_dir = of_serial_dir;
	} else {
		mcasp->missing_audio_param = true;
		goto out;
	}

	if (of_property_read_u32(np, "tx-num-evt", &val) == 0)
		pdata->txnumevt = val;

	if (of_property_read_u32(np, "rx-num-evt", &val) == 0)
		pdata->rxnumevt = val;

	if (of_property_read_u32(np, "auxclk-fs-ratio", &val) == 0)
		mcasp->auxclk_fs_ratio = val;

	if (of_property_read_u32(np, "dismod", &val) == 0) {
		if (val == 0 || val == 2 || val == 3) {
			pdata->dismod = DISMOD_VAL(val);
		} else {
			dev_warn(&pdev->dev, "Invalid dismod value: %u\n", val);
			pdata->dismod = DISMOD_LOW;
		}
	} else {
		pdata->dismod = DISMOD_LOW;
	}

out:
	mcasp->pdata = pdata;

	if (mcasp->missing_audio_param) {
		if (davinci_mcasp_have_gpiochip(mcasp)) {
			dev_dbg(&pdev->dev, "Missing DT parameter(s) for audio\n");
			return 0;
		}

		dev_err(&pdev->dev, "Insufficient DT parameter(s)\n");
		return -ENODEV;
	}

	mcasp->op_mode = pdata->op_mode;
	/* sanity check for tdm slots parameter */
	if (mcasp->op_mode == DAVINCI_MCASP_IIS_MODE) {
		if (pdata->tdm_slots < 2) {
			dev_warn(&pdev->dev, "invalid tdm slots: %d\n",
				 pdata->tdm_slots);
			mcasp->tdm_slots = 2;
		} else if (pdata->tdm_slots > 32) {
			dev_warn(&pdev->dev, "invalid tdm slots: %d\n",
				 pdata->tdm_slots);
			mcasp->tdm_slots = 32;
		} else {
			mcasp->tdm_slots = pdata->tdm_slots;
		}
	} else {
		mcasp->tdm_slots = 32;
	}

	mcasp->num_serializer = pdata->num_serializer;
#ifdef CONFIG_PM
	mcasp->context.xrsr_regs = devm_kcalloc(&pdev->dev,
						mcasp->num_serializer, sizeof(u32),
						GFP_KERNEL);
	if (!mcasp->context.xrsr_regs)
		return -ENOMEM;
#endif
	mcasp->serial_dir = pdata->serial_dir;
	mcasp->version = pdata->version;
	mcasp->txnumevt = pdata->txnumevt;
	mcasp->rxnumevt = pdata->rxnumevt;
	mcasp->dismod = pdata->dismod;

	return 0;
}

enum {
	PCM_EDMA,
	PCM_SDMA,
	PCM_UDMA,
};
static const char *sdma_prefix = "ti,omap";

static int davinci_mcasp_get_dma_type(struct davinci_mcasp *mcasp)
{
	struct dma_chan *chan;
	const char *tmp;
	int ret = PCM_EDMA;

	if (!mcasp->dev->of_node)
		return PCM_EDMA;

	tmp = mcasp->dma_data[SNDRV_PCM_STREAM_PLAYBACK].filter_data;
	chan = dma_request_chan(mcasp->dev, tmp);
	if (IS_ERR(chan))
		return dev_err_probe(mcasp->dev, PTR_ERR(chan),
				     "Can't verify DMA configuration\n");
	if (WARN_ON(!chan->device || !chan->device->dev)) {
		dma_release_channel(chan);
		return -EINVAL;
	}

	if (chan->device->dev->of_node)
		ret = of_property_read_string(chan->device->dev->of_node,
					      "compatible", &tmp);
	else
		dev_dbg(mcasp->dev, "DMA controller has no of-node\n");

	dma_release_channel(chan);
	if (ret)
		return ret;

	dev_dbg(mcasp->dev, "DMA controller compatible = \"%s\"\n", tmp);
	if (!strncmp(tmp, sdma_prefix, strlen(sdma_prefix)))
		return PCM_SDMA;
	else if (strstr(tmp, "udmap"))
		return PCM_UDMA;
	else if (strstr(tmp, "bcdma"))
		return PCM_UDMA;

	return PCM_EDMA;
}

static u32 davinci_mcasp_txdma_offset(struct davinci_mcasp_pdata *pdata)
{
	int i;
	u32 offset = 0;

	if (pdata->version != MCASP_VERSION_4)
		return pdata->tx_dma_offset;

	for (i = 0; i < pdata->num_serializer; i++) {
		if (pdata->serial_dir[i] == TX_MODE) {
			if (!offset) {
				offset = DAVINCI_MCASP_TXBUF_REG(i);
			} else {
				pr_err("%s: Only one serializer allowed!\n",
				       __func__);
				break;
			}
		}
	}

	return offset;
}

static u32 davinci_mcasp_rxdma_offset(struct davinci_mcasp_pdata *pdata)
{
	int i;
	u32 offset = 0;

	if (pdata->version != MCASP_VERSION_4)
		return pdata->rx_dma_offset;

	for (i = 0; i < pdata->num_serializer; i++) {
		if (pdata->serial_dir[i] == RX_MODE) {
			if (!offset) {
				offset = DAVINCI_MCASP_RXBUF_REG(i);
			} else {
				pr_err("%s: Only one serializer allowed!\n",
				       __func__);
				break;
			}
		}
	}

	return offset;
}

#ifdef CONFIG_GPIOLIB
static int davinci_mcasp_gpio_request(struct gpio_chip *chip, unsigned offset)
{
	struct davinci_mcasp *mcasp = gpiochip_get_data(chip);

	if (mcasp->num_serializer && offset < mcasp->num_serializer &&
	    mcasp->serial_dir[offset] != INACTIVE_MODE) {
		dev_err(mcasp->dev, "AXR%u pin is  used for audio\n", offset);
		return -EBUSY;
	}

	/* Do not change the PIN yet */
	return pm_runtime_resume_and_get(mcasp->dev);
}

static void davinci_mcasp_gpio_free(struct gpio_chip *chip, unsigned offset)
{
	struct davinci_mcasp *mcasp = gpiochip_get_data(chip);

	/* Set the direction to input */
	mcasp_clr_bits(mcasp, DAVINCI_MCASP_PDIR_REG, BIT(offset));

	/* Set the pin as McASP pin */
	mcasp_clr_bits(mcasp, DAVINCI_MCASP_PFUNC_REG, BIT(offset));

	pm_runtime_put_sync(mcasp->dev);
}

static int davinci_mcasp_gpio_direction_out(struct gpio_chip *chip,
					    unsigned offset, int value)
{
	struct davinci_mcasp *mcasp = gpiochip_get_data(chip);
	u32 val;

	if (value)
		mcasp_set_bits(mcasp, DAVINCI_MCASP_PDOUT_REG, BIT(offset));
	else
		mcasp_clr_bits(mcasp, DAVINCI_MCASP_PDOUT_REG, BIT(offset));

	val = mcasp_get_reg(mcasp, DAVINCI_MCASP_PFUNC_REG);
	if (!(val & BIT(offset))) {
		/* Set the pin as GPIO pin */
		mcasp_set_bits(mcasp, DAVINCI_MCASP_PFUNC_REG, BIT(offset));

		/* Set the direction to output */
		mcasp_set_bits(mcasp, DAVINCI_MCASP_PDIR_REG, BIT(offset));
	}

	return 0;
}

static void davinci_mcasp_gpio_set(struct gpio_chip *chip, unsigned offset,
				  int value)
{
	struct davinci_mcasp *mcasp = gpiochip_get_data(chip);

	if (value)
		mcasp_set_bits(mcasp, DAVINCI_MCASP_PDOUT_REG, BIT(offset));
	else
		mcasp_clr_bits(mcasp, DAVINCI_MCASP_PDOUT_REG, BIT(offset));
}

static int davinci_mcasp_gpio_direction_in(struct gpio_chip *chip,
					   unsigned offset)
{
	struct davinci_mcasp *mcasp = gpiochip_get_data(chip);
	u32 val;

	val = mcasp_get_reg(mcasp, DAVINCI_MCASP_PFUNC_REG);
	if (!(val & BIT(offset))) {
		/* Set the direction to input */
		mcasp_clr_bits(mcasp, DAVINCI_MCASP_PDIR_REG, BIT(offset));

		/* Set the pin as GPIO pin */
		mcasp_set_bits(mcasp, DAVINCI_MCASP_PFUNC_REG, BIT(offset));
	}

	return 0;
}

static int davinci_mcasp_gpio_get(struct gpio_chip *chip, unsigned offset)
{
	struct davinci_mcasp *mcasp = gpiochip_get_data(chip);
	u32 val;

	val = mcasp_get_reg(mcasp, DAVINCI_MCASP_PDSET_REG);
	if (val & BIT(offset))
		return 1;

	return 0;
}

static int davinci_mcasp_gpio_get_direction(struct gpio_chip *chip,
					    unsigned offset)
{
	struct davinci_mcasp *mcasp = gpiochip_get_data(chip);
	u32 val;

	val = mcasp_get_reg(mcasp, DAVINCI_MCASP_PDIR_REG);
	if (val & BIT(offset))
		return 0;

	return 1;
}

static const struct gpio_chip davinci_mcasp_template_chip = {
	.owner			= THIS_MODULE,
	.request		= davinci_mcasp_gpio_request,
	.free			= davinci_mcasp_gpio_free,
	.direction_output	= davinci_mcasp_gpio_direction_out,
	.set			= davinci_mcasp_gpio_set,
	.direction_input	= davinci_mcasp_gpio_direction_in,
	.get			= davinci_mcasp_gpio_get,
	.get_direction		= davinci_mcasp_gpio_get_direction,
	.base			= -1,
	.ngpio			= 32,
};

static int davinci_mcasp_init_gpiochip(struct davinci_mcasp *mcasp)
{
	if (!davinci_mcasp_have_gpiochip(mcasp))
		return 0;

	mcasp->gpio_chip = davinci_mcasp_template_chip;
	mcasp->gpio_chip.label = dev_name(mcasp->dev);
	mcasp->gpio_chip.parent = mcasp->dev;

	return devm_gpiochip_add_data(mcasp->dev, &mcasp->gpio_chip, mcasp);
}

#else /* CONFIG_GPIOLIB */
static inline int davinci_mcasp_init_gpiochip(struct davinci_mcasp *mcasp)
{
	return 0;
}
#endif /* CONFIG_GPIOLIB */

static int davinci_mcasp_probe(struct platform_device *pdev)
{
	struct snd_dmaengine_dai_dma_data *dma_data;
	struct resource *mem, *dat;
	struct davinci_mcasp *mcasp;
	char *irq_name;
	int irq;
	int ret;

	if (!pdev->dev.platform_data && !pdev->dev.of_node) {
		dev_err(&pdev->dev, "No platform data supplied\n");
		return -EINVAL;
	}

	mcasp = devm_kzalloc(&pdev->dev, sizeof(struct davinci_mcasp),
			   GFP_KERNEL);
	if (!mcasp)
		return	-ENOMEM;

	mem = platform_get_resource_byname(pdev, IORESOURCE_MEM, "mpu");
	if (!mem) {
		dev_warn(&pdev->dev,
			 "\"mpu\" mem resource not found, using index 0\n");
		mem = platform_get_resource(pdev, IORESOURCE_MEM, 0);
		if (!mem) {
			dev_err(&pdev->dev, "no mem resource?\n");
			return -ENODEV;
		}
	}

	mcasp->base = devm_ioremap_resource(&pdev->dev, mem);
	if (IS_ERR(mcasp->base))
		return PTR_ERR(mcasp->base);

	dev_set_drvdata(&pdev->dev, mcasp);
	pm_runtime_enable(&pdev->dev);

	mcasp->dev = &pdev->dev;
	ret = davinci_mcasp_get_config(mcasp, pdev);
	if (ret)
		goto err;

	/* All PINS as McASP */
	pm_runtime_get_sync(mcasp->dev);
	mcasp_set_reg(mcasp, DAVINCI_MCASP_PFUNC_REG, 0x00000000);
	pm_runtime_put(mcasp->dev);

	/* Skip audio related setup code if the configuration is not adequat */
	if (mcasp->missing_audio_param)
		goto no_audio;

	irq = platform_get_irq_byname_optional(pdev, "common");
	if (irq > 0) {
		irq_name = devm_kasprintf(&pdev->dev, GFP_KERNEL, "%s_common",
					  dev_name(&pdev->dev));
		if (!irq_name) {
			ret = -ENOMEM;
			goto err;
		}
		ret = devm_request_threaded_irq(&pdev->dev, irq, NULL,
						davinci_mcasp_common_irq_handler,
						IRQF_ONESHOT | IRQF_SHARED,
						irq_name, mcasp);
		if (ret) {
			dev_err(&pdev->dev, "common IRQ request failed\n");
			goto err;
		}

		mcasp->irq_request[SNDRV_PCM_STREAM_PLAYBACK] = XUNDRN;
		mcasp->irq_request[SNDRV_PCM_STREAM_CAPTURE] = ROVRN;
	}

	irq = platform_get_irq_byname_optional(pdev, "rx");
	if (irq > 0) {
		irq_name = devm_kasprintf(&pdev->dev, GFP_KERNEL, "%s_rx",
					  dev_name(&pdev->dev));
		if (!irq_name) {
			ret = -ENOMEM;
			goto err;
		}
		ret = devm_request_threaded_irq(&pdev->dev, irq, NULL,
						davinci_mcasp_rx_irq_handler,
						IRQF_ONESHOT, irq_name, mcasp);
		if (ret) {
			dev_err(&pdev->dev, "RX IRQ request failed\n");
			goto err;
		}

		mcasp->irq_request[SNDRV_PCM_STREAM_CAPTURE] = ROVRN;
	}

	irq = platform_get_irq_byname_optional(pdev, "tx");
	if (irq > 0) {
		irq_name = devm_kasprintf(&pdev->dev, GFP_KERNEL, "%s_tx",
					  dev_name(&pdev->dev));
		if (!irq_name) {
			ret = -ENOMEM;
			goto err;
		}
		ret = devm_request_threaded_irq(&pdev->dev, irq, NULL,
						davinci_mcasp_tx_irq_handler,
						IRQF_ONESHOT, irq_name, mcasp);
		if (ret) {
			dev_err(&pdev->dev, "TX IRQ request failed\n");
			goto err;
		}

		mcasp->irq_request[SNDRV_PCM_STREAM_PLAYBACK] = XUNDRN;
	}

	dat = platform_get_resource_byname(pdev, IORESOURCE_MEM, "dat");
	if (dat)
		mcasp->dat_port = true;

	dma_data = &mcasp->dma_data[SNDRV_PCM_STREAM_PLAYBACK];
	dma_data->filter_data = "tx";
	if (dat) {
		dma_data->addr = dat->start;
		/*
		 * According to the TRM there should be 0x200 offset added to
		 * the DAT port address
		 */
		if (mcasp->version == MCASP_VERSION_OMAP)
			dma_data->addr += davinci_mcasp_txdma_offset(mcasp->pdata);
	} else {
		dma_data->addr = mem->start + davinci_mcasp_txdma_offset(mcasp->pdata);
	}


	/* RX is not valid in DIT mode */
	if (mcasp->op_mode != DAVINCI_MCASP_DIT_MODE) {
		dma_data = &mcasp->dma_data[SNDRV_PCM_STREAM_CAPTURE];
		dma_data->filter_data = "rx";
		if (dat)
			dma_data->addr = dat->start;
		else
			dma_data->addr =
				mem->start + davinci_mcasp_rxdma_offset(mcasp->pdata);
	}

	if (mcasp->version < MCASP_VERSION_3) {
		mcasp->fifo_base = DAVINCI_MCASP_V2_AFIFO_BASE;
		/* dma_params->dma_addr is pointing to the data port address */
		mcasp->dat_port = true;
	} else {
		mcasp->fifo_base = DAVINCI_MCASP_V3_AFIFO_BASE;
	}

	/* Allocate memory for long enough list for all possible
	 * scenarios. Maximum number tdm slots is 32 and there cannot
	 * be more serializers than given in the configuration.  The
	 * serializer directions could be taken into account, but it
	 * would make code much more complex and save only couple of
	 * bytes.
	 */
	mcasp->chconstr[SNDRV_PCM_STREAM_PLAYBACK].list =
		devm_kcalloc(mcasp->dev,
			     32 + mcasp->num_serializer - 1,
			     sizeof(unsigned int),
			     GFP_KERNEL);

	mcasp->chconstr[SNDRV_PCM_STREAM_CAPTURE].list =
		devm_kcalloc(mcasp->dev,
			     32 + mcasp->num_serializer - 1,
			     sizeof(unsigned int),
			     GFP_KERNEL);

	if (!mcasp->chconstr[SNDRV_PCM_STREAM_PLAYBACK].list ||
	    !mcasp->chconstr[SNDRV_PCM_STREAM_CAPTURE].list) {
		ret = -ENOMEM;
		goto err;
	}

	ret = davinci_mcasp_set_ch_constraints(mcasp);
	if (ret)
		goto err;

	mcasp_reparent_fck(pdev);

	ret = davinci_mcasp_get_dma_type(mcasp);
	switch (ret) {
	case PCM_EDMA:
		ret = edma_pcm_platform_register(&pdev->dev);
		break;
	case PCM_SDMA:
		if (mcasp->op_mode == DAVINCI_MCASP_IIS_MODE)
			ret = sdma_pcm_platform_register(&pdev->dev, "tx", "rx");
		else
			ret = sdma_pcm_platform_register(&pdev->dev, "tx", NULL);
		break;
	case PCM_UDMA:
		ret = udma_pcm_platform_register(&pdev->dev);
		break;
	default:
		dev_err(&pdev->dev, "No DMA controller found (%d)\n", ret);
		fallthrough;
	case -EPROBE_DEFER:
		goto err;
	}

	if (ret) {
		dev_err(&pdev->dev, "register PCM failed: %d\n", ret);
		goto err;
	}

	ret = devm_snd_soc_register_component(&pdev->dev, &davinci_mcasp_component,
					      &davinci_mcasp_dai[mcasp->op_mode], 1);

	if (ret != 0)
		goto err;

no_audio:
	ret = davinci_mcasp_init_gpiochip(mcasp);
	if (ret) {
		dev_err(&pdev->dev, "gpiochip registration failed: %d\n", ret);
		goto err;
	}

	return 0;
err:
	pm_runtime_disable(&pdev->dev);
	return ret;
}

static void davinci_mcasp_remove(struct platform_device *pdev)
{
	pm_runtime_disable(&pdev->dev);
}

#ifdef CONFIG_PM
static int davinci_mcasp_runtime_suspend(struct device *dev)
{
	struct davinci_mcasp *mcasp = dev_get_drvdata(dev);
	struct davinci_mcasp_context *context = &mcasp->context;
	u32 reg;
	int i;

	for (i = 0; i < ARRAY_SIZE(context_regs); i++)
		context->config_regs[i] = mcasp_get_reg(mcasp, context_regs[i]);

	if (mcasp->txnumevt) {
		reg = mcasp->fifo_base + MCASP_WFIFOCTL_OFFSET;
		context->afifo_regs[0] = mcasp_get_reg(mcasp, reg);
	}
	if (mcasp->rxnumevt) {
		reg = mcasp->fifo_base + MCASP_RFIFOCTL_OFFSET;
		context->afifo_regs[1] = mcasp_get_reg(mcasp, reg);
	}

	for (i = 0; i < mcasp->num_serializer; i++)
		context->xrsr_regs[i] = mcasp_get_reg(mcasp,
						DAVINCI_MCASP_XRSRCTL_REG(i));

	return 0;
}

static int davinci_mcasp_runtime_resume(struct device *dev)
{
	struct davinci_mcasp *mcasp = dev_get_drvdata(dev);
	struct davinci_mcasp_context *context = &mcasp->context;
	u32 reg;
	int i;

	for (i = 0; i < ARRAY_SIZE(context_regs); i++)
		mcasp_set_reg(mcasp, context_regs[i], context->config_regs[i]);

	if (mcasp->txnumevt) {
		reg = mcasp->fifo_base + MCASP_WFIFOCTL_OFFSET;
		mcasp_set_reg(mcasp, reg, context->afifo_regs[0]);
	}
	if (mcasp->rxnumevt) {
		reg = mcasp->fifo_base + MCASP_RFIFOCTL_OFFSET;
		mcasp_set_reg(mcasp, reg, context->afifo_regs[1]);
	}

	for (i = 0; i < mcasp->num_serializer; i++)
		mcasp_set_reg(mcasp, DAVINCI_MCASP_XRSRCTL_REG(i),
			      context->xrsr_regs[i]);

	return 0;
}

#endif

static const struct dev_pm_ops davinci_mcasp_pm_ops = {
	SET_RUNTIME_PM_OPS(davinci_mcasp_runtime_suspend,
			   davinci_mcasp_runtime_resume,
			   NULL)
};

static struct platform_driver davinci_mcasp_driver = {
	.probe		= davinci_mcasp_probe,
	.remove_new	= davinci_mcasp_remove,
	.driver		= {
		.name	= "davinci-mcasp",
		.pm     = &davinci_mcasp_pm_ops,
		.of_match_table = mcasp_dt_ids,
	},
};

module_platform_driver(davinci_mcasp_driver);

MODULE_AUTHOR("Steve Chen");
MODULE_DESCRIPTION("TI DAVINCI McASP SoC Interface");
MODULE_LICENSE("GPL");<|MERGE_RESOLUTION|>--- conflicted
+++ resolved
@@ -1473,18 +1473,13 @@
 static int davinci_mcasp_hw_rule_min_periodsize(
 		struct snd_pcm_hw_params *params, struct snd_pcm_hw_rule *rule)
 {
-	struct davinci_mcasp_ruledata *rd = rule->private;
 	struct snd_interval *period_size = hw_param_interval(params,
 						SNDRV_PCM_HW_PARAM_PERIOD_SIZE);
 	u8 numevt = *((u8 *)rule->private);
 	struct snd_interval frames;
 
 	snd_interval_any(&frames);
-<<<<<<< HEAD
-	frames.min = rd->numevt;
-=======
 	frames.min = numevt;
->>>>>>> 72139106
 	frames.integer = 1;
 
 	return snd_interval_refine(period_size, &frames);
@@ -1607,11 +1602,7 @@
 			 &mcasp->rxnumevt;
 	snd_pcm_hw_rule_add(substream->runtime, 0,
 			    SNDRV_PCM_HW_PARAM_PERIOD_SIZE,
-<<<<<<< HEAD
-			    davinci_mcasp_hw_rule_min_periodsize, ruledata,
-=======
 			    davinci_mcasp_hw_rule_min_periodsize, numevt,
->>>>>>> 72139106
 			    SNDRV_PCM_HW_PARAM_PERIOD_SIZE, -1);
 
 	return 0;
