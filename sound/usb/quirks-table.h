--- conflicted
+++ resolved
@@ -1707,8 +1707,6 @@
 		}
 	}
 },
-<<<<<<< HEAD
-=======
 {
 	USB_DEVICE(0x0582, 0x0130),
 	.driver_info = (unsigned long) & (const struct snd_usb_audio_quirk) {
@@ -1743,7 +1741,6 @@
 		}
 	}
 },
->>>>>>> 43c4893c
 
 /* Guillemot devices */
 {
