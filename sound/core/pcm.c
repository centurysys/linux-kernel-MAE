// SPDX-License-Identifier: GPL-2.0-or-later
/*
 *  Digital Audio (PCM) abstract layer
 *  Copyright (c) by Jaroslav Kysela <perex@perex.cz>
 */

#include <linux/init.h>
#include <linux/slab.h>
#include <linux/module.h>
#include <linux/time.h>
#include <linux/mutex.h>
#include <linux/device.h>
#include <linux/nospec.h>
#include <sound/core.h>
#include <sound/minors.h>
#include <sound/pcm.h>
#include <sound/timer.h>
#include <sound/control.h>
#include <sound/info.h>

#include "pcm_local.h"

MODULE_AUTHOR("Jaroslav Kysela <perex@perex.cz>, Abramo Bagnara <abramo@alsa-project.org>");
MODULE_DESCRIPTION("Midlevel PCM code for ALSA.");
MODULE_LICENSE("GPL");

static LIST_HEAD(snd_pcm_devices);
static DEFINE_MUTEX(register_mutex);
#if IS_ENABLED(CONFIG_SND_PCM_OSS)
static LIST_HEAD(snd_pcm_notify_list);
#endif

static int snd_pcm_free(struct snd_pcm *pcm);
static int snd_pcm_dev_free(struct snd_device *device);
static int snd_pcm_dev_register(struct snd_device *device);
static int snd_pcm_dev_disconnect(struct snd_device *device);

static struct snd_pcm *snd_pcm_get(struct snd_card *card, int device)
{
	struct snd_pcm *pcm;

	list_for_each_entry(pcm, &snd_pcm_devices, list) {
		if (pcm->card == card && pcm->device == device)
			return pcm;
	}
	return NULL;
}

static int snd_pcm_next(struct snd_card *card, int device)
{
	struct snd_pcm *pcm;

	list_for_each_entry(pcm, &snd_pcm_devices, list) {
		if (pcm->card == card && pcm->device > device)
			return pcm->device;
		else if (pcm->card->number > card->number)
			return -1;
	}
	return -1;
}

static int snd_pcm_add(struct snd_pcm *newpcm)
{
	struct snd_pcm *pcm;

	if (newpcm->internal)
		return 0;

	list_for_each_entry(pcm, &snd_pcm_devices, list) {
		if (pcm->card == newpcm->card && pcm->device == newpcm->device)
			return -EBUSY;
		if (pcm->card->number > newpcm->card->number ||
				(pcm->card == newpcm->card &&
				pcm->device > newpcm->device)) {
			list_add(&newpcm->list, pcm->list.prev);
			return 0;
		}
	}
	list_add_tail(&newpcm->list, &snd_pcm_devices);
	return 0;
}

static int snd_pcm_control_ioctl(struct snd_card *card,
				 struct snd_ctl_file *control,
				 unsigned int cmd, unsigned long arg)
{
	switch (cmd) {
	case SNDRV_CTL_IOCTL_PCM_NEXT_DEVICE:
		{
			int device;

			if (get_user(device, (int __user *)arg))
				return -EFAULT;
			mutex_lock(&register_mutex);
			device = snd_pcm_next(card, device);
			mutex_unlock(&register_mutex);
			if (put_user(device, (int __user *)arg))
				return -EFAULT;
			return 0;
		}
	case SNDRV_CTL_IOCTL_PCM_INFO:
		{
			struct snd_pcm_info __user *info;
			unsigned int device, subdevice;
			int stream;
			struct snd_pcm *pcm;
			struct snd_pcm_str *pstr;
			struct snd_pcm_substream *substream;
			int err;

			info = (struct snd_pcm_info __user *)arg;
			if (get_user(device, &info->device))
				return -EFAULT;
			if (get_user(stream, &info->stream))
				return -EFAULT;
			if (stream < 0 || stream > 1)
				return -EINVAL;
			stream = array_index_nospec(stream, 2);
			if (get_user(subdevice, &info->subdevice))
				return -EFAULT;
			mutex_lock(&register_mutex);
			pcm = snd_pcm_get(card, device);
			if (pcm == NULL) {
				err = -ENXIO;
				goto _error;
			}
			pstr = &pcm->streams[stream];
			if (pstr->substream_count == 0) {
				err = -ENOENT;
				goto _error;
			}
			if (subdevice >= pstr->substream_count) {
				err = -ENXIO;
				goto _error;
			}
			for (substream = pstr->substream; substream;
			     substream = substream->next)
				if (substream->number == (int)subdevice)
					break;
			if (substream == NULL) {
				err = -ENXIO;
				goto _error;
			}
			mutex_lock(&pcm->open_mutex);
			err = snd_pcm_info_user(substream, info);
			mutex_unlock(&pcm->open_mutex);
		_error:
			mutex_unlock(&register_mutex);
			return err;
		}
	case SNDRV_CTL_IOCTL_PCM_PREFER_SUBDEVICE:
		{
			int val;
			
			if (get_user(val, (int __user *)arg))
				return -EFAULT;
			control->preferred_subdevice[SND_CTL_SUBDEV_PCM] = val;
			return 0;
		}
	}
	return -ENOIOCTLCMD;
}

#define FORMAT(v) [SNDRV_PCM_FORMAT_##v] = #v

static const char * const snd_pcm_format_names[] = {
	FORMAT(S8),
	FORMAT(U8),
	FORMAT(S16_LE),
	FORMAT(S16_BE),
	FORMAT(U16_LE),
	FORMAT(U16_BE),
	FORMAT(S24_LE),
	FORMAT(S24_BE),
	FORMAT(U24_LE),
	FORMAT(U24_BE),
	FORMAT(S32_LE),
	FORMAT(S32_BE),
	FORMAT(U32_LE),
	FORMAT(U32_BE),
	FORMAT(FLOAT_LE),
	FORMAT(FLOAT_BE),
	FORMAT(FLOAT64_LE),
	FORMAT(FLOAT64_BE),
	FORMAT(IEC958_SUBFRAME_LE),
	FORMAT(IEC958_SUBFRAME_BE),
	FORMAT(MU_LAW),
	FORMAT(A_LAW),
	FORMAT(IMA_ADPCM),
	FORMAT(MPEG),
	FORMAT(GSM),
	FORMAT(SPECIAL),
	FORMAT(S24_3LE),
	FORMAT(S24_3BE),
	FORMAT(U24_3LE),
	FORMAT(U24_3BE),
	FORMAT(S20_3LE),
	FORMAT(S20_3BE),
	FORMAT(U20_3LE),
	FORMAT(U20_3BE),
	FORMAT(S18_3LE),
	FORMAT(S18_3BE),
	FORMAT(U18_3LE),
	FORMAT(U18_3BE),
	FORMAT(G723_24),
	FORMAT(G723_24_1B),
	FORMAT(G723_40),
	FORMAT(G723_40_1B),
	FORMAT(DSD_U8),
	FORMAT(DSD_U16_LE),
	FORMAT(DSD_U32_LE),
	FORMAT(DSD_U16_BE),
	FORMAT(DSD_U32_BE),
};

/**
 * snd_pcm_format_name - Return a name string for the given PCM format
 * @format: PCM format
 */
const char *snd_pcm_format_name(snd_pcm_format_t format)
{
	if ((__force unsigned int)format >= ARRAY_SIZE(snd_pcm_format_names))
		return "Unknown";
	return snd_pcm_format_names[(__force unsigned int)format];
}
EXPORT_SYMBOL_GPL(snd_pcm_format_name);

#ifdef CONFIG_SND_VERBOSE_PROCFS

#define STATE(v) [SNDRV_PCM_STATE_##v] = #v
#define STREAM(v) [SNDRV_PCM_STREAM_##v] = #v
#define READY(v) [SNDRV_PCM_READY_##v] = #v
#define XRUN(v) [SNDRV_PCM_XRUN_##v] = #v
#define SILENCE(v) [SNDRV_PCM_SILENCE_##v] = #v
#define TSTAMP(v) [SNDRV_PCM_TSTAMP_##v] = #v
#define ACCESS(v) [SNDRV_PCM_ACCESS_##v] = #v
#define START(v) [SNDRV_PCM_START_##v] = #v
#define SUBFORMAT(v) [SNDRV_PCM_SUBFORMAT_##v] = #v 

static const char * const snd_pcm_stream_names[] = {
	STREAM(PLAYBACK),
	STREAM(CAPTURE),
};

static const char * const snd_pcm_state_names[] = {
	STATE(OPEN),
	STATE(SETUP),
	STATE(PREPARED),
	STATE(RUNNING),
	STATE(XRUN),
	STATE(DRAINING),
	STATE(PAUSED),
	STATE(SUSPENDED),
};

static const char * const snd_pcm_access_names[] = {
	ACCESS(MMAP_INTERLEAVED), 
	ACCESS(MMAP_NONINTERLEAVED),
	ACCESS(MMAP_COMPLEX),
	ACCESS(RW_INTERLEAVED),
	ACCESS(RW_NONINTERLEAVED),
};

static const char * const snd_pcm_subformat_names[] = {
	SUBFORMAT(STD), 
};

static const char * const snd_pcm_tstamp_mode_names[] = {
	TSTAMP(NONE),
	TSTAMP(ENABLE),
};

static const char *snd_pcm_stream_name(int stream)
{
	return snd_pcm_stream_names[stream];
}

static const char *snd_pcm_access_name(snd_pcm_access_t access)
{
	return snd_pcm_access_names[(__force int)access];
}

static const char *snd_pcm_subformat_name(snd_pcm_subformat_t subformat)
{
	return snd_pcm_subformat_names[(__force int)subformat];
}

static const char *snd_pcm_tstamp_mode_name(int mode)
{
	return snd_pcm_tstamp_mode_names[mode];
}

static const char *snd_pcm_state_name(snd_pcm_state_t state)
{
	return snd_pcm_state_names[(__force int)state];
}

#if IS_ENABLED(CONFIG_SND_PCM_OSS)
#include <linux/soundcard.h>

static const char *snd_pcm_oss_format_name(int format)
{
	switch (format) {
	case AFMT_MU_LAW:
		return "MU_LAW";
	case AFMT_A_LAW:
		return "A_LAW";
	case AFMT_IMA_ADPCM:
		return "IMA_ADPCM";
	case AFMT_U8:
		return "U8";
	case AFMT_S16_LE:
		return "S16_LE";
	case AFMT_S16_BE:
		return "S16_BE";
	case AFMT_S8:
		return "S8";
	case AFMT_U16_LE:
		return "U16_LE";
	case AFMT_U16_BE:
		return "U16_BE";
	case AFMT_MPEG:
		return "MPEG";
	default:
		return "unknown";
	}
}
#endif

static void snd_pcm_proc_info_read(struct snd_pcm_substream *substream,
				   struct snd_info_buffer *buffer)
{
	struct snd_pcm_info *info;
	int err;

	if (! substream)
		return;

	info = kmalloc(sizeof(*info), GFP_KERNEL);
	if (!info)
		return;

	err = snd_pcm_info(substream, info);
	if (err < 0) {
		snd_iprintf(buffer, "error %d\n", err);
		kfree(info);
		return;
	}
	snd_iprintf(buffer, "card: %d\n", info->card);
	snd_iprintf(buffer, "device: %d\n", info->device);
	snd_iprintf(buffer, "subdevice: %d\n", info->subdevice);
	snd_iprintf(buffer, "stream: %s\n", snd_pcm_stream_name(info->stream));
	snd_iprintf(buffer, "id: %s\n", info->id);
	snd_iprintf(buffer, "name: %s\n", info->name);
	snd_iprintf(buffer, "subname: %s\n", info->subname);
	snd_iprintf(buffer, "class: %d\n", info->dev_class);
	snd_iprintf(buffer, "subclass: %d\n", info->dev_subclass);
	snd_iprintf(buffer, "subdevices_count: %d\n", info->subdevices_count);
	snd_iprintf(buffer, "subdevices_avail: %d\n", info->subdevices_avail);
	kfree(info);
}

static void snd_pcm_stream_proc_info_read(struct snd_info_entry *entry,
					  struct snd_info_buffer *buffer)
{
	snd_pcm_proc_info_read(((struct snd_pcm_str *)entry->private_data)->substream,
			       buffer);
}

static void snd_pcm_substream_proc_info_read(struct snd_info_entry *entry,
					     struct snd_info_buffer *buffer)
{
	snd_pcm_proc_info_read(entry->private_data, buffer);
}

static void snd_pcm_substream_proc_hw_params_read(struct snd_info_entry *entry,
						  struct snd_info_buffer *buffer)
{
	struct snd_pcm_substream *substream = entry->private_data;
	struct snd_pcm_runtime *runtime;

	mutex_lock(&substream->pcm->open_mutex);
	runtime = substream->runtime;
	if (!runtime) {
		snd_iprintf(buffer, "closed\n");
		goto unlock;
	}
	if (runtime->status->state == SNDRV_PCM_STATE_OPEN) {
		snd_iprintf(buffer, "no setup\n");
		goto unlock;
	}
	snd_iprintf(buffer, "access: %s\n", snd_pcm_access_name(runtime->access));
	snd_iprintf(buffer, "format: %s\n", snd_pcm_format_name(runtime->format));
	snd_iprintf(buffer, "subformat: %s\n", snd_pcm_subformat_name(runtime->subformat));
	snd_iprintf(buffer, "channels: %u\n", runtime->channels);	
	snd_iprintf(buffer, "rate: %u (%u/%u)\n", runtime->rate, runtime->rate_num, runtime->rate_den);	
	snd_iprintf(buffer, "period_size: %lu\n", runtime->period_size);	
	snd_iprintf(buffer, "buffer_size: %lu\n", runtime->buffer_size);	
#if IS_ENABLED(CONFIG_SND_PCM_OSS)
	if (substream->oss.oss) {
		snd_iprintf(buffer, "OSS format: %s\n", snd_pcm_oss_format_name(runtime->oss.format));
		snd_iprintf(buffer, "OSS channels: %u\n", runtime->oss.channels);	
		snd_iprintf(buffer, "OSS rate: %u\n", runtime->oss.rate);
		snd_iprintf(buffer, "OSS period bytes: %lu\n", (unsigned long)runtime->oss.period_bytes);
		snd_iprintf(buffer, "OSS periods: %u\n", runtime->oss.periods);
		snd_iprintf(buffer, "OSS period frames: %lu\n", (unsigned long)runtime->oss.period_frames);
	}
#endif
 unlock:
	mutex_unlock(&substream->pcm->open_mutex);
}

static void snd_pcm_substream_proc_sw_params_read(struct snd_info_entry *entry,
						  struct snd_info_buffer *buffer)
{
	struct snd_pcm_substream *substream = entry->private_data;
	struct snd_pcm_runtime *runtime;

	mutex_lock(&substream->pcm->open_mutex);
	runtime = substream->runtime;
	if (!runtime) {
		snd_iprintf(buffer, "closed\n");
		goto unlock;
	}
	if (runtime->status->state == SNDRV_PCM_STATE_OPEN) {
		snd_iprintf(buffer, "no setup\n");
		goto unlock;
	}
	snd_iprintf(buffer, "tstamp_mode: %s\n", snd_pcm_tstamp_mode_name(runtime->tstamp_mode));
	snd_iprintf(buffer, "period_step: %u\n", runtime->period_step);
	snd_iprintf(buffer, "avail_min: %lu\n", runtime->control->avail_min);
	snd_iprintf(buffer, "start_threshold: %lu\n", runtime->start_threshold);
	snd_iprintf(buffer, "stop_threshold: %lu\n", runtime->stop_threshold);
	snd_iprintf(buffer, "silence_threshold: %lu\n", runtime->silence_threshold);
	snd_iprintf(buffer, "silence_size: %lu\n", runtime->silence_size);
	snd_iprintf(buffer, "boundary: %lu\n", runtime->boundary);
 unlock:
	mutex_unlock(&substream->pcm->open_mutex);
}

static void snd_pcm_substream_proc_status_read(struct snd_info_entry *entry,
					       struct snd_info_buffer *buffer)
{
	struct snd_pcm_substream *substream = entry->private_data;
	struct snd_pcm_runtime *runtime;
	struct snd_pcm_status64 status;
	int err;

	mutex_lock(&substream->pcm->open_mutex);
	runtime = substream->runtime;
	if (!runtime) {
		snd_iprintf(buffer, "closed\n");
		goto unlock;
	}
	memset(&status, 0, sizeof(status));
	err = snd_pcm_status64(substream, &status);
	if (err < 0) {
		snd_iprintf(buffer, "error %d\n", err);
		goto unlock;
	}
	snd_iprintf(buffer, "state: %s\n", snd_pcm_state_name(status.state));
	snd_iprintf(buffer, "owner_pid   : %d\n", pid_vnr(substream->pid));
	snd_iprintf(buffer, "trigger_time: %lld.%09lld\n",
		status.trigger_tstamp_sec, status.trigger_tstamp_nsec);
	snd_iprintf(buffer, "tstamp      : %lld.%09lld\n",
		status.tstamp_sec, status.tstamp_nsec);
	snd_iprintf(buffer, "delay       : %ld\n", status.delay);
	snd_iprintf(buffer, "avail       : %ld\n", status.avail);
	snd_iprintf(buffer, "avail_max   : %ld\n", status.avail_max);
	snd_iprintf(buffer, "-----\n");
	snd_iprintf(buffer, "hw_ptr      : %ld\n", runtime->status->hw_ptr);
	snd_iprintf(buffer, "appl_ptr    : %ld\n", runtime->control->appl_ptr);
 unlock:
	mutex_unlock(&substream->pcm->open_mutex);
}

#ifdef CONFIG_SND_PCM_XRUN_DEBUG
static void snd_pcm_xrun_injection_write(struct snd_info_entry *entry,
					 struct snd_info_buffer *buffer)
{
	struct snd_pcm_substream *substream = entry->private_data;

	snd_pcm_stop_xrun(substream);
}

static void snd_pcm_xrun_debug_read(struct snd_info_entry *entry,
				    struct snd_info_buffer *buffer)
{
	struct snd_pcm_str *pstr = entry->private_data;
	snd_iprintf(buffer, "%d\n", pstr->xrun_debug);
}

static void snd_pcm_xrun_debug_write(struct snd_info_entry *entry,
				     struct snd_info_buffer *buffer)
{
	struct snd_pcm_str *pstr = entry->private_data;
	char line[64];
	if (!snd_info_get_line(buffer, line, sizeof(line)))
		pstr->xrun_debug = simple_strtoul(line, NULL, 10);
}
#endif

static int snd_pcm_stream_proc_init(struct snd_pcm_str *pstr)
{
	struct snd_pcm *pcm = pstr->pcm;
	struct snd_info_entry *entry;
	char name[16];

	sprintf(name, "pcm%i%c", pcm->device, 
		pstr->stream == SNDRV_PCM_STREAM_PLAYBACK ? 'p' : 'c');
	entry = snd_info_create_card_entry(pcm->card, name,
					   pcm->card->proc_root);
	if (!entry)
		return -ENOMEM;
	entry->mode = S_IFDIR | 0555;
	pstr->proc_root = entry;
	entry = snd_info_create_card_entry(pcm->card, "info", pstr->proc_root);
	if (entry)
		snd_info_set_text_ops(entry, pstr, snd_pcm_stream_proc_info_read);
#ifdef CONFIG_SND_PCM_XRUN_DEBUG
	entry = snd_info_create_card_entry(pcm->card, "xrun_debug",
					   pstr->proc_root);
	if (entry) {
		snd_info_set_text_ops(entry, pstr, snd_pcm_xrun_debug_read);
		entry->c.text.write = snd_pcm_xrun_debug_write;
		entry->mode |= 0200;
	}
#endif
	return 0;
}

static int snd_pcm_stream_proc_done(struct snd_pcm_str *pstr)
{
	snd_info_free_entry(pstr->proc_root);
	pstr->proc_root = NULL;
	return 0;
}

static struct snd_info_entry *
create_substream_info_entry(struct snd_pcm_substream *substream,
			    const char *name,
			    void (*read)(struct snd_info_entry *,
					 struct snd_info_buffer *))
{
	struct snd_info_entry *entry;

	entry = snd_info_create_card_entry(substream->pcm->card, name,
					   substream->proc_root);
	if (entry)
		snd_info_set_text_ops(entry, substream, read);
	return entry;
}

static int snd_pcm_substream_proc_init(struct snd_pcm_substream *substream)
{
	struct snd_info_entry *entry;
	struct snd_card *card;
	char name[16];

	card = substream->pcm->card;

	sprintf(name, "sub%i", substream->number);
	entry = snd_info_create_card_entry(card, name,
					   substream->pstr->proc_root);
	if (!entry)
		return -ENOMEM;
	entry->mode = S_IFDIR | 0555;
	substream->proc_root = entry;

	create_substream_info_entry(substream, "info",
				    snd_pcm_substream_proc_info_read);
	create_substream_info_entry(substream, "hw_params",
				    snd_pcm_substream_proc_hw_params_read);
	create_substream_info_entry(substream, "sw_params",
				    snd_pcm_substream_proc_sw_params_read);
	create_substream_info_entry(substream, "status",
				    snd_pcm_substream_proc_status_read);

#ifdef CONFIG_SND_PCM_XRUN_DEBUG
	entry = create_substream_info_entry(substream, "xrun_injection", NULL);
	if (entry) {
		entry->c.text.write = snd_pcm_xrun_injection_write;
		entry->mode = S_IFREG | 0200;
	}
#endif /* CONFIG_SND_PCM_XRUN_DEBUG */

	return 0;
}

#else /* !CONFIG_SND_VERBOSE_PROCFS */
static inline int snd_pcm_stream_proc_init(struct snd_pcm_str *pstr) { return 0; }
static inline int snd_pcm_stream_proc_done(struct snd_pcm_str *pstr) { return 0; }
static inline int snd_pcm_substream_proc_init(struct snd_pcm_substream *substream) { return 0; }
#endif /* CONFIG_SND_VERBOSE_PROCFS */

static const struct attribute_group *pcm_dev_attr_groups[];

/*
 * PM callbacks: we need to deal only with suspend here, as the resume is
 * triggered either from user-space or the driver's resume callback
 */
#ifdef CONFIG_PM_SLEEP
static int do_pcm_suspend(struct device *dev)
{
	struct snd_pcm_str *pstr = container_of(dev, struct snd_pcm_str, dev);

	if (!pstr->pcm->no_device_suspend)
		snd_pcm_suspend_all(pstr->pcm);
	return 0;
}
#endif

static const struct dev_pm_ops pcm_dev_pm_ops = {
	SET_SYSTEM_SLEEP_PM_OPS(do_pcm_suspend, NULL)
};

/* device type for PCM -- basically only for passing PM callbacks */
static const struct device_type pcm_dev_type = {
	.name = "pcm",
	.pm = &pcm_dev_pm_ops,
};

/**
 * snd_pcm_new_stream - create a new PCM stream
 * @pcm: the pcm instance
 * @stream: the stream direction, SNDRV_PCM_STREAM_XXX
 * @substream_count: the number of substreams
 *
 * Creates a new stream for the pcm.
 * The corresponding stream on the pcm must have been empty before
 * calling this, i.e. zero must be given to the argument of
 * snd_pcm_new().
 *
 * Return: Zero if successful, or a negative error code on failure.
 */
int snd_pcm_new_stream(struct snd_pcm *pcm, int stream, int substream_count)
{
	int idx, err;
	struct snd_pcm_str *pstr = &pcm->streams[stream];
	struct snd_pcm_substream *substream, *prev;

#if IS_ENABLED(CONFIG_SND_PCM_OSS)
	mutex_init(&pstr->oss.setup_mutex);
#endif
	pstr->stream = stream;
	pstr->pcm = pcm;
	pstr->substream_count = substream_count;
	if (!substream_count)
		return 0;

	snd_device_initialize(&pstr->dev, pcm->card);
	pstr->dev.groups = pcm_dev_attr_groups;
	pstr->dev.type = &pcm_dev_type;
	dev_set_name(&pstr->dev, "pcmC%iD%i%c", pcm->card->number, pcm->device,
		     stream == SNDRV_PCM_STREAM_PLAYBACK ? 'p' : 'c');

	if (!pcm->internal) {
		err = snd_pcm_stream_proc_init(pstr);
		if (err < 0) {
			pcm_err(pcm, "Error in snd_pcm_stream_proc_init\n");
			return err;
		}
	}
	prev = NULL;
	for (idx = 0, prev = NULL; idx < substream_count; idx++) {
		substream = kzalloc(sizeof(*substream), GFP_KERNEL);
		if (!substream)
			return -ENOMEM;
		substream->pcm = pcm;
		substream->pstr = pstr;
		substream->number = idx;
		substream->stream = stream;
		sprintf(substream->name, "subdevice #%i", idx);
		substream->buffer_bytes_max = UINT_MAX;
		if (prev == NULL)
			pstr->substream = substream;
		else
			prev->next = substream;

		if (!pcm->internal) {
			err = snd_pcm_substream_proc_init(substream);
			if (err < 0) {
				pcm_err(pcm,
					"Error in snd_pcm_stream_proc_init\n");
				if (prev == NULL)
					pstr->substream = NULL;
				else
					prev->next = NULL;
				kfree(substream);
				return err;
			}
		}
		substream->group = &substream->self_group;
		snd_pcm_group_init(&substream->self_group);
		list_add_tail(&substream->link_list, &substream->self_group.substreams);
		atomic_set(&substream->mmap_count, 0);
		prev = substream;
	}
	return 0;
}				
EXPORT_SYMBOL(snd_pcm_new_stream);

static int _snd_pcm_new(struct snd_card *card, const char *id, int device,
		int playback_count, int capture_count, bool internal,
		struct snd_pcm **rpcm)
{
	struct snd_pcm *pcm;
	int err;
	static const struct snd_device_ops ops = {
		.dev_free = snd_pcm_dev_free,
		.dev_register =	snd_pcm_dev_register,
		.dev_disconnect = snd_pcm_dev_disconnect,
	};
	static const struct snd_device_ops internal_ops = {
		.dev_free = snd_pcm_dev_free,
	};

	if (snd_BUG_ON(!card))
		return -ENXIO;
	if (rpcm)
		*rpcm = NULL;
	pcm = kzalloc(sizeof(*pcm), GFP_KERNEL);
	if (!pcm)
		return -ENOMEM;
	pcm->card = card;
	pcm->device = device;
	pcm->internal = internal;
	mutex_init(&pcm->open_mutex);
	init_waitqueue_head(&pcm->open_wait);
	INIT_LIST_HEAD(&pcm->list);
	if (id)
		strscpy(pcm->id, id, sizeof(pcm->id));

	err = snd_pcm_new_stream(pcm, SNDRV_PCM_STREAM_PLAYBACK,
				 playback_count);
	if (err < 0)
		goto free_pcm;

	err = snd_pcm_new_stream(pcm, SNDRV_PCM_STREAM_CAPTURE, capture_count);
	if (err < 0)
		goto free_pcm;

	err = snd_device_new(card, SNDRV_DEV_PCM, pcm,
			     internal ? &internal_ops : &ops);
	if (err < 0)
		goto free_pcm;

	if (rpcm)
		*rpcm = pcm;
	return 0;

free_pcm:
	snd_pcm_free(pcm);
	return err;
}

/**
 * snd_pcm_new - create a new PCM instance
 * @card: the card instance
 * @id: the id string
 * @device: the device index (zero based)
 * @playback_count: the number of substreams for playback
 * @capture_count: the number of substreams for capture
 * @rpcm: the pointer to store the new pcm instance
 *
 * Creates a new PCM instance.
 *
 * The pcm operators have to be set afterwards to the new instance
 * via snd_pcm_set_ops().
 *
 * Return: Zero if successful, or a negative error code on failure.
 */
int snd_pcm_new(struct snd_card *card, const char *id, int device,
		int playback_count, int capture_count, struct snd_pcm **rpcm)
{
	return _snd_pcm_new(card, id, device, playback_count, capture_count,
			false, rpcm);
}
EXPORT_SYMBOL(snd_pcm_new);

/**
 * snd_pcm_new_internal - create a new internal PCM instance
 * @card: the card instance
 * @id: the id string
 * @device: the device index (zero based - shared with normal PCMs)
 * @playback_count: the number of substreams for playback
 * @capture_count: the number of substreams for capture
 * @rpcm: the pointer to store the new pcm instance
 *
 * Creates a new internal PCM instance with no userspace device or procfs
 * entries. This is used by ASoC Back End PCMs in order to create a PCM that
 * will only be used internally by kernel drivers. i.e. it cannot be opened
 * by userspace. It provides existing ASoC components drivers with a substream
 * and access to any private data.
 *
 * The pcm operators have to be set afterwards to the new instance
 * via snd_pcm_set_ops().
 *
 * Return: Zero if successful, or a negative error code on failure.
 */
int snd_pcm_new_internal(struct snd_card *card, const char *id, int device,
	int playback_count, int capture_count,
	struct snd_pcm **rpcm)
{
	return _snd_pcm_new(card, id, device, playback_count, capture_count,
			true, rpcm);
}
EXPORT_SYMBOL(snd_pcm_new_internal);

static void free_chmap(struct snd_pcm_str *pstr)
{
	if (pstr->chmap_kctl) {
		struct snd_card *card = pstr->pcm->card;

		down_write(&card->controls_rwsem);
		snd_ctl_remove(card, pstr->chmap_kctl);
		up_write(&card->controls_rwsem);
		pstr->chmap_kctl = NULL;
	}
}

static void snd_pcm_free_stream(struct snd_pcm_str * pstr)
{
	struct snd_pcm_substream *substream, *substream_next;
#if IS_ENABLED(CONFIG_SND_PCM_OSS)
	struct snd_pcm_oss_setup *setup, *setupn;
#endif

	/* free all proc files under the stream */
	snd_pcm_stream_proc_done(pstr);

	substream = pstr->substream;
	while (substream) {
		substream_next = substream->next;
		snd_pcm_timer_done(substream);
		kfree(substream);
		substream = substream_next;
	}
#if IS_ENABLED(CONFIG_SND_PCM_OSS)
	for (setup = pstr->oss.setup_list; setup; setup = setupn) {
		setupn = setup->next;
		kfree(setup->task_name);
		kfree(setup);
	}
#endif
	free_chmap(pstr);
	if (pstr->substream_count)
		put_device(&pstr->dev);
}

#if IS_ENABLED(CONFIG_SND_PCM_OSS)
#define pcm_call_notify(pcm, call)					\
	do {								\
		struct snd_pcm_notify *_notify;				\
		list_for_each_entry(_notify, &snd_pcm_notify_list, list) \
			_notify->call(pcm);				\
	} while (0)
#else
#define pcm_call_notify(pcm, call) do {} while (0)
#endif

static int snd_pcm_free(struct snd_pcm *pcm)
{
	if (!pcm)
		return 0;
	if (!pcm->internal)
		pcm_call_notify(pcm, n_unregister);
	if (pcm->private_free)
		pcm->private_free(pcm);
	snd_pcm_lib_preallocate_free_for_all(pcm);
	snd_pcm_free_stream(&pcm->streams[SNDRV_PCM_STREAM_PLAYBACK]);
	snd_pcm_free_stream(&pcm->streams[SNDRV_PCM_STREAM_CAPTURE]);
	kfree(pcm);
	return 0;
}

static int snd_pcm_dev_free(struct snd_device *device)
{
	struct snd_pcm *pcm = device->device_data;
	return snd_pcm_free(pcm);
}

struct snd_pcm_runtime *snd_pcm_runtime_alloc(void)
{
	struct snd_pcm_runtime *runtime;
	size_t size;

	runtime = kzalloc(sizeof(*runtime), GFP_KERNEL);
	if (!runtime)
		return NULL;

	size = PAGE_ALIGN(sizeof(struct snd_pcm_mmap_status));
	runtime->status = alloc_pages_exact(size, GFP_KERNEL);
	if (!runtime->status) {
		kfree(runtime);
		return NULL;
	}
	memset(runtime->status, 0, size);

	size = PAGE_ALIGN(sizeof(struct snd_pcm_mmap_control));
	runtime->control = alloc_pages_exact(size, GFP_KERNEL);
	if (!runtime->control) {
		free_pages_exact(runtime->status,
				 PAGE_ALIGN(sizeof(struct snd_pcm_mmap_status)));
		kfree(runtime);
		return NULL;
	}
	memset(runtime->control, 0, size);

	init_waitqueue_head(&runtime->sleep);
	init_waitqueue_head(&runtime->tsleep);

	runtime->status->state = SNDRV_PCM_STATE_OPEN;
	mutex_init(&runtime->buffer_mutex);

	return runtime;
}
EXPORT_SYMBOL_GPL(snd_pcm_runtime_alloc);

void snd_pcm_runtime_free(struct snd_pcm_runtime *runtime)
{
	free_pages_exact(runtime->status,
			 PAGE_ALIGN(sizeof(struct snd_pcm_mmap_status)));
	free_pages_exact(runtime->control,
			 PAGE_ALIGN(sizeof(struct snd_pcm_mmap_control)));
	kfree(runtime->hw_constraints.rules);
	
	mutex_destroy(&runtime->buffer_mutex);	
	kfree(runtime);
}
EXPORT_SYMBOL_GPL(snd_pcm_runtime_free);

int snd_pcm_attach_substream(struct snd_pcm *pcm, int stream,
			     struct file *file,
			     struct snd_pcm_substream **rsubstream)
{
	struct snd_pcm_str * pstr;
	struct snd_pcm_substream *substream;
	struct snd_pcm_runtime *runtime;
	struct snd_card *card;
	int prefer_subdevice;

	if (snd_BUG_ON(!pcm || !rsubstream))
		return -ENXIO;
	if (snd_BUG_ON(stream != SNDRV_PCM_STREAM_PLAYBACK &&
		       stream != SNDRV_PCM_STREAM_CAPTURE))
		return -EINVAL;
	*rsubstream = NULL;
	pstr = &pcm->streams[stream];
	if (pstr->substream == NULL || pstr->substream_count == 0)
		return -ENODEV;

	card = pcm->card;
	prefer_subdevice = snd_ctl_get_preferred_subdevice(card, SND_CTL_SUBDEV_PCM);

	if (pcm->info_flags & SNDRV_PCM_INFO_HALF_DUPLEX) {
		int opposite = !stream;

		for (substream = pcm->streams[opposite].substream; substream;
		     substream = substream->next) {
			if (SUBSTREAM_BUSY(substream))
				return -EAGAIN;
		}
	}

	if (file->f_flags & O_APPEND) {
		if (prefer_subdevice < 0) {
			if (pstr->substream_count > 1)
				return -EINVAL; /* must be unique */
			substream = pstr->substream;
		} else {
			for (substream = pstr->substream; substream;
			     substream = substream->next)
				if (substream->number == prefer_subdevice)
					break;
		}
		if (! substream)
			return -ENODEV;
		if (! SUBSTREAM_BUSY(substream))
			return -EBADFD;
		substream->ref_count++;
		*rsubstream = substream;
		return 0;
	}

	for (substream = pstr->substream; substream; substream = substream->next) {
		if (!SUBSTREAM_BUSY(substream) &&
		    (prefer_subdevice == -1 ||
		     substream->number == prefer_subdevice))
			break;
	}
	if (substream == NULL)
		return -EAGAIN;

	runtime = snd_pcm_runtime_alloc();
	if (!runtime)
		return -ENOMEM;
<<<<<<< HEAD
=======
	}
	memset(runtime->control, 0, size);

	init_waitqueue_head(&runtime->sleep);
	init_waitqueue_head(&runtime->tsleep);

	runtime->status->state = SNDRV_PCM_STATE_OPEN;
	mutex_init(&runtime->buffer_mutex);
	atomic_set(&runtime->buffer_accessing, 0);
>>>>>>> eb18ccd1

	substream->runtime = runtime;
	substream->private_data = pcm->private_data;
	substream->ref_count = 1;
	substream->f_flags = file->f_flags;
	substream->pid = get_pid(task_pid(current));
	pstr->substream_opened++;
	*rsubstream = substream;
	return 0;
}

void snd_pcm_detach_substream(struct snd_pcm_substream *substream)
{
	struct snd_pcm_runtime *runtime;

	if (PCM_RUNTIME_CHECK(substream))
		return;
	runtime = substream->runtime;
	if (runtime->private_free != NULL)
		runtime->private_free(runtime);
	/* Avoid concurrent access to runtime via PCM timer interface */
	if (substream->timer) {
		spin_lock_irq(&substream->timer->lock);
		substream->runtime = NULL;
		spin_unlock_irq(&substream->timer->lock);
	} else {
		substream->runtime = NULL;
	}
	snd_pcm_runtime_free(runtime);
	put_pid(substream->pid);
	substream->pid = NULL;
	substream->pstr->substream_opened--;
}

static ssize_t pcm_class_show(struct device *dev,
			      struct device_attribute *attr, char *buf)
{
	struct snd_pcm_str *pstr = container_of(dev, struct snd_pcm_str, dev);
	struct snd_pcm *pcm = pstr->pcm;
	const char *str;
	static const char *strs[SNDRV_PCM_CLASS_LAST + 1] = {
		[SNDRV_PCM_CLASS_GENERIC] = "generic",
		[SNDRV_PCM_CLASS_MULTI] = "multi",
		[SNDRV_PCM_CLASS_MODEM] = "modem",
		[SNDRV_PCM_CLASS_DIGITIZER] = "digitizer",
	};

	if (pcm->dev_class > SNDRV_PCM_CLASS_LAST)
		str = "none";
	else
		str = strs[pcm->dev_class];
	return sprintf(buf, "%s\n", str);
}

static DEVICE_ATTR_RO(pcm_class);
static struct attribute *pcm_dev_attrs[] = {
	&dev_attr_pcm_class.attr,
	NULL
};

static const struct attribute_group pcm_dev_attr_group = {
	.attrs	= pcm_dev_attrs,
};

static const struct attribute_group *pcm_dev_attr_groups[] = {
	&pcm_dev_attr_group,
	NULL
};

static int snd_pcm_dev_register(struct snd_device *device)
{
	int cidx, err;
	struct snd_pcm_substream *substream;
	struct snd_pcm *pcm;

	if (snd_BUG_ON(!device || !device->device_data))
		return -ENXIO;
	pcm = device->device_data;

	mutex_lock(&register_mutex);
	err = snd_pcm_add(pcm);
	if (err)
		goto unlock;
	for (cidx = 0; cidx < 2; cidx++) {
		int devtype = -1;
		if (pcm->streams[cidx].substream == NULL)
			continue;
		switch (cidx) {
		case SNDRV_PCM_STREAM_PLAYBACK:
			devtype = SNDRV_DEVICE_TYPE_PCM_PLAYBACK;
			break;
		case SNDRV_PCM_STREAM_CAPTURE:
			devtype = SNDRV_DEVICE_TYPE_PCM_CAPTURE;
			break;
		}
		/* register pcm */
		err = snd_register_device(devtype, pcm->card, pcm->device,
					  &snd_pcm_f_ops[cidx], pcm,
					  &pcm->streams[cidx].dev);
		if (err < 0) {
			list_del_init(&pcm->list);
			goto unlock;
		}

		for (substream = pcm->streams[cidx].substream; substream; substream = substream->next)
			snd_pcm_timer_init(substream);
	}

	pcm_call_notify(pcm, n_register);

 unlock:
	mutex_unlock(&register_mutex);
	return err;
}

static int snd_pcm_dev_disconnect(struct snd_device *device)
{
	struct snd_pcm *pcm = device->device_data;
	struct snd_pcm_substream *substream;
	int cidx;

	mutex_lock(&register_mutex);
	mutex_lock(&pcm->open_mutex);
	wake_up(&pcm->open_wait);
	list_del_init(&pcm->list);

	for_each_pcm_substream(pcm, cidx, substream) {
		snd_pcm_stream_lock_irq(substream);
		if (substream->runtime) {
			if (snd_pcm_running(substream))
				snd_pcm_stop(substream, SNDRV_PCM_STATE_DISCONNECTED);
			/* to be sure, set the state unconditionally */
			substream->runtime->status->state = SNDRV_PCM_STATE_DISCONNECTED;
			wake_up(&substream->runtime->sleep);
			wake_up(&substream->runtime->tsleep);
		}
		snd_pcm_stream_unlock_irq(substream);
	}

	for_each_pcm_substream(pcm, cidx, substream)
		snd_pcm_sync_stop(substream, false);

	pcm_call_notify(pcm, n_disconnect);
	for (cidx = 0; cidx < 2; cidx++) {
		snd_unregister_device(&pcm->streams[cidx].dev);
		free_chmap(&pcm->streams[cidx]);
	}
	mutex_unlock(&pcm->open_mutex);
	mutex_unlock(&register_mutex);
	return 0;
}

#if IS_ENABLED(CONFIG_SND_PCM_OSS)
/**
 * snd_pcm_notify - Add/remove the notify list
 * @notify: PCM notify list
 * @nfree: 0 = register, 1 = unregister
 *
 * This adds the given notifier to the global list so that the callback is
 * called for each registered PCM devices.  This exists only for PCM OSS
 * emulation, so far.
 */
int snd_pcm_notify(struct snd_pcm_notify *notify, int nfree)
{
	struct snd_pcm *pcm;

	if (snd_BUG_ON(!notify ||
		       !notify->n_register ||
		       !notify->n_unregister ||
		       !notify->n_disconnect))
		return -EINVAL;
	mutex_lock(&register_mutex);
	if (nfree) {
		list_del(&notify->list);
		list_for_each_entry(pcm, &snd_pcm_devices, list)
			notify->n_unregister(pcm);
	} else {
		list_add_tail(&notify->list, &snd_pcm_notify_list);
		list_for_each_entry(pcm, &snd_pcm_devices, list)
			notify->n_register(pcm);
	}
	mutex_unlock(&register_mutex);
	return 0;
}
EXPORT_SYMBOL(snd_pcm_notify);
#endif /* CONFIG_SND_PCM_OSS */

#ifdef CONFIG_SND_PROC_FS
/*
 *  Info interface
 */

static void snd_pcm_proc_read(struct snd_info_entry *entry,
			      struct snd_info_buffer *buffer)
{
	struct snd_pcm *pcm;

	mutex_lock(&register_mutex);
	list_for_each_entry(pcm, &snd_pcm_devices, list) {
		snd_iprintf(buffer, "%02i-%02i: %s : %s",
			    pcm->card->number, pcm->device, pcm->id, pcm->name);
		if (pcm->streams[SNDRV_PCM_STREAM_PLAYBACK].substream)
			snd_iprintf(buffer, " : playback %i",
				    pcm->streams[SNDRV_PCM_STREAM_PLAYBACK].substream_count);
		if (pcm->streams[SNDRV_PCM_STREAM_CAPTURE].substream)
			snd_iprintf(buffer, " : capture %i",
				    pcm->streams[SNDRV_PCM_STREAM_CAPTURE].substream_count);
		snd_iprintf(buffer, "\n");
	}
	mutex_unlock(&register_mutex);
}

static struct snd_info_entry *snd_pcm_proc_entry;

static void snd_pcm_proc_init(void)
{
	struct snd_info_entry *entry;

	entry = snd_info_create_module_entry(THIS_MODULE, "pcm", NULL);
	if (entry) {
		snd_info_set_text_ops(entry, NULL, snd_pcm_proc_read);
		if (snd_info_register(entry) < 0) {
			snd_info_free_entry(entry);
			entry = NULL;
		}
	}
	snd_pcm_proc_entry = entry;
}

static void snd_pcm_proc_done(void)
{
	snd_info_free_entry(snd_pcm_proc_entry);
}

#else /* !CONFIG_SND_PROC_FS */
#define snd_pcm_proc_init()
#define snd_pcm_proc_done()
#endif /* CONFIG_SND_PROC_FS */


/*
 *  ENTRY functions
 */

static int __init alsa_pcm_init(void)
{
	snd_ctl_register_ioctl(snd_pcm_control_ioctl);
	snd_ctl_register_ioctl_compat(snd_pcm_control_ioctl);
	snd_pcm_proc_init();
	return 0;
}

static void __exit alsa_pcm_exit(void)
{
	snd_ctl_unregister_ioctl(snd_pcm_control_ioctl);
	snd_ctl_unregister_ioctl_compat(snd_pcm_control_ioctl);
	snd_pcm_proc_done();
}

module_init(alsa_pcm_init)
module_exit(alsa_pcm_exit)<|MERGE_RESOLUTION|>--- conflicted
+++ resolved
@@ -912,6 +912,7 @@
 
 	runtime->status->state = SNDRV_PCM_STATE_OPEN;
 	mutex_init(&runtime->buffer_mutex);
+	atomic_set(&runtime->buffer_accessing, 0);
 
 	return runtime;
 }
@@ -995,18 +996,6 @@
 	runtime = snd_pcm_runtime_alloc();
 	if (!runtime)
 		return -ENOMEM;
-<<<<<<< HEAD
-=======
-	}
-	memset(runtime->control, 0, size);
-
-	init_waitqueue_head(&runtime->sleep);
-	init_waitqueue_head(&runtime->tsleep);
-
-	runtime->status->state = SNDRV_PCM_STATE_OPEN;
-	mutex_init(&runtime->buffer_mutex);
-	atomic_set(&runtime->buffer_accessing, 0);
->>>>>>> eb18ccd1
 
 	substream->runtime = runtime;
 	substream->private_data = pcm->private_data;
