--- conflicted
+++ resolved
@@ -876,11 +876,8 @@
 	struct hdmi_spec_per_pin *per_pin;
 	struct hdmi_eld *eld;
 	struct hdmi_spec_per_cvt *per_cvt = NULL;
-<<<<<<< HEAD
-=======
 
 	hinfo->nid = 0; /* clear the leftover value */
->>>>>>> 29fbbf80
 
 	/* Validate hinfo */
 	pin_idx = hinfo_to_pin_index(spec, hinfo);
@@ -1412,21 +1409,12 @@
 		return err;
 	return simple_hdmi_build_jack(codec, 0);
 }
-<<<<<<< HEAD
 
 static int simple_playback_init(struct hda_codec *codec)
 {
 	struct hdmi_spec *spec = codec->spec;
 	hda_nid_t pin = spec->pins[0].pin_nid;
 
-=======
-
-static int simple_playback_init(struct hda_codec *codec)
-{
-	struct hdmi_spec *spec = codec->spec;
-	hda_nid_t pin = spec->pins[0].pin_nid;
-
->>>>>>> 29fbbf80
 	snd_hda_codec_write(codec, pin, 0,
 			    AC_VERB_SET_PIN_WIDGET_CONTROL, PIN_OUT);
 	/* some codecs require to unmute the pin */
@@ -1499,7 +1487,6 @@
 #endif
 
 static int nvhdmi_7x_init_2ch(struct hda_codec *codec)
-<<<<<<< HEAD
 {
 	snd_hda_sequence_write(codec, nvhdmi_basic_init_7x_2ch);
 	return 0;
@@ -1507,15 +1494,6 @@
 
 static int nvhdmi_7x_init_8ch(struct hda_codec *codec)
 {
-=======
-{
-	snd_hda_sequence_write(codec, nvhdmi_basic_init_7x_2ch);
-	return 0;
-}
-
-static int nvhdmi_7x_init_8ch(struct hda_codec *codec)
-{
->>>>>>> 29fbbf80
 	snd_hda_sequence_write(codec, nvhdmi_basic_init_7x_8ch);
 	return 0;
 }
