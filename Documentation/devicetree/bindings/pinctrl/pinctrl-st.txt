*ST pin controller.

Each multi-function pin is controlled, driven and routed through the
PIO multiplexing block. Each pin supports GPIO functionality (ALT0)
and multiple alternate functions(ALT1 - ALTx) that directly connect
the pin to different hardware blocks.

When a pin is in GPIO mode, Output Enable (OE), Open Drain(OD), and
Pull Up (PU) are driven by the related PIO block.

ST pinctrl driver controls PIO multiplexing block and also interacts with
gpio driver to configure a pin.

GPIO bank can have one of the two possible types of interrupt-wirings.

First type is via irqmux, single interrupt is used by multiple gpio banks. This
reduces number of overall interrupts numbers required. All these banks belong to
a single pincontroller.
		  _________
		 |	   |----> [gpio-bank (n)    ]
		 |	   |----> [gpio-bank (n + 1)]
	[irqN]-- | irq-mux |----> [gpio-bank (n + 2)]
		 |	   |----> [gpio-bank (...  )]
		 |_________|----> [gpio-bank (n + 7)]

Second type has a dedicated interrupt per gpio bank.

	[irqN]----> [gpio-bank (n)]


Pin controller node:
Required properties:
- compatible	: should be "st,<SOC>-<pio-block>-pinctrl"
	like st,stih415-sbc-pinctrl, st,stih415-front-pinctrl and so on.
- st,syscfg		: Should be a phandle of the syscfg node.
- st,retime-pin-mask	: Should be mask to specify which pins can be retimed.
	If the property is not present, it is assumed that all the pins in the
	bank are capable of retiming. Retiming is mainly used to improve the
	IO timing margins of external synchronous interfaces.
- ranges : defines mapping between pin controller node (parent) to gpio-bank
  node (children).

Optional properties:
- interrupts	: Interrupt number of the irqmux. If the interrupt is shared
  with other gpio banks via irqmux.
  a irqline and gpio banks.
- reg		: irqmux memory resource. If irqmux is present.
- reg-names	: irqmux resource should be named as "irqmux".

GPIO controller/bank node.
Required properties:
- gpio-controller : Indicates this device is a GPIO controller
- #gpio-cells	  : Should be one. The first cell is the pin number.
- st,bank-name	  : Should be a name string for this bank as specified in
  datasheet.

Optional properties:
- interrupts	: Interrupt number for this gpio bank. If there is a dedicated
  interrupt wired up for this gpio bank.

- interrupt-controller : Indicates this device is a interrupt controller. GPIO
  bank can be an interrupt controller iff one of the interrupt type either via
irqmux or a dedicated interrupt per bank is specified.

- #interrupt-cells: the value of this property should be 2.
     - First Cell: represents the external gpio interrupt number local to the
       gpio interrupt space of the controller.
     - Second Cell: flags to identify the type of the interrupt
       - 1 = rising edge triggered
       - 2 = falling edge triggered
       - 3 = rising and falling edge triggered
       - 4 = high level triggered
       - 8 = low level triggered
for related macros look in:
include/dt-bindings/interrupt-controller/irq.h

Example:
	pin-controller-sbc {
		#address-cells	= <1>;
		#size-cells	= <1>;
		compatible	= "st,stih415-sbc-pinctrl";
		st,syscfg	= <&syscfg_sbc>;
		reg 		= <0xfe61f080 0x4>;
		reg-names	= "irqmux";
		interrupts 	= <GIC_SPI 180 IRQ_TYPE_LEVEL_HIGH>;
<<<<<<< HEAD
		interrupts-names = "irqmux";
=======
		interrupt-names	= "irqmux";
>>>>>>> c739f77f
		ranges 		= <0 0xfe610000 0x5000>;

		PIO0: gpio@fe610000 {
			gpio-controller;
			#gpio-cells	= <1>;
			interrupt-controller;
			#interrupt-cells = <2>;
			reg		= <0 0x100>;
			st,bank-name	= "PIO0";
		};
		...
		pin-functions nodes follow...
	};


Contents of function subnode node:
----------------------
Required properties for pin configuration node:
- st,pins	: Child node with list of pins with configuration.

Below is the format of how each pin conf should look like.

<bank offset mux mode rt_type rt_delay rt_clk>

Every PIO is represented with 4-7 parameters depending on retime configuration.
Each parameter is explained as below.

-bank		: Should be bank phandle to which this PIO belongs.
-offset		: Offset in the PIO bank.
-mux		: Should be alternate function number associated this pin.
		Use same numbers from datasheet.
-mode		:pin configuration is selected from one of the below values.
		IN
		IN_PU
		OUT
		BIDIR
		BIDIR_PU

-rt_type	Retiming Configuration for the pin.
		Possible retime configuration are:

		-------		-------------
		value		args
		-------		-------------
		NICLK		<delay> <clk>
		ICLK_IO		<delay> <clk>
		BYPASS		<delay>
		DE_IO		<delay> <clk>
		SE_ICLK_IO	<delay> <clk>
		SE_NICLK_IO	<delay> <clk>

- delay	is retime delay in pico seconds as mentioned in data sheet.

- rt_clk	:clk to be use for retime.
		Possible values are:
		CLK_A
		CLK_B
		CLK_C
		CLK_D

Example of mmcclk pin which is a bi-direction pull pu with retime config
as non inverted clock retimed with CLK_B and delay of 0 pico seconds:

pin-controller {
	...
	mmc0 {
		pinctrl_mmc: mmc {
			st,pins {
				mmcclk = <&PIO13 4 ALT4 BIDIR_PU NICLK 0 CLK_B>;
				...
			};
		};
	...
	};
};

sdhci0:sdhci@fe810000{
	...
	interrupt-parent = <&PIO3>;
	#interrupt-cells = <2>;
	interrupts = <3 IRQ_TYPE_LEVEL_HIGH>; /* Interrupt line via PIO3-3 */
<<<<<<< HEAD
	interrupts-names = "card-detect";
=======
	interrupt-names = "card-detect";
>>>>>>> c739f77f
	pinctrl-names = "default";
	pinctrl-0	= <&pinctrl_mmc>;
};<|MERGE_RESOLUTION|>--- conflicted
+++ resolved
@@ -83,11 +83,7 @@
 		reg 		= <0xfe61f080 0x4>;
 		reg-names	= "irqmux";
 		interrupts 	= <GIC_SPI 180 IRQ_TYPE_LEVEL_HIGH>;
-<<<<<<< HEAD
-		interrupts-names = "irqmux";
-=======
 		interrupt-names	= "irqmux";
->>>>>>> c739f77f
 		ranges 		= <0 0xfe610000 0x5000>;
 
 		PIO0: gpio@fe610000 {
@@ -169,11 +165,7 @@
 	interrupt-parent = <&PIO3>;
 	#interrupt-cells = <2>;
 	interrupts = <3 IRQ_TYPE_LEVEL_HIGH>; /* Interrupt line via PIO3-3 */
-<<<<<<< HEAD
-	interrupts-names = "card-detect";
-=======
 	interrupt-names = "card-detect";
->>>>>>> c739f77f
 	pinctrl-names = "default";
 	pinctrl-0	= <&pinctrl_mmc>;
 };