--- conflicted
+++ resolved
@@ -141,11 +141,7 @@
 #[allow(clippy::crate_in_macro_def)]
 macro_rules! print_macro (
     // The non-continuation cases (most of them, e.g. `INFO`).
-<<<<<<< HEAD
-    ($format_string:path, $($arg:tt)+) => (
-=======
     ($format_string:path, false, $($arg:tt)+) => (
->>>>>>> 6ab3eda1
         // To remain sound, `arg`s must be expanded outside the `unsafe` block.
         // Typically one would use a `let` binding for that; however, `format_args!`
         // takes borrows on the arguments, but does not extend the scope of temporaries.
