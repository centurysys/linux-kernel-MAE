// SPDX-License-Identifier: GPL-2.0
#include <linux/kernel.h>
#include <linux/errno.h>
#include <linux/fs.h>
#include <linux/file.h>
#include <linux/mm.h>
#include <linux/slab.h>
#include <linux/poll.h>
#include <linux/hashtable.h>
#include <linux/io_uring.h>

#include <trace/events/io_uring.h>

#include <uapi/linux/io_uring.h>

#include "io_uring.h"
#include "refs.h"
#include "opdef.h"
#include "kbuf.h"
#include "poll.h"
#include "cancel.h"

struct io_poll_update {
	struct file			*file;
	u64				old_user_data;
	u64				new_user_data;
	__poll_t			events;
	bool				update_events;
	bool				update_user_data;
};

struct io_poll_table {
	struct poll_table_struct pt;
	struct io_kiocb *req;
	int nr_entries;
	int error;
	bool owning;
	/* output value, set only if arm poll returns >0 */
	__poll_t result_mask;
};

#define IO_POLL_CANCEL_FLAG	BIT(31)
#define IO_POLL_RETRY_FLAG	BIT(30)
#define IO_POLL_REF_MASK	GENMASK(29, 0)

/*
 * We usually have 1-2 refs taken, 128 is more than enough and we want to
 * maximise the margin between this amount and the moment when it overflows.
 */
#define IO_POLL_REF_BIAS	128

#define IO_WQE_F_DOUBLE		1

static inline struct io_kiocb *wqe_to_req(struct wait_queue_entry *wqe)
{
	unsigned long priv = (unsigned long)wqe->private;

	return (struct io_kiocb *)(priv & ~IO_WQE_F_DOUBLE);
}

static inline bool wqe_is_double(struct wait_queue_entry *wqe)
{
	unsigned long priv = (unsigned long)wqe->private;

	return priv & IO_WQE_F_DOUBLE;
}

static bool io_poll_get_ownership_slowpath(struct io_kiocb *req)
{
	int v;

	/*
	 * poll_refs are already elevated and we don't have much hope for
	 * grabbing the ownership. Instead of incrementing set a retry flag
	 * to notify the loop that there might have been some change.
	 */
	v = atomic_fetch_or(IO_POLL_RETRY_FLAG, &req->poll_refs);
	if (v & IO_POLL_REF_MASK)
		return false;
	return !(atomic_fetch_inc(&req->poll_refs) & IO_POLL_REF_MASK);
}

/*
 * If refs part of ->poll_refs (see IO_POLL_REF_MASK) is 0, it's free. We can
 * bump it and acquire ownership. It's disallowed to modify requests while not
 * owning it, that prevents from races for enqueueing task_work's and b/w
 * arming poll and wakeups.
 */
static inline bool io_poll_get_ownership(struct io_kiocb *req)
{
	if (unlikely(atomic_read(&req->poll_refs) >= IO_POLL_REF_BIAS))
		return io_poll_get_ownership_slowpath(req);
	return !(atomic_fetch_inc(&req->poll_refs) & IO_POLL_REF_MASK);
}

static void io_poll_mark_cancelled(struct io_kiocb *req)
{
	atomic_or(IO_POLL_CANCEL_FLAG, &req->poll_refs);
}

static struct io_poll *io_poll_get_double(struct io_kiocb *req)
{
	/* pure poll stashes this in ->async_data, poll driven retry elsewhere */
	if (req->opcode == IORING_OP_POLL_ADD)
		return req->async_data;
	return req->apoll->double_poll;
}

static struct io_poll *io_poll_get_single(struct io_kiocb *req)
{
	if (req->opcode == IORING_OP_POLL_ADD)
		return io_kiocb_to_cmd(req, struct io_poll);
	return &req->apoll->poll;
}

static void io_poll_req_insert(struct io_kiocb *req)
{
	struct io_hash_table *table = &req->ctx->cancel_table;
	u32 index = hash_long(req->cqe.user_data, table->hash_bits);
	struct io_hash_bucket *hb = &table->hbs[index];

	spin_lock(&hb->lock);
	hlist_add_head(&req->hash_node, &hb->list);
	spin_unlock(&hb->lock);
}

static void io_poll_req_delete(struct io_kiocb *req, struct io_ring_ctx *ctx)
{
	struct io_hash_table *table = &req->ctx->cancel_table;
	u32 index = hash_long(req->cqe.user_data, table->hash_bits);
	spinlock_t *lock = &table->hbs[index].lock;

	spin_lock(lock);
	hash_del(&req->hash_node);
	spin_unlock(lock);
}

static void io_poll_req_insert_locked(struct io_kiocb *req)
{
	struct io_hash_table *table = &req->ctx->cancel_table_locked;
	u32 index = hash_long(req->cqe.user_data, table->hash_bits);

	lockdep_assert_held(&req->ctx->uring_lock);

	hlist_add_head(&req->hash_node, &table->hbs[index].list);
}

static void io_poll_tw_hash_eject(struct io_kiocb *req, bool *locked)
{
	struct io_ring_ctx *ctx = req->ctx;

	if (req->flags & REQ_F_HASH_LOCKED) {
		/*
		 * ->cancel_table_locked is protected by ->uring_lock in
		 * contrast to per bucket spinlocks. Likely, tctx_task_work()
		 * already grabbed the mutex for us, but there is a chance it
		 * failed.
		 */
		io_tw_lock(ctx, locked);
		hash_del(&req->hash_node);
		req->flags &= ~REQ_F_HASH_LOCKED;
	} else {
		io_poll_req_delete(req, ctx);
	}
}

static void io_init_poll_iocb(struct io_poll *poll, __poll_t events,
			      wait_queue_func_t wake_func)
{
	poll->head = NULL;
#define IO_POLL_UNMASK	(EPOLLERR|EPOLLHUP|EPOLLNVAL|EPOLLRDHUP)
	/* mask in events that we always want/need */
	poll->events = events | IO_POLL_UNMASK;
	INIT_LIST_HEAD(&poll->wait.entry);
	init_waitqueue_func_entry(&poll->wait, wake_func);
}

static inline void io_poll_remove_entry(struct io_poll *poll)
{
	struct wait_queue_head *head = smp_load_acquire(&poll->head);

	if (head) {
		spin_lock_irq(&head->lock);
		list_del_init(&poll->wait.entry);
		poll->head = NULL;
		spin_unlock_irq(&head->lock);
	}
}

static void io_poll_remove_entries(struct io_kiocb *req)
{
	/*
	 * Nothing to do if neither of those flags are set. Avoid dipping
	 * into the poll/apoll/double cachelines if we can.
	 */
	if (!(req->flags & (REQ_F_SINGLE_POLL | REQ_F_DOUBLE_POLL)))
		return;

	/*
	 * While we hold the waitqueue lock and the waitqueue is nonempty,
	 * wake_up_pollfree() will wait for us.  However, taking the waitqueue
	 * lock in the first place can race with the waitqueue being freed.
	 *
	 * We solve this as eventpoll does: by taking advantage of the fact that
	 * all users of wake_up_pollfree() will RCU-delay the actual free.  If
	 * we enter rcu_read_lock() and see that the pointer to the queue is
	 * non-NULL, we can then lock it without the memory being freed out from
	 * under us.
	 *
	 * Keep holding rcu_read_lock() as long as we hold the queue lock, in
	 * case the caller deletes the entry from the queue, leaving it empty.
	 * In that case, only RCU prevents the queue memory from being freed.
	 */
	rcu_read_lock();
	if (req->flags & REQ_F_SINGLE_POLL)
		io_poll_remove_entry(io_poll_get_single(req));
	if (req->flags & REQ_F_DOUBLE_POLL)
		io_poll_remove_entry(io_poll_get_double(req));
	rcu_read_unlock();
}

enum {
	IOU_POLL_DONE = 0,
	IOU_POLL_NO_ACTION = 1,
	IOU_POLL_REMOVE_POLL_USE_RES = 2,
	IOU_POLL_REISSUE = 3,
};

/*
 * All poll tw should go through this. Checks for poll events, manages
 * references, does rewait, etc.
 *
 * Returns a negative error on failure. IOU_POLL_NO_ACTION when no action
 * require, which is either spurious wakeup or multishot CQE is served.
 * IOU_POLL_DONE when it's done with the request, then the mask is stored in
 * req->cqe.res. IOU_POLL_REMOVE_POLL_USE_RES indicates to remove multishot
 * poll and that the result is stored in req->cqe.
 */
static int io_poll_check_events(struct io_kiocb *req, bool *locked)
{
<<<<<<< HEAD
	struct io_ring_ctx *ctx = req->ctx;
=======
>>>>>>> 6ab3eda1
	int v;

	/* req->task == current here, checking PF_EXITING is safe */
	if (unlikely(req->task->flags & PF_EXITING))
		return -ECANCELED;

	do {
		v = atomic_read(&req->poll_refs);

		if (unlikely(v != 1)) {
			/* tw should be the owner and so have some refs */
			if (WARN_ON_ONCE(!(v & IO_POLL_REF_MASK)))
				return IOU_POLL_NO_ACTION;
			if (v & IO_POLL_CANCEL_FLAG)
				return -ECANCELED;
			/*
			 * cqe.res contains only events of the first wake up
			 * and all others are to be lost. Redo vfs_poll() to get
			 * up to date state.
			 */
			if ((v & IO_POLL_REF_MASK) != 1)
				req->cqe.res = 0;

			if (v & IO_POLL_RETRY_FLAG) {
				req->cqe.res = 0;
				/*
				 * We won't find new events that came in between
				 * vfs_poll and the ref put unless we clear the
				 * flag in advance.
				 */
				atomic_andnot(IO_POLL_RETRY_FLAG, &req->poll_refs);
				v &= ~IO_POLL_RETRY_FLAG;
			}
		}

		/* the mask was stashed in __io_poll_execute */
		if (!req->cqe.res) {
			struct poll_table_struct pt = { ._key = req->apoll_events };
			req->cqe.res = vfs_poll(req->file, &pt) & req->apoll_events;
			/*
			 * We got woken with a mask, but someone else got to
			 * it first. The above vfs_poll() doesn't add us back
			 * to the waitqueue, so if we get nothing back, we
			 * should be safe and attempt a reissue.
			 */
			if (unlikely(!req->cqe.res)) {
				/* Multishot armed need not reissue */
				if (!(req->apoll_events & EPOLLONESHOT))
					continue;
				return IOU_POLL_REISSUE;
			}
		}
		if (req->apoll_events & EPOLLONESHOT)
			return IOU_POLL_DONE;

		/* multishot, just fill a CQE and proceed */
		if (!(req->flags & REQ_F_APOLL_MULTISHOT)) {
			__poll_t mask = mangle_poll(req->cqe.res &
						    req->apoll_events);

			if (!io_aux_cqe(req->ctx, *locked, req->cqe.user_data,
					mask, IORING_CQE_F_MORE, false)) {
				io_req_set_res(req, mask, 0);
				return IOU_POLL_REMOVE_POLL_USE_RES;
			}
		} else {
			int ret = io_poll_issue(req, locked);
			if (ret == IOU_STOP_MULTISHOT)
				return IOU_POLL_REMOVE_POLL_USE_RES;
			if (ret < 0)
				return ret;
		}

		/* force the next iteration to vfs_poll() */
		req->cqe.res = 0;

		/*
		 * Release all references, retry if someone tried to restart
		 * task_work while we were executing it.
		 */
	} while (atomic_sub_return(v & IO_POLL_REF_MASK, &req->poll_refs) &
					IO_POLL_REF_MASK);

	return IOU_POLL_NO_ACTION;
}

static void io_poll_task_func(struct io_kiocb *req, bool *locked)
{
	int ret;

	ret = io_poll_check_events(req, locked);
	if (ret == IOU_POLL_NO_ACTION)
		return;
<<<<<<< HEAD

	if (ret == IOU_POLL_DONE) {
		struct io_poll *poll = io_kiocb_to_cmd(req, struct io_poll);
		req->cqe.res = mangle_poll(req->cqe.res & poll->events);
	} else if (ret == IOU_POLL_REISSUE) {
		io_poll_remove_entries(req);
		io_poll_tw_hash_eject(req, locked);
		io_req_task_submit(req, locked);
		return;
	} else if (ret != IOU_POLL_REMOVE_POLL_USE_RES) {
		req->cqe.res = ret;
		req_set_fail(req);
	}

=======
>>>>>>> 6ab3eda1
	io_poll_remove_entries(req);
	io_poll_tw_hash_eject(req, locked);

	if (req->opcode == IORING_OP_POLL_ADD) {
		if (ret == IOU_POLL_DONE) {
			struct io_poll *poll;

			poll = io_kiocb_to_cmd(req, struct io_poll);
			req->cqe.res = mangle_poll(req->cqe.res & poll->events);
		} else if (ret == IOU_POLL_REISSUE) {
			io_req_task_submit(req, locked);
			return;
		} else if (ret != IOU_POLL_REMOVE_POLL_USE_RES) {
			req->cqe.res = ret;
			req_set_fail(req);
		}

<<<<<<< HEAD
	if (ret == IOU_POLL_REMOVE_POLL_USE_RES)
		io_req_complete_post(req);
	else if (ret == IOU_POLL_DONE || ret == IOU_POLL_REISSUE)
		io_req_task_submit(req, locked);
	else
		io_req_complete_failed(req, ret);
=======
		io_req_set_res(req, req->cqe.res, 0);
		io_req_task_complete(req, locked);
	} else {
		io_tw_lock(req->ctx, locked);

		if (ret == IOU_POLL_REMOVE_POLL_USE_RES)
			io_req_task_complete(req, locked);
		else if (ret == IOU_POLL_DONE || ret == IOU_POLL_REISSUE)
			io_req_task_submit(req, locked);
		else
			io_req_defer_failed(req, ret);
	}
>>>>>>> 6ab3eda1
}

static void __io_poll_execute(struct io_kiocb *req, int mask)
{
	io_req_set_res(req, mask, 0);
	req->io_task_work.func = io_poll_task_func;

	trace_io_uring_task_add(req, mask);
	io_req_task_work_add(req);
}

static inline void io_poll_execute(struct io_kiocb *req, int res)
{
	if (io_poll_get_ownership(req))
		__io_poll_execute(req, res);
}

static void io_poll_cancel_req(struct io_kiocb *req)
{
	io_poll_mark_cancelled(req);
	/* kick tw, which should complete the request */
	io_poll_execute(req, 0);
}

#define IO_ASYNC_POLL_COMMON	(EPOLLONESHOT | EPOLLPRI)

static __cold int io_pollfree_wake(struct io_kiocb *req, struct io_poll *poll)
{
	io_poll_mark_cancelled(req);
	/* we have to kick tw in case it's not already */
	io_poll_execute(req, 0);

	/*
	 * If the waitqueue is being freed early but someone is already
	 * holds ownership over it, we have to tear down the request as
	 * best we can. That means immediately removing the request from
	 * its waitqueue and preventing all further accesses to the
	 * waitqueue via the request.
	 */
	list_del_init(&poll->wait.entry);

	/*
	 * Careful: this *must* be the last step, since as soon
	 * as req->head is NULL'ed out, the request can be
	 * completed and freed, since aio_poll_complete_work()
	 * will no longer need to take the waitqueue lock.
	 */
	smp_store_release(&poll->head, NULL);
	return 1;
}

static int io_poll_wake(struct wait_queue_entry *wait, unsigned mode, int sync,
			void *key)
{
	struct io_kiocb *req = wqe_to_req(wait);
	struct io_poll *poll = container_of(wait, struct io_poll, wait);
	__poll_t mask = key_to_poll(key);

	if (unlikely(mask & POLLFREE))
		return io_pollfree_wake(req, poll);

	/* for instances that support it check for an event match first */
	if (mask && !(mask & (poll->events & ~IO_ASYNC_POLL_COMMON)))
		return 0;

	if (io_poll_get_ownership(req)) {
		/*
		 * If we trigger a multishot poll off our own wakeup path,
		 * disable multishot as there is a circular dependency between
		 * CQ posting and triggering the event.
		 */
		if (mask & EPOLL_URING_WAKE)
			poll->events |= EPOLLONESHOT;

		/* optional, saves extra locking for removal in tw handler */
		if (mask && poll->events & EPOLLONESHOT) {
			list_del_init(&poll->wait.entry);
			poll->head = NULL;
			if (wqe_is_double(wait))
				req->flags &= ~REQ_F_DOUBLE_POLL;
			else
				req->flags &= ~REQ_F_SINGLE_POLL;
		}
		__io_poll_execute(req, mask);
	}
	return 1;
}

/* fails only when polling is already completing by the first entry */
static bool io_poll_double_prepare(struct io_kiocb *req)
{
	struct wait_queue_head *head;
	struct io_poll *poll = io_poll_get_single(req);

	/* head is RCU protected, see io_poll_remove_entries() comments */
	rcu_read_lock();
	head = smp_load_acquire(&poll->head);
	/*
	 * poll arm might not hold ownership and so race for req->flags with
	 * io_poll_wake(). There is only one poll entry queued, serialise with
	 * it by taking its head lock. As we're still arming the tw hanlder
	 * is not going to be run, so there are no races with it.
	 */
	if (head) {
		spin_lock_irq(&head->lock);
		req->flags |= REQ_F_DOUBLE_POLL;
		if (req->opcode == IORING_OP_POLL_ADD)
			req->flags |= REQ_F_ASYNC_DATA;
		spin_unlock_irq(&head->lock);
	}
	rcu_read_unlock();
	return !!head;
}

static void __io_queue_proc(struct io_poll *poll, struct io_poll_table *pt,
			    struct wait_queue_head *head,
			    struct io_poll **poll_ptr)
{
	struct io_kiocb *req = pt->req;
	unsigned long wqe_private = (unsigned long) req;

	/*
	 * The file being polled uses multiple waitqueues for poll handling
	 * (e.g. one for read, one for write). Setup a separate io_poll
	 * if this happens.
	 */
	if (unlikely(pt->nr_entries)) {
		struct io_poll *first = poll;

		/* double add on the same waitqueue head, ignore */
		if (first->head == head)
			return;
		/* already have a 2nd entry, fail a third attempt */
		if (*poll_ptr) {
			if ((*poll_ptr)->head == head)
				return;
			pt->error = -EINVAL;
			return;
		}

		poll = kmalloc(sizeof(*poll), GFP_ATOMIC);
		if (!poll) {
			pt->error = -ENOMEM;
			return;
		}

		/* mark as double wq entry */
		wqe_private |= IO_WQE_F_DOUBLE;
		io_init_poll_iocb(poll, first->events, first->wait.func);
		if (!io_poll_double_prepare(req)) {
			/* the request is completing, just back off */
			kfree(poll);
			return;
		}
		*poll_ptr = poll;
	} else {
		/* fine to modify, there is no poll queued to race with us */
		req->flags |= REQ_F_SINGLE_POLL;
	}

	pt->nr_entries++;
	poll->head = head;
	poll->wait.private = (void *) wqe_private;

	if (poll->events & EPOLLEXCLUSIVE)
		add_wait_queue_exclusive(head, &poll->wait);
	else
		add_wait_queue(head, &poll->wait);
}

static void io_poll_queue_proc(struct file *file, struct wait_queue_head *head,
			       struct poll_table_struct *p)
{
	struct io_poll_table *pt = container_of(p, struct io_poll_table, pt);
	struct io_poll *poll = io_kiocb_to_cmd(pt->req, struct io_poll);

	__io_queue_proc(poll, pt, head,
			(struct io_poll **) &pt->req->async_data);
}

static bool io_poll_can_finish_inline(struct io_kiocb *req,
				      struct io_poll_table *pt)
{
	return pt->owning || io_poll_get_ownership(req);
}

static void io_poll_add_hash(struct io_kiocb *req)
{
	if (req->flags & REQ_F_HASH_LOCKED)
		io_poll_req_insert_locked(req);
	else
		io_poll_req_insert(req);
}

/*
 * Returns 0 when it's handed over for polling. The caller owns the requests if
 * it returns non-zero, but otherwise should not touch it. Negative values
 * contain an error code. When the result is >0, the polling has completed
 * inline and ipt.result_mask is set to the mask.
 */
static int __io_arm_poll_handler(struct io_kiocb *req,
				 struct io_poll *poll,
				 struct io_poll_table *ipt, __poll_t mask,
				 unsigned issue_flags)
{
	struct io_ring_ctx *ctx = req->ctx;

	INIT_HLIST_NODE(&req->hash_node);
	req->work.cancel_seq = atomic_read(&ctx->cancel_seq);
	io_init_poll_iocb(poll, mask, io_poll_wake);
	poll->file = req->file;
	req->apoll_events = poll->events;

	ipt->pt._key = mask;
	ipt->req = req;
	ipt->error = 0;
	ipt->nr_entries = 0;
	/*
	 * Polling is either completed here or via task_work, so if we're in the
	 * task context we're naturally serialised with tw by merit of running
	 * the same task. When it's io-wq, take the ownership to prevent tw
	 * from running. However, when we're in the task context, skip taking
	 * it as an optimisation.
	 *
	 * Note: even though the request won't be completed/freed, without
	 * ownership we still can race with io_poll_wake().
	 * io_poll_can_finish_inline() tries to deal with that.
	 */
	ipt->owning = issue_flags & IO_URING_F_UNLOCKED;
	atomic_set(&req->poll_refs, (int)ipt->owning);

	/* io-wq doesn't hold uring_lock */
	if (issue_flags & IO_URING_F_UNLOCKED)
		req->flags &= ~REQ_F_HASH_LOCKED;

	mask = vfs_poll(req->file, &ipt->pt) & poll->events;

	if (unlikely(ipt->error || !ipt->nr_entries)) {
		io_poll_remove_entries(req);

		if (!io_poll_can_finish_inline(req, ipt)) {
			io_poll_mark_cancelled(req);
			return 0;
		} else if (mask && (poll->events & EPOLLET)) {
			ipt->result_mask = mask;
			return 1;
		}
		return ipt->error ?: -EINVAL;
	}

	if (mask &&
	   ((poll->events & (EPOLLET|EPOLLONESHOT)) == (EPOLLET|EPOLLONESHOT))) {
		if (!io_poll_can_finish_inline(req, ipt)) {
			io_poll_add_hash(req);
			return 0;
		}
		io_poll_remove_entries(req);
		ipt->result_mask = mask;
		/* no one else has access to the req, forget about the ref */
		return 1;
	}

	io_poll_add_hash(req);

	if (mask && (poll->events & EPOLLET) &&
	    io_poll_can_finish_inline(req, ipt)) {
		__io_poll_execute(req, mask);
		return 0;
	}

	if (ipt->owning) {
		/*
		 * Try to release ownership. If we see a change of state, e.g.
		 * poll was waken up, queue up a tw, it'll deal with it.
		 */
		if (atomic_cmpxchg(&req->poll_refs, 1, 0) != 1)
			__io_poll_execute(req, 0);
	}
	return 0;
}

static void io_async_queue_proc(struct file *file, struct wait_queue_head *head,
			       struct poll_table_struct *p)
{
	struct io_poll_table *pt = container_of(p, struct io_poll_table, pt);
	struct async_poll *apoll = pt->req->apoll;

	__io_queue_proc(&apoll->poll, pt, head, &apoll->double_poll);
}

static struct async_poll *io_req_alloc_apoll(struct io_kiocb *req,
					     unsigned issue_flags)
{
	struct io_ring_ctx *ctx = req->ctx;
	struct io_cache_entry *entry;
	struct async_poll *apoll;

	if (req->flags & REQ_F_POLLED) {
		apoll = req->apoll;
		kfree(apoll->double_poll);
	} else if (!(issue_flags & IO_URING_F_UNLOCKED)) {
		entry = io_alloc_cache_get(&ctx->apoll_cache);
		if (entry == NULL)
			goto alloc_apoll;
		apoll = container_of(entry, struct async_poll, cache);
	} else {
alloc_apoll:
		apoll = kmalloc(sizeof(*apoll), GFP_ATOMIC);
		if (unlikely(!apoll))
			return NULL;
	}
	apoll->double_poll = NULL;
	req->apoll = apoll;
	return apoll;
}

int io_arm_poll_handler(struct io_kiocb *req, unsigned issue_flags)
{
	const struct io_op_def *def = &io_op_defs[req->opcode];
	struct async_poll *apoll;
	struct io_poll_table ipt;
	__poll_t mask = POLLPRI | POLLERR | EPOLLET;
	int ret;

	/*
	 * apoll requests already grab the mutex to complete in the tw handler,
	 * so removal from the mutex-backed hash is free, use it by default.
	 */
	req->flags |= REQ_F_HASH_LOCKED;

	if (!def->pollin && !def->pollout)
		return IO_APOLL_ABORTED;
	if (!file_can_poll(req->file))
		return IO_APOLL_ABORTED;
	if ((req->flags & (REQ_F_POLLED|REQ_F_PARTIAL_IO)) == REQ_F_POLLED)
		return IO_APOLL_ABORTED;
	if (!(req->flags & REQ_F_APOLL_MULTISHOT))
		mask |= EPOLLONESHOT;

	if (def->pollin) {
		mask |= EPOLLIN | EPOLLRDNORM;

		/* If reading from MSG_ERRQUEUE using recvmsg, ignore POLLIN */
		if (req->flags & REQ_F_CLEAR_POLLIN)
			mask &= ~EPOLLIN;
	} else {
		mask |= EPOLLOUT | EPOLLWRNORM;
	}
	if (def->poll_exclusive)
		mask |= EPOLLEXCLUSIVE;

	apoll = io_req_alloc_apoll(req, issue_flags);
	if (!apoll)
		return IO_APOLL_ABORTED;
	req->flags |= REQ_F_POLLED;
	ipt.pt._qproc = io_async_queue_proc;

	io_kbuf_recycle(req, issue_flags);

	ret = __io_arm_poll_handler(req, &apoll->poll, &ipt, mask, issue_flags);
	if (ret)
		return ret > 0 ? IO_APOLL_READY : IO_APOLL_ABORTED;
	trace_io_uring_poll_arm(req, mask, apoll->poll.events);
	return IO_APOLL_OK;
}

static __cold bool io_poll_remove_all_table(struct task_struct *tsk,
					    struct io_hash_table *table,
					    bool cancel_all)
{
	unsigned nr_buckets = 1U << table->hash_bits;
	struct hlist_node *tmp;
	struct io_kiocb *req;
	bool found = false;
	int i;

	for (i = 0; i < nr_buckets; i++) {
		struct io_hash_bucket *hb = &table->hbs[i];

		spin_lock(&hb->lock);
		hlist_for_each_entry_safe(req, tmp, &hb->list, hash_node) {
			if (io_match_task_safe(req, tsk, cancel_all)) {
				hlist_del_init(&req->hash_node);
				io_poll_cancel_req(req);
				found = true;
			}
		}
		spin_unlock(&hb->lock);
	}
	return found;
}

/*
 * Returns true if we found and killed one or more poll requests
 */
__cold bool io_poll_remove_all(struct io_ring_ctx *ctx, struct task_struct *tsk,
			       bool cancel_all)
	__must_hold(&ctx->uring_lock)
{
	bool ret;

	ret = io_poll_remove_all_table(tsk, &ctx->cancel_table, cancel_all);
	ret |= io_poll_remove_all_table(tsk, &ctx->cancel_table_locked, cancel_all);
	return ret;
}

static struct io_kiocb *io_poll_find(struct io_ring_ctx *ctx, bool poll_only,
				     struct io_cancel_data *cd,
				     struct io_hash_table *table,
				     struct io_hash_bucket **out_bucket)
{
	struct io_kiocb *req;
	u32 index = hash_long(cd->data, table->hash_bits);
	struct io_hash_bucket *hb = &table->hbs[index];

	*out_bucket = NULL;

	spin_lock(&hb->lock);
	hlist_for_each_entry(req, &hb->list, hash_node) {
		if (cd->data != req->cqe.user_data)
			continue;
		if (poll_only && req->opcode != IORING_OP_POLL_ADD)
			continue;
		if (cd->flags & IORING_ASYNC_CANCEL_ALL) {
			if (cd->seq == req->work.cancel_seq)
				continue;
			req->work.cancel_seq = cd->seq;
		}
		*out_bucket = hb;
		return req;
	}
	spin_unlock(&hb->lock);
	return NULL;
}

static struct io_kiocb *io_poll_file_find(struct io_ring_ctx *ctx,
					  struct io_cancel_data *cd,
					  struct io_hash_table *table,
					  struct io_hash_bucket **out_bucket)
{
	unsigned nr_buckets = 1U << table->hash_bits;
	struct io_kiocb *req;
	int i;

	*out_bucket = NULL;

	for (i = 0; i < nr_buckets; i++) {
		struct io_hash_bucket *hb = &table->hbs[i];

		spin_lock(&hb->lock);
		hlist_for_each_entry(req, &hb->list, hash_node) {
			if (!(cd->flags & IORING_ASYNC_CANCEL_ANY) &&
			    req->file != cd->file)
				continue;
			if (cd->seq == req->work.cancel_seq)
				continue;
			req->work.cancel_seq = cd->seq;
			*out_bucket = hb;
			return req;
		}
		spin_unlock(&hb->lock);
	}
	return NULL;
}

static int io_poll_disarm(struct io_kiocb *req)
{
	if (!req)
		return -ENOENT;
	if (!io_poll_get_ownership(req))
		return -EALREADY;
	io_poll_remove_entries(req);
	hash_del(&req->hash_node);
	return 0;
}

static int __io_poll_cancel(struct io_ring_ctx *ctx, struct io_cancel_data *cd,
			    struct io_hash_table *table)
{
	struct io_hash_bucket *bucket;
	struct io_kiocb *req;

	if (cd->flags & (IORING_ASYNC_CANCEL_FD|IORING_ASYNC_CANCEL_ANY))
		req = io_poll_file_find(ctx, cd, table, &bucket);
	else
		req = io_poll_find(ctx, false, cd, table, &bucket);

	if (req)
		io_poll_cancel_req(req);
	if (bucket)
		spin_unlock(&bucket->lock);
	return req ? 0 : -ENOENT;
}

int io_poll_cancel(struct io_ring_ctx *ctx, struct io_cancel_data *cd,
		   unsigned issue_flags)
{
	int ret;

	ret = __io_poll_cancel(ctx, cd, &ctx->cancel_table);
	if (ret != -ENOENT)
		return ret;

	io_ring_submit_lock(ctx, issue_flags);
	ret = __io_poll_cancel(ctx, cd, &ctx->cancel_table_locked);
	io_ring_submit_unlock(ctx, issue_flags);
	return ret;
}

static __poll_t io_poll_parse_events(const struct io_uring_sqe *sqe,
				     unsigned int flags)
{
	u32 events;

	events = READ_ONCE(sqe->poll32_events);
#ifdef __BIG_ENDIAN
	events = swahw32(events);
#endif
	if (!(flags & IORING_POLL_ADD_MULTI))
		events |= EPOLLONESHOT;
	if (!(flags & IORING_POLL_ADD_LEVEL))
		events |= EPOLLET;
	return demangle_poll(events) |
		(events & (EPOLLEXCLUSIVE|EPOLLONESHOT|EPOLLET));
}

int io_poll_remove_prep(struct io_kiocb *req, const struct io_uring_sqe *sqe)
{
	struct io_poll_update *upd = io_kiocb_to_cmd(req, struct io_poll_update);
	u32 flags;

	if (sqe->buf_index || sqe->splice_fd_in)
		return -EINVAL;
	flags = READ_ONCE(sqe->len);
	if (flags & ~(IORING_POLL_UPDATE_EVENTS | IORING_POLL_UPDATE_USER_DATA |
		      IORING_POLL_ADD_MULTI))
		return -EINVAL;
	/* meaningless without update */
	if (flags == IORING_POLL_ADD_MULTI)
		return -EINVAL;

	upd->old_user_data = READ_ONCE(sqe->addr);
	upd->update_events = flags & IORING_POLL_UPDATE_EVENTS;
	upd->update_user_data = flags & IORING_POLL_UPDATE_USER_DATA;

	upd->new_user_data = READ_ONCE(sqe->off);
	if (!upd->update_user_data && upd->new_user_data)
		return -EINVAL;
	if (upd->update_events)
		upd->events = io_poll_parse_events(sqe, flags);
	else if (sqe->poll32_events)
		return -EINVAL;

	return 0;
}

int io_poll_add_prep(struct io_kiocb *req, const struct io_uring_sqe *sqe)
{
	struct io_poll *poll = io_kiocb_to_cmd(req, struct io_poll);
	u32 flags;

	if (sqe->buf_index || sqe->off || sqe->addr)
		return -EINVAL;
	flags = READ_ONCE(sqe->len);
	if (flags & ~IORING_POLL_ADD_MULTI)
		return -EINVAL;
	if ((flags & IORING_POLL_ADD_MULTI) && (req->flags & REQ_F_CQE_SKIP))
		return -EINVAL;

	poll->events = io_poll_parse_events(sqe, flags);
	return 0;
}

int io_poll_add(struct io_kiocb *req, unsigned int issue_flags)
{
	struct io_poll *poll = io_kiocb_to_cmd(req, struct io_poll);
	struct io_poll_table ipt;
	int ret;

	ipt.pt._qproc = io_poll_queue_proc;

	/*
	 * If sqpoll or single issuer, there is no contention for ->uring_lock
	 * and we'll end up holding it in tw handlers anyway.
	 */
	if (req->ctx->flags & (IORING_SETUP_SQPOLL|IORING_SETUP_SINGLE_ISSUER))
		req->flags |= REQ_F_HASH_LOCKED;

	ret = __io_arm_poll_handler(req, poll, &ipt, poll->events, issue_flags);
	if (ret > 0) {
		io_req_set_res(req, ipt.result_mask, 0);
		return IOU_OK;
	}
	return ret ?: IOU_ISSUE_SKIP_COMPLETE;
}

int io_poll_remove(struct io_kiocb *req, unsigned int issue_flags)
{
	struct io_poll_update *poll_update = io_kiocb_to_cmd(req, struct io_poll_update);
	struct io_cancel_data cd = { .data = poll_update->old_user_data, };
	struct io_ring_ctx *ctx = req->ctx;
	struct io_hash_bucket *bucket;
	struct io_kiocb *preq;
	int ret2, ret = 0;
	bool locked;

	preq = io_poll_find(ctx, true, &cd, &ctx->cancel_table, &bucket);
	ret2 = io_poll_disarm(preq);
	if (bucket)
		spin_unlock(&bucket->lock);
	if (!ret2)
		goto found;
	if (ret2 != -ENOENT) {
		ret = ret2;
		goto out;
	}

	io_ring_submit_lock(ctx, issue_flags);
	preq = io_poll_find(ctx, true, &cd, &ctx->cancel_table_locked, &bucket);
	ret2 = io_poll_disarm(preq);
	if (bucket)
		spin_unlock(&bucket->lock);
	io_ring_submit_unlock(ctx, issue_flags);
	if (ret2) {
		ret = ret2;
		goto out;
	}

found:
	if (WARN_ON_ONCE(preq->opcode != IORING_OP_POLL_ADD)) {
		ret = -EFAULT;
		goto out;
	}

	if (poll_update->update_events || poll_update->update_user_data) {
		/* only mask one event flags, keep behavior flags */
		if (poll_update->update_events) {
			struct io_poll *poll = io_kiocb_to_cmd(preq, struct io_poll);

			poll->events &= ~0xffff;
			poll->events |= poll_update->events & 0xffff;
			poll->events |= IO_POLL_UNMASK;
		}
		if (poll_update->update_user_data)
			preq->cqe.user_data = poll_update->new_user_data;

		ret2 = io_poll_add(preq, issue_flags);
		/* successfully updated, don't complete poll request */
		if (!ret2 || ret2 == -EIOCBQUEUED)
			goto out;
	}

	req_set_fail(preq);
	io_req_set_res(preq, -ECANCELED, 0);
	locked = !(issue_flags & IO_URING_F_UNLOCKED);
	io_req_task_complete(preq, &locked);
out:
	if (ret < 0) {
		req_set_fail(req);
		return ret;
	}
	/* complete update request, we're done with it */
	io_req_set_res(req, ret, 0);
	return IOU_OK;
}

void io_apoll_cache_free(struct io_cache_entry *entry)
{
	kfree(container_of(entry, struct async_poll, cache));
}<|MERGE_RESOLUTION|>--- conflicted
+++ resolved
@@ -238,10 +238,6 @@
  */
 static int io_poll_check_events(struct io_kiocb *req, bool *locked)
 {
-<<<<<<< HEAD
-	struct io_ring_ctx *ctx = req->ctx;
-=======
->>>>>>> 6ab3eda1
 	int v;
 
 	/* req->task == current here, checking PF_EXITING is safe */
@@ -335,23 +331,6 @@
 	ret = io_poll_check_events(req, locked);
 	if (ret == IOU_POLL_NO_ACTION)
 		return;
-<<<<<<< HEAD
-
-	if (ret == IOU_POLL_DONE) {
-		struct io_poll *poll = io_kiocb_to_cmd(req, struct io_poll);
-		req->cqe.res = mangle_poll(req->cqe.res & poll->events);
-	} else if (ret == IOU_POLL_REISSUE) {
-		io_poll_remove_entries(req);
-		io_poll_tw_hash_eject(req, locked);
-		io_req_task_submit(req, locked);
-		return;
-	} else if (ret != IOU_POLL_REMOVE_POLL_USE_RES) {
-		req->cqe.res = ret;
-		req_set_fail(req);
-	}
-
-=======
->>>>>>> 6ab3eda1
 	io_poll_remove_entries(req);
 	io_poll_tw_hash_eject(req, locked);
 
@@ -369,14 +348,6 @@
 			req_set_fail(req);
 		}
 
-<<<<<<< HEAD
-	if (ret == IOU_POLL_REMOVE_POLL_USE_RES)
-		io_req_complete_post(req);
-	else if (ret == IOU_POLL_DONE || ret == IOU_POLL_REISSUE)
-		io_req_task_submit(req, locked);
-	else
-		io_req_complete_failed(req, ret);
-=======
 		io_req_set_res(req, req->cqe.res, 0);
 		io_req_task_complete(req, locked);
 	} else {
@@ -389,7 +360,6 @@
 		else
 			io_req_defer_failed(req, ret);
 	}
->>>>>>> 6ab3eda1
 }
 
 static void __io_poll_execute(struct io_kiocb *req, int mask)
