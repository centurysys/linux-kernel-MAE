--- conflicted
+++ resolved
@@ -257,10 +257,6 @@
 		.issue			= io_fadvise,
 	},
 	[IORING_OP_MADVISE] = {
-<<<<<<< HEAD
-		.name			= "MADVISE",
-=======
->>>>>>> 5729a900
 		.audit_skip		= 1,
 		.prep			= io_madvise_prep,
 		.issue			= io_madvise,
