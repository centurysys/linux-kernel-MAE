--- conflicted
+++ resolved
@@ -30,12 +30,6 @@
 
 	of_clk_init(NULL);
 	timer_probe();
-<<<<<<< HEAD
-
-	tick_setup_hrtimer_broadcast();
-}
-=======
->>>>>>> 5729a900
 
 	tick_setup_hrtimer_broadcast();
 }