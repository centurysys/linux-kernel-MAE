--- conflicted
+++ resolved
@@ -119,10 +119,7 @@
 {
 	struct mm_struct *mm = task->mm;
 	struct vm_area_struct *vma;
-<<<<<<< HEAD
-=======
 	VMA_ITERATOR(vmi, mm, 0);
->>>>>>> 2cb8e624
 
 	mmap_read_lock(mm);
 
