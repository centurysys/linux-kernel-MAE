# SPDX-License-Identifier: GPL-2.0-only
#
# For a description of the syntax of this configuration file,
# see Documentation/kbuild/kconfig-language.rst.
#

config 64BIT
	bool

config 32BIT
	bool

config RISCV
	def_bool y
	select ARCH_CLOCKSOURCE_INIT
	select ARCH_ENABLE_HUGEPAGE_MIGRATION if HUGETLB_PAGE && MIGRATION
	select ARCH_ENABLE_SPLIT_PMD_PTLOCK if PGTABLE_LEVELS > 2
	select ARCH_HAS_BINFMT_FLAT
	select ARCH_HAS_DEBUG_VM_PGTABLE
	select ARCH_HAS_DEBUG_VIRTUAL if MMU
	select ARCH_HAS_DEBUG_WX
	select ARCH_HAS_FORTIFY_SOURCE
	select ARCH_HAS_GCOV_PROFILE_ALL
	select ARCH_HAS_GIGANTIC_PAGE
	select ARCH_HAS_KCOV
	select ARCH_HAS_MMIOWB
	select ARCH_HAS_PTE_SPECIAL
	select ARCH_HAS_SET_DIRECT_MAP if MMU
	select ARCH_HAS_SET_MEMORY if MMU
	select ARCH_HAS_STRICT_KERNEL_RWX if MMU && !XIP_KERNEL
	select ARCH_HAS_STRICT_MODULE_RWX if MMU && !XIP_KERNEL
	select ARCH_HAS_TICK_BROADCAST if GENERIC_CLOCKEVENTS_BROADCAST
	select ARCH_HAS_UBSAN_SANITIZE_ALL
	select ARCH_OPTIONAL_KERNEL_RWX if ARCH_HAS_STRICT_KERNEL_RWX
	select ARCH_OPTIONAL_KERNEL_RWX_DEFAULT
	select ARCH_STACKWALK
	select ARCH_SUPPORTS_ATOMIC_RMW
	select ARCH_SUPPORTS_DEBUG_PAGEALLOC if MMU
	select ARCH_SUPPORTS_HUGETLBFS if MMU
	select ARCH_USE_MEMTEST
	select ARCH_WANT_DEFAULT_TOPDOWN_MMAP_LAYOUT if MMU
	select ARCH_WANT_FRAME_POINTERS
	select ARCH_WANT_HUGE_PMD_SHARE if 64BIT
	select BINFMT_FLAT_NO_DATA_START_OFFSET if !MMU
	select BUILDTIME_TABLE_SORT if MMU
	select CLONE_BACKWARDS
	select CLINT_TIMER if !MMU
	select COMMON_CLK
	select EDAC_SUPPORT
	select GENERIC_ARCH_TOPOLOGY if SMP
	select GENERIC_ATOMIC64 if !64BIT
	select GENERIC_CLOCKEVENTS_BROADCAST if SMP
	select GENERIC_EARLY_IOREMAP
	select GENERIC_GETTIMEOFDAY if HAVE_GENERIC_VDSO
	select GENERIC_IDLE_POLL_SETUP
	select GENERIC_IOREMAP if MMU
	select GENERIC_IRQ_MULTI_HANDLER
	select GENERIC_IRQ_SHOW
	select GENERIC_IRQ_SHOW_LEVEL
	select GENERIC_LIB_DEVMEM_IS_ALLOWED
	select GENERIC_PCI_IOMAP
	select GENERIC_PTDUMP if MMU
	select GENERIC_SCHED_CLOCK
	select GENERIC_SMP_IDLE_THREAD
	select GENERIC_TIME_VSYSCALL if MMU && 64BIT
	select GENERIC_VDSO_TIME_NS if HAVE_GENERIC_VDSO
	select HAVE_ARCH_AUDITSYSCALL
	select HAVE_ARCH_JUMP_LABEL if !XIP_KERNEL
	select HAVE_ARCH_JUMP_LABEL_RELATIVE if !XIP_KERNEL
	select HAVE_ARCH_KASAN if MMU && 64BIT
	select HAVE_ARCH_KASAN_VMALLOC if MMU && 64BIT
	select HAVE_ARCH_KFENCE if MMU && 64BIT
	select HAVE_ARCH_KGDB if !XIP_KERNEL
	select HAVE_ARCH_KGDB_QXFER_PKT
	select HAVE_ARCH_MMAP_RND_BITS if MMU
	select HAVE_ARCH_SECCOMP_FILTER
	select HAVE_ARCH_TRACEHOOK
	select HAVE_ARCH_TRANSPARENT_HUGEPAGE if 64BIT && MMU
	select ARCH_ENABLE_THP_MIGRATION if TRANSPARENT_HUGEPAGE
	select HAVE_ARCH_THREAD_STRUCT_WHITELIST
	select HAVE_ARCH_VMAP_STACK if MMU && 64BIT
	select HAVE_ASM_MODVERSIONS
	select HAVE_CONTEXT_TRACKING
	select HAVE_DEBUG_KMEMLEAK
	select HAVE_DMA_CONTIGUOUS if MMU
	select HAVE_EBPF_JIT if MMU
	select HAVE_FUNCTION_ERROR_INJECTION
	select HAVE_GCC_PLUGINS
	select HAVE_GENERIC_VDSO if MMU && 64BIT
	select HAVE_IRQ_TIME_ACCOUNTING
	select HAVE_KPROBES if !XIP_KERNEL
	select HAVE_KPROBES_ON_FTRACE if !XIP_KERNEL
	select HAVE_KRETPROBES if !XIP_KERNEL
	select HAVE_MOVE_PMD
	select HAVE_MOVE_PUD
	select HAVE_PCI
	select HAVE_PERF_EVENTS
	select HAVE_PERF_REGS
	select HAVE_PERF_USER_STACK_DUMP
	select HAVE_REGS_AND_STACK_ACCESS_API
	select HAVE_FUNCTION_ARG_ACCESS_API
	select HAVE_STACKPROTECTOR
	select HAVE_SYSCALL_TRACEPOINTS
	select IRQ_DOMAIN
	select IRQ_FORCED_THREADING
	select MODULES_USE_ELF_RELA if MODULES
	select MODULE_SECTIONS if MODULES
	select OF
	select OF_EARLY_FLATTREE
	select OF_IRQ
	select PCI_DOMAINS_GENERIC if PCI
	select PCI_MSI if PCI
	select RISCV_INTC
	select RISCV_TIMER if RISCV_SBI
	select SPARSE_IRQ
	select SYSCTL_EXCEPTION_TRACE
	select THREAD_INFO_IN_TASK
	select TRACE_IRQFLAGS_SUPPORT
	select UACCESS_MEMCPY if !MMU
	select ZONE_DMA32 if 64BIT

config ARCH_MMAP_RND_BITS_MIN
	default 18 if 64BIT
	default 8

# max bits determined by the following formula:
#  VA_BITS - PAGE_SHIFT - 3
config ARCH_MMAP_RND_BITS_MAX
	default 24 if 64BIT # SV39 based
	default 17

# set if we run in machine mode, cleared if we run in supervisor mode
config RISCV_M_MODE
	bool
	default !MMU

# set if we are running in S-mode and can use SBI calls
config RISCV_SBI
	bool
	depends on !RISCV_M_MODE
	default y

config MMU
	bool "MMU-based Paged Memory Management Support"
	default y
	help
	  Select if you want MMU-based virtualised addressing space
	  support by paged memory management. If unsure, say 'Y'.

config PAGE_OFFSET
	hex
	default 0xC0000000 if 32BIT
	default 0x80000000 if 64BIT && !MMU
<<<<<<< HEAD
	default 0xffffffe000000000 if 64BIT
=======
	default 0xffffaf8000000000 if 64BIT
>>>>>>> 77b5472d

config KASAN_SHADOW_OFFSET
	hex
	depends on KASAN_GENERIC
	default 0xdfffffff00000000 if 64BIT
	default 0xffffffff if 32BIT

config ARCH_FLATMEM_ENABLE
	def_bool !NUMA

config ARCH_SPARSEMEM_ENABLE
	def_bool y
	depends on MMU
	select SPARSEMEM_STATIC if 32BIT && SPARSEMEM
	select SPARSEMEM_VMEMMAP_ENABLE if 64BIT

config ARCH_SELECT_MEMORY_MODEL
	def_bool ARCH_SPARSEMEM_ENABLE

config ARCH_WANT_GENERAL_HUGETLB
	def_bool y

config ARCH_SUPPORTS_UPROBES
	def_bool y

config STACKTRACE_SUPPORT
	def_bool y

config GENERIC_BUG
	def_bool y
	depends on BUG
	select GENERIC_BUG_RELATIVE_POINTERS if 64BIT

config GENERIC_BUG_RELATIVE_POINTERS
	bool

config GENERIC_CALIBRATE_DELAY
	def_bool y

config GENERIC_CSUM
	def_bool y

config GENERIC_HWEIGHT
	def_bool y

config FIX_EARLYCON_MEM
	def_bool MMU

config PGTABLE_LEVELS
	int
	default 4 if 64BIT
	default 2

config LOCKDEP_SUPPORT
	def_bool y

source "arch/riscv/Kconfig.socs"
source "arch/riscv/Kconfig.erratas"

menu "Platform type"

choice
	prompt "Base ISA"
	default ARCH_RV64I
	help
	  This selects the base ISA that this kernel will target and must match
	  the target platform.

config ARCH_RV32I
	bool "RV32I"
	select 32BIT
	select GENERIC_LIB_ASHLDI3
	select GENERIC_LIB_ASHRDI3
	select GENERIC_LIB_LSHRDI3
	select GENERIC_LIB_UCMPDI2
	select MMU

config ARCH_RV64I
	bool "RV64I"
	select 64BIT
	select ARCH_SUPPORTS_INT128 if CC_HAS_INT128
	select HAVE_DYNAMIC_FTRACE if !XIP_KERNEL && MMU && $(cc-option,-fpatchable-function-entry=8)
	select HAVE_DYNAMIC_FTRACE_WITH_REGS if HAVE_DYNAMIC_FTRACE
	select HAVE_FTRACE_MCOUNT_RECORD if !XIP_KERNEL
	select HAVE_FUNCTION_GRAPH_TRACER
	select HAVE_FUNCTION_TRACER if !XIP_KERNEL
	select SWIOTLB if MMU

endchoice

# We must be able to map all physical memory into the kernel, but the compiler
# is still a bit more efficient when generating code if it's setup in a manner
# such that it can only map 2GiB of memory.
choice
	prompt "Kernel Code Model"
	default CMODEL_MEDLOW if 32BIT
	default CMODEL_MEDANY if 64BIT

	config CMODEL_MEDLOW
		bool "medium low code model"
	config CMODEL_MEDANY
		bool "medium any code model"
endchoice

config MODULE_SECTIONS
	bool
	select HAVE_MOD_ARCH_SPECIFIC

config SMP
	bool "Symmetric Multi-Processing"
	help
	  This enables support for systems with more than one CPU.  If
	  you say N here, the kernel will run on single and
	  multiprocessor machines, but will use only one CPU of a
	  multiprocessor machine. If you say Y here, the kernel will run
	  on many, but not all, single processor machines. On a single
	  processor machine, the kernel will run faster if you say N
	  here.

	  If you don't know what to do here, say N.

config NR_CPUS
	int "Maximum number of CPUs (2-32)"
	range 2 32
	depends on SMP
	default "8"

config HOTPLUG_CPU
	bool "Support for hot-pluggable CPUs"
	depends on SMP
	select GENERIC_IRQ_MIGRATION
	help

	  Say Y here to experiment with turning CPUs off and on.  CPUs
	  can be controlled through /sys/devices/system/cpu.

	  Say N if you want to disable CPU hotplug.

choice
	prompt "CPU Tuning"
	default TUNE_GENERIC

config TUNE_GENERIC
	bool "generic"

endchoice

# Common NUMA Features
config NUMA
	bool "NUMA Memory Allocation and Scheduler Support"
	depends on SMP && MMU
	select GENERIC_ARCH_NUMA
	select OF_NUMA
	select ARCH_SUPPORTS_NUMA_BALANCING
	select USE_PERCPU_NUMA_NODE_ID
	select NEED_PER_CPU_EMBED_FIRST_CHUNK
	help
	  Enable NUMA (Non-Uniform Memory Access) support.

	  The kernel will try to allocate memory used by a CPU on the
	  local memory of the CPU and add some more NUMA awareness to the kernel.

config NODES_SHIFT
	int "Maximum NUMA Nodes (as a power of 2)"
	range 1 10
	default "2"
	depends on NUMA
	help
	  Specify the maximum number of NUMA Nodes available on the target
	  system.  Increases memory reserved to accommodate various tables.

config RISCV_ISA_C
	bool "Emit compressed instructions when building Linux"
	default y
	help
	   Adds "C" to the ISA subsets that the toolchain is allowed to emit
	   when building Linux, which results in compressed instructions in the
	   Linux binary.

	   If you don't know what to do here, say Y.

menu "supported PMU type"
	depends on PERF_EVENTS

config RISCV_BASE_PMU
	bool "Base Performance Monitoring Unit"
	def_bool y
	help
	  A base PMU that serves as a reference implementation and has limited
	  feature of perf.  It can run on any RISC-V machines so serves as the
	  fallback, but this option can also be disable to reduce kernel size.

endmenu

config FPU
	bool "FPU support"
	default y
	help
	  Say N here if you want to disable all floating-point related procedure
	  in the kernel.

	  If you don't know what to do here, say Y.

endmenu

menu "Kernel features"

source "kernel/Kconfig.hz"

config RISCV_SBI_V01
	bool "SBI v0.1 support"
	depends on RISCV_SBI
	help
	  This config allows kernel to use SBI v0.1 APIs. This will be
	  deprecated in future once legacy M-mode software are no longer in use.

config RISCV_BOOT_SPINWAIT
	bool "Spinwait booting method"
	depends on SMP
	default y
	help
	  This enables support for booting Linux via spinwait method. In the
	  spinwait method, all cores randomly jump to Linux. One of the cores
	  gets chosen via lottery and all other keep spinning on a percpu
	  variable. This method cannot support CPU hotplug and sparse hartid
	  scheme. It should be only enabled for M-mode Linux or platforms relying
	  on older firmware without SBI HSM extension. All other platforms should
	  rely on ordered booting via SBI HSM extension which gets chosen
	  dynamically at runtime if the firmware supports it.

config KEXEC
	bool "Kexec system call"
	select KEXEC_CORE
	select HOTPLUG_CPU if SMP
	depends on MMU
	help
	  kexec is a system call that implements the ability to shutdown your
	  current kernel, and to start another kernel. It is like a reboot
	  but it is independent of the system firmware. And like a reboot
	  you can start any kernel with it, not just Linux.

	  The name comes from the similarity to the exec system call.

config CRASH_DUMP
	bool "Build kdump crash kernel"
	help
	  Generate crash dump after being started by kexec. This should
	  be normally only set in special crash dump kernels which are
	  loaded in the main kernel with kexec-tools into a specially
	  reserved region and then later executed after a crash by
	  kdump/kexec.

	  For more details see Documentation/admin-guide/kdump/kdump.rst

endmenu

menu "Boot options"

config CMDLINE
	string "Built-in kernel command line"
	help
	  For most platforms, the arguments for the kernel's command line
	  are provided at run-time, during boot. However, there are cases
	  where either no arguments are being provided or the provided
	  arguments are insufficient or even invalid.

	  When that occurs, it is possible to define a built-in command
	  line here and choose how the kernel should use it later on.

choice
	prompt "Built-in command line usage" if CMDLINE != ""
	default CMDLINE_FALLBACK
	help
	  Choose how the kernel will handle the provided built-in command
	  line.

config CMDLINE_FALLBACK
	bool "Use bootloader kernel arguments if available"
	help
	  Use the built-in command line as fallback in case we get nothing
	  during boot. This is the default behaviour.

config CMDLINE_EXTEND
	bool "Extend bootloader kernel arguments"
	help
	  The command-line arguments provided during boot will be
	  appended to the built-in command line. This is useful in
	  cases where the provided arguments are insufficient and
	  you don't want to or cannot modify them.


config CMDLINE_FORCE
	bool "Always use the default kernel command string"
	help
	  Always use the built-in command line, even if we get one during
	  boot. This is useful in case you need to override the provided
	  command line on systems where you don't have or want control
	  over it.

endchoice

config EFI_STUB
	bool

config EFI
	bool "UEFI runtime support"
	depends on OF && !XIP_KERNEL
	select LIBFDT
	select UCS2_STRING
	select EFI_PARAMS_FROM_FDT
	select EFI_STUB
	select EFI_GENERIC_STUB
	select EFI_RUNTIME_WRAPPERS
	select RISCV_ISA_C
	depends on MMU
	default y
	help
	  This option provides support for runtime services provided
	  by UEFI firmware (such as non-volatile variables, realtime
	  clock, and platform reset). A UEFI stub is also provided to
	  allow the kernel to be booted as an EFI application. This
	  is only useful on systems that have UEFI firmware.

config CC_HAVE_STACKPROTECTOR_TLS
	def_bool $(cc-option,-mstack-protector-guard=tls -mstack-protector-guard-reg=tp -mstack-protector-guard-offset=0)

config STACKPROTECTOR_PER_TASK
	def_bool y
	depends on !GCC_PLUGIN_RANDSTRUCT
	depends on STACKPROTECTOR && CC_HAVE_STACKPROTECTOR_TLS

config PHYS_RAM_BASE_FIXED
	bool "Explicitly specified physical RAM address"
	default n

config PHYS_RAM_BASE
	hex "Platform Physical RAM address"
	depends on PHYS_RAM_BASE_FIXED
	default "0x80000000"
	help
	  This is the physical address of RAM in the system. It has to be
	  explicitly specified to run early relocations of read-write data
	  from flash to RAM.

config XIP_KERNEL
	bool "Kernel Execute-In-Place from ROM"
	depends on MMU && SPARSEMEM
	# This prevents XIP from being enabled by all{yes,mod}config, which
	# fail to build since XIP doesn't support large kernels.
	depends on !COMPILE_TEST
	select PHYS_RAM_BASE_FIXED
	help
	  Execute-In-Place allows the kernel to run from non-volatile storage
	  directly addressable by the CPU, such as NOR flash. This saves RAM
	  space since the text section of the kernel is not loaded from flash
	  to RAM.  Read-write sections, such as the data section and stack,
	  are still copied to RAM.  The XIP kernel is not compressed since
	  it has to run directly from flash, so it will take more space to
	  store it.  The flash address used to link the kernel object files,
	  and for storing it, is configuration dependent. Therefore, if you
	  say Y here, you must know the proper physical address where to
	  store the kernel image depending on your own flash memory usage.

	  Also note that the make target becomes "make xipImage" rather than
	  "make zImage" or "make Image".  The final kernel binary to put in
	  ROM memory will be arch/riscv/boot/xipImage.

	  SPARSEMEM is required because the kernel text and rodata that are
	  flash resident are not backed by memmap, then any attempt to get
	  a struct page on those regions will trigger a fault.

	  If unsure, say N.

config XIP_PHYS_ADDR
	hex "XIP Kernel Physical Location"
	depends on XIP_KERNEL
	default "0x21000000"
	help
	  This is the physical address in your flash memory the kernel will
	  be linked for and stored to.  This address is dependent on your
	  own flash usage.

endmenu

config BUILTIN_DTB
	bool
	depends on OF
	default y if XIP_KERNEL

menu "Power management options"

source "kernel/power/Kconfig"

endmenu

source "arch/riscv/kvm/Kconfig"<|MERGE_RESOLUTION|>--- conflicted
+++ resolved
@@ -151,11 +151,7 @@
 	hex
 	default 0xC0000000 if 32BIT
 	default 0x80000000 if 64BIT && !MMU
-<<<<<<< HEAD
-	default 0xffffffe000000000 if 64BIT
-=======
 	default 0xffffaf8000000000 if 64BIT
->>>>>>> 77b5472d
 
 config KASAN_SHADOW_OFFSET
 	hex
