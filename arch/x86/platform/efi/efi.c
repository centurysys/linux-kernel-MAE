/*
 * Common EFI (Extensible Firmware Interface) support functions
 * Based on Extensible Firmware Interface Specification version 1.0
 *
 * Copyright (C) 1999 VA Linux Systems
 * Copyright (C) 1999 Walt Drummond <drummond@valinux.com>
 * Copyright (C) 1999-2002 Hewlett-Packard Co.
 *	David Mosberger-Tang <davidm@hpl.hp.com>
 *	Stephane Eranian <eranian@hpl.hp.com>
 * Copyright (C) 2005-2008 Intel Co.
 *	Fenghua Yu <fenghua.yu@intel.com>
 *	Bibo Mao <bibo.mao@intel.com>
 *	Chandramouli Narayanan <mouli@linux.intel.com>
 *	Huang Ying <ying.huang@intel.com>
 * Copyright (C) 2013 SuSE Labs
 *	Borislav Petkov <bp@suse.de> - runtime services VA mapping
 *
 * Copied from efi_32.c to eliminate the duplicated code between EFI
 * 32/64 support code. --ying 2007-10-26
 *
 * All EFI Runtime Services are not implemented yet as EFI only
 * supports physical mode addressing on SoftSDV. This is to be fixed
 * in a future version.  --drummond 1999-07-20
 *
 * Implemented EFI runtime services and virtual mode calls.  --davidm
 *
 * Goutham Rao: <goutham.rao@intel.com>
 *	Skip non-WB memory and ignore empty memory ranges.
 */

#define pr_fmt(fmt) KBUILD_MODNAME ": " fmt

#include <linux/kernel.h>
#include <linux/init.h>
#include <linux/efi.h>
#include <linux/efi-bgrt.h>
#include <linux/export.h>
#include <linux/bootmem.h>
#include <linux/slab.h>
#include <linux/memblock.h>
#include <linux/spinlock.h>
#include <linux/uaccess.h>
#include <linux/time.h>
#include <linux/io.h>
#include <linux/reboot.h>
#include <linux/bcd.h>

#include <asm/setup.h>
#include <asm/efi.h>
#include <asm/time.h>
#include <asm/cacheflush.h>
#include <asm/tlbflush.h>
#include <asm/x86_init.h>
#include <asm/rtc.h>
#include <asm/uv/uv.h>

#define EFI_DEBUG

#define EFI_MIN_RESERVE 5120

#define EFI_DUMMY_GUID \
	EFI_GUID(0x4424ac57, 0xbe4b, 0x47dd, 0x9e, 0x97, 0xed, 0x50, 0xf0, 0x9f, 0x92, 0xa9)

static efi_char16_t efi_dummy_name[6] = { 'D', 'U', 'M', 'M', 'Y', 0 };

struct efi_memory_map memmap;

static struct efi efi_phys __initdata;
static efi_system_table_t efi_systab __initdata;

static efi_config_table_type_t arch_tables[] __initdata = {
#ifdef CONFIG_X86_UV
	{UV_SYSTEM_TABLE_GUID, "UVsystab", &efi.uv_systab},
#endif
	{NULL_GUID, NULL, NULL},
};

u64 efi_setup;		/* efi setup_data physical address */

static bool disable_runtime __initdata = false;
static int __init setup_noefi(char *arg)
{
	disable_runtime = true;
	return 0;
}
early_param("noefi", setup_noefi);

int add_efi_memmap;
EXPORT_SYMBOL(add_efi_memmap);

static int __init setup_add_efi_memmap(char *arg)
{
	add_efi_memmap = 1;
	return 0;
}
early_param("add_efi_memmap", setup_add_efi_memmap);

static bool efi_no_storage_paranoia;

static int __init setup_storage_paranoia(char *arg)
{
	efi_no_storage_paranoia = true;
	return 0;
}
early_param("efi_no_storage_paranoia", setup_storage_paranoia);

static efi_status_t virt_efi_get_time(efi_time_t *tm, efi_time_cap_t *tc)
{
	unsigned long flags;
	efi_status_t status;

	spin_lock_irqsave(&rtc_lock, flags);
	status = efi_call_virt2(get_time, tm, tc);
	spin_unlock_irqrestore(&rtc_lock, flags);
	return status;
}

static efi_status_t virt_efi_set_time(efi_time_t *tm)
{
	unsigned long flags;
	efi_status_t status;

	spin_lock_irqsave(&rtc_lock, flags);
	status = efi_call_virt1(set_time, tm);
	spin_unlock_irqrestore(&rtc_lock, flags);
	return status;
}

static efi_status_t virt_efi_get_wakeup_time(efi_bool_t *enabled,
					     efi_bool_t *pending,
					     efi_time_t *tm)
{
	unsigned long flags;
	efi_status_t status;

	spin_lock_irqsave(&rtc_lock, flags);
	status = efi_call_virt3(get_wakeup_time,
				enabled, pending, tm);
	spin_unlock_irqrestore(&rtc_lock, flags);
	return status;
}

static efi_status_t virt_efi_set_wakeup_time(efi_bool_t enabled, efi_time_t *tm)
{
	unsigned long flags;
	efi_status_t status;

	spin_lock_irqsave(&rtc_lock, flags);
	status = efi_call_virt2(set_wakeup_time,
				enabled, tm);
	spin_unlock_irqrestore(&rtc_lock, flags);
	return status;
}

static efi_status_t virt_efi_get_variable(efi_char16_t *name,
					  efi_guid_t *vendor,
					  u32 *attr,
					  unsigned long *data_size,
					  void *data)
{
	return efi_call_virt5(get_variable,
			      name, vendor, attr,
			      data_size, data);
}

static efi_status_t virt_efi_get_next_variable(unsigned long *name_size,
					       efi_char16_t *name,
					       efi_guid_t *vendor)
{
	return efi_call_virt3(get_next_variable,
			      name_size, name, vendor);
}

static efi_status_t virt_efi_set_variable(efi_char16_t *name,
					  efi_guid_t *vendor,
					  u32 attr,
					  unsigned long data_size,
					  void *data)
{
	return efi_call_virt5(set_variable,
			      name, vendor, attr,
			      data_size, data);
}

static efi_status_t virt_efi_query_variable_info(u32 attr,
						 u64 *storage_space,
						 u64 *remaining_space,
						 u64 *max_variable_size)
{
	if (efi.runtime_version < EFI_2_00_SYSTEM_TABLE_REVISION)
		return EFI_UNSUPPORTED;

	return efi_call_virt4(query_variable_info, attr, storage_space,
			      remaining_space, max_variable_size);
}

static efi_status_t virt_efi_get_next_high_mono_count(u32 *count)
{
	return efi_call_virt1(get_next_high_mono_count, count);
}

static void virt_efi_reset_system(int reset_type,
				  efi_status_t status,
				  unsigned long data_size,
				  efi_char16_t *data)
{
	efi_call_virt4(reset_system, reset_type, status,
		       data_size, data);
}

static efi_status_t virt_efi_update_capsule(efi_capsule_header_t **capsules,
					    unsigned long count,
					    unsigned long sg_list)
{
	if (efi.runtime_version < EFI_2_00_SYSTEM_TABLE_REVISION)
		return EFI_UNSUPPORTED;

	return efi_call_virt3(update_capsule, capsules, count, sg_list);
}

static efi_status_t virt_efi_query_capsule_caps(efi_capsule_header_t **capsules,
						unsigned long count,
						u64 *max_size,
						int *reset_type)
{
	if (efi.runtime_version < EFI_2_00_SYSTEM_TABLE_REVISION)
		return EFI_UNSUPPORTED;

	return efi_call_virt4(query_capsule_caps, capsules, count, max_size,
			      reset_type);
}

static efi_status_t __init phys_efi_set_virtual_address_map(
	unsigned long memory_map_size,
	unsigned long descriptor_size,
	u32 descriptor_version,
	efi_memory_desc_t *virtual_map)
{
	efi_status_t status;

	efi_call_phys_prelog();
	status = efi_call_phys4(efi_phys.set_virtual_address_map,
				memory_map_size, descriptor_size,
				descriptor_version, virtual_map);
	efi_call_phys_epilog();
	return status;
}

int efi_set_rtc_mmss(const struct timespec *now)
{
	unsigned long nowtime = now->tv_sec;
	efi_status_t	status;
	efi_time_t	eft;
	efi_time_cap_t	cap;
	struct rtc_time	tm;

	status = efi.get_time(&eft, &cap);
	if (status != EFI_SUCCESS) {
		pr_err("Oops: efitime: can't read time!\n");
		return -1;
	}

	rtc_time_to_tm(nowtime, &tm);
	if (!rtc_valid_tm(&tm)) {
		eft.year = tm.tm_year + 1900;
		eft.month = tm.tm_mon + 1;
		eft.day = tm.tm_mday;
		eft.minute = tm.tm_min;
		eft.second = tm.tm_sec;
		eft.nanosecond = 0;
	} else {
		pr_err("%s: Invalid EFI RTC value: write of %lx to EFI RTC failed\n",
		       __func__, nowtime);
		return -1;
	}

	status = efi.set_time(&eft);
	if (status != EFI_SUCCESS) {
		pr_err("Oops: efitime: can't write time!\n");
		return -1;
	}
	return 0;
}

void efi_get_time(struct timespec *now)
{
	efi_status_t status;
	efi_time_t eft;
	efi_time_cap_t cap;

	status = efi.get_time(&eft, &cap);
	if (status != EFI_SUCCESS)
		pr_err("Oops: efitime: can't read time!\n");

	now->tv_sec = mktime(eft.year, eft.month, eft.day, eft.hour,
			     eft.minute, eft.second);
	now->tv_nsec = 0;
}

/*
 * Tell the kernel about the EFI memory map.  This might include
 * more than the max 128 entries that can fit in the e820 legacy
 * (zeropage) memory map.
 */

static void __init do_add_efi_memmap(void)
{
	void *p;

	for (p = memmap.map; p < memmap.map_end; p += memmap.desc_size) {
		efi_memory_desc_t *md = p;
		unsigned long long start = md->phys_addr;
		unsigned long long size = md->num_pages << EFI_PAGE_SHIFT;
		int e820_type;

		switch (md->type) {
		case EFI_LOADER_CODE:
		case EFI_LOADER_DATA:
		case EFI_BOOT_SERVICES_CODE:
		case EFI_BOOT_SERVICES_DATA:
		case EFI_CONVENTIONAL_MEMORY:
			if (md->attribute & EFI_MEMORY_WB)
				e820_type = E820_RAM;
			else
				e820_type = E820_RESERVED;
			break;
		case EFI_ACPI_RECLAIM_MEMORY:
			e820_type = E820_ACPI;
			break;
		case EFI_ACPI_MEMORY_NVS:
			e820_type = E820_NVS;
			break;
		case EFI_UNUSABLE_MEMORY:
			e820_type = E820_UNUSABLE;
			break;
		default:
			/*
			 * EFI_RESERVED_TYPE EFI_RUNTIME_SERVICES_CODE
			 * EFI_RUNTIME_SERVICES_DATA EFI_MEMORY_MAPPED_IO
			 * EFI_MEMORY_MAPPED_IO_PORT_SPACE EFI_PAL_CODE
			 */
			e820_type = E820_RESERVED;
			break;
		}
		e820_add_region(start, size, e820_type);
	}
	sanitize_e820_map(e820.map, ARRAY_SIZE(e820.map), &e820.nr_map);
}

int __init efi_memblock_x86_reserve_range(void)
{
	struct efi_info *e = &boot_params.efi_info;
	unsigned long pmap;

#ifdef CONFIG_X86_32
	/* Can't handle data above 4GB at this time */
	if (e->efi_memmap_hi) {
		pr_err("Memory map is above 4GB, disabling EFI.\n");
		return -EINVAL;
	}
	pmap =  e->efi_memmap;
#else
	pmap = (e->efi_memmap |	((__u64)e->efi_memmap_hi << 32));
#endif
	memmap.phys_map		= (void *)pmap;
	memmap.nr_map		= e->efi_memmap_size /
				  e->efi_memdesc_size;
	memmap.desc_size	= e->efi_memdesc_size;
	memmap.desc_version	= e->efi_memdesc_version;

	memblock_reserve(pmap, memmap.nr_map * memmap.desc_size);

	efi.memmap = &memmap;

	return 0;
}

static void __init print_efi_memmap(void)
{
#ifdef EFI_DEBUG
	efi_memory_desc_t *md;
	void *p;
	int i;

	for (p = memmap.map, i = 0;
	     p < memmap.map_end;
	     p += memmap.desc_size, i++) {
		md = p;
		pr_info("mem%02u: type=%u, attr=0x%llx, range=[0x%016llx-0x%016llx) (%lluMB)\n",
			i, md->type, md->attribute, md->phys_addr,
			md->phys_addr + (md->num_pages << EFI_PAGE_SHIFT),
			(md->num_pages >> (20 - EFI_PAGE_SHIFT)));
	}
#endif  /*  EFI_DEBUG  */
}

void __init efi_reserve_boot_services(void)
{
	void *p;

	for (p = memmap.map; p < memmap.map_end; p += memmap.desc_size) {
		efi_memory_desc_t *md = p;
		u64 start = md->phys_addr;
		u64 size = md->num_pages << EFI_PAGE_SHIFT;

		if (md->type != EFI_BOOT_SERVICES_CODE &&
		    md->type != EFI_BOOT_SERVICES_DATA)
			continue;
		/* Only reserve where possible:
		 * - Not within any already allocated areas
		 * - Not over any memory area (really needed, if above?)
		 * - Not within any part of the kernel
		 * - Not the bios reserved area
		*/
		if ((start + size > __pa_symbol(_text)
				&& start <= __pa_symbol(_end)) ||
			!e820_all_mapped(start, start+size, E820_RAM) ||
			memblock_is_region_reserved(start, size)) {
			/* Could not reserve, skip it */
			md->num_pages = 0;
			memblock_dbg("Could not reserve boot range [0x%010llx-0x%010llx]\n",
				     start, start+size-1);
		} else
			memblock_reserve(start, size);
	}
}

void __init efi_unmap_memmap(void)
{
	clear_bit(EFI_MEMMAP, &efi.flags);
	if (memmap.map) {
		early_iounmap(memmap.map, memmap.nr_map * memmap.desc_size);
		memmap.map = NULL;
	}
}

void __init efi_free_boot_services(void)
{
	void *p;

	for (p = memmap.map; p < memmap.map_end; p += memmap.desc_size) {
		efi_memory_desc_t *md = p;
		unsigned long long start = md->phys_addr;
		unsigned long long size = md->num_pages << EFI_PAGE_SHIFT;

		if (md->type != EFI_BOOT_SERVICES_CODE &&
		    md->type != EFI_BOOT_SERVICES_DATA)
			continue;

		/* Could not reserve boot area */
		if (!size)
			continue;

		free_bootmem_late(start, size);
	}

	efi_unmap_memmap();
}

static int __init efi_systab_init(void *phys)
{
	if (efi_enabled(EFI_64BIT)) {
		efi_system_table_64_t *systab64;
		struct efi_setup_data *data = NULL;
		u64 tmp = 0;

		if (efi_setup) {
			data = early_memremap(efi_setup, sizeof(*data));
			if (!data)
				return -ENOMEM;
		}
		systab64 = early_ioremap((unsigned long)phys,
					 sizeof(*systab64));
		if (systab64 == NULL) {
			pr_err("Couldn't map the system table!\n");
			if (data)
				early_iounmap(data, sizeof(*data));
			return -ENOMEM;
		}

		efi_systab.hdr = systab64->hdr;
		efi_systab.fw_vendor = data ? (unsigned long)data->fw_vendor :
					      systab64->fw_vendor;
		tmp |= data ? data->fw_vendor : systab64->fw_vendor;
		efi_systab.fw_revision = systab64->fw_revision;
		efi_systab.con_in_handle = systab64->con_in_handle;
		tmp |= systab64->con_in_handle;
		efi_systab.con_in = systab64->con_in;
		tmp |= systab64->con_in;
		efi_systab.con_out_handle = systab64->con_out_handle;
		tmp |= systab64->con_out_handle;
		efi_systab.con_out = systab64->con_out;
		tmp |= systab64->con_out;
		efi_systab.stderr_handle = systab64->stderr_handle;
		tmp |= systab64->stderr_handle;
		efi_systab.stderr = systab64->stderr;
		tmp |= systab64->stderr;
		efi_systab.runtime = data ?
				     (void *)(unsigned long)data->runtime :
				     (void *)(unsigned long)systab64->runtime;
		tmp |= data ? data->runtime : systab64->runtime;
		efi_systab.boottime = (void *)(unsigned long)systab64->boottime;
		tmp |= systab64->boottime;
		efi_systab.nr_tables = systab64->nr_tables;
		efi_systab.tables = data ? (unsigned long)data->tables :
					   systab64->tables;
		tmp |= data ? data->tables : systab64->tables;

		early_iounmap(systab64, sizeof(*systab64));
		if (data)
			early_iounmap(data, sizeof(*data));
#ifdef CONFIG_X86_32
		if (tmp >> 32) {
			pr_err("EFI data located above 4GB, disabling EFI.\n");
			return -EINVAL;
		}
#endif
	} else {
		efi_system_table_32_t *systab32;

		systab32 = early_ioremap((unsigned long)phys,
					 sizeof(*systab32));
		if (systab32 == NULL) {
			pr_err("Couldn't map the system table!\n");
			return -ENOMEM;
		}

		efi_systab.hdr = systab32->hdr;
		efi_systab.fw_vendor = systab32->fw_vendor;
		efi_systab.fw_revision = systab32->fw_revision;
		efi_systab.con_in_handle = systab32->con_in_handle;
		efi_systab.con_in = systab32->con_in;
		efi_systab.con_out_handle = systab32->con_out_handle;
		efi_systab.con_out = systab32->con_out;
		efi_systab.stderr_handle = systab32->stderr_handle;
		efi_systab.stderr = systab32->stderr;
		efi_systab.runtime = (void *)(unsigned long)systab32->runtime;
		efi_systab.boottime = (void *)(unsigned long)systab32->boottime;
		efi_systab.nr_tables = systab32->nr_tables;
		efi_systab.tables = systab32->tables;

		early_iounmap(systab32, sizeof(*systab32));
	}

	efi.systab = &efi_systab;

	/*
	 * Verify the EFI Table
	 */
	if (efi.systab->hdr.signature != EFI_SYSTEM_TABLE_SIGNATURE) {
		pr_err("System table signature incorrect!\n");
		return -EINVAL;
	}
	if ((efi.systab->hdr.revision >> 16) == 0)
		pr_err("Warning: System table version %d.%02d, expected 1.00 or greater!\n",
		       efi.systab->hdr.revision >> 16,
		       efi.systab->hdr.revision & 0xffff);

	set_bit(EFI_SYSTEM_TABLES, &efi.flags);

	return 0;
}

static int __init efi_runtime_init32(void)
{
	efi_runtime_services_32_t *runtime;

	runtime = early_ioremap((unsigned long)efi.systab->runtime,
			sizeof(efi_runtime_services_32_t));
	if (!runtime) {
		pr_err("Could not map the runtime service table!\n");
		return -ENOMEM;
	}

	/*
	 * We will only need *early* access to the following two
	 * EFI runtime services before set_virtual_address_map
	 * is invoked.
	 */
	efi_phys.set_virtual_address_map =
			(efi_set_virtual_address_map_t *)
			(unsigned long)runtime->set_virtual_address_map;
	early_iounmap(runtime, sizeof(efi_runtime_services_32_t));

	return 0;
}

static int __init efi_runtime_init64(void)
{
	efi_runtime_services_64_t *runtime;

	runtime = early_ioremap((unsigned long)efi.systab->runtime,
			sizeof(efi_runtime_services_64_t));
	if (!runtime) {
		pr_err("Could not map the runtime service table!\n");
		return -ENOMEM;
	}

	/*
	 * We will only need *early* access to the following two
	 * EFI runtime services before set_virtual_address_map
	 * is invoked.
	 */
	efi_phys.set_virtual_address_map =
			(efi_set_virtual_address_map_t *)
			(unsigned long)runtime->set_virtual_address_map;
	early_iounmap(runtime, sizeof(efi_runtime_services_64_t));

	return 0;
}

static int __init efi_runtime_init(void)
{
	int rv;

	/*
	 * Check out the runtime services table. We need to map
	 * the runtime services table so that we can grab the physical
	 * address of several of the EFI runtime functions, needed to
	 * set the firmware into virtual mode.
	 */
	if (efi_enabled(EFI_64BIT))
		rv = efi_runtime_init64();
	else
		rv = efi_runtime_init32();

	if (rv)
		return rv;

	set_bit(EFI_RUNTIME_SERVICES, &efi.flags);

	return 0;
}

static int __init efi_memmap_init(void)
{
	/* Map the EFI memory map */
	memmap.map = early_ioremap((unsigned long)memmap.phys_map,
				   memmap.nr_map * memmap.desc_size);
	if (memmap.map == NULL) {
		pr_err("Could not map the memory map!\n");
		return -ENOMEM;
	}
	memmap.map_end = memmap.map + (memmap.nr_map * memmap.desc_size);

	if (add_efi_memmap)
		do_add_efi_memmap();

	set_bit(EFI_MEMMAP, &efi.flags);

	return 0;
}

/*
 * A number of config table entries get remapped to virtual addresses
 * after entering EFI virtual mode. However, the kexec kernel requires
 * their physical addresses therefore we pass them via setup_data and
 * correct those entries to their respective physical addresses here.
 *
 * Currently only handles smbios which is necessary for some firmware
 * implementation.
 */
static int __init efi_reuse_config(u64 tables, int nr_tables)
{
	int i, sz, ret = 0;
	void *p, *tablep;
	struct efi_setup_data *data;

	if (!efi_setup)
		return 0;

	if (!efi_enabled(EFI_64BIT))
		return 0;

	data = early_memremap(efi_setup, sizeof(*data));
	if (!data) {
		ret = -ENOMEM;
		goto out;
	}

	if (!data->smbios)
		goto out_memremap;

	sz = sizeof(efi_config_table_64_t);

	p = tablep = early_memremap(tables, nr_tables * sz);
	if (!p) {
		pr_err("Could not map Configuration table!\n");
		ret = -ENOMEM;
		goto out_memremap;
	}

	for (i = 0; i < efi.systab->nr_tables; i++) {
		efi_guid_t guid;

		guid = ((efi_config_table_64_t *)p)->guid;

		if (!efi_guidcmp(guid, SMBIOS_TABLE_GUID))
			((efi_config_table_64_t *)p)->table = data->smbios;
		p += sz;
	}
	early_iounmap(tablep, nr_tables * sz);

out_memremap:
	early_iounmap(data, sizeof(*data));
out:
	return ret;
}

void __init efi_init(void)
{
	efi_char16_t *c16;
	char vendor[100] = "unknown";
	int i = 0;
	void *tmp;

#ifdef CONFIG_X86_32
	if (boot_params.efi_info.efi_systab_hi ||
	    boot_params.efi_info.efi_memmap_hi) {
		pr_info("Table located above 4GB, disabling EFI.\n");
		return;
	}
	efi_phys.systab = (efi_system_table_t *)boot_params.efi_info.efi_systab;
#else
	efi_phys.systab = (efi_system_table_t *)
			  (boot_params.efi_info.efi_systab |
			  ((__u64)boot_params.efi_info.efi_systab_hi<<32));
#endif

	if (efi_systab_init(efi_phys.systab))
		return;

	set_bit(EFI_SYSTEM_TABLES, &efi.flags);

	efi.config_table = (unsigned long)efi.systab->tables;
	efi.fw_vendor	 = (unsigned long)efi.systab->fw_vendor;
	efi.runtime	 = (unsigned long)efi.systab->runtime;

	/*
	 * Show what we know for posterity
	 */
	c16 = tmp = early_ioremap(efi.systab->fw_vendor, 2);
	if (c16) {
		for (i = 0; i < sizeof(vendor) - 1 && *c16; ++i)
			vendor[i] = *c16++;
		vendor[i] = '\0';
	} else
		pr_err("Could not map the firmware vendor!\n");
	early_iounmap(tmp, 2);

	pr_info("EFI v%u.%.02u by %s\n",
		efi.systab->hdr.revision >> 16,
		efi.systab->hdr.revision & 0xffff, vendor);

	if (efi_reuse_config(efi.systab->tables, efi.systab->nr_tables))
		return;

	if (efi_config_init(arch_tables))
		return;

	/*
	 * Note: We currently don't support runtime services on an EFI
	 * that doesn't match the kernel 32/64-bit mode.
	 */

	if (!efi_runtime_supported())
		pr_info("No EFI runtime due to 32/64-bit mismatch with kernel\n");
	else {
		if (disable_runtime || efi_runtime_init())
			return;
	}
	if (efi_memmap_init())
		return;

	set_bit(EFI_MEMMAP, &efi.flags);

	print_efi_memmap();
}

void __init efi_late_init(void)
{
	efi_bgrt_init();
}

void __init efi_set_executable(efi_memory_desc_t *md, bool executable)
{
	u64 addr, npages;

	addr = md->virt_addr;
	npages = md->num_pages;

	memrange_efi_to_native(&addr, &npages);

	if (executable)
		set_memory_x(addr, npages);
	else
		set_memory_nx(addr, npages);
}

void __init runtime_code_page_mkexec(void)
{
	efi_memory_desc_t *md;
	void *p;

	/* Make EFI runtime service code area executable */
	for (p = memmap.map; p < memmap.map_end; p += memmap.desc_size) {
		md = p;

		if (md->type != EFI_RUNTIME_SERVICES_CODE)
			continue;

		efi_set_executable(md, true);
	}
}

void efi_memory_uc(u64 addr, unsigned long size)
{
	unsigned long page_shift = 1UL << EFI_PAGE_SHIFT;
	u64 npages;

	npages = round_up(size, page_shift) / page_shift;
	memrange_efi_to_native(&addr, &npages);
	set_memory_uc(addr, npages);
}

void __init old_map_region(efi_memory_desc_t *md)
{
	u64 start_pfn, end_pfn, end;
	unsigned long size;
	void *va;

	start_pfn = PFN_DOWN(md->phys_addr);
	size	  = md->num_pages << PAGE_SHIFT;
	end	  = md->phys_addr + size;
	end_pfn   = PFN_UP(end);

	if (pfn_range_is_mapped(start_pfn, end_pfn)) {
		va = __va(md->phys_addr);

		if (!(md->attribute & EFI_MEMORY_WB))
			efi_memory_uc((u64)(unsigned long)va, size);
	} else
		va = efi_ioremap(md->phys_addr, size,
				 md->type, md->attribute);

	md->virt_addr = (u64) (unsigned long) va;
	if (!va)
		pr_err("ioremap of 0x%llX failed!\n",
		       (unsigned long long)md->phys_addr);
}

static void native_runtime_setup(void)
{
	efi.get_time = virt_efi_get_time;
	efi.set_time = virt_efi_set_time;
	efi.get_wakeup_time = virt_efi_get_wakeup_time;
	efi.set_wakeup_time = virt_efi_set_wakeup_time;
	efi.get_variable = virt_efi_get_variable;
	efi.get_next_variable = virt_efi_get_next_variable;
	efi.set_variable = virt_efi_set_variable;
	efi.get_next_high_mono_count = virt_efi_get_next_high_mono_count;
	efi.reset_system = virt_efi_reset_system;
	efi.query_variable_info = virt_efi_query_variable_info;
	efi.update_capsule = virt_efi_update_capsule;
	efi.query_capsule_caps = virt_efi_query_capsule_caps;
}

/* Merge contiguous regions of the same type and attribute */
static void __init efi_merge_regions(void)
{
	void *p;
	efi_memory_desc_t *md, *prev_md = NULL;

	for (p = memmap.map; p < memmap.map_end; p += memmap.desc_size) {
		u64 prev_size;
		md = p;

		if (!prev_md) {
			prev_md = md;
			continue;
		}

		if (prev_md->type != md->type ||
		    prev_md->attribute != md->attribute) {
			prev_md = md;
			continue;
		}

		prev_size = prev_md->num_pages << EFI_PAGE_SHIFT;

		if (md->phys_addr == (prev_md->phys_addr + prev_size)) {
			prev_md->num_pages += md->num_pages;
			md->type = EFI_RESERVED_TYPE;
			md->attribute = 0;
			continue;
		}
		prev_md = md;
	}
}

static void __init get_systab_virt_addr(efi_memory_desc_t *md)
{
	unsigned long size;
	u64 end, systab;

	size = md->num_pages << EFI_PAGE_SHIFT;
	end = md->phys_addr + size;
	systab = (u64)(unsigned long)efi_phys.systab;
	if (md->phys_addr <= systab && systab < end) {
		systab += md->virt_addr - md->phys_addr;
		efi.systab = (efi_system_table_t *)(unsigned long)systab;
	}
}

static void __init save_runtime_map(void)
{
#ifdef CONFIG_KEXEC
	efi_memory_desc_t *md;
	void *tmp, *p, *q = NULL;
	int count = 0;

	if (efi_enabled(EFI_OLD_MEMMAP))
		return;

	for (p = memmap.map; p < memmap.map_end; p += memmap.desc_size) {
		md = p;

		if (!(md->attribute & EFI_MEMORY_RUNTIME) ||
		    (md->type == EFI_BOOT_SERVICES_CODE) ||
		    (md->type == EFI_BOOT_SERVICES_DATA))
			continue;
		tmp = krealloc(q, (count + 1) * memmap.desc_size, GFP_KERNEL);
		if (!tmp)
			goto out;
		q = tmp;

		memcpy(q + count * memmap.desc_size, md, memmap.desc_size);
		count++;
	}

	efi_runtime_map_setup(q, count, memmap.desc_size);
	return;

out:
	kfree(q);
	pr_err("Error saving runtime map, efi runtime on kexec non-functional!!\n");
#endif
}

static void *realloc_pages(void *old_memmap, int old_shift)
{
	void *ret;

	ret = (void *)__get_free_pages(GFP_KERNEL, old_shift + 1);
	if (!ret)
		goto out;

	/*
	 * A first-time allocation doesn't have anything to copy.
	 */
	if (!old_memmap)
		return ret;
<<<<<<< HEAD

	memcpy(ret, old_memmap, PAGE_SIZE << old_shift);

=======

	memcpy(ret, old_memmap, PAGE_SIZE << old_shift);

>>>>>>> 1a4cc9b5
out:
	free_pages((unsigned long)old_memmap, old_shift);
	return ret;
}

/*
 * Map the efi memory ranges of the runtime services and update new_mmap with
 * virtual addresses.
 */
static void * __init efi_map_regions(int *count, int *pg_shift)
{
	void *p, *new_memmap = NULL;
	unsigned long left = 0;
	efi_memory_desc_t *md;

	for (p = memmap.map; p < memmap.map_end; p += memmap.desc_size) {
		md = p;
		if (!(md->attribute & EFI_MEMORY_RUNTIME)) {
#ifdef CONFIG_X86_64
			if (md->type != EFI_BOOT_SERVICES_CODE &&
			    md->type != EFI_BOOT_SERVICES_DATA)
#endif
				continue;
		}

		efi_map_region(md);
		get_systab_virt_addr(md);

		if (left < memmap.desc_size) {
			new_memmap = realloc_pages(new_memmap, *pg_shift);
			if (!new_memmap)
				return NULL;

			left += PAGE_SIZE << *pg_shift;
			(*pg_shift)++;
		}

		memcpy(new_memmap + (*count * memmap.desc_size), md,
		       memmap.desc_size);

		left -= memmap.desc_size;
		(*count)++;
	}

	return new_memmap;
}

static void __init kexec_enter_virtual_mode(void)
{
#ifdef CONFIG_KEXEC
	efi_memory_desc_t *md;
	void *p;

	efi.systab = NULL;

	/*
	 * We don't do virtual mode, since we don't do runtime services, on
	 * non-native EFI
	 */
	if (!efi_is_native()) {
		efi_unmap_memmap();
		return;
	}

	/*
	* Map efi regions which were passed via setup_data. The virt_addr is a
	* fixed addr which was used in first kernel of a kexec boot.
	*/
	for (p = memmap.map; p < memmap.map_end; p += memmap.desc_size) {
		md = p;
		efi_map_region_fixed(md); /* FIXME: add error handling */
		get_systab_virt_addr(md);
	}

	save_runtime_map();

	BUG_ON(!efi.systab);

	efi_sync_low_kernel_mappings();

	/*
	 * Now that EFI is in virtual mode, update the function
	 * pointers in the runtime service table to the new virtual addresses.
	 *
	 * Call EFI services through wrapper functions.
	 */
	efi.runtime_version = efi_systab.hdr.revision;

	native_runtime_setup();

	efi.set_virtual_address_map = NULL;

	if (efi_enabled(EFI_OLD_MEMMAP) && (__supported_pte_mask & _PAGE_NX))
		runtime_code_page_mkexec();

	/* clean DUMMY object */
	efi.set_variable(efi_dummy_name, &EFI_DUMMY_GUID,
			 EFI_VARIABLE_NON_VOLATILE |
			 EFI_VARIABLE_BOOTSERVICE_ACCESS |
			 EFI_VARIABLE_RUNTIME_ACCESS,
			 0, NULL);
#endif
}

/*
 * This function will switch the EFI runtime services to virtual mode.
 * Essentially, we look through the EFI memmap and map every region that
 * has the runtime attribute bit set in its memory descriptor into the
 * ->trampoline_pgd page table using a top-down VA allocation scheme.
 *
 * The old method which used to update that memory descriptor with the
 * virtual address obtained from ioremap() is still supported when the
 * kernel is booted with efi=old_map on its command line. Same old
 * method enabled the runtime services to be called without having to
 * thunk back into physical mode for every invocation.
 *
 * The new method does a pagetable switch in a preemption-safe manner
 * so that we're in a different address space when calling a runtime
 * function. For function arguments passing we do copy the PGDs of the
 * kernel page table into ->trampoline_pgd prior to each call.
 *
 * Specially for kexec boot, efi runtime maps in previous kernel should
 * be passed in via setup_data. In that case runtime ranges will be mapped
 * to the same virtual addresses as the first kernel, see
 * kexec_enter_virtual_mode().
 */
static void __init __efi_enter_virtual_mode(void)
{
	int count = 0, pg_shift = 0;
	void *new_memmap = NULL;
	efi_status_t status;

	efi.systab = NULL;

	efi_merge_regions();
	new_memmap = efi_map_regions(&count, &pg_shift);
	if (!new_memmap) {
		pr_err("Error reallocating memory, EFI runtime non-functional!\n");
		return;
	}

	save_runtime_map();

	BUG_ON(!efi.systab);

	if (efi_setup_page_tables(__pa(new_memmap), 1 << pg_shift))
		return;

	efi_sync_low_kernel_mappings();
	efi_dump_pagetable();

	if (efi_is_native()) {
		status = phys_efi_set_virtual_address_map(
				memmap.desc_size * count,
				memmap.desc_size,
				memmap.desc_version,
				(efi_memory_desc_t *)__pa(new_memmap));
	} else {
		status = efi_thunk_set_virtual_address_map(
				efi_phys.set_virtual_address_map,
				memmap.desc_size * count,
				memmap.desc_size,
				memmap.desc_version,
				(efi_memory_desc_t *)__pa(new_memmap));
	}

	if (status != EFI_SUCCESS) {
		pr_alert("Unable to switch EFI into virtual mode (status=%lx)!\n",
			 status);
		panic("EFI call to SetVirtualAddressMap() failed!");
	}

	/*
	 * Now that EFI is in virtual mode, update the function
	 * pointers in the runtime service table to the new virtual addresses.
	 *
	 * Call EFI services through wrapper functions.
	 */
	efi.runtime_version = efi_systab.hdr.revision;

	if (efi_is_native())
		native_runtime_setup();
	else
		efi_thunk_runtime_setup();

	efi.set_virtual_address_map = NULL;

	efi_runtime_mkexec();

	/*
	 * We mapped the descriptor array into the EFI pagetable above but we're
	 * not unmapping it here. Here's why:
	 *
	 * We're copying select PGDs from the kernel page table to the EFI page
	 * table and when we do so and make changes to those PGDs like unmapping
	 * stuff from them, those changes appear in the kernel page table and we
	 * go boom.
	 *
	 * From setup_real_mode():
	 *
	 * ...
	 * trampoline_pgd[0] = init_level4_pgt[pgd_index(__PAGE_OFFSET)].pgd;
	 *
	 * In this particular case, our allocation is in PGD 0 of the EFI page
	 * table but we've copied that PGD from PGD[272] of the EFI page table:
	 *
	 *	pgd_index(__PAGE_OFFSET = 0xffff880000000000) = 272
	 *
	 * where the direct memory mapping in kernel space is.
	 *
	 * new_memmap's VA comes from that direct mapping and thus clearing it,
	 * it would get cleared in the kernel page table too.
	 *
	 * efi_cleanup_page_tables(__pa(new_memmap), 1 << pg_shift);
	 */
	free_pages((unsigned long)new_memmap, pg_shift);

	/* clean DUMMY object */
	efi.set_variable(efi_dummy_name, &EFI_DUMMY_GUID,
			 EFI_VARIABLE_NON_VOLATILE |
			 EFI_VARIABLE_BOOTSERVICE_ACCESS |
			 EFI_VARIABLE_RUNTIME_ACCESS,
			 0, NULL);
}

void __init efi_enter_virtual_mode(void)
{
	if (efi_setup)
		kexec_enter_virtual_mode();
	else
		__efi_enter_virtual_mode();
}

/*
 * Convenience functions to obtain memory types and attributes
 */
u32 efi_mem_type(unsigned long phys_addr)
{
	efi_memory_desc_t *md;
	void *p;

	if (!efi_enabled(EFI_MEMMAP))
		return 0;

	for (p = memmap.map; p < memmap.map_end; p += memmap.desc_size) {
		md = p;
		if ((md->phys_addr <= phys_addr) &&
		    (phys_addr < (md->phys_addr +
				  (md->num_pages << EFI_PAGE_SHIFT))))
			return md->type;
	}
	return 0;
}

u64 efi_mem_attributes(unsigned long phys_addr)
{
	efi_memory_desc_t *md;
	void *p;

	for (p = memmap.map; p < memmap.map_end; p += memmap.desc_size) {
		md = p;
		if ((md->phys_addr <= phys_addr) &&
		    (phys_addr < (md->phys_addr +
				  (md->num_pages << EFI_PAGE_SHIFT))))
			return md->attribute;
	}
	return 0;
}

/*
 * Some firmware implementations refuse to boot if there's insufficient space
 * in the variable store. Ensure that we never use more than a safe limit.
 *
 * Return EFI_SUCCESS if it is safe to write 'size' bytes to the variable
 * store.
 */
efi_status_t efi_query_variable_store(u32 attributes, unsigned long size)
{
	efi_status_t status;
	u64 storage_size, remaining_size, max_size;

	if (!(attributes & EFI_VARIABLE_NON_VOLATILE))
		return 0;

	status = efi.query_variable_info(attributes, &storage_size,
					 &remaining_size, &max_size);
	if (status != EFI_SUCCESS)
		return status;

	/*
	 * We account for that by refusing the write if permitting it would
	 * reduce the available space to under 5KB. This figure was provided by
	 * Samsung, so should be safe.
	 */
	if ((remaining_size - size < EFI_MIN_RESERVE) &&
		!efi_no_storage_paranoia) {

		/*
		 * Triggering garbage collection may require that the firmware
		 * generate a real EFI_OUT_OF_RESOURCES error. We can force
		 * that by attempting to use more space than is available.
		 */
		unsigned long dummy_size = remaining_size + 1024;
		void *dummy = kzalloc(dummy_size, GFP_ATOMIC);

		if (!dummy)
			return EFI_OUT_OF_RESOURCES;

		status = efi.set_variable(efi_dummy_name, &EFI_DUMMY_GUID,
					  EFI_VARIABLE_NON_VOLATILE |
					  EFI_VARIABLE_BOOTSERVICE_ACCESS |
					  EFI_VARIABLE_RUNTIME_ACCESS,
					  dummy_size, dummy);

		if (status == EFI_SUCCESS) {
			/*
			 * This should have failed, so if it didn't make sure
			 * that we delete it...
			 */
			efi.set_variable(efi_dummy_name, &EFI_DUMMY_GUID,
					 EFI_VARIABLE_NON_VOLATILE |
					 EFI_VARIABLE_BOOTSERVICE_ACCESS |
					 EFI_VARIABLE_RUNTIME_ACCESS,
					 0, dummy);
		}

		kfree(dummy);

		/*
		 * The runtime code may now have triggered a garbage collection
		 * run, so check the variable info again
		 */
		status = efi.query_variable_info(attributes, &storage_size,
						 &remaining_size, &max_size);

		if (status != EFI_SUCCESS)
			return status;

		/*
		 * There still isn't enough room, so return an error
		 */
		if (remaining_size - size < EFI_MIN_RESERVE)
			return EFI_OUT_OF_RESOURCES;
	}

	return EFI_SUCCESS;
}
EXPORT_SYMBOL_GPL(efi_query_variable_store);

static int __init parse_efi_cmdline(char *str)
{
	if (*str == '=')
		str++;

	if (!strncmp(str, "old_map", 7))
		set_bit(EFI_OLD_MEMMAP, &efi.flags);

	return 0;
}
early_param("efi", parse_efi_cmdline);

void __init efi_apply_memmap_quirks(void)
{
	/*
	 * Once setup is done earlier, unmap the EFI memory map on mismatched
	 * firmware/kernel architectures since there is no support for runtime
	 * services.
	 */
	if (!efi_runtime_supported()) {
		pr_info("efi: Setup done, disabling due to 32/64-bit mismatch\n");
		efi_unmap_memmap();
	}

	/*
	 * UV doesn't support the new EFI pagetable mapping yet.
	 */
	if (is_uv_system())
		set_bit(EFI_OLD_MEMMAP, &efi.flags);
}<|MERGE_RESOLUTION|>--- conflicted
+++ resolved
@@ -960,15 +960,9 @@
 	 */
 	if (!old_memmap)
 		return ret;
-<<<<<<< HEAD
 
 	memcpy(ret, old_memmap, PAGE_SIZE << old_shift);
 
-=======
-
-	memcpy(ret, old_memmap, PAGE_SIZE << old_shift);
-
->>>>>>> 1a4cc9b5
 out:
 	free_pages((unsigned long)old_memmap, old_shift);
 	return ret;
