--- conflicted
+++ resolved
@@ -304,15 +304,7 @@
 	u32 uninitialized_var(val);
 
 	if (hpet_address || force_hpet_address)
-<<<<<<< HEAD
-		return;
-
-	if (!hpet_force_user) {
-		hpet_print_force_info();
-=======
->>>>>>> 5b664cb2
-		return;
-	}
+		return;
 
 	if (!hpet_force_user) {
 		hpet_print_force_info();
