--- conflicted
+++ resolved
@@ -463,10 +463,7 @@
 	return (kvm_para_has_feature(KVM_FEATURE_PV_TLB_FLUSH) &&
 		!kvm_para_has_hint(KVM_HINTS_REALTIME) &&
 		kvm_para_has_feature(KVM_FEATURE_STEAL_TIME) &&
-<<<<<<< HEAD
-=======
 		!boot_cpu_has(X86_FEATURE_MWAIT) &&
->>>>>>> 77b5472d
 		(num_possible_cpus() != 1));
 }
 
@@ -481,10 +478,7 @@
 	return (kvm_para_has_feature(KVM_FEATURE_PV_SCHED_YIELD) &&
 		!kvm_para_has_hint(KVM_HINTS_REALTIME) &&
 	    kvm_para_has_feature(KVM_FEATURE_STEAL_TIME) &&
-<<<<<<< HEAD
-=======
 	    !boot_cpu_has(X86_FEATURE_MWAIT) &&
->>>>>>> 77b5472d
 	    (num_possible_cpus() != 1));
 }
 
