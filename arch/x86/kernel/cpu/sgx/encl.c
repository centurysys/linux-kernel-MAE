// SPDX-License-Identifier: GPL-2.0
/*  Copyright(c) 2016-20 Intel Corporation. */

#include <linux/lockdep.h>
#include <linux/mm.h>
#include <linux/mman.h>
#include <linux/shmem_fs.h>
#include <linux/suspend.h>
#include <linux/sched/mm.h>
#include <asm/sgx.h>
#include "encl.h"
#include "encls.h"
#include "sgx.h"

static int sgx_encl_lookup_backing(struct sgx_encl *encl, unsigned long page_index,
			    struct sgx_backing *backing);

#define PCMDS_PER_PAGE (PAGE_SIZE / sizeof(struct sgx_pcmd))
/*
 * 32 PCMD entries share a PCMD page. PCMD_FIRST_MASK is used to
 * determine the page index associated with the first PCMD entry
 * within a PCMD page.
 */
#define PCMD_FIRST_MASK GENMASK(4, 0)

/**
 * reclaimer_writing_to_pcmd() - Query if any enclave page associated with
 *                               a PCMD page is in process of being reclaimed.
 * @encl:        Enclave to which PCMD page belongs
 * @start_addr:  Address of enclave page using first entry within the PCMD page
 *
 * When an enclave page is reclaimed some Paging Crypto MetaData (PCMD) is
 * stored. The PCMD data of a reclaimed enclave page contains enough
 * information for the processor to verify the page at the time
 * it is loaded back into the Enclave Page Cache (EPC).
 *
 * The backing storage to which enclave pages are reclaimed is laid out as
 * follows:
 * Encrypted enclave pages:SECS page:PCMD pages
 *
 * Each PCMD page contains the PCMD metadata of
 * PAGE_SIZE/sizeof(struct sgx_pcmd) enclave pages.
 *
 * A PCMD page can only be truncated if it is (a) empty, and (b) not in the
 * process of getting data (and thus soon being non-empty). (b) is tested with
 * a check if an enclave page sharing the PCMD page is in the process of being
 * reclaimed.
 *
 * The reclaimer sets the SGX_ENCL_PAGE_BEING_RECLAIMED flag when it
 * intends to reclaim that enclave page - it means that the PCMD page
 * associated with that enclave page is about to get some data and thus
 * even if the PCMD page is empty, it should not be truncated.
 *
 * Context: Enclave mutex (&sgx_encl->lock) must be held.
 * Return: 1 if the reclaimer is about to write to the PCMD page
 *         0 if the reclaimer has no intention to write to the PCMD page
 */
static int reclaimer_writing_to_pcmd(struct sgx_encl *encl,
				     unsigned long start_addr)
{
	int reclaimed = 0;
	int i;

	/*
	 * PCMD_FIRST_MASK is based on number of PCMD entries within
	 * PCMD page being 32.
	 */
	BUILD_BUG_ON(PCMDS_PER_PAGE != 32);

	for (i = 0; i < PCMDS_PER_PAGE; i++) {
		struct sgx_encl_page *entry;
		unsigned long addr;

		addr = start_addr + i * PAGE_SIZE;

		/*
		 * Stop when reaching the SECS page - it does not
		 * have a page_array entry and its reclaim is
		 * started and completed with enclave mutex held so
		 * it does not use the SGX_ENCL_PAGE_BEING_RECLAIMED
		 * flag.
		 */
		if (addr == encl->base + encl->size)
			break;

		entry = xa_load(&encl->page_array, PFN_DOWN(addr));
		if (!entry)
			continue;

		/*
		 * VA page slot ID uses same bit as the flag so it is important
		 * to ensure that the page is not already in backing store.
		 */
		if (entry->epc_page &&
		    (entry->desc & SGX_ENCL_PAGE_BEING_RECLAIMED)) {
			reclaimed = 1;
			break;
		}
	}

	return reclaimed;
}

/*
 * Calculate byte offset of a PCMD struct associated with an enclave page. PCMD's
 * follow right after the EPC data in the backing storage. In addition to the
 * visible enclave pages, there's one extra page slot for SECS, before PCMD
 * structs.
 */
static inline pgoff_t sgx_encl_get_backing_page_pcmd_offset(struct sgx_encl *encl,
							    unsigned long page_index)
{
	pgoff_t epc_end_off = encl->size + sizeof(struct sgx_secs);

	return epc_end_off + page_index * sizeof(struct sgx_pcmd);
}

/*
 * Free a page from the backing storage in the given page index.
 */
static inline void sgx_encl_truncate_backing_page(struct sgx_encl *encl, unsigned long page_index)
{
	struct inode *inode = file_inode(encl->backing);

	shmem_truncate_range(inode, PFN_PHYS(page_index), PFN_PHYS(page_index) + PAGE_SIZE - 1);
}

/*
 * ELDU: Load an EPC page as unblocked. For more info, see "OS Management of EPC
 * Pages" in the SDM.
 */
static int __sgx_encl_eldu(struct sgx_encl_page *encl_page,
			   struct sgx_epc_page *epc_page,
			   struct sgx_epc_page *secs_page)
{
	unsigned long va_offset = encl_page->desc & SGX_ENCL_PAGE_VA_OFFSET_MASK;
	struct sgx_encl *encl = encl_page->encl;
	pgoff_t page_index, page_pcmd_off;
	unsigned long pcmd_first_page;
	struct sgx_pageinfo pginfo;
	struct sgx_backing b;
	bool pcmd_page_empty;
	u8 *pcmd_page;
	int ret;

	if (secs_page)
		page_index = PFN_DOWN(encl_page->desc - encl_page->encl->base);
	else
		page_index = PFN_DOWN(encl->size);

	/*
	 * Address of enclave page using the first entry within the PCMD page.
	 */
	pcmd_first_page = PFN_PHYS(page_index & ~PCMD_FIRST_MASK) + encl->base;

	page_pcmd_off = sgx_encl_get_backing_page_pcmd_offset(encl, page_index);

	ret = sgx_encl_lookup_backing(encl, page_index, &b);
	if (ret)
		return ret;

	pginfo.addr = encl_page->desc & PAGE_MASK;
	pginfo.contents = (unsigned long)kmap_atomic(b.contents);
	pcmd_page = kmap_atomic(b.pcmd);
	pginfo.metadata = (unsigned long)pcmd_page + b.pcmd_offset;

	if (secs_page)
		pginfo.secs = (u64)sgx_get_epc_virt_addr(secs_page);
	else
		pginfo.secs = 0;

	ret = __eldu(&pginfo, sgx_get_epc_virt_addr(epc_page),
		     sgx_get_epc_virt_addr(encl_page->va_page->epc_page) + va_offset);
	if (ret) {
		if (encls_failed(ret))
			ENCLS_WARN(ret, "ELDU");

		ret = -EFAULT;
	}

	memset(pcmd_page + b.pcmd_offset, 0, sizeof(struct sgx_pcmd));
	set_page_dirty(b.pcmd);

	/*
	 * The area for the PCMD in the page was zeroed above.  Check if the
	 * whole page is now empty meaning that all PCMD's have been zeroed:
	 */
	pcmd_page_empty = !memchr_inv(pcmd_page, 0, PAGE_SIZE);

	kunmap_atomic(pcmd_page);
	kunmap_atomic((void *)(unsigned long)pginfo.contents);

	get_page(b.pcmd);
	sgx_encl_put_backing(&b);

	sgx_encl_truncate_backing_page(encl, page_index);

	if (pcmd_page_empty && !reclaimer_writing_to_pcmd(encl, pcmd_first_page)) {
		sgx_encl_truncate_backing_page(encl, PFN_DOWN(page_pcmd_off));
		pcmd_page = kmap_atomic(b.pcmd);
		if (memchr_inv(pcmd_page, 0, PAGE_SIZE))
			pr_warn("PCMD page not empty after truncate.\n");
		kunmap_atomic(pcmd_page);
	}

	put_page(b.pcmd);

	return ret;
}

static struct sgx_epc_page *sgx_encl_eldu(struct sgx_encl_page *encl_page,
					  struct sgx_epc_page *secs_page)
{

	unsigned long va_offset = encl_page->desc & SGX_ENCL_PAGE_VA_OFFSET_MASK;
	struct sgx_encl *encl = encl_page->encl;
	struct sgx_epc_page *epc_page;
	int ret;

	epc_page = sgx_alloc_epc_page(encl_page, false);
	if (IS_ERR(epc_page))
		return epc_page;

	ret = __sgx_encl_eldu(encl_page, epc_page, secs_page);
	if (ret) {
		sgx_encl_free_epc_page(epc_page);
		return ERR_PTR(ret);
	}

	sgx_free_va_slot(encl_page->va_page, va_offset);
	list_move(&encl_page->va_page->list, &encl->va_pages);
	encl_page->desc &= ~SGX_ENCL_PAGE_VA_OFFSET_MASK;
	encl_page->epc_page = epc_page;

	return epc_page;
}

static struct sgx_encl_page *__sgx_encl_load_page(struct sgx_encl *encl,
						  struct sgx_encl_page *entry)
{
	struct sgx_epc_page *epc_page;

	/* Entry successfully located. */
	if (entry->epc_page) {
		if (entry->desc & SGX_ENCL_PAGE_BEING_RECLAIMED)
			return ERR_PTR(-EBUSY);

		return entry;
	}

	if (!(encl->secs.epc_page)) {
		epc_page = sgx_encl_eldu(&encl->secs, NULL);
		if (IS_ERR(epc_page))
			return ERR_CAST(epc_page);
	}

	epc_page = sgx_encl_eldu(entry, encl->secs.epc_page);
	if (IS_ERR(epc_page))
		return ERR_CAST(epc_page);

	encl->secs_child_cnt++;
	sgx_mark_page_reclaimable(entry->epc_page);

	return entry;
}

static struct sgx_encl_page *sgx_encl_load_page_in_vma(struct sgx_encl *encl,
						       unsigned long addr,
						       unsigned long vm_flags)
{
	unsigned long vm_prot_bits = vm_flags & (VM_READ | VM_WRITE | VM_EXEC);
	struct sgx_encl_page *entry;

	entry = xa_load(&encl->page_array, PFN_DOWN(addr));
	if (!entry)
		return ERR_PTR(-EFAULT);

	/*
	 * Verify that the page has equal or higher build time
	 * permissions than the VMA permissions (i.e. the subset of {VM_READ,
	 * VM_WRITE, VM_EXECUTE} in vma->vm_flags).
	 */
	if ((entry->vm_max_prot_bits & vm_prot_bits) != vm_prot_bits)
		return ERR_PTR(-EFAULT);

	return __sgx_encl_load_page(encl, entry);
}

struct sgx_encl_page *sgx_encl_load_page(struct sgx_encl *encl,
					 unsigned long addr)
{
	struct sgx_encl_page *entry;

	entry = xa_load(&encl->page_array, PFN_DOWN(addr));
	if (!entry)
		return ERR_PTR(-EFAULT);

	return __sgx_encl_load_page(encl, entry);
}

/**
 * sgx_encl_eaug_page() - Dynamically add page to initialized enclave
 * @vma:	VMA obtained from fault info from where page is accessed
 * @encl:	enclave accessing the page
 * @addr:	address that triggered the page fault
 *
 * When an initialized enclave accesses a page with no backing EPC page
 * on a SGX2 system then the EPC can be added dynamically via the SGX2
 * ENCLS[EAUG] instruction.
 *
 * Returns: Appropriate vm_fault_t: VM_FAULT_NOPAGE when PTE was installed
 * successfully, VM_FAULT_SIGBUS or VM_FAULT_OOM as error otherwise.
 */
static vm_fault_t sgx_encl_eaug_page(struct vm_area_struct *vma,
				     struct sgx_encl *encl, unsigned long addr)
{
	vm_fault_t vmret = VM_FAULT_SIGBUS;
	struct sgx_pageinfo pginfo = {0};
	struct sgx_encl_page *encl_page;
	struct sgx_epc_page *epc_page;
	struct sgx_va_page *va_page;
	unsigned long phys_addr;
	u64 secinfo_flags;
	int ret;

	if (!test_bit(SGX_ENCL_INITIALIZED, &encl->flags))
		return VM_FAULT_SIGBUS;

	/*
	 * Ignore internal permission checking for dynamically added pages.
	 * They matter only for data added during the pre-initialization
	 * phase. The enclave decides the permissions by the means of
	 * EACCEPT, EACCEPTCOPY and EMODPE.
	 */
	secinfo_flags = SGX_SECINFO_R | SGX_SECINFO_W | SGX_SECINFO_X;
	encl_page = sgx_encl_page_alloc(encl, addr - encl->base, secinfo_flags);
	if (IS_ERR(encl_page))
		return VM_FAULT_OOM;

	mutex_lock(&encl->lock);

	epc_page = sgx_alloc_epc_page(encl_page, false);
	if (IS_ERR(epc_page)) {
		if (PTR_ERR(epc_page) == -EBUSY)
			vmret =  VM_FAULT_NOPAGE;
		goto err_out_unlock;
	}

	va_page = sgx_encl_grow(encl, false);
	if (IS_ERR(va_page)) {
		if (PTR_ERR(va_page) == -EBUSY)
			vmret = VM_FAULT_NOPAGE;
		goto err_out_epc;
	}

	if (va_page)
		list_add(&va_page->list, &encl->va_pages);

	ret = xa_insert(&encl->page_array, PFN_DOWN(encl_page->desc),
			encl_page, GFP_KERNEL);
	/*
	 * If ret == -EBUSY then page was created in another flow while
	 * running without encl->lock
	 */
	if (ret)
		goto err_out_shrink;

	pginfo.secs = (unsigned long)sgx_get_epc_virt_addr(encl->secs.epc_page);
	pginfo.addr = encl_page->desc & PAGE_MASK;
	pginfo.metadata = 0;

	ret = __eaug(&pginfo, sgx_get_epc_virt_addr(epc_page));
	if (ret)
		goto err_out;

	encl_page->encl = encl;
	encl_page->epc_page = epc_page;
	encl_page->type = SGX_PAGE_TYPE_REG;
	encl->secs_child_cnt++;

	sgx_mark_page_reclaimable(encl_page->epc_page);

	phys_addr = sgx_get_epc_phys_addr(epc_page);
	/*
	 * Do not undo everything when creating PTE entry fails - next #PF
	 * would find page ready for a PTE.
	 */
	vmret = vmf_insert_pfn(vma, addr, PFN_DOWN(phys_addr));
	if (vmret != VM_FAULT_NOPAGE) {
		mutex_unlock(&encl->lock);
		return VM_FAULT_SIGBUS;
	}
	mutex_unlock(&encl->lock);
	return VM_FAULT_NOPAGE;

err_out:
	xa_erase(&encl->page_array, PFN_DOWN(encl_page->desc));

err_out_shrink:
	sgx_encl_shrink(encl, va_page);
err_out_epc:
	sgx_encl_free_epc_page(epc_page);
err_out_unlock:
	mutex_unlock(&encl->lock);
	kfree(encl_page);

	return vmret;
}

static vm_fault_t sgx_vma_fault(struct vm_fault *vmf)
{
	unsigned long addr = (unsigned long)vmf->address;
	struct vm_area_struct *vma = vmf->vma;
	struct sgx_encl_page *entry;
	unsigned long phys_addr;
	struct sgx_encl *encl;
	vm_fault_t ret;

	encl = vma->vm_private_data;

	/*
	 * It's very unlikely but possible that allocating memory for the
	 * mm_list entry of a forked process failed in sgx_vma_open(). When
	 * this happens, vm_private_data is set to NULL.
	 */
	if (unlikely(!encl))
		return VM_FAULT_SIGBUS;

	/*
	 * The page_array keeps track of all enclave pages, whether they
	 * are swapped out or not. If there is no entry for this page and
	 * the system supports SGX2 then it is possible to dynamically add
	 * a new enclave page. This is only possible for an initialized
	 * enclave that will be checked for right away.
	 */
	if (cpu_feature_enabled(X86_FEATURE_SGX2) &&
	    (!xa_load(&encl->page_array, PFN_DOWN(addr))))
		return sgx_encl_eaug_page(vma, encl, addr);

	mutex_lock(&encl->lock);

	entry = sgx_encl_load_page_in_vma(encl, addr, vma->vm_flags);
	if (IS_ERR(entry)) {
		mutex_unlock(&encl->lock);

		if (PTR_ERR(entry) == -EBUSY)
			return VM_FAULT_NOPAGE;

		return VM_FAULT_SIGBUS;
	}

	phys_addr = sgx_get_epc_phys_addr(entry->epc_page);

	ret = vmf_insert_pfn(vma, addr, PFN_DOWN(phys_addr));
	if (ret != VM_FAULT_NOPAGE) {
		mutex_unlock(&encl->lock);

		return VM_FAULT_SIGBUS;
	}

	sgx_encl_test_and_clear_young(vma->vm_mm, entry);
	mutex_unlock(&encl->lock);

	return VM_FAULT_NOPAGE;
}

static void sgx_vma_open(struct vm_area_struct *vma)
{
	struct sgx_encl *encl = vma->vm_private_data;

	/*
	 * It's possible but unlikely that vm_private_data is NULL. This can
	 * happen in a grandchild of a process, when sgx_encl_mm_add() had
	 * failed to allocate memory in this callback.
	 */
	if (unlikely(!encl))
		return;

	if (sgx_encl_mm_add(encl, vma->vm_mm))
		vma->vm_private_data = NULL;
}


/**
 * sgx_encl_may_map() - Check if a requested VMA mapping is allowed
 * @encl:		an enclave pointer
 * @start:		lower bound of the address range, inclusive
 * @end:		upper bound of the address range, exclusive
 * @vm_flags:		VMA flags
 *
 * Iterate through the enclave pages contained within [@start, @end) to verify
 * that the permissions requested by a subset of {VM_READ, VM_WRITE, VM_EXEC}
 * do not contain any permissions that are not contained in the build time
 * permissions of any of the enclave pages within the given address range.
 *
 * An enclave creator must declare the strongest permissions that will be
 * needed for each enclave page. This ensures that mappings have the identical
 * or weaker permissions than the earlier declared permissions.
 *
 * Return: 0 on success, -EACCES otherwise
 */
int sgx_encl_may_map(struct sgx_encl *encl, unsigned long start,
		     unsigned long end, unsigned long vm_flags)
{
	unsigned long vm_prot_bits = vm_flags & (VM_READ | VM_WRITE | VM_EXEC);
	struct sgx_encl_page *page;
	unsigned long count = 0;
	int ret = 0;

	XA_STATE(xas, &encl->page_array, PFN_DOWN(start));

	/* Disallow mapping outside enclave's address range. */
	if (test_bit(SGX_ENCL_INITIALIZED, &encl->flags) &&
	    (start < encl->base || end > encl->base + encl->size))
		return -EACCES;

	/*
	 * Disallow READ_IMPLIES_EXEC tasks as their VMA permissions might
	 * conflict with the enclave page permissions.
	 */
	if (current->personality & READ_IMPLIES_EXEC)
		return -EACCES;

	mutex_lock(&encl->lock);
	xas_lock(&xas);
	xas_for_each(&xas, page, PFN_DOWN(end - 1)) {
		if (~page->vm_max_prot_bits & vm_prot_bits) {
			ret = -EACCES;
			break;
		}

		/* Reschedule on every XA_CHECK_SCHED iteration. */
		if (!(++count % XA_CHECK_SCHED)) {
			xas_pause(&xas);
			xas_unlock(&xas);
			mutex_unlock(&encl->lock);

			cond_resched();

			mutex_lock(&encl->lock);
			xas_lock(&xas);
		}
	}
	xas_unlock(&xas);
	mutex_unlock(&encl->lock);

	return ret;
}

static int sgx_vma_mprotect(struct vm_area_struct *vma, unsigned long start,
			    unsigned long end, unsigned long newflags)
{
	return sgx_encl_may_map(vma->vm_private_data, start, end, newflags);
}

static int sgx_encl_debug_read(struct sgx_encl *encl, struct sgx_encl_page *page,
			       unsigned long addr, void *data)
{
	unsigned long offset = addr & ~PAGE_MASK;
	int ret;


	ret = __edbgrd(sgx_get_epc_virt_addr(page->epc_page) + offset, data);
	if (ret)
		return -EIO;

	return 0;
}

static int sgx_encl_debug_write(struct sgx_encl *encl, struct sgx_encl_page *page,
				unsigned long addr, void *data)
{
	unsigned long offset = addr & ~PAGE_MASK;
	int ret;

	ret = __edbgwr(sgx_get_epc_virt_addr(page->epc_page) + offset, data);
	if (ret)
		return -EIO;

	return 0;
}

/*
 * Load an enclave page to EPC if required, and take encl->lock.
 */
static struct sgx_encl_page *sgx_encl_reserve_page(struct sgx_encl *encl,
						   unsigned long addr,
						   unsigned long vm_flags)
{
	struct sgx_encl_page *entry;

	for ( ; ; ) {
		mutex_lock(&encl->lock);

		entry = sgx_encl_load_page_in_vma(encl, addr, vm_flags);
		if (PTR_ERR(entry) != -EBUSY)
			break;

		mutex_unlock(&encl->lock);
	}

	if (IS_ERR(entry))
		mutex_unlock(&encl->lock);

	return entry;
}

static int sgx_vma_access(struct vm_area_struct *vma, unsigned long addr,
			  void *buf, int len, int write)
{
	struct sgx_encl *encl = vma->vm_private_data;
	struct sgx_encl_page *entry = NULL;
	char data[sizeof(unsigned long)];
	unsigned long align;
	int offset;
	int cnt;
	int ret = 0;
	int i;

	/*
	 * If process was forked, VMA is still there but vm_private_data is set
	 * to NULL.
	 */
	if (!encl)
		return -EFAULT;

	if (!test_bit(SGX_ENCL_DEBUG, &encl->flags))
		return -EFAULT;

	for (i = 0; i < len; i += cnt) {
		entry = sgx_encl_reserve_page(encl, (addr + i) & PAGE_MASK,
					      vma->vm_flags);
		if (IS_ERR(entry)) {
			ret = PTR_ERR(entry);
			break;
		}

		align = ALIGN_DOWN(addr + i, sizeof(unsigned long));
		offset = (addr + i) & (sizeof(unsigned long) - 1);
		cnt = sizeof(unsigned long) - offset;
		cnt = min(cnt, len - i);

		ret = sgx_encl_debug_read(encl, entry, align, data);
		if (ret)
			goto out;

		if (write) {
			memcpy(data + offset, buf + i, cnt);
			ret = sgx_encl_debug_write(encl, entry, align, data);
			if (ret)
				goto out;
		} else {
			memcpy(buf + i, data + offset, cnt);
		}

out:
		mutex_unlock(&encl->lock);

		if (ret)
			break;
	}

	return ret < 0 ? ret : i;
}

const struct vm_operations_struct sgx_vm_ops = {
	.fault = sgx_vma_fault,
	.mprotect = sgx_vma_mprotect,
	.open = sgx_vma_open,
	.access = sgx_vma_access,
};

/**
 * sgx_encl_release - Destroy an enclave instance
 * @ref:	address of a kref inside &sgx_encl
 *
 * Used together with kref_put(). Frees all the resources associated with the
 * enclave and the instance itself.
 */
void sgx_encl_release(struct kref *ref)
{
	struct sgx_encl *encl = container_of(ref, struct sgx_encl, refcount);
	unsigned long max_page_index = PFN_DOWN(encl->base + encl->size - 1);
	struct sgx_va_page *va_page;
	struct sgx_encl_page *entry;
	unsigned long count = 0;
<<<<<<< HEAD

	XA_STATE(xas, &encl->page_array, PFN_DOWN(encl->base));

=======

	XA_STATE(xas, &encl->page_array, PFN_DOWN(encl->base));

>>>>>>> 2cb8e624
	xas_lock(&xas);
	xas_for_each(&xas, entry, max_page_index) {
		if (entry->epc_page) {
			/*
			 * The page and its radix tree entry cannot be freed
			 * if the page is being held by the reclaimer.
			 */
			if (sgx_unmark_page_reclaimable(entry->epc_page))
				continue;

			sgx_encl_free_epc_page(entry->epc_page);
			encl->secs_child_cnt--;
			entry->epc_page = NULL;
		}

		kfree(entry);
		/*
		 * Invoke scheduler on every XA_CHECK_SCHED iteration
		 * to prevent soft lockups.
		 */
		if (!(++count % XA_CHECK_SCHED)) {
			xas_pause(&xas);
			xas_unlock(&xas);

			cond_resched();

			xas_lock(&xas);
		}
	}
	xas_unlock(&xas);

	xa_destroy(&encl->page_array);

	if (!encl->secs_child_cnt && encl->secs.epc_page) {
		sgx_encl_free_epc_page(encl->secs.epc_page);
		encl->secs.epc_page = NULL;
	}

	while (!list_empty(&encl->va_pages)) {
		va_page = list_first_entry(&encl->va_pages, struct sgx_va_page,
					   list);
		list_del(&va_page->list);
		sgx_encl_free_epc_page(va_page->epc_page);
		kfree(va_page);
	}

	if (encl->backing)
		fput(encl->backing);

	cleanup_srcu_struct(&encl->srcu);

	WARN_ON_ONCE(!list_empty(&encl->mm_list));

	/* Detect EPC page leak's. */
	WARN_ON_ONCE(encl->secs_child_cnt);
	WARN_ON_ONCE(encl->secs.epc_page);

	kfree(encl);
}

/*
 * 'mm' is exiting and no longer needs mmu notifications.
 */
static void sgx_mmu_notifier_release(struct mmu_notifier *mn,
				     struct mm_struct *mm)
{
	struct sgx_encl_mm *encl_mm = container_of(mn, struct sgx_encl_mm, mmu_notifier);
	struct sgx_encl_mm *tmp = NULL;

	/*
	 * The enclave itself can remove encl_mm.  Note, objects can't be moved
	 * off an RCU protected list, but deletion is ok.
	 */
	spin_lock(&encl_mm->encl->mm_lock);
	list_for_each_entry(tmp, &encl_mm->encl->mm_list, list) {
		if (tmp == encl_mm) {
			list_del_rcu(&encl_mm->list);
			break;
		}
	}
	spin_unlock(&encl_mm->encl->mm_lock);

	if (tmp == encl_mm) {
		synchronize_srcu(&encl_mm->encl->srcu);
		mmu_notifier_put(mn);
	}
}

static void sgx_mmu_notifier_free(struct mmu_notifier *mn)
{
	struct sgx_encl_mm *encl_mm = container_of(mn, struct sgx_encl_mm, mmu_notifier);

	/* 'encl_mm' is going away, put encl_mm->encl reference: */
	kref_put(&encl_mm->encl->refcount, sgx_encl_release);

	kfree(encl_mm);
}

static const struct mmu_notifier_ops sgx_mmu_notifier_ops = {
	.release		= sgx_mmu_notifier_release,
	.free_notifier		= sgx_mmu_notifier_free,
};

static struct sgx_encl_mm *sgx_encl_find_mm(struct sgx_encl *encl,
					    struct mm_struct *mm)
{
	struct sgx_encl_mm *encl_mm = NULL;
	struct sgx_encl_mm *tmp;
	int idx;

	idx = srcu_read_lock(&encl->srcu);

	list_for_each_entry_rcu(tmp, &encl->mm_list, list) {
		if (tmp->mm == mm) {
			encl_mm = tmp;
			break;
		}
	}

	srcu_read_unlock(&encl->srcu, idx);

	return encl_mm;
}

int sgx_encl_mm_add(struct sgx_encl *encl, struct mm_struct *mm)
{
	struct sgx_encl_mm *encl_mm;
	int ret;

	/*
	 * Even though a single enclave may be mapped into an mm more than once,
	 * each 'mm' only appears once on encl->mm_list. This is guaranteed by
	 * holding the mm's mmap lock for write before an mm can be added or
	 * remove to an encl->mm_list.
	 */
	mmap_assert_write_locked(mm);

	/*
	 * It's possible that an entry already exists in the mm_list, because it
	 * is removed only on VFS release or process exit.
	 */
	if (sgx_encl_find_mm(encl, mm))
		return 0;

	encl_mm = kzalloc(sizeof(*encl_mm), GFP_KERNEL);
	if (!encl_mm)
		return -ENOMEM;

	/* Grab a refcount for the encl_mm->encl reference: */
	kref_get(&encl->refcount);
	encl_mm->encl = encl;
	encl_mm->mm = mm;
	encl_mm->mmu_notifier.ops = &sgx_mmu_notifier_ops;

	ret = __mmu_notifier_register(&encl_mm->mmu_notifier, mm);
	if (ret) {
		kfree(encl_mm);
		return ret;
	}

	spin_lock(&encl->mm_lock);
	list_add_rcu(&encl_mm->list, &encl->mm_list);
	/* Pairs with smp_rmb() in sgx_zap_enclave_ptes(). */
	smp_wmb();
	encl->mm_list_version++;
	spin_unlock(&encl->mm_lock);

	return 0;
}

/**
 * sgx_encl_cpumask() - Query which CPUs might be accessing the enclave
 * @encl: the enclave
 *
 * Some SGX functions require that no cached linear-to-physical address
 * mappings are present before they can succeed. For example, ENCLS[EWB]
 * copies a page from the enclave page cache to regular main memory but
 * it fails if it cannot ensure that there are no cached
 * linear-to-physical address mappings referring to the page.
 *
 * SGX hardware flushes all cached linear-to-physical mappings on a CPU
 * when an enclave is exited via ENCLU[EEXIT] or an Asynchronous Enclave
 * Exit (AEX). Exiting an enclave will thus ensure cached linear-to-physical
 * address mappings are cleared but coordination with the tracking done within
 * the SGX hardware is needed to support the SGX functions that depend on this
 * cache clearing.
 *
 * When the ENCLS[ETRACK] function is issued on an enclave the hardware
 * tracks threads operating inside the enclave at that time. The SGX
 * hardware tracking require that all the identified threads must have
 * exited the enclave in order to flush the mappings before a function such
 * as ENCLS[EWB] will be permitted
 *
 * The following flow is used to support SGX functions that require that
 * no cached linear-to-physical address mappings are present:
 * 1) Execute ENCLS[ETRACK] to initiate hardware tracking.
 * 2) Use this function (sgx_encl_cpumask()) to query which CPUs might be
 *    accessing the enclave.
 * 3) Send IPI to identified CPUs, kicking them out of the enclave and
 *    thus flushing all locally cached linear-to-physical address mappings.
 * 4) Execute SGX function.
 *
 * Context: It is required to call this function after ENCLS[ETRACK].
 *          This will ensure that if any new mm appears (racing with
 *          sgx_encl_mm_add()) then the new mm will enter into the
 *          enclave with fresh linear-to-physical address mappings.
 *
 *          It is required that all IPIs are completed before a new
 *          ENCLS[ETRACK] is issued so be sure to protect steps 1 to 3
 *          of the above flow with the enclave's mutex.
 *
 * Return: cpumask of CPUs that might be accessing @encl
 */
const cpumask_t *sgx_encl_cpumask(struct sgx_encl *encl)
{
	cpumask_t *cpumask = &encl->cpumask;
	struct sgx_encl_mm *encl_mm;
	int idx;

	cpumask_clear(cpumask);

	idx = srcu_read_lock(&encl->srcu);

	list_for_each_entry_rcu(encl_mm, &encl->mm_list, list) {
		if (!mmget_not_zero(encl_mm->mm))
			continue;

		cpumask_or(cpumask, cpumask, mm_cpumask(encl_mm->mm));

		mmput_async(encl_mm->mm);
	}

	srcu_read_unlock(&encl->srcu, idx);

	return cpumask;
}

static struct page *sgx_encl_get_backing_page(struct sgx_encl *encl,
					      pgoff_t index)
{
	struct address_space *mapping = encl->backing->f_mapping;
	gfp_t gfpmask = mapping_gfp_mask(mapping);

	return shmem_read_mapping_page_gfp(mapping, index, gfpmask);
}

/**
 * __sgx_encl_get_backing() - Pin the backing storage
 * @encl:	an enclave pointer
 * @page_index:	enclave page index
 * @backing:	data for accessing backing storage for the page
 *
 * Pin the backing storage pages for storing the encrypted contents and Paging
 * Crypto MetaData (PCMD) of an enclave page.
 *
 * Return:
 *   0 on success,
 *   -errno otherwise.
 */
static int __sgx_encl_get_backing(struct sgx_encl *encl, unsigned long page_index,
			 struct sgx_backing *backing)
{
	pgoff_t page_pcmd_off = sgx_encl_get_backing_page_pcmd_offset(encl, page_index);
	struct page *contents;
	struct page *pcmd;

	contents = sgx_encl_get_backing_page(encl, page_index);
	if (IS_ERR(contents))
		return PTR_ERR(contents);

	pcmd = sgx_encl_get_backing_page(encl, PFN_DOWN(page_pcmd_off));
	if (IS_ERR(pcmd)) {
		put_page(contents);
		return PTR_ERR(pcmd);
	}

	backing->contents = contents;
	backing->pcmd = pcmd;
	backing->pcmd_offset = page_pcmd_off & (PAGE_SIZE - 1);

	return 0;
}

/*
 * When called from ksgxd, returns the mem_cgroup of a struct mm stored
 * in the enclave's mm_list. When not called from ksgxd, just returns
 * the mem_cgroup of the current task.
 */
static struct mem_cgroup *sgx_encl_get_mem_cgroup(struct sgx_encl *encl)
{
	struct mem_cgroup *memcg = NULL;
	struct sgx_encl_mm *encl_mm;
	int idx;

	/*
	 * If called from normal task context, return the mem_cgroup
	 * of the current task's mm. The remainder of the handling is for
	 * ksgxd.
	 */
	if (!current_is_ksgxd())
		return get_mem_cgroup_from_mm(current->mm);

	/*
	 * Search the enclave's mm_list to find an mm associated with
	 * this enclave to charge the allocation to.
	 */
	idx = srcu_read_lock(&encl->srcu);

	list_for_each_entry_rcu(encl_mm, &encl->mm_list, list) {
		if (!mmget_not_zero(encl_mm->mm))
			continue;

		memcg = get_mem_cgroup_from_mm(encl_mm->mm);

		mmput_async(encl_mm->mm);

		break;
	}

	srcu_read_unlock(&encl->srcu, idx);

	/*
	 * In the rare case that there isn't an mm associated with
	 * the enclave, set memcg to the current active mem_cgroup.
	 * This will be the root mem_cgroup if there is no active
	 * mem_cgroup.
	 */
	if (!memcg)
		return get_mem_cgroup_from_mm(NULL);

	return memcg;
}

/**
 * sgx_encl_alloc_backing() - create a new backing storage page
 * @encl:	an enclave pointer
 * @page_index:	enclave page index
 * @backing:	data for accessing backing storage for the page
 *
 * When called from ksgxd, sets the active memcg from one of the
 * mms in the enclave's mm_list prior to any backing page allocation,
 * in order to ensure that shmem page allocations are charged to the
 * enclave.  Create a backing page for loading data back into an EPC page with
 * ELDU.  This function takes a reference on a new backing page which
 * must be dropped with a corresponding call to sgx_encl_put_backing().
 *
 * Return:
 *   0 on success,
 *   -errno otherwise.
 */
int sgx_encl_alloc_backing(struct sgx_encl *encl, unsigned long page_index,
			   struct sgx_backing *backing)
{
	struct mem_cgroup *encl_memcg = sgx_encl_get_mem_cgroup(encl);
	struct mem_cgroup *memcg = set_active_memcg(encl_memcg);
	int ret;

	ret = __sgx_encl_get_backing(encl, page_index, backing);

	set_active_memcg(memcg);
	mem_cgroup_put(encl_memcg);

	return ret;
}

/**
 * sgx_encl_lookup_backing() - retrieve an existing backing storage page
 * @encl:	an enclave pointer
 * @page_index:	enclave page index
 * @backing:	data for accessing backing storage for the page
 *
 * Retrieve a backing page for loading data back into an EPC page with ELDU.
 * It is the caller's responsibility to ensure that it is appropriate to use
 * sgx_encl_lookup_backing() rather than sgx_encl_alloc_backing(). If lookup is
 * not used correctly, this will cause an allocation which is not accounted for.
 * This function takes a reference on an existing backing page which must be
 * dropped with a corresponding call to sgx_encl_put_backing().
 *
 * Return:
 *   0 on success,
 *   -errno otherwise.
 */
static int sgx_encl_lookup_backing(struct sgx_encl *encl, unsigned long page_index,
			   struct sgx_backing *backing)
{
	return __sgx_encl_get_backing(encl, page_index, backing);
}

/**
 * sgx_encl_put_backing() - Unpin the backing storage
 * @backing:	data for accessing backing storage for the page
 */
void sgx_encl_put_backing(struct sgx_backing *backing)
{
	put_page(backing->pcmd);
	put_page(backing->contents);
}

static int sgx_encl_test_and_clear_young_cb(pte_t *ptep, unsigned long addr,
					    void *data)
{
	pte_t pte;
	int ret;

	ret = pte_young(*ptep);
	if (ret) {
		pte = pte_mkold(*ptep);
		set_pte_at((struct mm_struct *)data, addr, ptep, pte);
	}

	return ret;
}

/**
 * sgx_encl_test_and_clear_young() - Test and reset the accessed bit
 * @mm:		mm_struct that is checked
 * @page:	enclave page to be tested for recent access
 *
 * Checks the Access (A) bit from the PTE corresponding to the enclave page and
 * clears it.
 *
 * Return: 1 if the page has been recently accessed and 0 if not.
 */
int sgx_encl_test_and_clear_young(struct mm_struct *mm,
				  struct sgx_encl_page *page)
{
	unsigned long addr = page->desc & PAGE_MASK;
	struct sgx_encl *encl = page->encl;
	struct vm_area_struct *vma;
	int ret;

	ret = sgx_encl_find(mm, addr, &vma);
	if (ret)
		return 0;

	if (encl != vma->vm_private_data)
		return 0;

	ret = apply_to_page_range(vma->vm_mm, addr, PAGE_SIZE,
				  sgx_encl_test_and_clear_young_cb, vma->vm_mm);
	if (ret < 0)
		return 0;

	return ret;
}

struct sgx_encl_page *sgx_encl_page_alloc(struct sgx_encl *encl,
					  unsigned long offset,
					  u64 secinfo_flags)
{
	struct sgx_encl_page *encl_page;
	unsigned long prot;

	encl_page = kzalloc(sizeof(*encl_page), GFP_KERNEL);
	if (!encl_page)
		return ERR_PTR(-ENOMEM);

	encl_page->desc = encl->base + offset;
	encl_page->encl = encl;

	prot = _calc_vm_trans(secinfo_flags, SGX_SECINFO_R, PROT_READ)  |
	       _calc_vm_trans(secinfo_flags, SGX_SECINFO_W, PROT_WRITE) |
	       _calc_vm_trans(secinfo_flags, SGX_SECINFO_X, PROT_EXEC);

	/*
	 * TCS pages must always RW set for CPU access while the SECINFO
	 * permissions are *always* zero - the CPU ignores the user provided
	 * values and silently overwrites them with zero permissions.
	 */
	if ((secinfo_flags & SGX_SECINFO_PAGE_TYPE_MASK) == SGX_SECINFO_TCS)
		prot |= PROT_READ | PROT_WRITE;

	/* Calculate maximum of the VM flags for the page. */
	encl_page->vm_max_prot_bits = calc_vm_prot_bits(prot, 0);

	return encl_page;
}

/**
 * sgx_zap_enclave_ptes() - remove PTEs mapping the address from enclave
 * @encl: the enclave
 * @addr: page aligned pointer to single page for which PTEs will be removed
 *
 * Multiple VMAs may have an enclave page mapped. Remove the PTE mapping
 * @addr from each VMA. Ensure that page fault handler is ready to handle
 * new mappings of @addr before calling this function.
 */
void sgx_zap_enclave_ptes(struct sgx_encl *encl, unsigned long addr)
{
	unsigned long mm_list_version;
	struct sgx_encl_mm *encl_mm;
	struct vm_area_struct *vma;
	int idx, ret;

	do {
		mm_list_version = encl->mm_list_version;

		/* Pairs with smp_wmb() in sgx_encl_mm_add(). */
		smp_rmb();

		idx = srcu_read_lock(&encl->srcu);

		list_for_each_entry_rcu(encl_mm, &encl->mm_list, list) {
			if (!mmget_not_zero(encl_mm->mm))
				continue;

			mmap_read_lock(encl_mm->mm);

			ret = sgx_encl_find(encl_mm->mm, addr, &vma);
			if (!ret && encl == vma->vm_private_data)
				zap_vma_ptes(vma, addr, PAGE_SIZE);

			mmap_read_unlock(encl_mm->mm);

			mmput_async(encl_mm->mm);
		}

		srcu_read_unlock(&encl->srcu, idx);
	} while (unlikely(encl->mm_list_version != mm_list_version));
}

/**
 * sgx_alloc_va_page() - Allocate a Version Array (VA) page
 * @reclaim: Reclaim EPC pages directly if none available. Enclave
 *           mutex should not be held if this is set.
 *
 * Allocate a free EPC page and convert it to a Version Array (VA) page.
 *
 * Return:
 *   a VA page,
 *   -errno otherwise
 */
struct sgx_epc_page *sgx_alloc_va_page(bool reclaim)
{
	struct sgx_epc_page *epc_page;
	int ret;

	epc_page = sgx_alloc_epc_page(NULL, reclaim);
	if (IS_ERR(epc_page))
		return ERR_CAST(epc_page);

	ret = __epa(sgx_get_epc_virt_addr(epc_page));
	if (ret) {
		WARN_ONCE(1, "EPA returned %d (0x%x)", ret, ret);
		sgx_encl_free_epc_page(epc_page);
		return ERR_PTR(-EFAULT);
	}

	return epc_page;
}

/**
 * sgx_alloc_va_slot - allocate a VA slot
 * @va_page:	a &struct sgx_va_page instance
 *
 * Allocates a slot from a &struct sgx_va_page instance.
 *
 * Return: offset of the slot inside the VA page
 */
unsigned int sgx_alloc_va_slot(struct sgx_va_page *va_page)
{
	int slot = find_first_zero_bit(va_page->slots, SGX_VA_SLOT_COUNT);

	if (slot < SGX_VA_SLOT_COUNT)
		set_bit(slot, va_page->slots);

	return slot << 3;
}

/**
 * sgx_free_va_slot - free a VA slot
 * @va_page:	a &struct sgx_va_page instance
 * @offset:	offset of the slot inside the VA page
 *
 * Frees a slot from a &struct sgx_va_page instance.
 */
void sgx_free_va_slot(struct sgx_va_page *va_page, unsigned int offset)
{
	clear_bit(offset >> 3, va_page->slots);
}

/**
 * sgx_va_page_full - is the VA page full?
 * @va_page:	a &struct sgx_va_page instance
 *
 * Return: true if all slots have been taken
 */
bool sgx_va_page_full(struct sgx_va_page *va_page)
{
	int slot = find_first_zero_bit(va_page->slots, SGX_VA_SLOT_COUNT);

	return slot == SGX_VA_SLOT_COUNT;
}

/**
 * sgx_encl_free_epc_page - free an EPC page assigned to an enclave
 * @page:	EPC page to be freed
 *
 * Free an EPC page assigned to an enclave. It does EREMOVE for the page, and
 * only upon success, it puts the page back to free page list.  Otherwise, it
 * gives a WARNING to indicate page is leaked.
 */
void sgx_encl_free_epc_page(struct sgx_epc_page *page)
{
	int ret;

	WARN_ON_ONCE(page->flags & SGX_EPC_PAGE_RECLAIMER_TRACKED);

	ret = __eremove(sgx_get_epc_virt_addr(page));
	if (WARN_ONCE(ret, EREMOVE_ERROR_MESSAGE, ret, ret))
		return;

	sgx_free_epc_page(page);
}<|MERGE_RESOLUTION|>--- conflicted
+++ resolved
@@ -684,15 +684,9 @@
 	struct sgx_va_page *va_page;
 	struct sgx_encl_page *entry;
 	unsigned long count = 0;
-<<<<<<< HEAD
 
 	XA_STATE(xas, &encl->page_array, PFN_DOWN(encl->base));
 
-=======
-
-	XA_STATE(xas, &encl->page_array, PFN_DOWN(encl->base));
-
->>>>>>> 2cb8e624
 	xas_lock(&xas);
 	xas_for_each(&xas, entry, max_page_index) {
 		if (entry->epc_page) {
