--- conflicted
+++ resolved
@@ -543,12 +543,8 @@
 	if (phys_id < 0)
 		return -1;
 
-<<<<<<< HEAD
-	if (!rdmsrl_safe(MSR_RAPL_POWER_UNIT, &msr_rapl_power_unit_bits))
-=======
 	/* protect rdmsrl() to handle virtualization */
 	if (rdmsrl_safe(MSR_RAPL_POWER_UNIT, &msr_rapl_power_unit_bits))
->>>>>>> c739f77f
 		return -1;
 
 	pmu = kzalloc_node(sizeof(*pmu), GFP_KERNEL, cpu_to_node(cpu));
