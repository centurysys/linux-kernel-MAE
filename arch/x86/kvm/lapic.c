--- conflicted
+++ resolved
@@ -2199,30 +2199,6 @@
 	}
 }
 
-<<<<<<< HEAD
-static void kvm_lapic_xapic_id_updated(struct kvm_lapic *apic)
-{
-	struct kvm *kvm = apic->vcpu->kvm;
-
-	if (!kvm_apic_hw_enabled(apic))
-		return;
-
-	if (KVM_BUG_ON(apic_x2apic_mode(apic), kvm))
-		return;
-
-	/*
-	 * Deliberately truncate the vCPU ID when detecting a modified APIC ID
-	 * to avoid false positives if the vCPU ID, i.e. x2APIC ID, is a 32-bit
-	 * value.
-	 */
-	if (kvm_xapic_id(apic) == (u8)apic->vcpu->vcpu_id)
-		return;
-
-	kvm_set_apicv_inhibit(apic->vcpu->kvm, APICV_INHIBIT_REASON_APIC_ID_MODIFIED);
-}
-
-=======
->>>>>>> 5729a900
 static int get_lvt_index(u32 reg)
 {
 	if (reg == APIC_LVTCMCI)
@@ -2574,8 +2550,6 @@
 		apic->isr_count = count_vectors(apic->regs + APIC_ISR);
 	}
 	apic->highest_isr_cache = -1;
-<<<<<<< HEAD
-=======
 }
 
 int kvm_alloc_apic_access_page(struct kvm *kvm)
@@ -2647,7 +2621,6 @@
 	mutex_unlock(&kvm->slots_lock);
 
 	kvm_vcpu_srcu_read_lock(vcpu);
->>>>>>> 5729a900
 }
 
 void kvm_lapic_reset(struct kvm_vcpu *vcpu, bool init_event)
