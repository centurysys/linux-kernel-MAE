// SPDX-License-Identifier: GPL-2.0-only
/*
 * bpf_jit_comp.c: BPF JIT compiler
 *
 * Copyright (C) 2011-2013 Eric Dumazet (eric.dumazet@gmail.com)
 * Internal BPF Copyright (c) 2011-2014 PLUMgrid, http://plumgrid.com
 */
#include <linux/netdevice.h>
#include <linux/filter.h>
#include <linux/if_vlan.h>
#include <linux/bpf.h>
#include <linux/memory.h>
#include <linux/sort.h>
#include <asm/extable.h>
#include <asm/set_memory.h>
#include <asm/nospec-branch.h>
#include <asm/text-patching.h>
#include <asm/asm-prototypes.h>

static u8 *emit_code(u8 *ptr, u32 bytes, unsigned int len)
{
	if (len == 1)
		*ptr = bytes;
	else if (len == 2)
		*(u16 *)ptr = bytes;
	else {
		*(u32 *)ptr = bytes;
		barrier();
	}
	return ptr + len;
}

#define EMIT(bytes, len) \
	do { prog = emit_code(prog, bytes, len); } while (0)

#define EMIT1(b1)		EMIT(b1, 1)
#define EMIT2(b1, b2)		EMIT((b1) + ((b2) << 8), 2)
#define EMIT3(b1, b2, b3)	EMIT((b1) + ((b2) << 8) + ((b3) << 16), 3)
#define EMIT4(b1, b2, b3, b4)   EMIT((b1) + ((b2) << 8) + ((b3) << 16) + ((b4) << 24), 4)

#define EMIT1_off32(b1, off) \
	do { EMIT1(b1); EMIT(off, 4); } while (0)
#define EMIT2_off32(b1, b2, off) \
	do { EMIT2(b1, b2); EMIT(off, 4); } while (0)
#define EMIT3_off32(b1, b2, b3, off) \
	do { EMIT3(b1, b2, b3); EMIT(off, 4); } while (0)
#define EMIT4_off32(b1, b2, b3, b4, off) \
	do { EMIT4(b1, b2, b3, b4); EMIT(off, 4); } while (0)

static bool is_imm8(int value)
{
	return value <= 127 && value >= -128;
}

static bool is_simm32(s64 value)
{
	return value == (s64)(s32)value;
}

static bool is_uimm32(u64 value)
{
	return value == (u64)(u32)value;
}

/* mov dst, src */
#define EMIT_mov(DST, SRC)								 \
	do {										 \
		if (DST != SRC)								 \
			EMIT3(add_2mod(0x48, DST, SRC), 0x89, add_2reg(0xC0, DST, SRC)); \
	} while (0)

static int bpf_size_to_x86_bytes(int bpf_size)
{
	if (bpf_size == BPF_W)
		return 4;
	else if (bpf_size == BPF_H)
		return 2;
	else if (bpf_size == BPF_B)
		return 1;
	else if (bpf_size == BPF_DW)
		return 4; /* imm32 */
	else
		return 0;
}

/*
 * List of x86 cond jumps opcodes (. + s8)
 * Add 0x10 (and an extra 0x0f) to generate far jumps (. + s32)
 */
#define X86_JB  0x72
#define X86_JAE 0x73
#define X86_JE  0x74
#define X86_JNE 0x75
#define X86_JBE 0x76
#define X86_JA  0x77
#define X86_JL  0x7C
#define X86_JGE 0x7D
#define X86_JLE 0x7E
#define X86_JG  0x7F

/* Pick a register outside of BPF range for JIT internal work */
#define AUX_REG (MAX_BPF_JIT_REG + 1)
#define X86_REG_R9 (MAX_BPF_JIT_REG + 2)

/*
 * The following table maps BPF registers to x86-64 registers.
 *
 * x86-64 register R12 is unused, since if used as base address
 * register in load/store instructions, it always needs an
 * extra byte of encoding and is callee saved.
 *
 * x86-64 register R9 is not used by BPF programs, but can be used by BPF
 * trampoline. x86-64 register R10 is used for blinding (if enabled).
 */
static const int reg2hex[] = {
	[BPF_REG_0] = 0,  /* RAX */
	[BPF_REG_1] = 7,  /* RDI */
	[BPF_REG_2] = 6,  /* RSI */
	[BPF_REG_3] = 2,  /* RDX */
	[BPF_REG_4] = 1,  /* RCX */
	[BPF_REG_5] = 0,  /* R8  */
	[BPF_REG_6] = 3,  /* RBX callee saved */
	[BPF_REG_7] = 5,  /* R13 callee saved */
	[BPF_REG_8] = 6,  /* R14 callee saved */
	[BPF_REG_9] = 7,  /* R15 callee saved */
	[BPF_REG_FP] = 5, /* RBP readonly */
	[BPF_REG_AX] = 2, /* R10 temp register */
	[AUX_REG] = 3,    /* R11 temp register */
	[X86_REG_R9] = 1, /* R9 register, 6th function argument */
};

static const int reg2pt_regs[] = {
	[BPF_REG_0] = offsetof(struct pt_regs, ax),
	[BPF_REG_1] = offsetof(struct pt_regs, di),
	[BPF_REG_2] = offsetof(struct pt_regs, si),
	[BPF_REG_3] = offsetof(struct pt_regs, dx),
	[BPF_REG_4] = offsetof(struct pt_regs, cx),
	[BPF_REG_5] = offsetof(struct pt_regs, r8),
	[BPF_REG_6] = offsetof(struct pt_regs, bx),
	[BPF_REG_7] = offsetof(struct pt_regs, r13),
	[BPF_REG_8] = offsetof(struct pt_regs, r14),
	[BPF_REG_9] = offsetof(struct pt_regs, r15),
};

/*
 * is_ereg() == true if BPF register 'reg' maps to x86-64 r8..r15
 * which need extra byte of encoding.
 * rax,rcx,...,rbp have simpler encoding
 */
static bool is_ereg(u32 reg)
{
	return (1 << reg) & (BIT(BPF_REG_5) |
			     BIT(AUX_REG) |
			     BIT(BPF_REG_7) |
			     BIT(BPF_REG_8) |
			     BIT(BPF_REG_9) |
			     BIT(X86_REG_R9) |
			     BIT(BPF_REG_AX));
}

/*
 * is_ereg_8l() == true if BPF register 'reg' is mapped to access x86-64
 * lower 8-bit registers dil,sil,bpl,spl,r8b..r15b, which need extra byte
 * of encoding. al,cl,dl,bl have simpler encoding.
 */
static bool is_ereg_8l(u32 reg)
{
	return is_ereg(reg) ||
	    (1 << reg) & (BIT(BPF_REG_1) |
			  BIT(BPF_REG_2) |
			  BIT(BPF_REG_FP));
}

static bool is_axreg(u32 reg)
{
	return reg == BPF_REG_0;
}

/* Add modifiers if 'reg' maps to x86-64 registers R8..R15 */
static u8 add_1mod(u8 byte, u32 reg)
{
	if (is_ereg(reg))
		byte |= 1;
	return byte;
}

static u8 add_2mod(u8 byte, u32 r1, u32 r2)
{
	if (is_ereg(r1))
		byte |= 1;
	if (is_ereg(r2))
		byte |= 4;
	return byte;
}

/* Encode 'dst_reg' register into x86-64 opcode 'byte' */
static u8 add_1reg(u8 byte, u32 dst_reg)
{
	return byte + reg2hex[dst_reg];
}

/* Encode 'dst_reg' and 'src_reg' registers into x86-64 opcode 'byte' */
static u8 add_2reg(u8 byte, u32 dst_reg, u32 src_reg)
{
	return byte + reg2hex[dst_reg] + (reg2hex[src_reg] << 3);
}

/* Some 1-byte opcodes for binary ALU operations */
static u8 simple_alu_opcodes[] = {
	[BPF_ADD] = 0x01,
	[BPF_SUB] = 0x29,
	[BPF_AND] = 0x21,
	[BPF_OR] = 0x09,
	[BPF_XOR] = 0x31,
	[BPF_LSH] = 0xE0,
	[BPF_RSH] = 0xE8,
	[BPF_ARSH] = 0xF8,
};

static void jit_fill_hole(void *area, unsigned int size)
{
	/* Fill whole space with INT3 instructions */
	memset(area, 0xcc, size);
}

struct jit_context {
	int cleanup_addr; /* Epilogue code offset */
};

/* Maximum number of bytes emitted while JITing one eBPF insn */
#define BPF_MAX_INSN_SIZE	128
#define BPF_INSN_SAFETY		64

/* Number of bytes emit_patch() needs to generate instructions */
#define X86_PATCH_SIZE		5
/* Number of bytes that will be skipped on tailcall */
#define X86_TAIL_CALL_OFFSET	11

static void push_callee_regs(u8 **pprog, bool *callee_regs_used)
{
	u8 *prog = *pprog;

	if (callee_regs_used[0])
		EMIT1(0x53);         /* push rbx */
	if (callee_regs_used[1])
		EMIT2(0x41, 0x55);   /* push r13 */
	if (callee_regs_used[2])
		EMIT2(0x41, 0x56);   /* push r14 */
	if (callee_regs_used[3])
		EMIT2(0x41, 0x57);   /* push r15 */
	*pprog = prog;
}

static void pop_callee_regs(u8 **pprog, bool *callee_regs_used)
{
	u8 *prog = *pprog;

	if (callee_regs_used[3])
		EMIT2(0x41, 0x5F);   /* pop r15 */
	if (callee_regs_used[2])
		EMIT2(0x41, 0x5E);   /* pop r14 */
	if (callee_regs_used[1])
		EMIT2(0x41, 0x5D);   /* pop r13 */
	if (callee_regs_used[0])
		EMIT1(0x5B);         /* pop rbx */
	*pprog = prog;
}

/*
 * Emit x86-64 prologue code for BPF program.
 * bpf_tail_call helper will skip the first X86_TAIL_CALL_OFFSET bytes
 * while jumping to another program
 */
static void emit_prologue(u8 **pprog, u32 stack_depth, bool ebpf_from_cbpf,
			  bool tail_call_reachable, bool is_subprog)
{
	u8 *prog = *pprog;

	/* BPF trampoline can be made to work without these nops,
	 * but let's waste 5 bytes for now and optimize later
	 */
	memcpy(prog, x86_nops[5], X86_PATCH_SIZE);
	prog += X86_PATCH_SIZE;
	if (!ebpf_from_cbpf) {
		if (tail_call_reachable && !is_subprog)
			EMIT2(0x31, 0xC0); /* xor eax, eax */
		else
			EMIT2(0x66, 0x90); /* nop2 */
	}
	EMIT1(0x55);             /* push rbp */
	EMIT3(0x48, 0x89, 0xE5); /* mov rbp, rsp */
	/* sub rsp, rounded_stack_depth */
	if (stack_depth)
		EMIT3_off32(0x48, 0x81, 0xEC, round_up(stack_depth, 8));
	if (tail_call_reachable)
		EMIT1(0x50);         /* push rax */
	*pprog = prog;
}

static int emit_patch(u8 **pprog, void *func, void *ip, u8 opcode)
{
	u8 *prog = *pprog;
	s64 offset;

	offset = func - (ip + X86_PATCH_SIZE);
	if (!is_simm32(offset)) {
		pr_err("Target call %p is out of range\n", func);
		return -ERANGE;
	}
	EMIT1_off32(opcode, offset);
	*pprog = prog;
	return 0;
}

static int emit_call(u8 **pprog, void *func, void *ip)
{
	return emit_patch(pprog, func, ip, 0xE8);
}

static int emit_jump(u8 **pprog, void *func, void *ip)
{
	return emit_patch(pprog, func, ip, 0xE9);
}

static int __bpf_arch_text_poke(void *ip, enum bpf_text_poke_type t,
				void *old_addr, void *new_addr,
				const bool text_live)
{
	const u8 *nop_insn = x86_nops[5];
	u8 old_insn[X86_PATCH_SIZE];
	u8 new_insn[X86_PATCH_SIZE];
	u8 *prog;
	int ret;

	memcpy(old_insn, nop_insn, X86_PATCH_SIZE);
	if (old_addr) {
		prog = old_insn;
		ret = t == BPF_MOD_CALL ?
		      emit_call(&prog, old_addr, ip) :
		      emit_jump(&prog, old_addr, ip);
		if (ret)
			return ret;
	}

	memcpy(new_insn, nop_insn, X86_PATCH_SIZE);
	if (new_addr) {
		prog = new_insn;
		ret = t == BPF_MOD_CALL ?
		      emit_call(&prog, new_addr, ip) :
		      emit_jump(&prog, new_addr, ip);
		if (ret)
			return ret;
	}

	ret = -EBUSY;
	mutex_lock(&text_mutex);
	if (memcmp(ip, old_insn, X86_PATCH_SIZE))
		goto out;
	ret = 1;
	if (memcmp(ip, new_insn, X86_PATCH_SIZE)) {
		if (text_live)
			text_poke_bp(ip, new_insn, X86_PATCH_SIZE, NULL);
		else
			memcpy(ip, new_insn, X86_PATCH_SIZE);
		ret = 0;
	}
out:
	mutex_unlock(&text_mutex);
	return ret;
}

int bpf_arch_text_poke(void *ip, enum bpf_text_poke_type t,
		       void *old_addr, void *new_addr)
{
	if (!is_kernel_text((long)ip) &&
	    !is_bpf_text_address((long)ip))
		/* BPF poking in modules is not supported */
		return -EINVAL;

	return __bpf_arch_text_poke(ip, t, old_addr, new_addr, true);
}

static int get_pop_bytes(bool *callee_regs_used)
{
	int bytes = 0;

	if (callee_regs_used[3])
		bytes += 2;
	if (callee_regs_used[2])
		bytes += 2;
	if (callee_regs_used[1])
		bytes += 2;
	if (callee_regs_used[0])
		bytes += 1;

	return bytes;
}

/*
 * Generate the following code:
 *
 * ... bpf_tail_call(void *ctx, struct bpf_array *array, u64 index) ...
 *   if (index >= array->map.max_entries)
 *     goto out;
 *   if (++tail_call_cnt > MAX_TAIL_CALL_CNT)
 *     goto out;
 *   prog = array->ptrs[index];
 *   if (prog == NULL)
 *     goto out;
 *   goto *(prog->bpf_func + prologue_size);
 * out:
 */
static void emit_bpf_tail_call_indirect(u8 **pprog, bool *callee_regs_used,
					u32 stack_depth)
{
	int tcc_off = -4 - round_up(stack_depth, 8);
	u8 *prog = *pprog;
	int pop_bytes = 0;
	int off1 = 42;
	int off2 = 31;
	int off3 = 9;

	/* count the additional bytes used for popping callee regs from stack
	 * that need to be taken into account for each of the offsets that
	 * are used for bailing out of the tail call
	 */
	pop_bytes = get_pop_bytes(callee_regs_used);
	off1 += pop_bytes;
	off2 += pop_bytes;
	off3 += pop_bytes;

	if (stack_depth) {
		off1 += 7;
		off2 += 7;
		off3 += 7;
	}

	/*
	 * rdi - pointer to ctx
	 * rsi - pointer to bpf_array
	 * rdx - index in bpf_array
	 */

	/*
	 * if (index >= array->map.max_entries)
	 *	goto out;
	 */
	EMIT2(0x89, 0xD2);                        /* mov edx, edx */
	EMIT3(0x39, 0x56,                         /* cmp dword ptr [rsi + 16], edx */
	      offsetof(struct bpf_array, map.max_entries));
#define OFFSET1 (off1 + RETPOLINE_RCX_BPF_JIT_SIZE) /* Number of bytes to jump */
	EMIT2(X86_JBE, OFFSET1);                  /* jbe out */

	/*
	 * if (tail_call_cnt > MAX_TAIL_CALL_CNT)
	 *	goto out;
	 */
	EMIT2_off32(0x8B, 0x85, tcc_off);         /* mov eax, dword ptr [rbp - tcc_off] */
	EMIT3(0x83, 0xF8, MAX_TAIL_CALL_CNT);     /* cmp eax, MAX_TAIL_CALL_CNT */
#define OFFSET2 (off2 + RETPOLINE_RCX_BPF_JIT_SIZE)
	EMIT2(X86_JA, OFFSET2);                   /* ja out */
	EMIT3(0x83, 0xC0, 0x01);                  /* add eax, 1 */
	EMIT2_off32(0x89, 0x85, tcc_off);         /* mov dword ptr [rbp - tcc_off], eax */

	/* prog = array->ptrs[index]; */
	EMIT4_off32(0x48, 0x8B, 0x8C, 0xD6,       /* mov rcx, [rsi + rdx * 8 + offsetof(...)] */
		    offsetof(struct bpf_array, ptrs));

	/*
	 * if (prog == NULL)
	 *	goto out;
	 */
	EMIT3(0x48, 0x85, 0xC9);                  /* test rcx,rcx */
#define OFFSET3 (off3 + RETPOLINE_RCX_BPF_JIT_SIZE)
	EMIT2(X86_JE, OFFSET3);                   /* je out */

	*pprog = prog;
	pop_callee_regs(pprog, callee_regs_used);
	prog = *pprog;

	EMIT1(0x58);                              /* pop rax */
	if (stack_depth)
		EMIT3_off32(0x48, 0x81, 0xC4,     /* add rsp, sd */
			    round_up(stack_depth, 8));

	/* goto *(prog->bpf_func + X86_TAIL_CALL_OFFSET); */
	EMIT4(0x48, 0x8B, 0x49,                   /* mov rcx, qword ptr [rcx + 32] */
	      offsetof(struct bpf_prog, bpf_func));
	EMIT4(0x48, 0x83, 0xC1,                   /* add rcx, X86_TAIL_CALL_OFFSET */
	      X86_TAIL_CALL_OFFSET);
	/*
	 * Now we're ready to jump into next BPF program
	 * rdi == ctx (1st arg)
	 * rcx == prog->bpf_func + X86_TAIL_CALL_OFFSET
	 */
	RETPOLINE_RCX_BPF_JIT();

	/* out: */
	*pprog = prog;
}

static void emit_bpf_tail_call_direct(struct bpf_jit_poke_descriptor *poke,
				      u8 **pprog, int addr, u8 *image,
				      bool *callee_regs_used, u32 stack_depth)
{
	int tcc_off = -4 - round_up(stack_depth, 8);
	u8 *prog = *pprog;
	int pop_bytes = 0;
	int off1 = 20;
	int poke_off;

	/* count the additional bytes used for popping callee regs to stack
	 * that need to be taken into account for jump offset that is used for
	 * bailing out from of the tail call when limit is reached
	 */
	pop_bytes = get_pop_bytes(callee_regs_used);
	off1 += pop_bytes;

	/*
	 * total bytes for:
	 * - nop5/ jmpq $off
	 * - pop callee regs
	 * - sub rsp, $val if depth > 0
	 * - pop rax
	 */
	poke_off = X86_PATCH_SIZE + pop_bytes + 1;
	if (stack_depth) {
		poke_off += 7;
		off1 += 7;
	}

	/*
	 * if (tail_call_cnt > MAX_TAIL_CALL_CNT)
	 *	goto out;
	 */
	EMIT2_off32(0x8B, 0x85, tcc_off);             /* mov eax, dword ptr [rbp - tcc_off] */
	EMIT3(0x83, 0xF8, MAX_TAIL_CALL_CNT);         /* cmp eax, MAX_TAIL_CALL_CNT */
	EMIT2(X86_JA, off1);                          /* ja out */
	EMIT3(0x83, 0xC0, 0x01);                      /* add eax, 1 */
	EMIT2_off32(0x89, 0x85, tcc_off);             /* mov dword ptr [rbp - tcc_off], eax */

	poke->tailcall_bypass = image + (addr - poke_off - X86_PATCH_SIZE);
	poke->adj_off = X86_TAIL_CALL_OFFSET;
	poke->tailcall_target = image + (addr - X86_PATCH_SIZE);
	poke->bypass_addr = (u8 *)poke->tailcall_target + X86_PATCH_SIZE;

	emit_jump(&prog, (u8 *)poke->tailcall_target + X86_PATCH_SIZE,
		  poke->tailcall_bypass);

	*pprog = prog;
	pop_callee_regs(pprog, callee_regs_used);
	prog = *pprog;
	EMIT1(0x58);                                  /* pop rax */
	if (stack_depth)
		EMIT3_off32(0x48, 0x81, 0xC4, round_up(stack_depth, 8));

	memcpy(prog, x86_nops[5], X86_PATCH_SIZE);
	prog += X86_PATCH_SIZE;
	/* out: */

	*pprog = prog;
}

static void bpf_tail_call_direct_fixup(struct bpf_prog *prog)
{
	struct bpf_jit_poke_descriptor *poke;
	struct bpf_array *array;
	struct bpf_prog *target;
	int i, ret;

	for (i = 0; i < prog->aux->size_poke_tab; i++) {
		poke = &prog->aux->poke_tab[i];
		if (poke->aux && poke->aux != prog->aux)
			continue;

		WARN_ON_ONCE(READ_ONCE(poke->tailcall_target_stable));

		if (poke->reason != BPF_POKE_REASON_TAIL_CALL)
			continue;

		array = container_of(poke->tail_call.map, struct bpf_array, map);
		mutex_lock(&array->aux->poke_mutex);
		target = array->ptrs[poke->tail_call.key];
		if (target) {
			/* Plain memcpy is used when image is not live yet
			 * and still not locked as read-only. Once poke
			 * location is active (poke->tailcall_target_stable),
			 * any parallel bpf_arch_text_poke() might occur
			 * still on the read-write image until we finally
			 * locked it as read-only. Both modifications on
			 * the given image are under text_mutex to avoid
			 * interference.
			 */
			ret = __bpf_arch_text_poke(poke->tailcall_target,
						   BPF_MOD_JUMP, NULL,
						   (u8 *)target->bpf_func +
						   poke->adj_off, false);
			BUG_ON(ret < 0);
			ret = __bpf_arch_text_poke(poke->tailcall_bypass,
						   BPF_MOD_JUMP,
						   (u8 *)poke->tailcall_target +
						   X86_PATCH_SIZE, NULL, false);
			BUG_ON(ret < 0);
		}
		WRITE_ONCE(poke->tailcall_target_stable, true);
		mutex_unlock(&array->aux->poke_mutex);
	}
}

static void emit_mov_imm32(u8 **pprog, bool sign_propagate,
			   u32 dst_reg, const u32 imm32)
{
	u8 *prog = *pprog;
	u8 b1, b2, b3;

	/*
	 * Optimization: if imm32 is positive, use 'mov %eax, imm32'
	 * (which zero-extends imm32) to save 2 bytes.
	 */
	if (sign_propagate && (s32)imm32 < 0) {
		/* 'mov %rax, imm32' sign extends imm32 */
		b1 = add_1mod(0x48, dst_reg);
		b2 = 0xC7;
		b3 = 0xC0;
		EMIT3_off32(b1, b2, add_1reg(b3, dst_reg), imm32);
		goto done;
	}

	/*
	 * Optimization: if imm32 is zero, use 'xor %eax, %eax'
	 * to save 3 bytes.
	 */
	if (imm32 == 0) {
		if (is_ereg(dst_reg))
			EMIT1(add_2mod(0x40, dst_reg, dst_reg));
		b2 = 0x31; /* xor */
		b3 = 0xC0;
		EMIT2(b2, add_2reg(b3, dst_reg, dst_reg));
		goto done;
	}

	/* mov %eax, imm32 */
	if (is_ereg(dst_reg))
		EMIT1(add_1mod(0x40, dst_reg));
	EMIT1_off32(add_1reg(0xB8, dst_reg), imm32);
done:
	*pprog = prog;
}

static void emit_mov_imm64(u8 **pprog, u32 dst_reg,
			   const u32 imm32_hi, const u32 imm32_lo)
{
	u8 *prog = *pprog;

	if (is_uimm32(((u64)imm32_hi << 32) | (u32)imm32_lo)) {
		/*
		 * For emitting plain u32, where sign bit must not be
		 * propagated LLVM tends to load imm64 over mov32
		 * directly, so save couple of bytes by just doing
		 * 'mov %eax, imm32' instead.
		 */
		emit_mov_imm32(&prog, false, dst_reg, imm32_lo);
	} else {
		/* movabsq %rax, imm64 */
		EMIT2(add_1mod(0x48, dst_reg), add_1reg(0xB8, dst_reg));
		EMIT(imm32_lo, 4);
		EMIT(imm32_hi, 4);
	}

	*pprog = prog;
}

static void emit_mov_reg(u8 **pprog, bool is64, u32 dst_reg, u32 src_reg)
{
	u8 *prog = *pprog;

	if (is64) {
		/* mov dst, src */
		EMIT_mov(dst_reg, src_reg);
	} else {
		/* mov32 dst, src */
		if (is_ereg(dst_reg) || is_ereg(src_reg))
			EMIT1(add_2mod(0x40, dst_reg, src_reg));
		EMIT2(0x89, add_2reg(0xC0, dst_reg, src_reg));
	}

	*pprog = prog;
}

/* Emit the suffix (ModR/M etc) for addressing *(ptr_reg + off) and val_reg */
static void emit_insn_suffix(u8 **pprog, u32 ptr_reg, u32 val_reg, int off)
{
	u8 *prog = *pprog;

	if (is_imm8(off)) {
		/* 1-byte signed displacement.
		 *
		 * If off == 0 we could skip this and save one extra byte, but
		 * special case of x86 R13 which always needs an offset is not
		 * worth the hassle
		 */
		EMIT2(add_2reg(0x40, ptr_reg, val_reg), off);
	} else {
		/* 4-byte signed displacement */
		EMIT1_off32(add_2reg(0x80, ptr_reg, val_reg), off);
	}
	*pprog = prog;
}

/*
 * Emit a REX byte if it will be necessary to address these registers
 */
static void maybe_emit_mod(u8 **pprog, u32 dst_reg, u32 src_reg, bool is64)
{
	u8 *prog = *pprog;

	if (is64)
		EMIT1(add_2mod(0x48, dst_reg, src_reg));
	else if (is_ereg(dst_reg) || is_ereg(src_reg))
		EMIT1(add_2mod(0x40, dst_reg, src_reg));
	*pprog = prog;
}

/* LDX: dst_reg = *(u8*)(src_reg + off) */
static void emit_ldx(u8 **pprog, u32 size, u32 dst_reg, u32 src_reg, int off)
{
	u8 *prog = *pprog;

	switch (size) {
	case BPF_B:
		/* Emit 'movzx rax, byte ptr [rax + off]' */
		EMIT3(add_2mod(0x48, src_reg, dst_reg), 0x0F, 0xB6);
		break;
	case BPF_H:
		/* Emit 'movzx rax, word ptr [rax + off]' */
		EMIT3(add_2mod(0x48, src_reg, dst_reg), 0x0F, 0xB7);
		break;
	case BPF_W:
		/* Emit 'mov eax, dword ptr [rax+0x14]' */
		if (is_ereg(dst_reg) || is_ereg(src_reg))
			EMIT2(add_2mod(0x40, src_reg, dst_reg), 0x8B);
		else
			EMIT1(0x8B);
		break;
	case BPF_DW:
		/* Emit 'mov rax, qword ptr [rax+0x14]' */
		EMIT2(add_2mod(0x48, src_reg, dst_reg), 0x8B);
		break;
	}
	emit_insn_suffix(&prog, src_reg, dst_reg, off);
	*pprog = prog;
}

/* STX: *(u8*)(dst_reg + off) = src_reg */
static void emit_stx(u8 **pprog, u32 size, u32 dst_reg, u32 src_reg, int off)
{
	u8 *prog = *pprog;

	switch (size) {
	case BPF_B:
		/* Emit 'mov byte ptr [rax + off], al' */
		if (is_ereg(dst_reg) || is_ereg_8l(src_reg))
			/* Add extra byte for eregs or SIL,DIL,BPL in src_reg */
			EMIT2(add_2mod(0x40, dst_reg, src_reg), 0x88);
		else
			EMIT1(0x88);
		break;
	case BPF_H:
		if (is_ereg(dst_reg) || is_ereg(src_reg))
			EMIT3(0x66, add_2mod(0x40, dst_reg, src_reg), 0x89);
		else
			EMIT2(0x66, 0x89);
		break;
	case BPF_W:
		if (is_ereg(dst_reg) || is_ereg(src_reg))
			EMIT2(add_2mod(0x40, dst_reg, src_reg), 0x89);
		else
			EMIT1(0x89);
		break;
	case BPF_DW:
		EMIT2(add_2mod(0x48, dst_reg, src_reg), 0x89);
		break;
	}
	emit_insn_suffix(&prog, dst_reg, src_reg, off);
	*pprog = prog;
}

static int emit_atomic(u8 **pprog, u8 atomic_op,
		       u32 dst_reg, u32 src_reg, s16 off, u8 bpf_size)
{
	u8 *prog = *pprog;

	EMIT1(0xF0); /* lock prefix */

	maybe_emit_mod(&prog, dst_reg, src_reg, bpf_size == BPF_DW);

	/* emit opcode */
	switch (atomic_op) {
	case BPF_ADD:
	case BPF_SUB:
	case BPF_AND:
	case BPF_OR:
	case BPF_XOR:
		/* lock *(u32/u64*)(dst_reg + off) <op>= src_reg */
		EMIT1(simple_alu_opcodes[atomic_op]);
		break;
	case BPF_ADD | BPF_FETCH:
		/* src_reg = atomic_fetch_add(dst_reg + off, src_reg); */
		EMIT2(0x0F, 0xC1);
		break;
	case BPF_XCHG:
		/* src_reg = atomic_xchg(dst_reg + off, src_reg); */
		EMIT1(0x87);
		break;
	case BPF_CMPXCHG:
		/* r0 = atomic_cmpxchg(dst_reg + off, r0, src_reg); */
		EMIT2(0x0F, 0xB1);
		break;
	default:
		pr_err("bpf_jit: unknown atomic opcode %02x\n", atomic_op);
		return -EFAULT;
	}

	emit_insn_suffix(&prog, dst_reg, src_reg, off);

	*pprog = prog;
	return 0;
}

static bool ex_handler_bpf(const struct exception_table_entry *x,
			   struct pt_regs *regs, int trapnr,
			   unsigned long error_code, unsigned long fault_addr)
{
	u32 reg = x->fixup >> 8;

	/* jump over faulting load and clear dest register */
	*(unsigned long *)((void *)regs + reg) = 0;
	regs->ip += x->fixup & 0xff;
	return true;
}

static void detect_reg_usage(struct bpf_insn *insn, int insn_cnt,
			     bool *regs_used, bool *tail_call_seen)
{
	int i;

	for (i = 1; i <= insn_cnt; i++, insn++) {
		if (insn->code == (BPF_JMP | BPF_TAIL_CALL))
			*tail_call_seen = true;
		if (insn->dst_reg == BPF_REG_6 || insn->src_reg == BPF_REG_6)
			regs_used[0] = true;
		if (insn->dst_reg == BPF_REG_7 || insn->src_reg == BPF_REG_7)
			regs_used[1] = true;
		if (insn->dst_reg == BPF_REG_8 || insn->src_reg == BPF_REG_8)
			regs_used[2] = true;
		if (insn->dst_reg == BPF_REG_9 || insn->src_reg == BPF_REG_9)
			regs_used[3] = true;
	}
}

static void emit_nops(u8 **pprog, int len)
{
	u8 *prog = *pprog;
	int i, noplen;

	while (len > 0) {
		noplen = len;

		if (noplen > ASM_NOP_MAX)
			noplen = ASM_NOP_MAX;

		for (i = 0; i < noplen; i++)
			EMIT1(x86_nops[noplen][i]);
		len -= noplen;
	}

	*pprog = prog;
}

#define INSN_SZ_DIFF (((addrs[i] - addrs[i - 1]) - (prog - temp)))

static int do_jit(struct bpf_prog *bpf_prog, int *addrs, u8 *image,
		  int oldproglen, struct jit_context *ctx, bool jmp_padding)
{
	bool tail_call_reachable = bpf_prog->aux->tail_call_reachable;
	struct bpf_insn *insn = bpf_prog->insnsi;
	bool callee_regs_used[4] = {};
	int insn_cnt = bpf_prog->len;
	bool tail_call_seen = false;
	bool seen_exit = false;
	u8 temp[BPF_MAX_INSN_SIZE + BPF_INSN_SAFETY];
	int i, excnt = 0;
	int ilen, proglen = 0;
	u8 *prog = temp;
	int err;

	detect_reg_usage(insn, insn_cnt, callee_regs_used,
			 &tail_call_seen);

	/* tail call's presence in current prog implies it is reachable */
	tail_call_reachable |= tail_call_seen;

	emit_prologue(&prog, bpf_prog->aux->stack_depth,
		      bpf_prog_was_classic(bpf_prog), tail_call_reachable,
		      bpf_prog->aux->func_idx != 0);
	push_callee_regs(&prog, callee_regs_used);

	ilen = prog - temp;
	if (image)
		memcpy(image + proglen, temp, ilen);
	proglen += ilen;
	addrs[0] = proglen;
	prog = temp;

	for (i = 1; i <= insn_cnt; i++, insn++) {
		const s32 imm32 = insn->imm;
		u32 dst_reg = insn->dst_reg;
		u32 src_reg = insn->src_reg;
		u8 b2 = 0, b3 = 0;
		u8 *start_of_ldx;
		s64 jmp_offset;
		u8 jmp_cond;
		u8 *func;
		int nops;

		switch (insn->code) {
			/* ALU */
		case BPF_ALU | BPF_ADD | BPF_X:
		case BPF_ALU | BPF_SUB | BPF_X:
		case BPF_ALU | BPF_AND | BPF_X:
		case BPF_ALU | BPF_OR | BPF_X:
		case BPF_ALU | BPF_XOR | BPF_X:
		case BPF_ALU64 | BPF_ADD | BPF_X:
		case BPF_ALU64 | BPF_SUB | BPF_X:
		case BPF_ALU64 | BPF_AND | BPF_X:
		case BPF_ALU64 | BPF_OR | BPF_X:
		case BPF_ALU64 | BPF_XOR | BPF_X:
			maybe_emit_mod(&prog, dst_reg, src_reg,
				       BPF_CLASS(insn->code) == BPF_ALU64);
			b2 = simple_alu_opcodes[BPF_OP(insn->code)];
			EMIT2(b2, add_2reg(0xC0, dst_reg, src_reg));
			break;

		case BPF_ALU64 | BPF_MOV | BPF_X:
		case BPF_ALU | BPF_MOV | BPF_X:
			emit_mov_reg(&prog,
				     BPF_CLASS(insn->code) == BPF_ALU64,
				     dst_reg, src_reg);
			break;

			/* neg dst */
		case BPF_ALU | BPF_NEG:
		case BPF_ALU64 | BPF_NEG:
			if (BPF_CLASS(insn->code) == BPF_ALU64)
				EMIT1(add_1mod(0x48, dst_reg));
			else if (is_ereg(dst_reg))
				EMIT1(add_1mod(0x40, dst_reg));
			EMIT2(0xF7, add_1reg(0xD8, dst_reg));
			break;

		case BPF_ALU | BPF_ADD | BPF_K:
		case BPF_ALU | BPF_SUB | BPF_K:
		case BPF_ALU | BPF_AND | BPF_K:
		case BPF_ALU | BPF_OR | BPF_K:
		case BPF_ALU | BPF_XOR | BPF_K:
		case BPF_ALU64 | BPF_ADD | BPF_K:
		case BPF_ALU64 | BPF_SUB | BPF_K:
		case BPF_ALU64 | BPF_AND | BPF_K:
		case BPF_ALU64 | BPF_OR | BPF_K:
		case BPF_ALU64 | BPF_XOR | BPF_K:
			if (BPF_CLASS(insn->code) == BPF_ALU64)
				EMIT1(add_1mod(0x48, dst_reg));
			else if (is_ereg(dst_reg))
				EMIT1(add_1mod(0x40, dst_reg));

			/*
			 * b3 holds 'normal' opcode, b2 short form only valid
			 * in case dst is eax/rax.
			 */
			switch (BPF_OP(insn->code)) {
			case BPF_ADD:
				b3 = 0xC0;
				b2 = 0x05;
				break;
			case BPF_SUB:
				b3 = 0xE8;
				b2 = 0x2D;
				break;
			case BPF_AND:
				b3 = 0xE0;
				b2 = 0x25;
				break;
			case BPF_OR:
				b3 = 0xC8;
				b2 = 0x0D;
				break;
			case BPF_XOR:
				b3 = 0xF0;
				b2 = 0x35;
				break;
			}

			if (is_imm8(imm32))
				EMIT3(0x83, add_1reg(b3, dst_reg), imm32);
			else if (is_axreg(dst_reg))
				EMIT1_off32(b2, imm32);
			else
				EMIT2_off32(0x81, add_1reg(b3, dst_reg), imm32);
			break;

		case BPF_ALU64 | BPF_MOV | BPF_K:
		case BPF_ALU | BPF_MOV | BPF_K:
			emit_mov_imm32(&prog, BPF_CLASS(insn->code) == BPF_ALU64,
				       dst_reg, imm32);
			break;

		case BPF_LD | BPF_IMM | BPF_DW:
			emit_mov_imm64(&prog, dst_reg, insn[1].imm, insn[0].imm);
			insn++;
			i++;
			break;

			/* dst %= src, dst /= src, dst %= imm32, dst /= imm32 */
		case BPF_ALU | BPF_MOD | BPF_X:
		case BPF_ALU | BPF_DIV | BPF_X:
		case BPF_ALU | BPF_MOD | BPF_K:
		case BPF_ALU | BPF_DIV | BPF_K:
		case BPF_ALU64 | BPF_MOD | BPF_X:
		case BPF_ALU64 | BPF_DIV | BPF_X:
		case BPF_ALU64 | BPF_MOD | BPF_K:
		case BPF_ALU64 | BPF_DIV | BPF_K:
			EMIT1(0x50); /* push rax */
			EMIT1(0x52); /* push rdx */

			if (BPF_SRC(insn->code) == BPF_X)
				/* mov r11, src_reg */
				EMIT_mov(AUX_REG, src_reg);
			else
				/* mov r11, imm32 */
				EMIT3_off32(0x49, 0xC7, 0xC3, imm32);

			/* mov rax, dst_reg */
			EMIT_mov(BPF_REG_0, dst_reg);

			/*
			 * xor edx, edx
			 * equivalent to 'xor rdx, rdx', but one byte less
			 */
			EMIT2(0x31, 0xd2);

			if (BPF_CLASS(insn->code) == BPF_ALU64)
				/* div r11 */
				EMIT3(0x49, 0xF7, 0xF3);
			else
				/* div r11d */
				EMIT3(0x41, 0xF7, 0xF3);

			if (BPF_OP(insn->code) == BPF_MOD)
				/* mov r11, rdx */
				EMIT3(0x49, 0x89, 0xD3);
			else
				/* mov r11, rax */
				EMIT3(0x49, 0x89, 0xC3);

			EMIT1(0x5A); /* pop rdx */
			EMIT1(0x58); /* pop rax */

			/* mov dst_reg, r11 */
			EMIT_mov(dst_reg, AUX_REG);
			break;

		case BPF_ALU | BPF_MUL | BPF_K:
		case BPF_ALU | BPF_MUL | BPF_X:
		case BPF_ALU64 | BPF_MUL | BPF_K:
		case BPF_ALU64 | BPF_MUL | BPF_X:
		{
			bool is64 = BPF_CLASS(insn->code) == BPF_ALU64;

			if (dst_reg != BPF_REG_0)
				EMIT1(0x50); /* push rax */
			if (dst_reg != BPF_REG_3)
				EMIT1(0x52); /* push rdx */

			/* mov r11, dst_reg */
			EMIT_mov(AUX_REG, dst_reg);

			if (BPF_SRC(insn->code) == BPF_X)
				emit_mov_reg(&prog, is64, BPF_REG_0, src_reg);
			else
				emit_mov_imm32(&prog, is64, BPF_REG_0, imm32);

			if (is64)
				EMIT1(add_1mod(0x48, AUX_REG));
			else if (is_ereg(AUX_REG))
				EMIT1(add_1mod(0x40, AUX_REG));
			/* mul(q) r11 */
			EMIT2(0xF7, add_1reg(0xE0, AUX_REG));

			if (dst_reg != BPF_REG_3)
				EMIT1(0x5A); /* pop rdx */
			if (dst_reg != BPF_REG_0) {
				/* mov dst_reg, rax */
				EMIT_mov(dst_reg, BPF_REG_0);
				EMIT1(0x58); /* pop rax */
			}
			break;
		}
			/* Shifts */
		case BPF_ALU | BPF_LSH | BPF_K:
		case BPF_ALU | BPF_RSH | BPF_K:
		case BPF_ALU | BPF_ARSH | BPF_K:
		case BPF_ALU64 | BPF_LSH | BPF_K:
		case BPF_ALU64 | BPF_RSH | BPF_K:
		case BPF_ALU64 | BPF_ARSH | BPF_K:
			if (BPF_CLASS(insn->code) == BPF_ALU64)
				EMIT1(add_1mod(0x48, dst_reg));
			else if (is_ereg(dst_reg))
				EMIT1(add_1mod(0x40, dst_reg));

			b3 = simple_alu_opcodes[BPF_OP(insn->code)];
			if (imm32 == 1)
				EMIT2(0xD1, add_1reg(b3, dst_reg));
			else
				EMIT3(0xC1, add_1reg(b3, dst_reg), imm32);
			break;

		case BPF_ALU | BPF_LSH | BPF_X:
		case BPF_ALU | BPF_RSH | BPF_X:
		case BPF_ALU | BPF_ARSH | BPF_X:
		case BPF_ALU64 | BPF_LSH | BPF_X:
		case BPF_ALU64 | BPF_RSH | BPF_X:
		case BPF_ALU64 | BPF_ARSH | BPF_X:

			/* Check for bad case when dst_reg == rcx */
			if (dst_reg == BPF_REG_4) {
				/* mov r11, dst_reg */
				EMIT_mov(AUX_REG, dst_reg);
				dst_reg = AUX_REG;
			}

			if (src_reg != BPF_REG_4) { /* common case */
				EMIT1(0x51); /* push rcx */

				/* mov rcx, src_reg */
				EMIT_mov(BPF_REG_4, src_reg);
			}

			/* shl %rax, %cl | shr %rax, %cl | sar %rax, %cl */
			if (BPF_CLASS(insn->code) == BPF_ALU64)
				EMIT1(add_1mod(0x48, dst_reg));
			else if (is_ereg(dst_reg))
				EMIT1(add_1mod(0x40, dst_reg));

			b3 = simple_alu_opcodes[BPF_OP(insn->code)];
			EMIT2(0xD3, add_1reg(b3, dst_reg));

			if (src_reg != BPF_REG_4)
				EMIT1(0x59); /* pop rcx */

			if (insn->dst_reg == BPF_REG_4)
				/* mov dst_reg, r11 */
				EMIT_mov(insn->dst_reg, AUX_REG);
			break;

		case BPF_ALU | BPF_END | BPF_FROM_BE:
			switch (imm32) {
			case 16:
				/* Emit 'ror %ax, 8' to swap lower 2 bytes */
				EMIT1(0x66);
				if (is_ereg(dst_reg))
					EMIT1(0x41);
				EMIT3(0xC1, add_1reg(0xC8, dst_reg), 8);

				/* Emit 'movzwl eax, ax' */
				if (is_ereg(dst_reg))
					EMIT3(0x45, 0x0F, 0xB7);
				else
					EMIT2(0x0F, 0xB7);
				EMIT1(add_2reg(0xC0, dst_reg, dst_reg));
				break;
			case 32:
				/* Emit 'bswap eax' to swap lower 4 bytes */
				if (is_ereg(dst_reg))
					EMIT2(0x41, 0x0F);
				else
					EMIT1(0x0F);
				EMIT1(add_1reg(0xC8, dst_reg));
				break;
			case 64:
				/* Emit 'bswap rax' to swap 8 bytes */
				EMIT3(add_1mod(0x48, dst_reg), 0x0F,
				      add_1reg(0xC8, dst_reg));
				break;
			}
			break;

		case BPF_ALU | BPF_END | BPF_FROM_LE:
			switch (imm32) {
			case 16:
				/*
				 * Emit 'movzwl eax, ax' to zero extend 16-bit
				 * into 64 bit
				 */
				if (is_ereg(dst_reg))
					EMIT3(0x45, 0x0F, 0xB7);
				else
					EMIT2(0x0F, 0xB7);
				EMIT1(add_2reg(0xC0, dst_reg, dst_reg));
				break;
			case 32:
				/* Emit 'mov eax, eax' to clear upper 32-bits */
				if (is_ereg(dst_reg))
					EMIT1(0x45);
				EMIT2(0x89, add_2reg(0xC0, dst_reg, dst_reg));
				break;
			case 64:
				/* nop */
				break;
			}
			break;

			/* speculation barrier */
		case BPF_ST | BPF_NOSPEC:
			if (boot_cpu_has(X86_FEATURE_XMM2))
				/* Emit 'lfence' */
				EMIT3(0x0F, 0xAE, 0xE8);
			break;

			/* ST: *(u8*)(dst_reg + off) = imm */
		case BPF_ST | BPF_MEM | BPF_B:
			if (is_ereg(dst_reg))
				EMIT2(0x41, 0xC6);
			else
				EMIT1(0xC6);
			goto st;
		case BPF_ST | BPF_MEM | BPF_H:
			if (is_ereg(dst_reg))
				EMIT3(0x66, 0x41, 0xC7);
			else
				EMIT2(0x66, 0xC7);
			goto st;
		case BPF_ST | BPF_MEM | BPF_W:
			if (is_ereg(dst_reg))
				EMIT2(0x41, 0xC7);
			else
				EMIT1(0xC7);
			goto st;
		case BPF_ST | BPF_MEM | BPF_DW:
			EMIT2(add_1mod(0x48, dst_reg), 0xC7);

st:			if (is_imm8(insn->off))
				EMIT2(add_1reg(0x40, dst_reg), insn->off);
			else
				EMIT1_off32(add_1reg(0x80, dst_reg), insn->off);

			EMIT(imm32, bpf_size_to_x86_bytes(BPF_SIZE(insn->code)));
			break;

			/* STX: *(u8*)(dst_reg + off) = src_reg */
		case BPF_STX | BPF_MEM | BPF_B:
		case BPF_STX | BPF_MEM | BPF_H:
		case BPF_STX | BPF_MEM | BPF_W:
		case BPF_STX | BPF_MEM | BPF_DW:
			emit_stx(&prog, BPF_SIZE(insn->code), dst_reg, src_reg, insn->off);
			break;

			/* LDX: dst_reg = *(u8*)(src_reg + off) */
		case BPF_LDX | BPF_MEM | BPF_B:
		case BPF_LDX | BPF_PROBE_MEM | BPF_B:
		case BPF_LDX | BPF_MEM | BPF_H:
		case BPF_LDX | BPF_PROBE_MEM | BPF_H:
		case BPF_LDX | BPF_MEM | BPF_W:
		case BPF_LDX | BPF_PROBE_MEM | BPF_W:
		case BPF_LDX | BPF_MEM | BPF_DW:
		case BPF_LDX | BPF_PROBE_MEM | BPF_DW:
			if (BPF_MODE(insn->code) == BPF_PROBE_MEM) {
				/* test src_reg, src_reg */
				maybe_emit_mod(&prog, src_reg, src_reg, true); /* always 1 byte */
				EMIT2(0x85, add_2reg(0xC0, src_reg, src_reg));
				/* jne start_of_ldx */
				EMIT2(X86_JNE, 0);
				/* xor dst_reg, dst_reg */
				emit_mov_imm32(&prog, false, dst_reg, 0);
				/* jmp byte_after_ldx */
				EMIT2(0xEB, 0);

				/* populate jmp_offset for JNE above */
				temp[4] = prog - temp - 5 /* sizeof(test + jne) */;
				start_of_ldx = prog;
			}
			emit_ldx(&prog, BPF_SIZE(insn->code), dst_reg, src_reg, insn->off);
			if (BPF_MODE(insn->code) == BPF_PROBE_MEM) {
				struct exception_table_entry *ex;
				u8 *_insn = image + proglen + (start_of_ldx - temp);
				s64 delta;

				/* populate jmp_offset for JMP above */
				start_of_ldx[-1] = prog - start_of_ldx;

				if (!bpf_prog->aux->extable)
					break;

				if (excnt >= bpf_prog->aux->num_exentries) {
					pr_err("ex gen bug\n");
					return -EFAULT;
				}
				ex = &bpf_prog->aux->extable[excnt++];

				delta = _insn - (u8 *)&ex->insn;
				if (!is_simm32(delta)) {
					pr_err("extable->insn doesn't fit into 32-bit\n");
					return -EFAULT;
				}
				ex->insn = delta;

				delta = (u8 *)ex_handler_bpf - (u8 *)&ex->handler;
				if (!is_simm32(delta)) {
					pr_err("extable->handler doesn't fit into 32-bit\n");
					return -EFAULT;
				}
				ex->handler = delta;

				if (dst_reg > BPF_REG_9) {
					pr_err("verifier error\n");
					return -EFAULT;
				}
				/*
				 * Compute size of x86 insn and its target dest x86 register.
				 * ex_handler_bpf() will use lower 8 bits to adjust
				 * pt_regs->ip to jump over this x86 instruction
				 * and upper bits to figure out which pt_regs to zero out.
				 * End result: x86 insn "mov rbx, qword ptr [rax+0x14]"
				 * of 4 bytes will be ignored and rbx will be zero inited.
				 */
				ex->fixup = (prog - temp) | (reg2pt_regs[dst_reg] << 8);
			}
			break;

		case BPF_STX | BPF_ATOMIC | BPF_W:
		case BPF_STX | BPF_ATOMIC | BPF_DW:
			if (insn->imm == (BPF_AND | BPF_FETCH) ||
			    insn->imm == (BPF_OR | BPF_FETCH) ||
			    insn->imm == (BPF_XOR | BPF_FETCH)) {
				bool is64 = BPF_SIZE(insn->code) == BPF_DW;
				u32 real_src_reg = src_reg;
				u32 real_dst_reg = dst_reg;
				u8 *branch_target;

				/*
				 * Can't be implemented with a single x86 insn.
				 * Need to do a CMPXCHG loop.
				 */

				/* Will need RAX as a CMPXCHG operand so save R0 */
				emit_mov_reg(&prog, true, BPF_REG_AX, BPF_REG_0);
				if (src_reg == BPF_REG_0)
					real_src_reg = BPF_REG_AX;
				if (dst_reg == BPF_REG_0)
					real_dst_reg = BPF_REG_AX;

				branch_target = prog;
				/* Load old value */
				emit_ldx(&prog, BPF_SIZE(insn->code),
					 BPF_REG_0, real_dst_reg, insn->off);
				/*
				 * Perform the (commutative) operation locally,
				 * put the result in the AUX_REG.
				 */
				emit_mov_reg(&prog, is64, AUX_REG, BPF_REG_0);
				maybe_emit_mod(&prog, AUX_REG, real_src_reg, is64);
				EMIT2(simple_alu_opcodes[BPF_OP(insn->imm)],
				      add_2reg(0xC0, AUX_REG, real_src_reg));
				/* Attempt to swap in new value */
				err = emit_atomic(&prog, BPF_CMPXCHG,
						  real_dst_reg, AUX_REG,
						  insn->off,
						  BPF_SIZE(insn->code));
				if (WARN_ON(err))
					return err;
				/*
				 * ZF tells us whether we won the race. If it's
				 * cleared we need to try again.
				 */
				EMIT2(X86_JNE, -(prog - branch_target) - 2);
				/* Return the pre-modification value */
				emit_mov_reg(&prog, is64, real_src_reg, BPF_REG_0);
				/* Restore R0 after clobbering RAX */
				emit_mov_reg(&prog, true, BPF_REG_0, BPF_REG_AX);
				break;
			}

			err = emit_atomic(&prog, insn->imm, dst_reg, src_reg,
					  insn->off, BPF_SIZE(insn->code));
			if (err)
				return err;
			break;

			/* call */
		case BPF_JMP | BPF_CALL:
			func = (u8 *) __bpf_call_base + imm32;
			if (tail_call_reachable) {
				EMIT3_off32(0x48, 0x8B, 0x85,
					    -(bpf_prog->aux->stack_depth + 8));
				if (!imm32 || emit_call(&prog, func, image + addrs[i - 1] + 7))
					return -EINVAL;
			} else {
				if (!imm32 || emit_call(&prog, func, image + addrs[i - 1]))
					return -EINVAL;
			}
			break;

		case BPF_JMP | BPF_TAIL_CALL:
			if (imm32)
				emit_bpf_tail_call_direct(&bpf_prog->aux->poke_tab[imm32 - 1],
							  &prog, addrs[i], image,
							  callee_regs_used,
							  bpf_prog->aux->stack_depth);
			else
				emit_bpf_tail_call_indirect(&prog,
							    callee_regs_used,
							    bpf_prog->aux->stack_depth);
			break;

			/* cond jump */
		case BPF_JMP | BPF_JEQ | BPF_X:
		case BPF_JMP | BPF_JNE | BPF_X:
		case BPF_JMP | BPF_JGT | BPF_X:
		case BPF_JMP | BPF_JLT | BPF_X:
		case BPF_JMP | BPF_JGE | BPF_X:
		case BPF_JMP | BPF_JLE | BPF_X:
		case BPF_JMP | BPF_JSGT | BPF_X:
		case BPF_JMP | BPF_JSLT | BPF_X:
		case BPF_JMP | BPF_JSGE | BPF_X:
		case BPF_JMP | BPF_JSLE | BPF_X:
		case BPF_JMP32 | BPF_JEQ | BPF_X:
		case BPF_JMP32 | BPF_JNE | BPF_X:
		case BPF_JMP32 | BPF_JGT | BPF_X:
		case BPF_JMP32 | BPF_JLT | BPF_X:
		case BPF_JMP32 | BPF_JGE | BPF_X:
		case BPF_JMP32 | BPF_JLE | BPF_X:
		case BPF_JMP32 | BPF_JSGT | BPF_X:
		case BPF_JMP32 | BPF_JSLT | BPF_X:
		case BPF_JMP32 | BPF_JSGE | BPF_X:
		case BPF_JMP32 | BPF_JSLE | BPF_X:
			/* cmp dst_reg, src_reg */
			maybe_emit_mod(&prog, dst_reg, src_reg,
				       BPF_CLASS(insn->code) == BPF_JMP);
			EMIT2(0x39, add_2reg(0xC0, dst_reg, src_reg));
			goto emit_cond_jmp;

		case BPF_JMP | BPF_JSET | BPF_X:
		case BPF_JMP32 | BPF_JSET | BPF_X:
			/* test dst_reg, src_reg */
			maybe_emit_mod(&prog, dst_reg, src_reg,
				       BPF_CLASS(insn->code) == BPF_JMP);
			EMIT2(0x85, add_2reg(0xC0, dst_reg, src_reg));
			goto emit_cond_jmp;

		case BPF_JMP | BPF_JSET | BPF_K:
		case BPF_JMP32 | BPF_JSET | BPF_K:
			/* test dst_reg, imm32 */
			if (BPF_CLASS(insn->code) == BPF_JMP)
				EMIT1(add_1mod(0x48, dst_reg));
			else if (is_ereg(dst_reg))
				EMIT1(add_1mod(0x40, dst_reg));
			EMIT2_off32(0xF7, add_1reg(0xC0, dst_reg), imm32);
			goto emit_cond_jmp;

		case BPF_JMP | BPF_JEQ | BPF_K:
		case BPF_JMP | BPF_JNE | BPF_K:
		case BPF_JMP | BPF_JGT | BPF_K:
		case BPF_JMP | BPF_JLT | BPF_K:
		case BPF_JMP | BPF_JGE | BPF_K:
		case BPF_JMP | BPF_JLE | BPF_K:
		case BPF_JMP | BPF_JSGT | BPF_K:
		case BPF_JMP | BPF_JSLT | BPF_K:
		case BPF_JMP | BPF_JSGE | BPF_K:
		case BPF_JMP | BPF_JSLE | BPF_K:
		case BPF_JMP32 | BPF_JEQ | BPF_K:
		case BPF_JMP32 | BPF_JNE | BPF_K:
		case BPF_JMP32 | BPF_JGT | BPF_K:
		case BPF_JMP32 | BPF_JLT | BPF_K:
		case BPF_JMP32 | BPF_JGE | BPF_K:
		case BPF_JMP32 | BPF_JLE | BPF_K:
		case BPF_JMP32 | BPF_JSGT | BPF_K:
		case BPF_JMP32 | BPF_JSLT | BPF_K:
		case BPF_JMP32 | BPF_JSGE | BPF_K:
		case BPF_JMP32 | BPF_JSLE | BPF_K:
			/* test dst_reg, dst_reg to save one extra byte */
			if (imm32 == 0) {
				maybe_emit_mod(&prog, dst_reg, dst_reg,
					       BPF_CLASS(insn->code) == BPF_JMP);
				EMIT2(0x85, add_2reg(0xC0, dst_reg, dst_reg));
				goto emit_cond_jmp;
			}

			/* cmp dst_reg, imm8/32 */
			if (BPF_CLASS(insn->code) == BPF_JMP)
				EMIT1(add_1mod(0x48, dst_reg));
			else if (is_ereg(dst_reg))
				EMIT1(add_1mod(0x40, dst_reg));

			if (is_imm8(imm32))
				EMIT3(0x83, add_1reg(0xF8, dst_reg), imm32);
			else
				EMIT2_off32(0x81, add_1reg(0xF8, dst_reg), imm32);

emit_cond_jmp:		/* Convert BPF opcode to x86 */
			switch (BPF_OP(insn->code)) {
			case BPF_JEQ:
				jmp_cond = X86_JE;
				break;
			case BPF_JSET:
			case BPF_JNE:
				jmp_cond = X86_JNE;
				break;
			case BPF_JGT:
				/* GT is unsigned '>', JA in x86 */
				jmp_cond = X86_JA;
				break;
			case BPF_JLT:
				/* LT is unsigned '<', JB in x86 */
				jmp_cond = X86_JB;
				break;
			case BPF_JGE:
				/* GE is unsigned '>=', JAE in x86 */
				jmp_cond = X86_JAE;
				break;
			case BPF_JLE:
				/* LE is unsigned '<=', JBE in x86 */
				jmp_cond = X86_JBE;
				break;
			case BPF_JSGT:
				/* Signed '>', GT in x86 */
				jmp_cond = X86_JG;
				break;
			case BPF_JSLT:
				/* Signed '<', LT in x86 */
				jmp_cond = X86_JL;
				break;
			case BPF_JSGE:
				/* Signed '>=', GE in x86 */
				jmp_cond = X86_JGE;
				break;
			case BPF_JSLE:
				/* Signed '<=', LE in x86 */
				jmp_cond = X86_JLE;
				break;
			default: /* to silence GCC warning */
				return -EFAULT;
			}
			jmp_offset = addrs[i + insn->off] - addrs[i];
			if (is_imm8(jmp_offset)) {
				if (jmp_padding) {
					/* To keep the jmp_offset valid, the extra bytes are
					 * padded before the jump insn, so we subtract the
					 * 2 bytes of jmp_cond insn from INSN_SZ_DIFF.
					 *
					 * If the previous pass already emits an imm8
					 * jmp_cond, then this BPF insn won't shrink, so
					 * "nops" is 0.
					 *
					 * On the other hand, if the previous pass emits an
					 * imm32 jmp_cond, the extra 4 bytes(*) is padded to
					 * keep the image from shrinking further.
					 *
					 * (*) imm32 jmp_cond is 6 bytes, and imm8 jmp_cond
					 *     is 2 bytes, so the size difference is 4 bytes.
					 */
					nops = INSN_SZ_DIFF - 2;
					if (nops != 0 && nops != 4) {
						pr_err("unexpected jmp_cond padding: %d bytes\n",
						       nops);
						return -EFAULT;
					}
					emit_nops(&prog, nops);
				}
				EMIT2(jmp_cond, jmp_offset);
			} else if (is_simm32(jmp_offset)) {
				EMIT2_off32(0x0F, jmp_cond + 0x10, jmp_offset);
			} else {
				pr_err("cond_jmp gen bug %llx\n", jmp_offset);
				return -EFAULT;
			}

			break;

		case BPF_JMP | BPF_JA:
			if (insn->off == -1)
				/* -1 jmp instructions will always jump
				 * backwards two bytes. Explicitly handling
				 * this case avoids wasting too many passes
				 * when there are long sequences of replaced
				 * dead code.
				 */
				jmp_offset = -2;
			else
				jmp_offset = addrs[i + insn->off] - addrs[i];

			if (!jmp_offset) {
				/*
				 * If jmp_padding is enabled, the extra nops will
				 * be inserted. Otherwise, optimize out nop jumps.
				 */
				if (jmp_padding) {
					/* There are 3 possible conditions.
					 * (1) This BPF_JA is already optimized out in
					 *     the previous run, so there is no need
					 *     to pad any extra byte (0 byte).
					 * (2) The previous pass emits an imm8 jmp,
					 *     so we pad 2 bytes to match the previous
					 *     insn size.
					 * (3) Similarly, the previous pass emits an
					 *     imm32 jmp, and 5 bytes is padded.
					 */
					nops = INSN_SZ_DIFF;
					if (nops != 0 && nops != 2 && nops != 5) {
						pr_err("unexpected nop jump padding: %d bytes\n",
						       nops);
						return -EFAULT;
					}
					emit_nops(&prog, nops);
				}
				break;
			}
emit_jmp:
			if (is_imm8(jmp_offset)) {
				if (jmp_padding) {
					/* To avoid breaking jmp_offset, the extra bytes
					 * are padded before the actual jmp insn, so
					 * 2 bytes is subtracted from INSN_SZ_DIFF.
					 *
					 * If the previous pass already emits an imm8
					 * jmp, there is nothing to pad (0 byte).
					 *
					 * If it emits an imm32 jmp (5 bytes) previously
					 * and now an imm8 jmp (2 bytes), then we pad
					 * (5 - 2 = 3) bytes to stop the image from
					 * shrinking further.
					 */
					nops = INSN_SZ_DIFF - 2;
					if (nops != 0 && nops != 3) {
						pr_err("unexpected jump padding: %d bytes\n",
						       nops);
						return -EFAULT;
					}
					emit_nops(&prog, INSN_SZ_DIFF - 2);
				}
				EMIT2(0xEB, jmp_offset);
			} else if (is_simm32(jmp_offset)) {
				EMIT1_off32(0xE9, jmp_offset);
			} else {
				pr_err("jmp gen bug %llx\n", jmp_offset);
				return -EFAULT;
			}
			break;

		case BPF_JMP | BPF_EXIT:
			if (seen_exit) {
				jmp_offset = ctx->cleanup_addr - addrs[i];
				goto emit_jmp;
			}
			seen_exit = true;
			/* Update cleanup_addr */
			ctx->cleanup_addr = proglen;
			pop_callee_regs(&prog, callee_regs_used);
			EMIT1(0xC9);         /* leave */
			EMIT1(0xC3);         /* ret */
			break;

		default:
			/*
			 * By design x86-64 JIT should support all BPF instructions.
			 * This error will be seen if new instruction was added
			 * to the interpreter, but not to the JIT, or if there is
			 * junk in bpf_prog.
			 */
			pr_err("bpf_jit: unknown opcode %02x\n", insn->code);
			return -EINVAL;
		}

		ilen = prog - temp;
		if (ilen > BPF_MAX_INSN_SIZE) {
			pr_err("bpf_jit: fatal insn size error\n");
			return -EFAULT;
		}

		if (image) {
			/*
			 * When populating the image, assert that:
			 *
			 *  i) We do not write beyond the allocated space, and
			 * ii) addrs[i] did not change from the prior run, in order
			 *     to validate assumptions made for computing branch
			 *     displacements.
			 */
			if (unlikely(proglen + ilen > oldproglen ||
				     proglen + ilen != addrs[i])) {
				pr_err("bpf_jit: fatal error\n");
				return -EFAULT;
			}
			memcpy(image + proglen, temp, ilen);
		}
		proglen += ilen;
		addrs[i] = proglen;
		prog = temp;
	}

	if (image && excnt != bpf_prog->aux->num_exentries) {
		pr_err("extable is not populated\n");
		return -EFAULT;
	}
	return proglen;
}

static void save_regs(const struct btf_func_model *m, u8 **prog, int nr_args,
		      int stack_size)
{
	int i;
	/* Store function arguments to stack.
	 * For a function that accepts two pointers the sequence will be:
	 * mov QWORD PTR [rbp-0x10],rdi
	 * mov QWORD PTR [rbp-0x8],rsi
	 */
	for (i = 0; i < min(nr_args, 6); i++)
		emit_stx(prog, bytes_to_bpf_size(m->arg_size[i]),
			 BPF_REG_FP,
			 i == 5 ? X86_REG_R9 : BPF_REG_1 + i,
			 -(stack_size - i * 8));
}

static void restore_regs(const struct btf_func_model *m, u8 **prog, int nr_args,
			 int stack_size)
{
	int i;

	/* Restore function arguments from stack.
	 * For a function that accepts two pointers the sequence will be:
	 * EMIT4(0x48, 0x8B, 0x7D, 0xF0); mov rdi,QWORD PTR [rbp-0x10]
	 * EMIT4(0x48, 0x8B, 0x75, 0xF8); mov rsi,QWORD PTR [rbp-0x8]
	 */
	for (i = 0; i < min(nr_args, 6); i++)
		emit_ldx(prog, bytes_to_bpf_size(m->arg_size[i]),
			 i == 5 ? X86_REG_R9 : BPF_REG_1 + i,
			 BPF_REG_FP,
			 -(stack_size - i * 8));
}

static int invoke_bpf_prog(const struct btf_func_model *m, u8 **pprog,
			   struct bpf_prog *p, int stack_size, bool save_ret)
{
	u8 *prog = *pprog;
	u8 *jmp_insn;

	/* arg1: mov rdi, progs[i] */
	emit_mov_imm64(&prog, BPF_REG_1, (long) p >> 32, (u32) (long) p);
	if (emit_call(&prog,
		      p->aux->sleepable ? __bpf_prog_enter_sleepable :
		      __bpf_prog_enter, prog))
			return -EINVAL;
	/* remember prog start time returned by __bpf_prog_enter */
	emit_mov_reg(&prog, true, BPF_REG_6, BPF_REG_0);

	/* if (__bpf_prog_enter*(prog) == 0)
	 *	goto skip_exec_of_prog;
	 */
	EMIT3(0x48, 0x85, 0xC0);  /* test rax,rax */
	/* emit 2 nops that will be replaced with JE insn */
	jmp_insn = prog;
	emit_nops(&prog, 2);

	/* arg1: lea rdi, [rbp - stack_size] */
	EMIT4(0x48, 0x8D, 0x7D, -stack_size);
	/* arg2: progs[i]->insnsi for interpreter */
	if (!p->jited)
		emit_mov_imm64(&prog, BPF_REG_2,
			       (long) p->insnsi >> 32,
			       (u32) (long) p->insnsi);
	/* call JITed bpf program or interpreter */
	if (emit_call(&prog, p->bpf_func, prog))
		return -EINVAL;

	/*
	 * BPF_TRAMP_MODIFY_RETURN trampolines can modify the return
	 * of the previous call which is then passed on the stack to
	 * the next BPF program.
	 *
	 * BPF_TRAMP_FENTRY trampoline may need to return the return
	 * value of BPF_PROG_TYPE_STRUCT_OPS prog.
	 */
	if (save_ret)
		emit_stx(&prog, BPF_DW, BPF_REG_FP, BPF_REG_0, -8);

	/* replace 2 nops with JE insn, since jmp target is known */
	jmp_insn[0] = X86_JE;
	jmp_insn[1] = prog - jmp_insn - 2;

	/* arg1: mov rdi, progs[i] */
	emit_mov_imm64(&prog, BPF_REG_1, (long) p >> 32, (u32) (long) p);
	/* arg2: mov rsi, rbx <- start time in nsec */
	emit_mov_reg(&prog, true, BPF_REG_2, BPF_REG_6);
	if (emit_call(&prog,
		      p->aux->sleepable ? __bpf_prog_exit_sleepable :
		      __bpf_prog_exit, prog))
			return -EINVAL;

	*pprog = prog;
	return 0;
}

static void emit_align(u8 **pprog, u32 align)
{
	u8 *target, *prog = *pprog;

	target = PTR_ALIGN(prog, align);
	if (target != prog)
		emit_nops(&prog, target - prog);

	*pprog = prog;
}

static int emit_cond_near_jump(u8 **pprog, void *func, void *ip, u8 jmp_cond)
{
	u8 *prog = *pprog;
	s64 offset;

	offset = func - (ip + 2 + 4);
	if (!is_simm32(offset)) {
		pr_err("Target %p is out of range\n", func);
		return -EINVAL;
	}
	EMIT2_off32(0x0F, jmp_cond + 0x10, offset);
	*pprog = prog;
	return 0;
}

static int invoke_bpf(const struct btf_func_model *m, u8 **pprog,
		      struct bpf_tramp_progs *tp, int stack_size,
		      bool save_ret)
{
	int i;
	u8 *prog = *pprog;

	for (i = 0; i < tp->nr_progs; i++) {
		if (invoke_bpf_prog(m, &prog, tp->progs[i], stack_size,
				    save_ret))
			return -EINVAL;
	}
	*pprog = prog;
	return 0;
}

static int invoke_bpf_mod_ret(const struct btf_func_model *m, u8 **pprog,
			      struct bpf_tramp_progs *tp, int stack_size,
			      u8 **branches)
{
	u8 *prog = *pprog;
	int i;

	/* The first fmod_ret program will receive a garbage return value.
	 * Set this to 0 to avoid confusing the program.
	 */
	emit_mov_imm32(&prog, false, BPF_REG_0, 0);
	emit_stx(&prog, BPF_DW, BPF_REG_FP, BPF_REG_0, -8);
	for (i = 0; i < tp->nr_progs; i++) {
		if (invoke_bpf_prog(m, &prog, tp->progs[i], stack_size, true))
			return -EINVAL;

		/* mod_ret prog stored return value into [rbp - 8]. Emit:
		 * if (*(u64 *)(rbp - 8) !=  0)
		 *	goto do_fexit;
		 */
		/* cmp QWORD PTR [rbp - 0x8], 0x0 */
		EMIT4(0x48, 0x83, 0x7d, 0xf8); EMIT1(0x00);

		/* Save the location of the branch and Generate 6 nops
		 * (4 bytes for an offset and 2 bytes for the jump) These nops
		 * are replaced with a conditional jump once do_fexit (i.e. the
		 * start of the fexit invocation) is finalized.
		 */
		branches[i] = prog;
		emit_nops(&prog, 4 + 2);
	}

	*pprog = prog;
	return 0;
}

static bool is_valid_bpf_tramp_flags(unsigned int flags)
{
	if ((flags & BPF_TRAMP_F_RESTORE_REGS) &&
	    (flags & BPF_TRAMP_F_SKIP_FRAME))
		return false;

	/*
	 * BPF_TRAMP_F_RET_FENTRY_RET is only used by bpf_struct_ops,
	 * and it must be used alone.
	 */
	if ((flags & BPF_TRAMP_F_RET_FENTRY_RET) &&
	    (flags & ~BPF_TRAMP_F_RET_FENTRY_RET))
		return false;

	return true;
}

/* Example:
 * __be16 eth_type_trans(struct sk_buff *skb, struct net_device *dev);
 * its 'struct btf_func_model' will be nr_args=2
 * The assembly code when eth_type_trans is executing after trampoline:
 *
 * push rbp
 * mov rbp, rsp
 * sub rsp, 16                     // space for skb and dev
 * push rbx                        // temp regs to pass start time
 * mov qword ptr [rbp - 16], rdi   // save skb pointer to stack
 * mov qword ptr [rbp - 8], rsi    // save dev pointer to stack
 * call __bpf_prog_enter           // rcu_read_lock and preempt_disable
 * mov rbx, rax                    // remember start time in bpf stats are enabled
 * lea rdi, [rbp - 16]             // R1==ctx of bpf prog
 * call addr_of_jited_FENTRY_prog
 * movabsq rdi, 64bit_addr_of_struct_bpf_prog  // unused if bpf stats are off
 * mov rsi, rbx                    // prog start time
 * call __bpf_prog_exit            // rcu_read_unlock, preempt_enable and stats math
 * mov rdi, qword ptr [rbp - 16]   // restore skb pointer from stack
 * mov rsi, qword ptr [rbp - 8]    // restore dev pointer from stack
 * pop rbx
 * leave
 * ret
 *
 * eth_type_trans has 5 byte nop at the beginning. These 5 bytes will be
 * replaced with 'call generated_bpf_trampoline'. When it returns
 * eth_type_trans will continue executing with original skb and dev pointers.
 *
 * The assembly code when eth_type_trans is called from trampoline:
 *
 * push rbp
 * mov rbp, rsp
 * sub rsp, 24                     // space for skb, dev, return value
 * push rbx                        // temp regs to pass start time
 * mov qword ptr [rbp - 24], rdi   // save skb pointer to stack
 * mov qword ptr [rbp - 16], rsi   // save dev pointer to stack
 * call __bpf_prog_enter           // rcu_read_lock and preempt_disable
 * mov rbx, rax                    // remember start time if bpf stats are enabled
 * lea rdi, [rbp - 24]             // R1==ctx of bpf prog
 * call addr_of_jited_FENTRY_prog  // bpf prog can access skb and dev
 * movabsq rdi, 64bit_addr_of_struct_bpf_prog  // unused if bpf stats are off
 * mov rsi, rbx                    // prog start time
 * call __bpf_prog_exit            // rcu_read_unlock, preempt_enable and stats math
 * mov rdi, qword ptr [rbp - 24]   // restore skb pointer from stack
 * mov rsi, qword ptr [rbp - 16]   // restore dev pointer from stack
 * call eth_type_trans+5           // execute body of eth_type_trans
 * mov qword ptr [rbp - 8], rax    // save return value
 * call __bpf_prog_enter           // rcu_read_lock and preempt_disable
 * mov rbx, rax                    // remember start time in bpf stats are enabled
 * lea rdi, [rbp - 24]             // R1==ctx of bpf prog
 * call addr_of_jited_FEXIT_prog   // bpf prog can access skb, dev, return value
 * movabsq rdi, 64bit_addr_of_struct_bpf_prog  // unused if bpf stats are off
 * mov rsi, rbx                    // prog start time
 * call __bpf_prog_exit            // rcu_read_unlock, preempt_enable and stats math
 * mov rax, qword ptr [rbp - 8]    // restore eth_type_trans's return value
 * pop rbx
 * leave
 * add rsp, 8                      // skip eth_type_trans's frame
 * ret                             // return to its caller
 */
int arch_prepare_bpf_trampoline(struct bpf_tramp_image *im, void *image, void *image_end,
				const struct btf_func_model *m, u32 flags,
				struct bpf_tramp_progs *tprogs,
				void *orig_call)
{
	int ret, i, nr_args = m->nr_args;
	int stack_size = nr_args * 8;
	struct bpf_tramp_progs *fentry = &tprogs[BPF_TRAMP_FENTRY];
	struct bpf_tramp_progs *fexit = &tprogs[BPF_TRAMP_FEXIT];
	struct bpf_tramp_progs *fmod_ret = &tprogs[BPF_TRAMP_MODIFY_RETURN];
	u8 **branches = NULL;
	u8 *prog;
	bool save_ret;

	/* x86-64 supports up to 6 arguments. 7+ can be added in the future */
	if (nr_args > 6)
		return -ENOTSUPP;

	if (!is_valid_bpf_tramp_flags(flags))
		return -EINVAL;

	/* room for return value of orig_call or fentry prog */
	save_ret = flags & (BPF_TRAMP_F_CALL_ORIG | BPF_TRAMP_F_RET_FENTRY_RET);
	if (save_ret)
		stack_size += 8;
<<<<<<< HEAD
=======

	if (flags & BPF_TRAMP_F_IP_ARG)
		stack_size += 8; /* room for IP address argument */
>>>>>>> 3b17187f

	if (flags & BPF_TRAMP_F_SKIP_FRAME)
		/* skip patched call instruction and point orig_call to actual
		 * body of the kernel function.
		 */
		orig_call += X86_PATCH_SIZE;

	prog = image;

	EMIT1(0x55);		 /* push rbp */
	EMIT3(0x48, 0x89, 0xE5); /* mov rbp, rsp */
	EMIT4(0x48, 0x83, 0xEC, stack_size); /* sub rsp, stack_size */
	EMIT1(0x53);		 /* push rbx */

	if (flags & BPF_TRAMP_F_IP_ARG) {
		/* Store IP address of the traced function:
		 * mov rax, QWORD PTR [rbp + 8]
		 * sub rax, X86_PATCH_SIZE
		 * mov QWORD PTR [rbp - stack_size], rax
		 */
		emit_ldx(&prog, BPF_DW, BPF_REG_0, BPF_REG_FP, 8);
		EMIT4(0x48, 0x83, 0xe8, X86_PATCH_SIZE);
		emit_stx(&prog, BPF_DW, BPF_REG_FP, BPF_REG_0, -stack_size);

		/* Continue with stack_size for regs storage, stack will
		 * be correctly restored with 'leave' instruction.
		 */
		stack_size -= 8;
	}

	save_regs(m, &prog, nr_args, stack_size);

	if (flags & BPF_TRAMP_F_CALL_ORIG) {
		/* arg1: mov rdi, im */
		emit_mov_imm64(&prog, BPF_REG_1, (long) im >> 32, (u32) (long) im);
		if (emit_call(&prog, __bpf_tramp_enter, prog)) {
			ret = -EINVAL;
			goto cleanup;
		}
	}

	if (fentry->nr_progs)
		if (invoke_bpf(m, &prog, fentry, stack_size,
			       flags & BPF_TRAMP_F_RET_FENTRY_RET))
			return -EINVAL;

	if (fmod_ret->nr_progs) {
		branches = kcalloc(fmod_ret->nr_progs, sizeof(u8 *),
				   GFP_KERNEL);
		if (!branches)
			return -ENOMEM;

		if (invoke_bpf_mod_ret(m, &prog, fmod_ret, stack_size,
				       branches)) {
			ret = -EINVAL;
			goto cleanup;
		}
	}

	if (flags & BPF_TRAMP_F_CALL_ORIG) {
		restore_regs(m, &prog, nr_args, stack_size);

		/* call original function */
		if (emit_call(&prog, orig_call, prog)) {
			ret = -EINVAL;
			goto cleanup;
		}
		/* remember return value in a stack for bpf prog to access */
		emit_stx(&prog, BPF_DW, BPF_REG_FP, BPF_REG_0, -8);
		im->ip_after_call = prog;
		memcpy(prog, x86_nops[5], X86_PATCH_SIZE);
		prog += X86_PATCH_SIZE;
	}

	if (fmod_ret->nr_progs) {
		/* From Intel 64 and IA-32 Architectures Optimization
		 * Reference Manual, 3.4.1.4 Code Alignment, Assembly/Compiler
		 * Coding Rule 11: All branch targets should be 16-byte
		 * aligned.
		 */
		emit_align(&prog, 16);
		/* Update the branches saved in invoke_bpf_mod_ret with the
		 * aligned address of do_fexit.
		 */
		for (i = 0; i < fmod_ret->nr_progs; i++)
			emit_cond_near_jump(&branches[i], prog, branches[i],
					    X86_JNE);
	}

	if (fexit->nr_progs)
		if (invoke_bpf(m, &prog, fexit, stack_size, false)) {
			ret = -EINVAL;
			goto cleanup;
		}

	if (flags & BPF_TRAMP_F_RESTORE_REGS)
		restore_regs(m, &prog, nr_args, stack_size);

	/* This needs to be done regardless. If there were fmod_ret programs,
	 * the return value is only updated on the stack and still needs to be
	 * restored to R0.
	 */
	if (flags & BPF_TRAMP_F_CALL_ORIG) {
		im->ip_epilogue = prog;
		/* arg1: mov rdi, im */
		emit_mov_imm64(&prog, BPF_REG_1, (long) im >> 32, (u32) (long) im);
		if (emit_call(&prog, __bpf_tramp_exit, prog)) {
			ret = -EINVAL;
			goto cleanup;
		}
	}
	/* restore return value of orig_call or fentry prog back into RAX */
	if (save_ret)
		emit_ldx(&prog, BPF_DW, BPF_REG_0, BPF_REG_FP, -8);

	EMIT1(0x5B); /* pop rbx */
	EMIT1(0xC9); /* leave */
	if (flags & BPF_TRAMP_F_SKIP_FRAME)
		/* skip our return address and return to parent */
		EMIT4(0x48, 0x83, 0xC4, 8); /* add rsp, 8 */
	EMIT1(0xC3); /* ret */
	/* Make sure the trampoline generation logic doesn't overflow */
	if (WARN_ON_ONCE(prog > (u8 *)image_end - BPF_INSN_SAFETY)) {
		ret = -EFAULT;
		goto cleanup;
	}
	ret = prog - (u8 *)image;

cleanup:
	kfree(branches);
	return ret;
}

static int emit_fallback_jump(u8 **pprog)
{
	u8 *prog = *pprog;
	int err = 0;

#ifdef CONFIG_RETPOLINE
	/* Note that this assumes the the compiler uses external
	 * thunks for indirect calls. Both clang and GCC use the same
	 * naming convention for external thunks.
	 */
	err = emit_jump(&prog, __x86_indirect_thunk_rdx, prog);
#else
	EMIT2(0xFF, 0xE2);	/* jmp rdx */
#endif
	*pprog = prog;
	return err;
}

static int emit_bpf_dispatcher(u8 **pprog, int a, int b, s64 *progs)
{
	u8 *jg_reloc, *prog = *pprog;
	int pivot, err, jg_bytes = 1;
	s64 jg_offset;

	if (a == b) {
		/* Leaf node of recursion, i.e. not a range of indices
		 * anymore.
		 */
		EMIT1(add_1mod(0x48, BPF_REG_3));	/* cmp rdx,func */
		if (!is_simm32(progs[a]))
			return -1;
		EMIT2_off32(0x81, add_1reg(0xF8, BPF_REG_3),
			    progs[a]);
		err = emit_cond_near_jump(&prog,	/* je func */
					  (void *)progs[a], prog,
					  X86_JE);
		if (err)
			return err;

		err = emit_fallback_jump(&prog);	/* jmp thunk/indirect */
		if (err)
			return err;

		*pprog = prog;
		return 0;
	}

	/* Not a leaf node, so we pivot, and recursively descend into
	 * the lower and upper ranges.
	 */
	pivot = (b - a) / 2;
	EMIT1(add_1mod(0x48, BPF_REG_3));		/* cmp rdx,func */
	if (!is_simm32(progs[a + pivot]))
		return -1;
	EMIT2_off32(0x81, add_1reg(0xF8, BPF_REG_3), progs[a + pivot]);

	if (pivot > 2) {				/* jg upper_part */
		/* Require near jump. */
		jg_bytes = 4;
		EMIT2_off32(0x0F, X86_JG + 0x10, 0);
	} else {
		EMIT2(X86_JG, 0);
	}
	jg_reloc = prog;

	err = emit_bpf_dispatcher(&prog, a, a + pivot,	/* emit lower_part */
				  progs);
	if (err)
		return err;

	/* From Intel 64 and IA-32 Architectures Optimization
	 * Reference Manual, 3.4.1.4 Code Alignment, Assembly/Compiler
	 * Coding Rule 11: All branch targets should be 16-byte
	 * aligned.
	 */
	emit_align(&prog, 16);
	jg_offset = prog - jg_reloc;
	emit_code(jg_reloc - jg_bytes, jg_offset, jg_bytes);

	err = emit_bpf_dispatcher(&prog, a + pivot + 1,	/* emit upper_part */
				  b, progs);
	if (err)
		return err;

	*pprog = prog;
	return 0;
}

static int cmp_ips(const void *a, const void *b)
{
	const s64 *ipa = a;
	const s64 *ipb = b;

	if (*ipa > *ipb)
		return 1;
	if (*ipa < *ipb)
		return -1;
	return 0;
}

int arch_prepare_bpf_dispatcher(void *image, s64 *funcs, int num_funcs)
{
	u8 *prog = image;

	sort(funcs, num_funcs, sizeof(funcs[0]), cmp_ips, NULL);
	return emit_bpf_dispatcher(&prog, 0, num_funcs - 1, funcs);
}

struct x64_jit_data {
	struct bpf_binary_header *header;
	int *addrs;
	u8 *image;
	int proglen;
	struct jit_context ctx;
};

#define MAX_PASSES 20
#define PADDING_PASSES (MAX_PASSES - 5)

struct bpf_prog *bpf_int_jit_compile(struct bpf_prog *prog)
{
	struct bpf_binary_header *header = NULL;
	struct bpf_prog *tmp, *orig_prog = prog;
	struct x64_jit_data *jit_data;
	int proglen, oldproglen = 0;
	struct jit_context ctx = {};
	bool tmp_blinded = false;
	bool extra_pass = false;
	bool padding = false;
	u8 *image = NULL;
	int *addrs;
	int pass;
	int i;

	if (!prog->jit_requested)
		return orig_prog;

	tmp = bpf_jit_blind_constants(prog);
	/*
	 * If blinding was requested and we failed during blinding,
	 * we must fall back to the interpreter.
	 */
	if (IS_ERR(tmp))
		return orig_prog;
	if (tmp != prog) {
		tmp_blinded = true;
		prog = tmp;
	}

	jit_data = prog->aux->jit_data;
	if (!jit_data) {
		jit_data = kzalloc(sizeof(*jit_data), GFP_KERNEL);
		if (!jit_data) {
			prog = orig_prog;
			goto out;
		}
		prog->aux->jit_data = jit_data;
	}
	addrs = jit_data->addrs;
	if (addrs) {
		ctx = jit_data->ctx;
		oldproglen = jit_data->proglen;
		image = jit_data->image;
		header = jit_data->header;
		extra_pass = true;
		padding = true;
		goto skip_init_addrs;
	}
	addrs = kvmalloc_array(prog->len + 1, sizeof(*addrs), GFP_KERNEL);
	if (!addrs) {
		prog = orig_prog;
		goto out_addrs;
	}

	/*
	 * Before first pass, make a rough estimation of addrs[]
	 * each BPF instruction is translated to less than 64 bytes
	 */
	for (proglen = 0, i = 0; i <= prog->len; i++) {
		proglen += 64;
		addrs[i] = proglen;
	}
	ctx.cleanup_addr = proglen;
skip_init_addrs:

	/*
	 * JITed image shrinks with every pass and the loop iterates
	 * until the image stops shrinking. Very large BPF programs
	 * may converge on the last pass. In such case do one more
	 * pass to emit the final image.
	 */
	for (pass = 0; pass < MAX_PASSES || image; pass++) {
		if (!padding && pass >= PADDING_PASSES)
			padding = true;
		proglen = do_jit(prog, addrs, image, oldproglen, &ctx, padding);
		if (proglen <= 0) {
out_image:
			image = NULL;
			if (header)
				bpf_jit_binary_free(header);
			prog = orig_prog;
			goto out_addrs;
		}
		if (image) {
			if (proglen != oldproglen) {
				pr_err("bpf_jit: proglen=%d != oldproglen=%d\n",
				       proglen, oldproglen);
				goto out_image;
			}
			break;
		}
		if (proglen == oldproglen) {
			/*
			 * The number of entries in extable is the number of BPF_LDX
			 * insns that access kernel memory via "pointer to BTF type".
			 * The verifier changed their opcode from LDX|MEM|size
			 * to LDX|PROBE_MEM|size to make JITing easier.
			 */
			u32 align = __alignof__(struct exception_table_entry);
			u32 extable_size = prog->aux->num_exentries *
				sizeof(struct exception_table_entry);

			/* allocate module memory for x86 insns and extable */
			header = bpf_jit_binary_alloc(roundup(proglen, align) + extable_size,
						      &image, align, jit_fill_hole);
			if (!header) {
				prog = orig_prog;
				goto out_addrs;
			}
			prog->aux->extable = (void *) image + roundup(proglen, align);
		}
		oldproglen = proglen;
		cond_resched();
	}

	if (bpf_jit_enable > 1)
		bpf_jit_dump(prog->len, proglen, pass + 1, image);

	if (image) {
		if (!prog->is_func || extra_pass) {
			bpf_tail_call_direct_fixup(prog);
			bpf_jit_binary_lock_ro(header);
		} else {
			jit_data->addrs = addrs;
			jit_data->ctx = ctx;
			jit_data->proglen = proglen;
			jit_data->image = image;
			jit_data->header = header;
		}
		prog->bpf_func = (void *)image;
		prog->jited = 1;
		prog->jited_len = proglen;
	} else {
		prog = orig_prog;
	}

	if (!image || !prog->is_func || extra_pass) {
		if (image)
			bpf_prog_fill_jited_linfo(prog, addrs + 1);
out_addrs:
		kvfree(addrs);
		kfree(jit_data);
		prog->aux->jit_data = NULL;
	}
out:
	if (tmp_blinded)
		bpf_jit_prog_release_other(prog, prog == orig_prog ?
					   tmp : orig_prog);
	return prog;
}

bool bpf_jit_supports_kfunc_call(void)
{
	return true;
}<|MERGE_RESOLUTION|>--- conflicted
+++ resolved
@@ -1988,12 +1988,9 @@
 	save_ret = flags & (BPF_TRAMP_F_CALL_ORIG | BPF_TRAMP_F_RET_FENTRY_RET);
 	if (save_ret)
 		stack_size += 8;
-<<<<<<< HEAD
-=======
 
 	if (flags & BPF_TRAMP_F_IP_ARG)
 		stack_size += 8; /* room for IP address argument */
->>>>>>> 3b17187f
 
 	if (flags & BPF_TRAMP_F_SKIP_FRAME)
 		/* skip patched call instruction and point orig_call to actual
