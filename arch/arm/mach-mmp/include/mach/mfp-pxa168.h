--- conflicted
+++ resolved
@@ -345,13 +345,10 @@
 #define GPIO101_MII_MDIO	MFP_CFG(GPIO101, AF5)
 #define GPIO103_RX_DV		MFP_CFG(GPIO103, AF5)
 
-<<<<<<< HEAD
-=======
 /* SSP2 */
 #define GPIO107_SSP2_RXD	MFP_CFG(GPIO107, AF4)
 #define GPIO108_SSP2_TXD	MFP_CFG(GPIO108, AF4)
 #define GPIO111_SSP2_CLK	MFP_CFG(GPIO111, AF4)
 #define GPIO112_SSP2_FRM	MFP_CFG(GPIO112, AF4)
 
->>>>>>> 43c4893c
 #endif /* __ASM_MACH_MFP_PXA168_H */