/*
 * omap_hwmod implementation for OMAP2/3/4
 *
 * Copyright (C) 2009-2011 Nokia Corporation
 * Copyright (C) 2011-2012 Texas Instruments, Inc.
 *
 * Paul Walmsley, Benoît Cousson, Kevin Hilman
 *
 * Created in collaboration with (alphabetical order): Thara Gopinath,
 * Tony Lindgren, Rajendra Nayak, Vikram Pandita, Sakari Poussa, Anand
 * Sawant, Santosh Shilimkar, Richard Woodruff
 *
 * This program is free software; you can redistribute it and/or modify
 * it under the terms of the GNU General Public License version 2 as
 * published by the Free Software Foundation.
 *
 * Introduction
 * ------------
 * One way to view an OMAP SoC is as a collection of largely unrelated
 * IP blocks connected by interconnects.  The IP blocks include
 * devices such as ARM processors, audio serial interfaces, UARTs,
 * etc.  Some of these devices, like the DSP, are created by TI;
 * others, like the SGX, largely originate from external vendors.  In
 * TI's documentation, on-chip devices are referred to as "OMAP
 * modules."  Some of these IP blocks are identical across several
 * OMAP versions.  Others are revised frequently.
 *
 * These OMAP modules are tied together by various interconnects.
 * Most of the address and data flow between modules is via OCP-based
 * interconnects such as the L3 and L4 buses; but there are other
 * interconnects that distribute the hardware clock tree, handle idle
 * and reset signaling, supply power, and connect the modules to
 * various pads or balls on the OMAP package.
 *
 * OMAP hwmod provides a consistent way to describe the on-chip
 * hardware blocks and their integration into the rest of the chip.
 * This description can be automatically generated from the TI
 * hardware database.  OMAP hwmod provides a standard, consistent API
 * to reset, enable, idle, and disable these hardware blocks.  And
 * hwmod provides a way for other core code, such as the Linux device
 * code or the OMAP power management and address space mapping code,
 * to query the hardware database.
 *
 * Using hwmod
 * -----------
 * Drivers won't call hwmod functions directly.  That is done by the
 * omap_device code, and in rare occasions, by custom integration code
 * in arch/arm/ *omap*.  The omap_device code includes functions to
 * build a struct platform_device using omap_hwmod data, and that is
 * currently how hwmod data is communicated to drivers and to the
 * Linux driver model.  Most drivers will call omap_hwmod functions only
 * indirectly, via pm_runtime*() functions.
 *
 * From a layering perspective, here is where the OMAP hwmod code
 * fits into the kernel software stack:
 *
 *            +-------------------------------+
 *            |      Device driver code       |
 *            |      (e.g., drivers/)         |
 *            +-------------------------------+
 *            |      Linux driver model       |
 *            |     (platform_device /        |
 *            |  platform_driver data/code)   |
 *            +-------------------------------+
 *            | OMAP core-driver integration  |
 *            |(arch/arm/mach-omap2/devices.c)|
 *            +-------------------------------+
 *            |      omap_device code         |
 *            | (../plat-omap/omap_device.c)  |
 *            +-------------------------------+
 *   ---->    |    omap_hwmod code/data       |    <-----
 *            | (../mach-omap2/omap_hwmod*)   |
 *            +-------------------------------+
 *            | OMAP clock/PRCM/register fns  |
 *            | ({read,write}l_relaxed, clk*) |
 *            +-------------------------------+
 *
 * Device drivers should not contain any OMAP-specific code or data in
 * them.  They should only contain code to operate the IP block that
 * the driver is responsible for.  This is because these IP blocks can
 * also appear in other SoCs, either from TI (such as DaVinci) or from
 * other manufacturers; and drivers should be reusable across other
 * platforms.
 *
 * The OMAP hwmod code also will attempt to reset and idle all on-chip
 * devices upon boot.  The goal here is for the kernel to be
 * completely self-reliant and independent from bootloaders.  This is
 * to ensure a repeatable configuration, both to ensure consistent
 * runtime behavior, and to make it easier for others to reproduce
 * bugs.
 *
 * OMAP module activity states
 * ---------------------------
 * The hwmod code considers modules to be in one of several activity
 * states.  IP blocks start out in an UNKNOWN state, then once they
 * are registered via the hwmod code, proceed to the REGISTERED state.
 * Once their clock names are resolved to clock pointers, the module
 * enters the CLKS_INITED state; and finally, once the module has been
 * reset and the integration registers programmed, the INITIALIZED state
 * is entered.  The hwmod code will then place the module into either
 * the IDLE state to save power, or in the case of a critical system
 * module, the ENABLED state.
 *
 * OMAP core integration code can then call omap_hwmod*() functions
 * directly to move the module between the IDLE, ENABLED, and DISABLED
 * states, as needed.  This is done during both the PM idle loop, and
 * in the OMAP core integration code's implementation of the PM runtime
 * functions.
 *
 * References
 * ----------
 * This is a partial list.
 * - OMAP2420 Multimedia Processor Silicon Revision 2.1.1, 2.2 (SWPU064)
 * - OMAP2430 Multimedia Device POP Silicon Revision 2.1 (SWPU090)
 * - OMAP34xx Multimedia Device Silicon Revision 3.1 (SWPU108)
 * - OMAP4430 Multimedia Device Silicon Revision 1.0 (SWPU140)
 * - Open Core Protocol Specification 2.2
 *
 * To do:
 * - handle IO mapping
 * - bus throughput & module latency measurement code
 *
 * XXX add tests at the beginning of each function to ensure the hwmod is
 * in the appropriate state
 * XXX error return values should be checked to ensure that they are
 * appropriate
 */
#undef DEBUG

#include <linux/kernel.h>
#include <linux/errno.h>
#include <linux/io.h>
#include <linux/clk.h>
#include <linux/clk-provider.h>
#include <linux/delay.h>
#include <linux/err.h>
#include <linux/list.h>
#include <linux/mutex.h>
#include <linux/spinlock.h>
#include <linux/slab.h>
#include <linux/cpu.h>
#include <linux/cpu_pm.h>
#include <linux/of.h>
#include <linux/of_address.h>
#include <linux/suspend.h>
#include <linux/bootmem.h>

#include <linux/platform_data/ti-sysc.h>

#include <dt-bindings/bus/ti-sysc.h>

#include <asm/system_misc.h>

#include "clock.h"
#include "omap_hwmod.h"

#include "soc.h"
#include "common.h"
#include "clockdomain.h"
#include "powerdomain.h"
#include "cm2xxx.h"
#include "cm3xxx.h"
#include "cm33xx.h"
#include "prm.h"
#include "prm3xxx.h"
#include "prm44xx.h"
#include "prm33xx.h"
#include "prminst44xx.h"
#include "pm.h"

/* Name of the OMAP hwmod for the MPU */
#define MPU_INITIATOR_NAME		"mpu"

/*
 * Number of struct omap_hwmod_link records per struct
 * omap_hwmod_ocp_if record (master->slave and slave->master)
 */
#define LINKS_PER_OCP_IF		2

/*
 * Address offset (in bytes) between the reset control and the reset
 * status registers: 4 bytes on OMAP4
 */
#define OMAP4_RST_CTRL_ST_OFFSET	4

/*
 * Maximum length for module clock handle names
 */
#define MOD_CLK_MAX_NAME_LEN		32

/**
 * struct clkctrl_provider - clkctrl provider mapping data
 * @num_addrs: number of base address ranges for the provider
 * @addr: base address(es) for the provider
 * @size: size(s) of the provider address space(s)
 * @node: device node associated with the provider
 * @link: list link
 */
struct clkctrl_provider {
	int			num_addrs;
	u32			*addr;
	u32			*size;
	struct device_node	*node;
	struct list_head	link;
};

static LIST_HEAD(clkctrl_providers);

/**
 * struct omap_hwmod_soc_ops - fn ptrs for some SoC-specific operations
 * @enable_module: function to enable a module (via MODULEMODE)
 * @disable_module: function to disable a module (via MODULEMODE)
 *
 * XXX Eventually this functionality will be hidden inside the PRM/CM
 * device drivers.  Until then, this should avoid huge blocks of cpu_is_*()
 * conditionals in this code.
 */
struct omap_hwmod_soc_ops {
	void (*enable_module)(struct omap_hwmod *oh);
	int (*disable_module)(struct omap_hwmod *oh);
	int (*wait_target_ready)(struct omap_hwmod *oh);
	int (*assert_hardreset)(struct omap_hwmod *oh,
				struct omap_hwmod_rst_info *ohri);
	int (*deassert_hardreset)(struct omap_hwmod *oh,
				  struct omap_hwmod_rst_info *ohri);
	int (*is_hardreset_asserted)(struct omap_hwmod *oh,
				     struct omap_hwmod_rst_info *ohri);
	int (*init_clkdm)(struct omap_hwmod *oh);
	void (*update_context_lost)(struct omap_hwmod *oh);
	int (*get_context_lost)(struct omap_hwmod *oh);
	int (*disable_direct_prcm)(struct omap_hwmod *oh);
	u32 (*xlate_clkctrl)(struct omap_hwmod *oh);
};

/* soc_ops: adapts the omap_hwmod code to the currently-booted SoC */
static struct omap_hwmod_soc_ops soc_ops;

/* omap_hwmod_list contains all registered struct omap_hwmods */
static LIST_HEAD(omap_hwmod_list);

/* oh_reidle_list contains all omap_hwmods with HWMOD_NEEDS_REIDLE set */
static LIST_HEAD(oh_reidle_list);

/* mpu_oh: used to add/remove MPU initiator from sleepdep list */
static struct omap_hwmod *mpu_oh;

/* inited: set to true once the hwmod code is initialized */
static bool inited;

/* Private functions */

/**
 * _update_sysc_cache - return the module OCP_SYSCONFIG register, keep copy
 * @oh: struct omap_hwmod *
 *
 * Load the current value of the hwmod OCP_SYSCONFIG register into the
 * struct omap_hwmod for later use.  Returns -EINVAL if the hwmod has no
 * OCP_SYSCONFIG register or 0 upon success.
 */
static int _update_sysc_cache(struct omap_hwmod *oh)
{
	if (!oh->class->sysc) {
		WARN(1, "omap_hwmod: %s: cannot read OCP_SYSCONFIG: not defined on hwmod's class\n", oh->name);
		return -EINVAL;
	}

	/* XXX ensure module interface clock is up */

	oh->_sysc_cache = omap_hwmod_read(oh, oh->class->sysc->sysc_offs);

	if (!(oh->class->sysc->sysc_flags & SYSC_NO_CACHE))
		oh->_int_flags |= _HWMOD_SYSCONFIG_LOADED;

	return 0;
}

/**
 * _write_sysconfig - write a value to the module's OCP_SYSCONFIG register
 * @v: OCP_SYSCONFIG value to write
 * @oh: struct omap_hwmod *
 *
 * Write @v into the module class' OCP_SYSCONFIG register, if it has
 * one.  No return value.
 */
static void _write_sysconfig(u32 v, struct omap_hwmod *oh)
{
	if (!oh->class->sysc) {
		WARN(1, "omap_hwmod: %s: cannot write OCP_SYSCONFIG: not defined on hwmod's class\n", oh->name);
		return;
	}

	/* XXX ensure module interface clock is up */

	/* Module might have lost context, always update cache and register */
	oh->_sysc_cache = v;

	/*
	 * Some IP blocks (such as RTC) require unlocking of IP before
	 * accessing its registers. If a function pointer is present
	 * to unlock, then call it before accessing sysconfig and
	 * call lock after writing sysconfig.
	 */
	if (oh->class->unlock)
		oh->class->unlock(oh);

	omap_hwmod_write(v, oh, oh->class->sysc->sysc_offs);

	if (oh->class->lock)
		oh->class->lock(oh);
}

/**
 * _set_master_standbymode: set the OCP_SYSCONFIG MIDLEMODE field in @v
 * @oh: struct omap_hwmod *
 * @standbymode: MIDLEMODE field bits
 * @v: pointer to register contents to modify
 *
 * Update the master standby mode bits in @v to be @standbymode for
 * the @oh hwmod.  Does not write to the hardware.  Returns -EINVAL
 * upon error or 0 upon success.
 */
static int _set_master_standbymode(struct omap_hwmod *oh, u8 standbymode,
				   u32 *v)
{
	u32 mstandby_mask;
	u8 mstandby_shift;

	if (!oh->class->sysc ||
	    !(oh->class->sysc->sysc_flags & SYSC_HAS_MIDLEMODE))
		return -EINVAL;

	if (!oh->class->sysc->sysc_fields) {
		WARN(1, "omap_hwmod: %s: offset struct for sysconfig not provided in class\n", oh->name);
		return -EINVAL;
	}

	mstandby_shift = oh->class->sysc->sysc_fields->midle_shift;
	mstandby_mask = (0x3 << mstandby_shift);

	*v &= ~mstandby_mask;
	*v |= __ffs(standbymode) << mstandby_shift;

	return 0;
}

/**
 * _set_slave_idlemode: set the OCP_SYSCONFIG SIDLEMODE field in @v
 * @oh: struct omap_hwmod *
 * @idlemode: SIDLEMODE field bits
 * @v: pointer to register contents to modify
 *
 * Update the slave idle mode bits in @v to be @idlemode for the @oh
 * hwmod.  Does not write to the hardware.  Returns -EINVAL upon error
 * or 0 upon success.
 */
static int _set_slave_idlemode(struct omap_hwmod *oh, u8 idlemode, u32 *v)
{
	u32 sidle_mask;
	u8 sidle_shift;

	if (!oh->class->sysc ||
	    !(oh->class->sysc->sysc_flags & SYSC_HAS_SIDLEMODE))
		return -EINVAL;

	if (!oh->class->sysc->sysc_fields) {
		WARN(1, "omap_hwmod: %s: offset struct for sysconfig not provided in class\n", oh->name);
		return -EINVAL;
	}

	sidle_shift = oh->class->sysc->sysc_fields->sidle_shift;
	sidle_mask = (0x3 << sidle_shift);

	*v &= ~sidle_mask;
	*v |= __ffs(idlemode) << sidle_shift;

	return 0;
}

/**
 * _set_clockactivity: set OCP_SYSCONFIG.CLOCKACTIVITY bits in @v
 * @oh: struct omap_hwmod *
 * @clockact: CLOCKACTIVITY field bits
 * @v: pointer to register contents to modify
 *
 * Update the clockactivity mode bits in @v to be @clockact for the
 * @oh hwmod.  Used for additional powersaving on some modules.  Does
 * not write to the hardware.  Returns -EINVAL upon error or 0 upon
 * success.
 */
static int _set_clockactivity(struct omap_hwmod *oh, u8 clockact, u32 *v)
{
	u32 clkact_mask;
	u8  clkact_shift;

	if (!oh->class->sysc ||
	    !(oh->class->sysc->sysc_flags & SYSC_HAS_CLOCKACTIVITY))
		return -EINVAL;

	if (!oh->class->sysc->sysc_fields) {
		WARN(1, "omap_hwmod: %s: offset struct for sysconfig not provided in class\n", oh->name);
		return -EINVAL;
	}

	clkact_shift = oh->class->sysc->sysc_fields->clkact_shift;
	clkact_mask = (0x3 << clkact_shift);

	*v &= ~clkact_mask;
	*v |= clockact << clkact_shift;

	return 0;
}

/**
 * _set_softreset: set OCP_SYSCONFIG.SOFTRESET bit in @v
 * @oh: struct omap_hwmod *
 * @v: pointer to register contents to modify
 *
 * Set the SOFTRESET bit in @v for hwmod @oh.  Returns -EINVAL upon
 * error or 0 upon success.
 */
static int _set_softreset(struct omap_hwmod *oh, u32 *v)
{
	u32 softrst_mask;

	if (!oh->class->sysc ||
	    !(oh->class->sysc->sysc_flags & SYSC_HAS_SOFTRESET))
		return -EINVAL;

	if (!oh->class->sysc->sysc_fields) {
		WARN(1, "omap_hwmod: %s: offset struct for sysconfig not provided in class\n", oh->name);
		return -EINVAL;
	}

	softrst_mask = (0x1 << oh->class->sysc->sysc_fields->srst_shift);

	*v |= softrst_mask;

	return 0;
}

/**
 * _clear_softreset: clear OCP_SYSCONFIG.SOFTRESET bit in @v
 * @oh: struct omap_hwmod *
 * @v: pointer to register contents to modify
 *
 * Clear the SOFTRESET bit in @v for hwmod @oh.  Returns -EINVAL upon
 * error or 0 upon success.
 */
static int _clear_softreset(struct omap_hwmod *oh, u32 *v)
{
	u32 softrst_mask;

	if (!oh->class->sysc ||
	    !(oh->class->sysc->sysc_flags & SYSC_HAS_SOFTRESET))
		return -EINVAL;

	if (!oh->class->sysc->sysc_fields) {
		WARN(1,
		     "omap_hwmod: %s: sysc_fields absent for sysconfig class\n",
		     oh->name);
		return -EINVAL;
	}

	softrst_mask = (0x1 << oh->class->sysc->sysc_fields->srst_shift);

	*v &= ~softrst_mask;

	return 0;
}

/**
 * _wait_softreset_complete - wait for an OCP softreset to complete
 * @oh: struct omap_hwmod * to wait on
 *
 * Wait until the IP block represented by @oh reports that its OCP
 * softreset is complete.  This can be triggered by software (see
 * _ocp_softreset()) or by hardware upon returning from off-mode (one
 * example is HSMMC).  Waits for up to MAX_MODULE_SOFTRESET_WAIT
 * microseconds.  Returns the number of microseconds waited.
 */
static int _wait_softreset_complete(struct omap_hwmod *oh)
{
	struct omap_hwmod_class_sysconfig *sysc;
	u32 softrst_mask;
	int c = 0;

	sysc = oh->class->sysc;

	if (sysc->sysc_flags & SYSS_HAS_RESET_STATUS && sysc->syss_offs > 0)
		omap_test_timeout((omap_hwmod_read(oh, sysc->syss_offs)
				   & SYSS_RESETDONE_MASK),
				  MAX_MODULE_SOFTRESET_WAIT, c);
	else if (sysc->sysc_flags & SYSC_HAS_RESET_STATUS) {
		softrst_mask = (0x1 << sysc->sysc_fields->srst_shift);
		omap_test_timeout(!(omap_hwmod_read(oh, sysc->sysc_offs)
				    & softrst_mask),
				  MAX_MODULE_SOFTRESET_WAIT, c);
	}

	return c;
}

/**
 * _set_dmadisable: set OCP_SYSCONFIG.DMADISABLE bit in @v
 * @oh: struct omap_hwmod *
 *
 * The DMADISABLE bit is a semi-automatic bit present in sysconfig register
 * of some modules. When the DMA must perform read/write accesses, the
 * DMADISABLE bit is cleared by the hardware. But when the DMA must stop
 * for power management, software must set the DMADISABLE bit back to 1.
 *
 * Set the DMADISABLE bit in @v for hwmod @oh.  Returns -EINVAL upon
 * error or 0 upon success.
 */
static int _set_dmadisable(struct omap_hwmod *oh)
{
	u32 v;
	u32 dmadisable_mask;

	if (!oh->class->sysc ||
	    !(oh->class->sysc->sysc_flags & SYSC_HAS_DMADISABLE))
		return -EINVAL;

	if (!oh->class->sysc->sysc_fields) {
		WARN(1, "omap_hwmod: %s: offset struct for sysconfig not provided in class\n", oh->name);
		return -EINVAL;
	}

	/* clocks must be on for this operation */
	if (oh->_state != _HWMOD_STATE_ENABLED) {
		pr_warn("omap_hwmod: %s: dma can be disabled only from enabled state\n", oh->name);
		return -EINVAL;
	}

	pr_debug("omap_hwmod: %s: setting DMADISABLE\n", oh->name);

	v = oh->_sysc_cache;
	dmadisable_mask =
		(0x1 << oh->class->sysc->sysc_fields->dmadisable_shift);
	v |= dmadisable_mask;
	_write_sysconfig(v, oh);

	return 0;
}

/**
 * _set_module_autoidle: set the OCP_SYSCONFIG AUTOIDLE field in @v
 * @oh: struct omap_hwmod *
 * @autoidle: desired AUTOIDLE bitfield value (0 or 1)
 * @v: pointer to register contents to modify
 *
 * Update the module autoidle bit in @v to be @autoidle for the @oh
 * hwmod.  The autoidle bit controls whether the module can gate
 * internal clocks automatically when it isn't doing anything; the
 * exact function of this bit varies on a per-module basis.  This
 * function does not write to the hardware.  Returns -EINVAL upon
 * error or 0 upon success.
 */
static int _set_module_autoidle(struct omap_hwmod *oh, u8 autoidle,
				u32 *v)
{
	u32 autoidle_mask;
	u8 autoidle_shift;

	if (!oh->class->sysc ||
	    !(oh->class->sysc->sysc_flags & SYSC_HAS_AUTOIDLE))
		return -EINVAL;

	if (!oh->class->sysc->sysc_fields) {
		WARN(1, "omap_hwmod: %s: offset struct for sysconfig not provided in class\n", oh->name);
		return -EINVAL;
	}

	autoidle_shift = oh->class->sysc->sysc_fields->autoidle_shift;
	autoidle_mask = (0x1 << autoidle_shift);

	*v &= ~autoidle_mask;
	*v |= autoidle << autoidle_shift;

	return 0;
}

/**
 * _enable_wakeup: set OCP_SYSCONFIG.ENAWAKEUP bit in the hardware
 * @oh: struct omap_hwmod *
 *
 * Allow the hardware module @oh to send wakeups.  Returns -EINVAL
 * upon error or 0 upon success.
 */
static int _enable_wakeup(struct omap_hwmod *oh, u32 *v)
{
	if (!oh->class->sysc ||
	    !((oh->class->sysc->sysc_flags & SYSC_HAS_ENAWAKEUP) ||
	      (oh->class->sysc->idlemodes & SIDLE_SMART_WKUP) ||
	      (oh->class->sysc->idlemodes & MSTANDBY_SMART_WKUP)))
		return -EINVAL;

	if (!oh->class->sysc->sysc_fields) {
		WARN(1, "omap_hwmod: %s: offset struct for sysconfig not provided in class\n", oh->name);
		return -EINVAL;
	}

	if (oh->class->sysc->sysc_flags & SYSC_HAS_ENAWAKEUP)
		*v |= 0x1 << oh->class->sysc->sysc_fields->enwkup_shift;

	if (oh->class->sysc->idlemodes & SIDLE_SMART_WKUP)
		_set_slave_idlemode(oh, HWMOD_IDLEMODE_SMART_WKUP, v);
	if (oh->class->sysc->idlemodes & MSTANDBY_SMART_WKUP)
		_set_master_standbymode(oh, HWMOD_IDLEMODE_SMART_WKUP, v);

	/* XXX test pwrdm_get_wken for this hwmod's subsystem */

	return 0;
}

/**
 * _disable_wakeup: clear OCP_SYSCONFIG.ENAWAKEUP bit in the hardware
 * @oh: struct omap_hwmod *
 *
 * Prevent the hardware module @oh to send wakeups.  Returns -EINVAL
 * upon error or 0 upon success.
 */
static int _disable_wakeup(struct omap_hwmod *oh, u32 *v)
{
	if (!oh->class->sysc ||
	    !((oh->class->sysc->sysc_flags & SYSC_HAS_ENAWAKEUP) ||
	      (oh->class->sysc->idlemodes & SIDLE_SMART_WKUP) ||
	      (oh->class->sysc->idlemodes & MSTANDBY_SMART_WKUP)))
		return -EINVAL;

	if (!oh->class->sysc->sysc_fields) {
		WARN(1, "omap_hwmod: %s: offset struct for sysconfig not provided in class\n", oh->name);
		return -EINVAL;
	}

	if (oh->class->sysc->sysc_flags & SYSC_HAS_ENAWAKEUP)
		*v &= ~(0x1 << oh->class->sysc->sysc_fields->enwkup_shift);

	if (oh->class->sysc->idlemodes & SIDLE_SMART_WKUP)
		_set_slave_idlemode(oh, HWMOD_IDLEMODE_SMART, v);
	if (oh->class->sysc->idlemodes & MSTANDBY_SMART_WKUP)
		_set_master_standbymode(oh, HWMOD_IDLEMODE_SMART, v);

	/* XXX test pwrdm_get_wken for this hwmod's subsystem */

	return 0;
}

static struct clockdomain *_get_clkdm(struct omap_hwmod *oh)
{
	struct clk_hw_omap *clk;

	if (oh->clkdm) {
		return oh->clkdm;
	} else if (oh->_clk) {
		if (__clk_get_flags(oh->_clk) & CLK_IS_BASIC)
			return NULL;
		clk = to_clk_hw_omap(__clk_get_hw(oh->_clk));
		return  clk->clkdm;
	}
	return NULL;
}

/**
 * _add_initiator_dep: prevent @oh from smart-idling while @init_oh is active
 * @oh: struct omap_hwmod *
 *
 * Prevent the hardware module @oh from entering idle while the
 * hardare module initiator @init_oh is active.  Useful when a module
 * will be accessed by a particular initiator (e.g., if a module will
 * be accessed by the IVA, there should be a sleepdep between the IVA
 * initiator and the module).  Only applies to modules in smart-idle
 * mode.  If the clockdomain is marked as not needing autodeps, return
 * 0 without doing anything.  Otherwise, returns -EINVAL upon error or
 * passes along clkdm_add_sleepdep() value upon success.
 */
static int _add_initiator_dep(struct omap_hwmod *oh, struct omap_hwmod *init_oh)
{
	struct clockdomain *clkdm, *init_clkdm;

	clkdm = _get_clkdm(oh);
	init_clkdm = _get_clkdm(init_oh);

	if (!clkdm || !init_clkdm)
		return -EINVAL;

	if (clkdm && clkdm->flags & CLKDM_NO_AUTODEPS)
		return 0;

	return clkdm_add_sleepdep(clkdm, init_clkdm);
}

/**
 * _del_initiator_dep: allow @oh to smart-idle even if @init_oh is active
 * @oh: struct omap_hwmod *
 *
 * Allow the hardware module @oh to enter idle while the hardare
 * module initiator @init_oh is active.  Useful when a module will not
 * be accessed by a particular initiator (e.g., if a module will not
 * be accessed by the IVA, there should be no sleepdep between the IVA
 * initiator and the module).  Only applies to modules in smart-idle
 * mode.  If the clockdomain is marked as not needing autodeps, return
 * 0 without doing anything.  Returns -EINVAL upon error or passes
 * along clkdm_del_sleepdep() value upon success.
 */
static int _del_initiator_dep(struct omap_hwmod *oh, struct omap_hwmod *init_oh)
{
	struct clockdomain *clkdm, *init_clkdm;

	clkdm = _get_clkdm(oh);
	init_clkdm = _get_clkdm(init_oh);

	if (!clkdm || !init_clkdm)
		return -EINVAL;

	if (clkdm && clkdm->flags & CLKDM_NO_AUTODEPS)
		return 0;

	return clkdm_del_sleepdep(clkdm, init_clkdm);
}

static const struct of_device_id ti_clkctrl_match_table[] __initconst = {
	{ .compatible = "ti,clkctrl" },
	{ }
};

static int __init _setup_clkctrl_provider(struct device_node *np)
{
	const __be32 *addrp;
	struct clkctrl_provider *provider;
	u64 size;
	int i;

	provider = memblock_virt_alloc(sizeof(*provider), 0);
	if (!provider)
		return -ENOMEM;

	provider->node = np;

	provider->num_addrs =
		of_property_count_elems_of_size(np, "reg", sizeof(u32)) / 2;

	provider->addr =
		memblock_virt_alloc(sizeof(void *) * provider->num_addrs, 0);
	if (!provider->addr)
		return -ENOMEM;

	provider->size =
		memblock_virt_alloc(sizeof(u32) * provider->num_addrs, 0);
	if (!provider->size)
		return -ENOMEM;

	for (i = 0; i < provider->num_addrs; i++) {
		addrp = of_get_address(np, i, &size, NULL);
		provider->addr[i] = (u32)of_translate_address(np, addrp);
		provider->size[i] = size;
		pr_debug("%s: %pOF: %x...%x\n", __func__, np, provider->addr[i],
			 provider->addr[i] + provider->size[i]);
	}

	list_add(&provider->link, &clkctrl_providers);

	return 0;
}

static int __init _init_clkctrl_providers(void)
{
	struct device_node *np;
	int ret = 0;

	for_each_matching_node(np, ti_clkctrl_match_table) {
		ret = _setup_clkctrl_provider(np);
		if (ret)
			break;
	}

	return ret;
}

static u32 _omap4_xlate_clkctrl(struct omap_hwmod *oh)
{
	if (!oh->prcm.omap4.modulemode)
		return 0;

	return omap_cm_xlate_clkctrl(oh->clkdm->prcm_partition,
				     oh->clkdm->cm_inst,
				     oh->prcm.omap4.clkctrl_offs);
}

static struct clk *_lookup_clkctrl_clk(struct omap_hwmod *oh)
{
	struct clkctrl_provider *provider;
	struct clk *clk;
	u32 addr;

	if (!soc_ops.xlate_clkctrl)
		return NULL;

	addr = soc_ops.xlate_clkctrl(oh);
	if (!addr)
		return NULL;

	pr_debug("%s: %s: addr=%x\n", __func__, oh->name, addr);

	list_for_each_entry(provider, &clkctrl_providers, link) {
		int i;

		for (i = 0; i < provider->num_addrs; i++) {
			if (provider->addr[i] <= addr &&
			    provider->addr[i] + provider->size[i] > addr) {
				struct of_phandle_args clkspec;

				clkspec.np = provider->node;
				clkspec.args_count = 2;
				clkspec.args[0] = addr - provider->addr[0];
				clkspec.args[1] = 0;

				clk = of_clk_get_from_provider(&clkspec);

				pr_debug("%s: %s got %p (offset=%x, provider=%pOF)\n",
					 __func__, oh->name, clk,
					 clkspec.args[0], provider->node);

				return clk;
			}
		}
	}

	return NULL;
}

/**
 * _init_main_clk - get a struct clk * for the the hwmod's main functional clk
 * @oh: struct omap_hwmod *
 *
 * Called from _init_clocks().  Populates the @oh _clk (main
 * functional clock pointer) if a clock matching the hwmod name is found,
 * or a main_clk is present.  Returns 0 on success or -EINVAL on error.
 */
static int _init_main_clk(struct omap_hwmod *oh)
{
	int ret = 0;
	struct clk *clk = NULL;

	clk = _lookup_clkctrl_clk(oh);

	if (!IS_ERR_OR_NULL(clk)) {
		pr_debug("%s: mapped main_clk %s for %s\n", __func__,
			 __clk_get_name(clk), oh->name);
		oh->main_clk = __clk_get_name(clk);
		oh->_clk = clk;
		soc_ops.disable_direct_prcm(oh);
	} else {
		if (!oh->main_clk)
			return 0;

		oh->_clk = clk_get(NULL, oh->main_clk);
	}

	if (IS_ERR(oh->_clk)) {
		pr_warn("omap_hwmod: %s: cannot clk_get main_clk %s\n",
			oh->name, oh->main_clk);
		return -EINVAL;
	}
	/*
	 * HACK: This needs a re-visit once clk_prepare() is implemented
	 * to do something meaningful. Today its just a no-op.
	 * If clk_prepare() is used at some point to do things like
	 * voltage scaling etc, then this would have to be moved to
	 * some point where subsystems like i2c and pmic become
	 * available.
	 */
	clk_prepare(oh->_clk);

	if (!_get_clkdm(oh))
		pr_debug("omap_hwmod: %s: missing clockdomain for %s.\n",
			   oh->name, oh->main_clk);

	return ret;
}

/**
 * _init_interface_clks - get a struct clk * for the the hwmod's interface clks
 * @oh: struct omap_hwmod *
 *
 * Called from _init_clocks().  Populates the @oh OCP slave interface
 * clock pointers.  Returns 0 on success or -EINVAL on error.
 */
static int _init_interface_clks(struct omap_hwmod *oh)
{
	struct omap_hwmod_ocp_if *os;
	struct clk *c;
	int ret = 0;

	list_for_each_entry(os, &oh->slave_ports, node) {
		if (!os->clk)
			continue;

		c = clk_get(NULL, os->clk);
		if (IS_ERR(c)) {
			pr_warn("omap_hwmod: %s: cannot clk_get interface_clk %s\n",
				oh->name, os->clk);
			ret = -EINVAL;
			continue;
		}
		os->_clk = c;
		/*
		 * HACK: This needs a re-visit once clk_prepare() is implemented
		 * to do something meaningful. Today its just a no-op.
		 * If clk_prepare() is used at some point to do things like
		 * voltage scaling etc, then this would have to be moved to
		 * some point where subsystems like i2c and pmic become
		 * available.
		 */
		clk_prepare(os->_clk);
	}

	return ret;
}

/**
 * _init_opt_clk - get a struct clk * for the the hwmod's optional clocks
 * @oh: struct omap_hwmod *
 *
 * Called from _init_clocks().  Populates the @oh omap_hwmod_opt_clk
 * clock pointers.  Returns 0 on success or -EINVAL on error.
 */
static int _init_opt_clks(struct omap_hwmod *oh)
{
	struct omap_hwmod_opt_clk *oc;
	struct clk *c;
	int i;
	int ret = 0;

	for (i = oh->opt_clks_cnt, oc = oh->opt_clks; i > 0; i--, oc++) {
		c = clk_get(NULL, oc->clk);
		if (IS_ERR(c)) {
			pr_warn("omap_hwmod: %s: cannot clk_get opt_clk %s\n",
				oh->name, oc->clk);
			ret = -EINVAL;
			continue;
		}
		oc->_clk = c;
		/*
		 * HACK: This needs a re-visit once clk_prepare() is implemented
		 * to do something meaningful. Today its just a no-op.
		 * If clk_prepare() is used at some point to do things like
		 * voltage scaling etc, then this would have to be moved to
		 * some point where subsystems like i2c and pmic become
		 * available.
		 */
		clk_prepare(oc->_clk);
	}

	return ret;
}

static void _enable_optional_clocks(struct omap_hwmod *oh)
{
	struct omap_hwmod_opt_clk *oc;
	int i;

	pr_debug("omap_hwmod: %s: enabling optional clocks\n", oh->name);

	for (i = oh->opt_clks_cnt, oc = oh->opt_clks; i > 0; i--, oc++)
		if (oc->_clk) {
			pr_debug("omap_hwmod: enable %s:%s\n", oc->role,
				 __clk_get_name(oc->_clk));
			clk_enable(oc->_clk);
		}
}

static void _disable_optional_clocks(struct omap_hwmod *oh)
{
	struct omap_hwmod_opt_clk *oc;
	int i;

	pr_debug("omap_hwmod: %s: disabling optional clocks\n", oh->name);

	for (i = oh->opt_clks_cnt, oc = oh->opt_clks; i > 0; i--, oc++)
		if (oc->_clk) {
			pr_debug("omap_hwmod: disable %s:%s\n", oc->role,
				 __clk_get_name(oc->_clk));
			clk_disable(oc->_clk);
		}
}

/**
 * _enable_clocks - enable hwmod main clock and interface clocks
 * @oh: struct omap_hwmod *
 *
 * Enables all clocks necessary for register reads and writes to succeed
 * on the hwmod @oh.  Returns 0.
 */
static int _enable_clocks(struct omap_hwmod *oh)
{
	struct omap_hwmod_ocp_if *os;

	pr_debug("omap_hwmod: %s: enabling clocks\n", oh->name);

	if (oh->flags & HWMOD_OPT_CLKS_NEEDED)
		_enable_optional_clocks(oh);

	if (oh->_clk)
		clk_enable(oh->_clk);

	list_for_each_entry(os, &oh->slave_ports, node) {
		if (os->_clk && (os->flags & OCPIF_SWSUP_IDLE))
			clk_enable(os->_clk);
	}

	/* The opt clocks are controlled by the device driver. */

	return 0;
}

/**
 * _omap4_clkctrl_managed_by_clkfwk - true if clkctrl managed by clock framework
 * @oh: struct omap_hwmod *
 */
static bool _omap4_clkctrl_managed_by_clkfwk(struct omap_hwmod *oh)
{
	if (oh->prcm.omap4.flags & HWMOD_OMAP4_CLKFWK_CLKCTR_CLOCK)
		return true;

	return false;
}

/**
 * _omap4_has_clkctrl_clock - returns true if a module has clkctrl clock
 * @oh: struct omap_hwmod *
 */
static bool _omap4_has_clkctrl_clock(struct omap_hwmod *oh)
{
	if (oh->prcm.omap4.clkctrl_offs)
		return true;

	if (!oh->prcm.omap4.clkctrl_offs &&
	    oh->prcm.omap4.flags & HWMOD_OMAP4_ZERO_CLKCTRL_OFFSET)
		return true;

	return false;
}

/**
 * _disable_clocks - disable hwmod main clock and interface clocks
 * @oh: struct omap_hwmod *
 *
 * Disables the hwmod @oh main functional and interface clocks.  Returns 0.
 */
static int _disable_clocks(struct omap_hwmod *oh)
{
	struct omap_hwmod_ocp_if *os;

	pr_debug("omap_hwmod: %s: disabling clocks\n", oh->name);

	if (oh->_clk)
		clk_disable(oh->_clk);

	list_for_each_entry(os, &oh->slave_ports, node) {
		if (os->_clk && (os->flags & OCPIF_SWSUP_IDLE))
			clk_disable(os->_clk);
	}

	if (oh->flags & HWMOD_OPT_CLKS_NEEDED)
		_disable_optional_clocks(oh);

	/* The opt clocks are controlled by the device driver. */

	return 0;
}

/**
 * _omap4_enable_module - enable CLKCTRL modulemode on OMAP4
 * @oh: struct omap_hwmod *
 *
 * Enables the PRCM module mode related to the hwmod @oh.
 * No return value.
 */
static void _omap4_enable_module(struct omap_hwmod *oh)
{
	if (!oh->clkdm || !oh->prcm.omap4.modulemode ||
	    _omap4_clkctrl_managed_by_clkfwk(oh))
		return;

	pr_debug("omap_hwmod: %s: %s: %d\n",
		 oh->name, __func__, oh->prcm.omap4.modulemode);

	omap_cm_module_enable(oh->prcm.omap4.modulemode,
			      oh->clkdm->prcm_partition,
			      oh->clkdm->cm_inst, oh->prcm.omap4.clkctrl_offs);
}

/**
 * _omap4_wait_target_disable - wait for a module to be disabled on OMAP4
 * @oh: struct omap_hwmod *
 *
 * Wait for a module @oh to enter slave idle.  Returns 0 if the module
 * does not have an IDLEST bit or if the module successfully enters
 * slave idle; otherwise, pass along the return value of the
 * appropriate *_cm*_wait_module_idle() function.
 */
static int _omap4_wait_target_disable(struct omap_hwmod *oh)
{
	if (!oh)
		return -EINVAL;

	if (oh->_int_flags & _HWMOD_NO_MPU_PORT || !oh->clkdm)
		return 0;

	if (oh->flags & HWMOD_NO_IDLEST)
		return 0;

	if (_omap4_clkctrl_managed_by_clkfwk(oh))
		return 0;

	if (!_omap4_has_clkctrl_clock(oh))
		return 0;

	return omap_cm_wait_module_idle(oh->clkdm->prcm_partition,
					oh->clkdm->cm_inst,
					oh->prcm.omap4.clkctrl_offs, 0);
}

/**
 * _save_mpu_port_index - find and save the index to @oh's MPU port
 * @oh: struct omap_hwmod *
 *
 * Determines the array index of the OCP slave port that the MPU uses
 * to address the device, and saves it into the struct omap_hwmod.
 * Intended to be called during hwmod registration only. No return
 * value.
 */
static void __init _save_mpu_port_index(struct omap_hwmod *oh)
{
	struct omap_hwmod_ocp_if *os = NULL;

	if (!oh)
		return;

	oh->_int_flags |= _HWMOD_NO_MPU_PORT;

	list_for_each_entry(os, &oh->slave_ports, node) {
		if (os->user & OCP_USER_MPU) {
			oh->_mpu_port = os;
			oh->_int_flags &= ~_HWMOD_NO_MPU_PORT;
			break;
		}
	}

	return;
}

/**
 * _find_mpu_rt_port - return omap_hwmod_ocp_if accessible by the MPU
 * @oh: struct omap_hwmod *
 *
 * Given a pointer to a struct omap_hwmod record @oh, return a pointer
 * to the struct omap_hwmod_ocp_if record that is used by the MPU to
 * communicate with the IP block.  This interface need not be directly
 * connected to the MPU (and almost certainly is not), but is directly
 * connected to the IP block represented by @oh.  Returns a pointer
 * to the struct omap_hwmod_ocp_if * upon success, or returns NULL upon
 * error or if there does not appear to be a path from the MPU to this
 * IP block.
 */
static struct omap_hwmod_ocp_if *_find_mpu_rt_port(struct omap_hwmod *oh)
{
	if (!oh || oh->_int_flags & _HWMOD_NO_MPU_PORT || oh->slaves_cnt == 0)
		return NULL;

	return oh->_mpu_port;
};

/**
 * _enable_sysc - try to bring a module out of idle via OCP_SYSCONFIG
 * @oh: struct omap_hwmod *
 *
 * Ensure that the OCP_SYSCONFIG register for the IP block represented
 * by @oh is set to indicate to the PRCM that the IP block is active.
 * Usually this means placing the module into smart-idle mode and
 * smart-standby, but if there is a bug in the automatic idle handling
 * for the IP block, it may need to be placed into the force-idle or
 * no-idle variants of these modes.  No return value.
 */
static void _enable_sysc(struct omap_hwmod *oh)
{
	u8 idlemode, sf;
	u32 v;
	bool clkdm_act;
	struct clockdomain *clkdm;

	if (!oh->class->sysc)
		return;

	/*
	 * Wait until reset has completed, this is needed as the IP
	 * block is reset automatically by hardware in some cases
	 * (off-mode for example), and the drivers require the
	 * IP to be ready when they access it
	 */
	if (oh->flags & HWMOD_CONTROL_OPT_CLKS_IN_RESET)
		_enable_optional_clocks(oh);
	_wait_softreset_complete(oh);
	if (oh->flags & HWMOD_CONTROL_OPT_CLKS_IN_RESET)
		_disable_optional_clocks(oh);

	v = oh->_sysc_cache;
	sf = oh->class->sysc->sysc_flags;

	clkdm = _get_clkdm(oh);
	if (sf & SYSC_HAS_SIDLEMODE) {
		if (oh->flags & HWMOD_SWSUP_SIDLE ||
		    oh->flags & HWMOD_SWSUP_SIDLE_ACT) {
			idlemode = HWMOD_IDLEMODE_NO;
		} else {
			if (sf & SYSC_HAS_ENAWAKEUP)
				_enable_wakeup(oh, &v);
			if (oh->class->sysc->idlemodes & SIDLE_SMART_WKUP)
				idlemode = HWMOD_IDLEMODE_SMART_WKUP;
			else
				idlemode = HWMOD_IDLEMODE_SMART;
		}

		/*
		 * This is special handling for some IPs like
		 * 32k sync timer. Force them to idle!
		 */
		clkdm_act = (clkdm && clkdm->flags & CLKDM_ACTIVE_WITH_MPU);
		if (clkdm_act && !(oh->class->sysc->idlemodes &
				   (SIDLE_SMART | SIDLE_SMART_WKUP)))
			idlemode = HWMOD_IDLEMODE_FORCE;

		_set_slave_idlemode(oh, idlemode, &v);
	}

	if (sf & SYSC_HAS_MIDLEMODE) {
		if (oh->flags & HWMOD_FORCE_MSTANDBY) {
			idlemode = HWMOD_IDLEMODE_FORCE;
		} else if (oh->flags & HWMOD_SWSUP_MSTANDBY) {
			idlemode = HWMOD_IDLEMODE_NO;
		} else {
			if (sf & SYSC_HAS_ENAWAKEUP)
				_enable_wakeup(oh, &v);
			if (oh->class->sysc->idlemodes & MSTANDBY_SMART_WKUP)
				idlemode = HWMOD_IDLEMODE_SMART_WKUP;
			else
				idlemode = HWMOD_IDLEMODE_SMART;
		}
		_set_master_standbymode(oh, idlemode, &v);
	}

	/*
	 * XXX The clock framework should handle this, by
	 * calling into this code.  But this must wait until the
	 * clock structures are tagged with omap_hwmod entries
	 */
	if ((oh->flags & HWMOD_SET_DEFAULT_CLOCKACT) &&
	    (sf & SYSC_HAS_CLOCKACTIVITY))
		_set_clockactivity(oh, CLOCKACT_TEST_ICLK, &v);

	_write_sysconfig(v, oh);

	/*
	 * Set the autoidle bit only after setting the smartidle bit
	 * Setting this will not have any impact on the other modules.
	 */
	if (sf & SYSC_HAS_AUTOIDLE) {
		idlemode = (oh->flags & HWMOD_NO_OCP_AUTOIDLE) ?
			0 : 1;
		_set_module_autoidle(oh, idlemode, &v);
		_write_sysconfig(v, oh);
	}
}

/**
 * _idle_sysc - try to put a module into idle via OCP_SYSCONFIG
 * @oh: struct omap_hwmod *
 *
 * If module is marked as SWSUP_SIDLE, force the module into slave
 * idle; otherwise, configure it for smart-idle.  If module is marked
 * as SWSUP_MSUSPEND, force the module into master standby; otherwise,
 * configure it for smart-standby.  No return value.
 */
static void _idle_sysc(struct omap_hwmod *oh)
{
	u8 idlemode, sf;
	u32 v;

	if (!oh->class->sysc)
		return;

	v = oh->_sysc_cache;
	sf = oh->class->sysc->sysc_flags;

	if (sf & SYSC_HAS_SIDLEMODE) {
		if (oh->flags & HWMOD_SWSUP_SIDLE) {
			idlemode = HWMOD_IDLEMODE_FORCE;
		} else {
			if (sf & SYSC_HAS_ENAWAKEUP)
				_enable_wakeup(oh, &v);
			if (oh->class->sysc->idlemodes & SIDLE_SMART_WKUP)
				idlemode = HWMOD_IDLEMODE_SMART_WKUP;
			else
				idlemode = HWMOD_IDLEMODE_SMART;
		}
		_set_slave_idlemode(oh, idlemode, &v);
	}

	if (sf & SYSC_HAS_MIDLEMODE) {
		if ((oh->flags & HWMOD_SWSUP_MSTANDBY) ||
		    (oh->flags & HWMOD_FORCE_MSTANDBY)) {
			idlemode = HWMOD_IDLEMODE_FORCE;
		} else {
			if (sf & SYSC_HAS_ENAWAKEUP)
				_enable_wakeup(oh, &v);
			if (oh->class->sysc->idlemodes & MSTANDBY_SMART_WKUP)
				idlemode = HWMOD_IDLEMODE_SMART_WKUP;
			else
				idlemode = HWMOD_IDLEMODE_SMART;
		}
		_set_master_standbymode(oh, idlemode, &v);
	}

	/* If the cached value is the same as the new value, skip the write */
	if (oh->_sysc_cache != v)
		_write_sysconfig(v, oh);
}

/**
 * _shutdown_sysc - force a module into idle via OCP_SYSCONFIG
 * @oh: struct omap_hwmod *
 *
 * Force the module into slave idle and master suspend. No return
 * value.
 */
static void _shutdown_sysc(struct omap_hwmod *oh)
{
	u32 v;
	u8 sf;

	if (!oh->class->sysc)
		return;

	v = oh->_sysc_cache;
	sf = oh->class->sysc->sysc_flags;

	if (sf & SYSC_HAS_SIDLEMODE)
		_set_slave_idlemode(oh, HWMOD_IDLEMODE_FORCE, &v);

	if (sf & SYSC_HAS_MIDLEMODE)
		_set_master_standbymode(oh, HWMOD_IDLEMODE_FORCE, &v);

	if (sf & SYSC_HAS_AUTOIDLE)
		_set_module_autoidle(oh, 1, &v);

	_write_sysconfig(v, oh);
}

/**
 * _lookup - find an omap_hwmod by name
 * @name: find an omap_hwmod by name
 *
 * Return a pointer to an omap_hwmod by name, or NULL if not found.
 */
static struct omap_hwmod *_lookup(const char *name)
{
	struct omap_hwmod *oh, *temp_oh;

	oh = NULL;

	list_for_each_entry(temp_oh, &omap_hwmod_list, node) {
		if (!strcmp(name, temp_oh->name)) {
			oh = temp_oh;
			break;
		}
	}

	return oh;
}

/**
 * _init_clkdm - look up a clockdomain name, store pointer in omap_hwmod
 * @oh: struct omap_hwmod *
 *
 * Convert a clockdomain name stored in a struct omap_hwmod into a
 * clockdomain pointer, and save it into the struct omap_hwmod.
 * Return -EINVAL if the clkdm_name lookup failed.
 */
static int _init_clkdm(struct omap_hwmod *oh)
{
	if (!oh->clkdm_name) {
		pr_debug("omap_hwmod: %s: missing clockdomain\n", oh->name);
		return 0;
	}

	oh->clkdm = clkdm_lookup(oh->clkdm_name);
	if (!oh->clkdm) {
		pr_warn("omap_hwmod: %s: could not associate to clkdm %s\n",
			oh->name, oh->clkdm_name);
		return 0;
	}

	pr_debug("omap_hwmod: %s: associated to clkdm %s\n",
		oh->name, oh->clkdm_name);

	return 0;
}

/**
 * _init_clocks - clk_get() all clocks associated with this hwmod. Retrieve as
 * well the clockdomain.
 * @oh: struct omap_hwmod *
 * @np: device_node mapped to this hwmod
 *
 * Called by omap_hwmod_setup_*() (after omap2_clk_init()).
 * Resolves all clock names embedded in the hwmod.  Returns 0 on
 * success, or a negative error code on failure.
 */
static int _init_clocks(struct omap_hwmod *oh, struct device_node *np)
{
	int ret = 0;

	if (oh->_state != _HWMOD_STATE_REGISTERED)
		return 0;

	pr_debug("omap_hwmod: %s: looking up clocks\n", oh->name);

	if (soc_ops.init_clkdm)
		ret |= soc_ops.init_clkdm(oh);

	ret |= _init_main_clk(oh);
	ret |= _init_interface_clks(oh);
	ret |= _init_opt_clks(oh);

	if (!ret)
		oh->_state = _HWMOD_STATE_CLKS_INITED;
	else
		pr_warn("omap_hwmod: %s: cannot _init_clocks\n", oh->name);

	return ret;
}

/**
 * _lookup_hardreset - fill register bit info for this hwmod/reset line
 * @oh: struct omap_hwmod *
 * @name: name of the reset line in the context of this hwmod
 * @ohri: struct omap_hwmod_rst_info * that this function will fill in
 *
 * Return the bit position of the reset line that match the
 * input name. Return -ENOENT if not found.
 */
static int _lookup_hardreset(struct omap_hwmod *oh, const char *name,
			     struct omap_hwmod_rst_info *ohri)
{
	int i;

	for (i = 0; i < oh->rst_lines_cnt; i++) {
		const char *rst_line = oh->rst_lines[i].name;
		if (!strcmp(rst_line, name)) {
			ohri->rst_shift = oh->rst_lines[i].rst_shift;
			ohri->st_shift = oh->rst_lines[i].st_shift;
			pr_debug("omap_hwmod: %s: %s: %s: rst %d st %d\n",
				 oh->name, __func__, rst_line, ohri->rst_shift,
				 ohri->st_shift);

			return 0;
		}
	}

	return -ENOENT;
}

/**
 * _assert_hardreset - assert the HW reset line of submodules
 * contained in the hwmod module.
 * @oh: struct omap_hwmod *
 * @name: name of the reset line to lookup and assert
 *
 * Some IP like dsp, ipu or iva contain processor that require an HW
 * reset line to be assert / deassert in order to enable fully the IP.
 * Returns -EINVAL if @oh is null, -ENOSYS if we have no way of
 * asserting the hardreset line on the currently-booted SoC, or passes
 * along the return value from _lookup_hardreset() or the SoC's
 * assert_hardreset code.
 */
static int _assert_hardreset(struct omap_hwmod *oh, const char *name)
{
	struct omap_hwmod_rst_info ohri;
	int ret = -EINVAL;

	if (!oh)
		return -EINVAL;

	if (!soc_ops.assert_hardreset)
		return -ENOSYS;

	ret = _lookup_hardreset(oh, name, &ohri);
	if (ret < 0)
		return ret;

	ret = soc_ops.assert_hardreset(oh, &ohri);

	return ret;
}

/**
 * _deassert_hardreset - deassert the HW reset line of submodules contained
 * in the hwmod module.
 * @oh: struct omap_hwmod *
 * @name: name of the reset line to look up and deassert
 *
 * Some IP like dsp, ipu or iva contain processor that require an HW
 * reset line to be assert / deassert in order to enable fully the IP.
 * Returns -EINVAL if @oh is null, -ENOSYS if we have no way of
 * deasserting the hardreset line on the currently-booted SoC, or passes
 * along the return value from _lookup_hardreset() or the SoC's
 * deassert_hardreset code.
 */
static int _deassert_hardreset(struct omap_hwmod *oh, const char *name)
{
	struct omap_hwmod_rst_info ohri;
	int ret = -EINVAL;

	if (!oh)
		return -EINVAL;

	if (!soc_ops.deassert_hardreset)
		return -ENOSYS;

	ret = _lookup_hardreset(oh, name, &ohri);
	if (ret < 0)
		return ret;

	if (oh->clkdm) {
		/*
		 * A clockdomain must be in SW_SUP otherwise reset
		 * might not be completed. The clockdomain can be set
		 * in HW_AUTO only when the module become ready.
		 */
		clkdm_deny_idle(oh->clkdm);
		ret = clkdm_hwmod_enable(oh->clkdm, oh);
		if (ret) {
			WARN(1, "omap_hwmod: %s: could not enable clockdomain %s: %d\n",
			     oh->name, oh->clkdm->name, ret);
			return ret;
		}
	}

	_enable_clocks(oh);
	if (soc_ops.enable_module)
		soc_ops.enable_module(oh);

	ret = soc_ops.deassert_hardreset(oh, &ohri);

	if (soc_ops.disable_module)
		soc_ops.disable_module(oh);
	_disable_clocks(oh);

	if (ret == -EBUSY)
		pr_warn("omap_hwmod: %s: failed to hardreset\n", oh->name);

	if (oh->clkdm) {
		/*
		 * Set the clockdomain to HW_AUTO, assuming that the
		 * previous state was HW_AUTO.
		 */
		clkdm_allow_idle(oh->clkdm);

		clkdm_hwmod_disable(oh->clkdm, oh);
	}

	return ret;
}

/**
 * _read_hardreset - read the HW reset line state of submodules
 * contained in the hwmod module
 * @oh: struct omap_hwmod *
 * @name: name of the reset line to look up and read
 *
 * Return the state of the reset line.  Returns -EINVAL if @oh is
 * null, -ENOSYS if we have no way of reading the hardreset line
 * status on the currently-booted SoC, or passes along the return
 * value from _lookup_hardreset() or the SoC's is_hardreset_asserted
 * code.
 */
static int _read_hardreset(struct omap_hwmod *oh, const char *name)
{
	struct omap_hwmod_rst_info ohri;
	int ret = -EINVAL;

	if (!oh)
		return -EINVAL;

	if (!soc_ops.is_hardreset_asserted)
		return -ENOSYS;

	ret = _lookup_hardreset(oh, name, &ohri);
	if (ret < 0)
		return ret;

	return soc_ops.is_hardreset_asserted(oh, &ohri);
}

/**
 * _are_all_hardreset_lines_asserted - return true if the @oh is hard-reset
 * @oh: struct omap_hwmod *
 *
 * If all hardreset lines associated with @oh are asserted, then return true.
 * Otherwise, if part of @oh is out hardreset or if no hardreset lines
 * associated with @oh are asserted, then return false.
 * This function is used to avoid executing some parts of the IP block
 * enable/disable sequence if its hardreset line is set.
 */
static bool _are_all_hardreset_lines_asserted(struct omap_hwmod *oh)
{
	int i, rst_cnt = 0;

	if (oh->rst_lines_cnt == 0)
		return false;

	for (i = 0; i < oh->rst_lines_cnt; i++)
		if (_read_hardreset(oh, oh->rst_lines[i].name) > 0)
			rst_cnt++;

	if (oh->rst_lines_cnt == rst_cnt)
		return true;

	return false;
}

/**
 * _are_any_hardreset_lines_asserted - return true if any part of @oh is
 * hard-reset
 * @oh: struct omap_hwmod *
 *
 * If any hardreset lines associated with @oh are asserted, then
 * return true.  Otherwise, if no hardreset lines associated with @oh
 * are asserted, or if @oh has no hardreset lines, then return false.
 * This function is used to avoid executing some parts of the IP block
 * enable/disable sequence if any hardreset line is set.
 */
static bool _are_any_hardreset_lines_asserted(struct omap_hwmod *oh)
{
	int rst_cnt = 0;
	int i;

	for (i = 0; i < oh->rst_lines_cnt && rst_cnt == 0; i++)
		if (_read_hardreset(oh, oh->rst_lines[i].name) > 0)
			rst_cnt++;

	return (rst_cnt) ? true : false;
}

/**
 * _omap4_disable_module - enable CLKCTRL modulemode on OMAP4
 * @oh: struct omap_hwmod *
 *
 * Disable the PRCM module mode related to the hwmod @oh.
 * Return EINVAL if the modulemode is not supported and 0 in case of success.
 */
static int _omap4_disable_module(struct omap_hwmod *oh)
{
	int v;

	if (!oh->clkdm || !oh->prcm.omap4.modulemode ||
	    _omap4_clkctrl_managed_by_clkfwk(oh))
		return -EINVAL;

	/*
	 * Since integration code might still be doing something, only
	 * disable if all lines are under hardreset.
	 */
	if (_are_any_hardreset_lines_asserted(oh))
		return 0;

	pr_debug("omap_hwmod: %s: %s\n", oh->name, __func__);

	omap_cm_module_disable(oh->clkdm->prcm_partition, oh->clkdm->cm_inst,
			       oh->prcm.omap4.clkctrl_offs);

	v = _omap4_wait_target_disable(oh);
	if (v)
		pr_warn("omap_hwmod: %s: _wait_target_disable failed\n",
			oh->name);

	return 0;
}

/**
 * _ocp_softreset - reset an omap_hwmod via the OCP_SYSCONFIG bit
 * @oh: struct omap_hwmod *
 *
 * Resets an omap_hwmod @oh via the OCP_SYSCONFIG bit.  hwmod must be
 * enabled for this to work.  Returns -ENOENT if the hwmod cannot be
 * reset this way, -EINVAL if the hwmod is in the wrong state,
 * -ETIMEDOUT if the module did not reset in time, or 0 upon success.
 *
 * In OMAP3 a specific SYSSTATUS register is used to get the reset status.
 * Starting in OMAP4, some IPs do not have SYSSTATUS registers and instead
 * use the SYSCONFIG softreset bit to provide the status.
 *
 * Note that some IP like McBSP do have reset control but don't have
 * reset status.
 */
static int _ocp_softreset(struct omap_hwmod *oh)
{
	u32 v;
	int c = 0;
	int ret = 0;

	if (!oh->class->sysc ||
	    !(oh->class->sysc->sysc_flags & SYSC_HAS_SOFTRESET))
		return -ENOENT;

	/* clocks must be on for this operation */
	if (oh->_state != _HWMOD_STATE_ENABLED) {
		pr_warn("omap_hwmod: %s: reset can only be entered from enabled state\n",
			oh->name);
		return -EINVAL;
	}

	/* For some modules, all optionnal clocks need to be enabled as well */
	if (oh->flags & HWMOD_CONTROL_OPT_CLKS_IN_RESET)
		_enable_optional_clocks(oh);

	pr_debug("omap_hwmod: %s: resetting via OCP SOFTRESET\n", oh->name);

	v = oh->_sysc_cache;
	ret = _set_softreset(oh, &v);
	if (ret)
		goto dis_opt_clks;

	_write_sysconfig(v, oh);

	if (oh->class->sysc->srst_udelay)
		udelay(oh->class->sysc->srst_udelay);

	c = _wait_softreset_complete(oh);
	if (c == MAX_MODULE_SOFTRESET_WAIT) {
		pr_warn("omap_hwmod: %s: softreset failed (waited %d usec)\n",
			oh->name, MAX_MODULE_SOFTRESET_WAIT);
		ret = -ETIMEDOUT;
		goto dis_opt_clks;
	} else {
		pr_debug("omap_hwmod: %s: softreset in %d usec\n", oh->name, c);
	}

	ret = _clear_softreset(oh, &v);
	if (ret)
		goto dis_opt_clks;

	_write_sysconfig(v, oh);

	/*
	 * XXX add _HWMOD_STATE_WEDGED for modules that don't come back from
	 * _wait_target_ready() or _reset()
	 */

dis_opt_clks:
	if (oh->flags & HWMOD_CONTROL_OPT_CLKS_IN_RESET)
		_disable_optional_clocks(oh);

	return ret;
}

/**
 * _reset - reset an omap_hwmod
 * @oh: struct omap_hwmod *
 *
 * Resets an omap_hwmod @oh.  If the module has a custom reset
 * function pointer defined, then call it to reset the IP block, and
 * pass along its return value to the caller.  Otherwise, if the IP
 * block has an OCP_SYSCONFIG register with a SOFTRESET bitfield
 * associated with it, call a function to reset the IP block via that
 * method, and pass along the return value to the caller.  Finally, if
 * the IP block has some hardreset lines associated with it, assert
 * all of those, but do _not_ deassert them. (This is because driver
 * authors have expressed an apparent requirement to control the
 * deassertion of the hardreset lines themselves.)
 *
 * The default software reset mechanism for most OMAP IP blocks is
 * triggered via the OCP_SYSCONFIG.SOFTRESET bit.  However, some
 * hwmods cannot be reset via this method.  Some are not targets and
 * therefore have no OCP header registers to access.  Others (like the
 * IVA) have idiosyncratic reset sequences.  So for these relatively
 * rare cases, custom reset code can be supplied in the struct
 * omap_hwmod_class .reset function pointer.
 *
 * _set_dmadisable() is called to set the DMADISABLE bit so that it
 * does not prevent idling of the system. This is necessary for cases
 * where ROMCODE/BOOTLOADER uses dma and transfers control to the
 * kernel without disabling dma.
 *
 * Passes along the return value from either _ocp_softreset() or the
 * custom reset function - these must return -EINVAL if the hwmod
 * cannot be reset this way or if the hwmod is in the wrong state,
 * -ETIMEDOUT if the module did not reset in time, or 0 upon success.
 */
static int _reset(struct omap_hwmod *oh)
{
	int i, r;

	pr_debug("omap_hwmod: %s: resetting\n", oh->name);

	if (oh->class->reset) {
		r = oh->class->reset(oh);
	} else {
		if (oh->rst_lines_cnt > 0) {
			for (i = 0; i < oh->rst_lines_cnt; i++)
				_assert_hardreset(oh, oh->rst_lines[i].name);
			return 0;
		} else {
			r = _ocp_softreset(oh);
			if (r == -ENOENT)
				r = 0;
		}
	}

	_set_dmadisable(oh);

	/*
	 * OCP_SYSCONFIG bits need to be reprogrammed after a
	 * softreset.  The _enable() function should be split to avoid
	 * the rewrite of the OCP_SYSCONFIG register.
	 */
	if (oh->class->sysc) {
		_update_sysc_cache(oh);
		_enable_sysc(oh);
	}

	return r;
}

/**
 * _omap4_update_context_lost - increment hwmod context loss counter if
 * hwmod context was lost, and clear hardware context loss reg
 * @oh: hwmod to check for context loss
 *
 * If the PRCM indicates that the hwmod @oh lost context, increment
 * our in-memory context loss counter, and clear the RM_*_CONTEXT
 * bits. No return value.
 */
static void _omap4_update_context_lost(struct omap_hwmod *oh)
{
	if (oh->prcm.omap4.flags & HWMOD_OMAP4_NO_CONTEXT_LOSS_BIT)
		return;

	if (!prm_was_any_context_lost_old(oh->clkdm->pwrdm.ptr->prcm_partition,
					  oh->clkdm->pwrdm.ptr->prcm_offs,
					  oh->prcm.omap4.context_offs))
		return;

	oh->prcm.omap4.context_lost_counter++;
	prm_clear_context_loss_flags_old(oh->clkdm->pwrdm.ptr->prcm_partition,
					 oh->clkdm->pwrdm.ptr->prcm_offs,
					 oh->prcm.omap4.context_offs);
}

/**
 * _omap4_get_context_lost - get context loss counter for a hwmod
 * @oh: hwmod to get context loss counter for
 *
 * Returns the in-memory context loss counter for a hwmod.
 */
static int _omap4_get_context_lost(struct omap_hwmod *oh)
{
	return oh->prcm.omap4.context_lost_counter;
}

/**
 * _enable_preprogram - Pre-program an IP block during the _enable() process
 * @oh: struct omap_hwmod *
 *
 * Some IP blocks (such as AESS) require some additional programming
 * after enable before they can enter idle.  If a function pointer to
 * do so is present in the hwmod data, then call it and pass along the
 * return value; otherwise, return 0.
 */
static int _enable_preprogram(struct omap_hwmod *oh)
{
	if (!oh->class->enable_preprogram)
		return 0;

	return oh->class->enable_preprogram(oh);
}

/**
 * _enable - enable an omap_hwmod
 * @oh: struct omap_hwmod *
 *
 * Enables an omap_hwmod @oh such that the MPU can access the hwmod's
 * register target.  Returns -EINVAL if the hwmod is in the wrong
 * state or passes along the return value of _wait_target_ready().
 */
static int _enable(struct omap_hwmod *oh)
{
	int r;

	pr_debug("omap_hwmod: %s: enabling\n", oh->name);

	/*
	 * hwmods with HWMOD_INIT_NO_IDLE flag set are left in enabled
	 * state at init.
	 */
	if (oh->_int_flags & _HWMOD_SKIP_ENABLE) {
		oh->_int_flags &= ~_HWMOD_SKIP_ENABLE;
		return 0;
	}

	if (oh->_state != _HWMOD_STATE_INITIALIZED &&
	    oh->_state != _HWMOD_STATE_IDLE &&
	    oh->_state != _HWMOD_STATE_DISABLED) {
		WARN(1, "omap_hwmod: %s: enabled state can only be entered from initialized, idle, or disabled state\n",
			oh->name);
		return -EINVAL;
	}

	/*
	 * If an IP block contains HW reset lines and all of them are
	 * asserted, we let integration code associated with that
	 * block handle the enable.  We've received very little
	 * information on what those driver authors need, and until
	 * detailed information is provided and the driver code is
	 * posted to the public lists, this is probably the best we
	 * can do.
	 */
	if (_are_all_hardreset_lines_asserted(oh))
		return 0;

	_add_initiator_dep(oh, mpu_oh);

	if (oh->clkdm) {
		/*
		 * A clockdomain must be in SW_SUP before enabling
		 * completely the module. The clockdomain can be set
		 * in HW_AUTO only when the module become ready.
		 */
		clkdm_deny_idle(oh->clkdm);
		r = clkdm_hwmod_enable(oh->clkdm, oh);
		if (r) {
			WARN(1, "omap_hwmod: %s: could not enable clockdomain %s: %d\n",
			     oh->name, oh->clkdm->name, r);
			return r;
		}
	}

	_enable_clocks(oh);
	if (soc_ops.enable_module)
		soc_ops.enable_module(oh);
	if (oh->flags & HWMOD_BLOCK_WFI)
		cpu_idle_poll_ctrl(true);

	if (soc_ops.update_context_lost)
		soc_ops.update_context_lost(oh);

	r = (soc_ops.wait_target_ready) ? soc_ops.wait_target_ready(oh) :
		-EINVAL;
	if (oh->clkdm && !(oh->flags & HWMOD_CLKDM_NOAUTO))
		clkdm_allow_idle(oh->clkdm);

	if (!r) {
		oh->_state = _HWMOD_STATE_ENABLED;

		/* Access the sysconfig only if the target is ready */
		if (oh->class->sysc) {
			if (!(oh->_int_flags & _HWMOD_SYSCONFIG_LOADED))
				_update_sysc_cache(oh);
			_enable_sysc(oh);
		}
		r = _enable_preprogram(oh);
	} else {
		if (soc_ops.disable_module)
			soc_ops.disable_module(oh);
		_disable_clocks(oh);
		pr_err("omap_hwmod: %s: _wait_target_ready failed: %d\n",
		       oh->name, r);

		if (oh->clkdm)
			clkdm_hwmod_disable(oh->clkdm, oh);
	}

	return r;
}

/**
 * _idle - idle an omap_hwmod
 * @oh: struct omap_hwmod *
 *
 * Idles an omap_hwmod @oh.  This should be called once the hwmod has
 * no further work.  Returns -EINVAL if the hwmod is in the wrong
 * state or returns 0.
 */
static int _idle(struct omap_hwmod *oh)
{
	if (oh->flags & HWMOD_NO_IDLE) {
		oh->_int_flags |= _HWMOD_SKIP_ENABLE;
		return 0;
	}

	pr_debug("omap_hwmod: %s: idling\n", oh->name);

	if (_are_all_hardreset_lines_asserted(oh))
		return 0;

	if (oh->_state != _HWMOD_STATE_ENABLED) {
		WARN(1, "omap_hwmod: %s: idle state can only be entered from enabled state\n",
			oh->name);
		return -EINVAL;
	}

	if (oh->class->sysc)
		_idle_sysc(oh);
	_del_initiator_dep(oh, mpu_oh);

	/*
	 * If HWMOD_CLKDM_NOAUTO is set then we don't
	 * deny idle the clkdm again since idle was already denied
	 * in _enable()
	 */
	if (oh->clkdm && !(oh->flags & HWMOD_CLKDM_NOAUTO))
		clkdm_deny_idle(oh->clkdm);

	if (oh->flags & HWMOD_BLOCK_WFI)
		cpu_idle_poll_ctrl(false);
	if (soc_ops.disable_module)
		soc_ops.disable_module(oh);

	/*
	 * The module must be in idle mode before disabling any parents
	 * clocks. Otherwise, the parent clock might be disabled before
	 * the module transition is done, and thus will prevent the
	 * transition to complete properly.
	 */
	_disable_clocks(oh);
	if (oh->clkdm) {
		clkdm_allow_idle(oh->clkdm);
		clkdm_hwmod_disable(oh->clkdm, oh);
	}

	oh->_state = _HWMOD_STATE_IDLE;

	return 0;
}

/**
 * _shutdown - shutdown an omap_hwmod
 * @oh: struct omap_hwmod *
 *
 * Shut down an omap_hwmod @oh.  This should be called when the driver
 * used for the hwmod is removed or unloaded or if the driver is not
 * used by the system.  Returns -EINVAL if the hwmod is in the wrong
 * state or returns 0.
 */
static int _shutdown(struct omap_hwmod *oh)
{
	int ret, i;
	u8 prev_state;

	if (_are_all_hardreset_lines_asserted(oh))
		return 0;

	if (oh->_state != _HWMOD_STATE_IDLE &&
	    oh->_state != _HWMOD_STATE_ENABLED) {
		WARN(1, "omap_hwmod: %s: disabled state can only be entered from idle, or enabled state\n",
			oh->name);
		return -EINVAL;
	}

	pr_debug("omap_hwmod: %s: disabling\n", oh->name);

	if (oh->class->pre_shutdown) {
		prev_state = oh->_state;
		if (oh->_state == _HWMOD_STATE_IDLE)
			_enable(oh);
		ret = oh->class->pre_shutdown(oh);
		if (ret) {
			if (prev_state == _HWMOD_STATE_IDLE)
				_idle(oh);
			return ret;
		}
	}

	if (oh->class->sysc) {
		if (oh->_state == _HWMOD_STATE_IDLE)
			_enable(oh);
		_shutdown_sysc(oh);
	}

	/* clocks and deps are already disabled in idle */
	if (oh->_state == _HWMOD_STATE_ENABLED) {
		_del_initiator_dep(oh, mpu_oh);
		/* XXX what about the other system initiators here? dma, dsp */
		if (oh->flags & HWMOD_BLOCK_WFI)
			cpu_idle_poll_ctrl(false);
		if (soc_ops.disable_module)
			soc_ops.disable_module(oh);
		_disable_clocks(oh);
		if (oh->clkdm)
			clkdm_hwmod_disable(oh->clkdm, oh);
	}
	/* XXX Should this code also force-disable the optional clocks? */

	for (i = 0; i < oh->rst_lines_cnt; i++)
		_assert_hardreset(oh, oh->rst_lines[i].name);

	oh->_state = _HWMOD_STATE_DISABLED;

	return 0;
}

static int of_dev_find_hwmod(struct device_node *np,
			     struct omap_hwmod *oh)
{
	int count, i, res;
	const char *p;

	count = of_property_count_strings(np, "ti,hwmods");
	if (count < 1)
		return -ENODEV;

	for (i = 0; i < count; i++) {
		res = of_property_read_string_index(np, "ti,hwmods",
						    i, &p);
		if (res)
			continue;
		if (!strcmp(p, oh->name)) {
			pr_debug("omap_hwmod: dt %s[%i] uses hwmod %s\n",
				 np->name, i, oh->name);
			return i;
		}
	}

	return -ENODEV;
}

/**
 * of_dev_hwmod_lookup - look up needed hwmod from dt blob
 * @np: struct device_node *
 * @oh: struct omap_hwmod *
 * @index: index of the entry found
 * @found: struct device_node * found or NULL
 *
 * Parse the dt blob and find out needed hwmod. Recursive function is
 * implemented to take care hierarchical dt blob parsing.
 * Return: Returns 0 on success, -ENODEV when not found.
 */
static int of_dev_hwmod_lookup(struct device_node *np,
			       struct omap_hwmod *oh,
			       int *index,
			       struct device_node **found)
{
	struct device_node *np0 = NULL;
	int res;

	res = of_dev_find_hwmod(np, oh);
	if (res >= 0) {
		*found = np;
		*index = res;
		return 0;
	}

	for_each_child_of_node(np, np0) {
		struct device_node *fc;
		int i;

		res = of_dev_hwmod_lookup(np0, oh, &i, &fc);
		if (res == 0) {
			*found = fc;
			*index = i;
			return 0;
		}
	}

	*found = NULL;
	*index = 0;

	return -ENODEV;
}

/**
 * omap_hwmod_fix_mpu_rt_idx - fix up mpu_rt_idx register offsets
 *
 * @oh: struct omap_hwmod *
 * @np: struct device_node *
 *
 * Fix up module register offsets for modules with mpu_rt_idx.
 * Only needed for cpsw with interconnect target module defined
 * in device tree while still using legacy hwmod platform data
 * for rev, sysc and syss registers.
 *
 * Can be removed when all cpsw hwmod platform data has been
 * dropped.
 */
static void omap_hwmod_fix_mpu_rt_idx(struct omap_hwmod *oh,
				      struct device_node *np,
				      struct resource *res)
{
	struct device_node *child = NULL;
	int error;

	child = of_get_next_child(np, child);
	if (!child)
		return;

	error = of_address_to_resource(child, oh->mpu_rt_idx, res);
	if (error)
		pr_err("%s: error mapping mpu_rt_idx: %i\n",
		       __func__, error);
}

/**
 * omap_hwmod_parse_module_range - map module IO range from device tree
 * @oh: struct omap_hwmod *
 * @np: struct device_node *
 *
 * Parse the device tree range an interconnect target module provides
 * for it's child device IP blocks. This way we can support the old
 * "ti,hwmods" property with just dts data without a need for platform
 * data for IO resources. And we don't need all the child IP device
 * nodes available in the dts.
 */
int omap_hwmod_parse_module_range(struct omap_hwmod *oh,
				  struct device_node *np,
				  struct resource *res)
{
	struct property *prop;
	const __be32 *ranges;
	const char *name;
	u32 nr_addr, nr_size;
	u64 base, size;
	int len, error;

	if (!res)
		return -EINVAL;

	ranges = of_get_property(np, "ranges", &len);
	if (!ranges)
		return -ENOENT;

	len /= sizeof(*ranges);

	if (len < 3)
		return -EINVAL;

	of_property_for_each_string(np, "compatible", prop, name)
		if (!strncmp("ti,sysc-", name, 8))
			break;

	if (!name)
		return -ENOENT;

	error = of_property_read_u32(np, "#address-cells", &nr_addr);
	if (error)
		return -ENOENT;

	error = of_property_read_u32(np, "#size-cells", &nr_size);
	if (error)
		return -ENOENT;

	if (nr_addr != 1 || nr_size != 1) {
		pr_err("%s: invalid range for %s->%s\n", __func__,
		       oh->name, np->name);
		return -EINVAL;
	}

	ranges++;
	base = of_translate_address(np, ranges++);
	size = be32_to_cpup(ranges);

	pr_debug("omap_hwmod: %s %s at 0x%llx size 0x%llx\n",
		 oh ? oh->name : "", np->name, base, size);

	if (oh && oh->mpu_rt_idx) {
		omap_hwmod_fix_mpu_rt_idx(oh, np, res);

		return 0;
	}

	res->start = base;
	res->end = base + size - 1;
	res->flags = IORESOURCE_MEM;

	return 0;
}

/**
 * _setup_reidle- check hwmod @oh and add to reidle list
 * @oh: struct omap_hwmod *
 * @n: (unused)
 *
 * Check hwmod for HWMOD_NEEDS_REIDLE flag and add to list if
 * necessary. Return 0 on success.
 */
static int _setup_reidle(struct omap_hwmod *oh, void *data)
{
	int ret;

	if (oh->flags & HWMOD_NEEDS_REIDLE) {
		ret = omap_hwmod_enable_reidle(oh);

		if (!ret)
			return ret;
	}

	return 0;
}

/**
 * _init_mpu_rt_base - populate the virtual address for a hwmod
 * @oh: struct omap_hwmod * to locate the virtual address
 * @data: (unused, caller should pass NULL)
 * @index: index of the reg entry iospace in device tree
 * @np: struct device_node * of the IP block's device node in the DT data
 *
 * Cache the virtual address used by the MPU to access this IP block's
 * registers.  This address is needed early so the OCP registers that
 * are part of the device's address space can be ioremapped properly.
 *
 * If SYSC access is not needed, the registers will not be remapped
 * and non-availability of MPU access is not treated as an error.
 *
 * Returns 0 on success, -EINVAL if an invalid hwmod is passed, and
 * -ENXIO on absent or invalid register target address space.
 */
static int __init _init_mpu_rt_base(struct omap_hwmod *oh, void *data,
				    int index, struct device_node *np)
{
	void __iomem *va_start = NULL;
	struct resource res;
	int error;

	if (!oh)
		return -EINVAL;

	_save_mpu_port_index(oh);

	/* if we don't need sysc access we don't need to ioremap */
	if (!oh->class->sysc)
		return 0;

	/* we can't continue without MPU PORT if we need sysc access */
	if (oh->_int_flags & _HWMOD_NO_MPU_PORT)
		return -ENXIO;

	if (!np) {
		pr_err("omap_hwmod: %s: no dt node\n", oh->name);
		return -ENXIO;
	}

	/* Do we have a dts range for the interconnect target module? */
	error = omap_hwmod_parse_module_range(oh, np, &res);
	if (!error)
		va_start = ioremap(res.start, resource_size(&res));

	/* No ranges, rely on device reg entry */
	if (!va_start)
		va_start = of_iomap(np, index + oh->mpu_rt_idx);
	if (!va_start) {
		pr_err("omap_hwmod: %s: Missing dt reg%i for %pOF\n",
		       oh->name, index, np);
		return -ENXIO;
	}

	pr_debug("omap_hwmod: %s: MPU register target at va %p\n",
		 oh->name, va_start);

	oh->_mpu_rt_va = va_start;
	return 0;
}

/**
 * _init - initialize internal data for the hwmod @oh
 * @oh: struct omap_hwmod *
 * @n: (unused)
 *
 * Look up the clocks and the address space used by the MPU to access
 * registers belonging to the hwmod @oh.  @oh must already be
 * registered at this point.  This is the first of two phases for
 * hwmod initialization.  Code called here does not touch any hardware
 * registers, it simply prepares internal data structures.  Returns 0
 * upon success or if the hwmod isn't registered or if the hwmod's
 * address space is not defined, or -EINVAL upon failure.
 */
static int __init _init(struct omap_hwmod *oh, void *data)
{
	int r, index;
	struct device_node *np = NULL;
	struct device_node *bus;

	if (oh->_state != _HWMOD_STATE_REGISTERED)
		return 0;

	bus = of_find_node_by_name(NULL, "ocp");
	if (!bus)
		return -ENODEV;

	r = of_dev_hwmod_lookup(bus, oh, &index, &np);
	if (r)
		pr_debug("omap_hwmod: %s missing dt data\n", oh->name);
	else if (np && index)
		pr_warn("omap_hwmod: %s using broken dt data from %s\n",
			oh->name, np->name);

	r = _init_mpu_rt_base(oh, NULL, index, np);
	if (r < 0) {
		WARN(1, "omap_hwmod: %s: doesn't have mpu register target base\n",
		     oh->name);
		return 0;
	}

	r = _init_clocks(oh, np);
	if (r < 0) {
		WARN(1, "omap_hwmod: %s: couldn't init clocks\n", oh->name);
		return -EINVAL;
	}

	if (np) {
		if (of_find_property(np, "ti,no-reset-on-init", NULL))
			oh->flags |= HWMOD_INIT_NO_RESET;
		if (of_find_property(np, "ti,no-idle-on-init", NULL))
			oh->flags |= HWMOD_INIT_NO_IDLE;
		if (of_find_property(np, "ti,no-idle", NULL))
			oh->flags |= HWMOD_NO_IDLE;
	}

	oh->_state = _HWMOD_STATE_INITIALIZED;

	return 0;
}

/**
 * _setup_iclk_autoidle - configure an IP block's interface clocks
 * @oh: struct omap_hwmod *
 *
 * Set up the module's interface clocks.  XXX This function is still mostly
 * a stub; implementing this properly requires iclk autoidle usecounting in
 * the clock code.   No return value.
 */
static void _setup_iclk_autoidle(struct omap_hwmod *oh)
{
	struct omap_hwmod_ocp_if *os;

	if (oh->_state != _HWMOD_STATE_INITIALIZED)
		return;

	list_for_each_entry(os, &oh->slave_ports, node) {
		if (!os->_clk)
			continue;

		if (os->flags & OCPIF_SWSUP_IDLE) {
			/* XXX omap_iclk_deny_idle(c); */
		} else {
			/* XXX omap_iclk_allow_idle(c); */
			clk_enable(os->_clk);
		}
	}

	return;
}

/**
 * _setup_reset - reset an IP block during the setup process
 * @oh: struct omap_hwmod *
 *
 * Reset the IP block corresponding to the hwmod @oh during the setup
 * process.  The IP block is first enabled so it can be successfully
 * reset.  Returns 0 upon success or a negative error code upon
 * failure.
 */
static int _setup_reset(struct omap_hwmod *oh)
{
	int r = 0;

	if (oh->_state != _HWMOD_STATE_INITIALIZED)
		return -EINVAL;

	if (oh->flags & HWMOD_EXT_OPT_MAIN_CLK)
		return -EPERM;

	if (oh->rst_lines_cnt == 0) {
		r = _enable(oh);
		if (r) {
			pr_warn("omap_hwmod: %s: cannot be enabled for reset (%d)\n",
				oh->name, oh->_state);
			return -EINVAL;
		}
	}

	if (!(oh->flags & HWMOD_INIT_NO_RESET))
		r = _reset(oh);

	return r;
}

/**
 * _setup_postsetup - transition to the appropriate state after _setup
 * @oh: struct omap_hwmod *
 *
 * Place an IP block represented by @oh into a "post-setup" state --
 * either IDLE, ENABLED, or DISABLED.  ("post-setup" simply means that
 * this function is called at the end of _setup().)  The postsetup
 * state for an IP block can be changed by calling
 * omap_hwmod_enter_postsetup_state() early in the boot process,
 * before one of the omap_hwmod_setup*() functions are called for the
 * IP block.
 *
 * The IP block stays in this state until a PM runtime-based driver is
 * loaded for that IP block.  A post-setup state of IDLE is
 * appropriate for almost all IP blocks with runtime PM-enabled
 * drivers, since those drivers are able to enable the IP block.  A
 * post-setup state of ENABLED is appropriate for kernels with PM
 * runtime disabled.  The DISABLED state is appropriate for unusual IP
 * blocks such as the MPU WDTIMER on kernels without WDTIMER drivers
 * included, since the WDTIMER starts running on reset and will reset
 * the MPU if left active.
 *
 * This post-setup mechanism is deprecated.  Once all of the OMAP
 * drivers have been converted to use PM runtime, and all of the IP
 * block data and interconnect data is available to the hwmod code, it
 * should be possible to replace this mechanism with a "lazy reset"
 * arrangement.  In a "lazy reset" setup, each IP block is enabled
 * when the driver first probes, then all remaining IP blocks without
 * drivers are either shut down or enabled after the drivers have
 * loaded.  However, this cannot take place until the above
 * preconditions have been met, since otherwise the late reset code
 * has no way of knowing which IP blocks are in use by drivers, and
 * which ones are unused.
 *
 * No return value.
 */
static void _setup_postsetup(struct omap_hwmod *oh)
{
	u8 postsetup_state;

	if (oh->rst_lines_cnt > 0)
		return;

	postsetup_state = oh->_postsetup_state;
	if (postsetup_state == _HWMOD_STATE_UNKNOWN)
		postsetup_state = _HWMOD_STATE_ENABLED;

	/*
	 * XXX HWMOD_INIT_NO_IDLE does not belong in hwmod data -
	 * it should be set by the core code as a runtime flag during startup
	 */
	if ((oh->flags & (HWMOD_INIT_NO_IDLE | HWMOD_NO_IDLE)) &&
	    (postsetup_state == _HWMOD_STATE_IDLE)) {
		oh->_int_flags |= _HWMOD_SKIP_ENABLE;
		postsetup_state = _HWMOD_STATE_ENABLED;
	}

	if (postsetup_state == _HWMOD_STATE_IDLE)
		_idle(oh);
	else if (postsetup_state == _HWMOD_STATE_DISABLED)
		_shutdown(oh);
	else if (postsetup_state != _HWMOD_STATE_ENABLED)
		WARN(1, "hwmod: %s: unknown postsetup state %d! defaulting to enabled\n",
		     oh->name, postsetup_state);

	return;
}

/**
 * _setup - prepare IP block hardware for use
 * @oh: struct omap_hwmod *
 * @n: (unused, pass NULL)
 *
 * Configure the IP block represented by @oh.  This may include
 * enabling the IP block, resetting it, and placing it into a
 * post-setup state, depending on the type of IP block and applicable
 * flags.  IP blocks are reset to prevent any previous configuration
 * by the bootloader or previous operating system from interfering
 * with power management or other parts of the system.  The reset can
 * be avoided; see omap_hwmod_no_setup_reset().  This is the second of
 * two phases for hwmod initialization.  Code called here generally
 * affects the IP block hardware, or system integration hardware
 * associated with the IP block.  Returns 0.
 */
static int _setup(struct omap_hwmod *oh, void *data)
{
	if (oh->_state != _HWMOD_STATE_INITIALIZED)
		return 0;

	if (oh->parent_hwmod) {
		int r;

		r = _enable(oh->parent_hwmod);
		WARN(r, "hwmod: %s: setup: failed to enable parent hwmod %s\n",
		     oh->name, oh->parent_hwmod->name);
	}

	_setup_iclk_autoidle(oh);

	if (!_setup_reset(oh))
		_setup_postsetup(oh);

	if (oh->parent_hwmod) {
		u8 postsetup_state;

		postsetup_state = oh->parent_hwmod->_postsetup_state;

		if (postsetup_state == _HWMOD_STATE_IDLE)
			_idle(oh->parent_hwmod);
		else if (postsetup_state == _HWMOD_STATE_DISABLED)
			_shutdown(oh->parent_hwmod);
		else if (postsetup_state != _HWMOD_STATE_ENABLED)
			WARN(1, "hwmod: %s: unknown postsetup state %d! defaulting to enabled\n",
			     oh->parent_hwmod->name, postsetup_state);
	}

	return 0;
}

/**
 * _register - register a struct omap_hwmod
 * @oh: struct omap_hwmod *
 *
 * Registers the omap_hwmod @oh.  Returns -EEXIST if an omap_hwmod
 * already has been registered by the same name; -EINVAL if the
 * omap_hwmod is in the wrong state, if @oh is NULL, if the
 * omap_hwmod's class field is NULL; if the omap_hwmod is missing a
 * name, or if the omap_hwmod's class is missing a name; or 0 upon
 * success.
 *
 * XXX The data should be copied into bootmem, so the original data
 * should be marked __initdata and freed after init.  This would allow
 * unneeded omap_hwmods to be freed on multi-OMAP configurations.  Note
 * that the copy process would be relatively complex due to the large number
 * of substructures.
 */
static int __init _register(struct omap_hwmod *oh)
{
	if (!oh || !oh->name || !oh->class || !oh->class->name ||
	    (oh->_state != _HWMOD_STATE_UNKNOWN))
		return -EINVAL;

	pr_debug("omap_hwmod: %s: registering\n", oh->name);

	if (_lookup(oh->name))
		return -EEXIST;

	list_add_tail(&oh->node, &omap_hwmod_list);

	INIT_LIST_HEAD(&oh->slave_ports);
	spin_lock_init(&oh->_lock);
	lockdep_set_class(&oh->_lock, &oh->hwmod_key);

	oh->_state = _HWMOD_STATE_REGISTERED;

	/*
	 * XXX Rather than doing a strcmp(), this should test a flag
	 * set in the hwmod data, inserted by the autogenerator code.
	 */
	if (!strcmp(oh->name, MPU_INITIATOR_NAME))
		mpu_oh = oh;

	return 0;
}

/**
 * _add_link - add an interconnect between two IP blocks
 * @oi: pointer to a struct omap_hwmod_ocp_if record
 *
 * Add struct omap_hwmod_link records connecting the slave IP block
 * specified in @oi->slave to @oi.  This code is assumed to run before
 * preemption or SMP has been enabled, thus avoiding the need for
 * locking in this code.  Changes to this assumption will require
 * additional locking.  Returns 0.
 */
static int __init _add_link(struct omap_hwmod_ocp_if *oi)
{
	pr_debug("omap_hwmod: %s -> %s: adding link\n", oi->master->name,
		 oi->slave->name);

	list_add(&oi->node, &oi->slave->slave_ports);
	oi->slave->slaves_cnt++;

	return 0;
}

/**
 * _register_link - register a struct omap_hwmod_ocp_if
 * @oi: struct omap_hwmod_ocp_if *
 *
 * Registers the omap_hwmod_ocp_if record @oi.  Returns -EEXIST if it
 * has already been registered; -EINVAL if @oi is NULL or if the
 * record pointed to by @oi is missing required fields; or 0 upon
 * success.
 *
 * XXX The data should be copied into bootmem, so the original data
 * should be marked __initdata and freed after init.  This would allow
 * unneeded omap_hwmods to be freed on multi-OMAP configurations.
 */
static int __init _register_link(struct omap_hwmod_ocp_if *oi)
{
	if (!oi || !oi->master || !oi->slave || !oi->user)
		return -EINVAL;

	if (oi->_int_flags & _OCPIF_INT_FLAGS_REGISTERED)
		return -EEXIST;

	pr_debug("omap_hwmod: registering link from %s to %s\n",
		 oi->master->name, oi->slave->name);

	/*
	 * Register the connected hwmods, if they haven't been
	 * registered already
	 */
	if (oi->master->_state != _HWMOD_STATE_REGISTERED)
		_register(oi->master);

	if (oi->slave->_state != _HWMOD_STATE_REGISTERED)
		_register(oi->slave);

	_add_link(oi);

	oi->_int_flags |= _OCPIF_INT_FLAGS_REGISTERED;

	return 0;
}

/* Static functions intended only for use in soc_ops field function pointers */

/**
 * _omap2xxx_3xxx_wait_target_ready - wait for a module to leave slave idle
 * @oh: struct omap_hwmod *
 *
 * Wait for a module @oh to leave slave idle.  Returns 0 if the module
 * does not have an IDLEST bit or if the module successfully leaves
 * slave idle; otherwise, pass along the return value of the
 * appropriate *_cm*_wait_module_ready() function.
 */
static int _omap2xxx_3xxx_wait_target_ready(struct omap_hwmod *oh)
{
	if (!oh)
		return -EINVAL;

	if (oh->flags & HWMOD_NO_IDLEST)
		return 0;

	if (!_find_mpu_rt_port(oh))
		return 0;

	/* XXX check module SIDLEMODE, hardreset status, enabled clocks */

	return omap_cm_wait_module_ready(0, oh->prcm.omap2.module_offs,
					 oh->prcm.omap2.idlest_reg_id,
					 oh->prcm.omap2.idlest_idle_bit);
}

/**
 * _omap4_wait_target_ready - wait for a module to leave slave idle
 * @oh: struct omap_hwmod *
 *
 * Wait for a module @oh to leave slave idle.  Returns 0 if the module
 * does not have an IDLEST bit or if the module successfully leaves
 * slave idle; otherwise, pass along the return value of the
 * appropriate *_cm*_wait_module_ready() function.
 */
static int _omap4_wait_target_ready(struct omap_hwmod *oh)
{
	if (!oh)
		return -EINVAL;

	if (oh->flags & HWMOD_NO_IDLEST || !oh->clkdm)
		return 0;

	if (!_find_mpu_rt_port(oh))
		return 0;

	if (_omap4_clkctrl_managed_by_clkfwk(oh))
		return 0;

	if (!_omap4_has_clkctrl_clock(oh))
		return 0;

	/* XXX check module SIDLEMODE, hardreset status */

	return omap_cm_wait_module_ready(oh->clkdm->prcm_partition,
					 oh->clkdm->cm_inst,
					 oh->prcm.omap4.clkctrl_offs, 0);
}

/**
 * _omap2_assert_hardreset - call OMAP2 PRM hardreset fn with hwmod args
 * @oh: struct omap_hwmod * to assert hardreset
 * @ohri: hardreset line data
 *
 * Call omap2_prm_assert_hardreset() with parameters extracted from
 * the hwmod @oh and the hardreset line data @ohri.  Only intended for
 * use as an soc_ops function pointer.  Passes along the return value
 * from omap2_prm_assert_hardreset().  XXX This function is scheduled
 * for removal when the PRM code is moved into drivers/.
 */
static int _omap2_assert_hardreset(struct omap_hwmod *oh,
				   struct omap_hwmod_rst_info *ohri)
{
	return omap_prm_assert_hardreset(ohri->rst_shift, 0,
					 oh->prcm.omap2.module_offs, 0);
}

/**
 * _omap2_deassert_hardreset - call OMAP2 PRM hardreset fn with hwmod args
 * @oh: struct omap_hwmod * to deassert hardreset
 * @ohri: hardreset line data
 *
 * Call omap2_prm_deassert_hardreset() with parameters extracted from
 * the hwmod @oh and the hardreset line data @ohri.  Only intended for
 * use as an soc_ops function pointer.  Passes along the return value
 * from omap2_prm_deassert_hardreset().  XXX This function is
 * scheduled for removal when the PRM code is moved into drivers/.
 */
static int _omap2_deassert_hardreset(struct omap_hwmod *oh,
				     struct omap_hwmod_rst_info *ohri)
{
	return omap_prm_deassert_hardreset(ohri->rst_shift, ohri->st_shift, 0,
					   oh->prcm.omap2.module_offs, 0, 0);
}

/**
 * _omap2_is_hardreset_asserted - call OMAP2 PRM hardreset fn with hwmod args
 * @oh: struct omap_hwmod * to test hardreset
 * @ohri: hardreset line data
 *
 * Call omap2_prm_is_hardreset_asserted() with parameters extracted
 * from the hwmod @oh and the hardreset line data @ohri.  Only
 * intended for use as an soc_ops function pointer.  Passes along the
 * return value from omap2_prm_is_hardreset_asserted().  XXX This
 * function is scheduled for removal when the PRM code is moved into
 * drivers/.
 */
static int _omap2_is_hardreset_asserted(struct omap_hwmod *oh,
					struct omap_hwmod_rst_info *ohri)
{
	return omap_prm_is_hardreset_asserted(ohri->st_shift, 0,
					      oh->prcm.omap2.module_offs, 0);
}

/**
 * _omap4_assert_hardreset - call OMAP4 PRM hardreset fn with hwmod args
 * @oh: struct omap_hwmod * to assert hardreset
 * @ohri: hardreset line data
 *
 * Call omap4_prminst_assert_hardreset() with parameters extracted
 * from the hwmod @oh and the hardreset line data @ohri.  Only
 * intended for use as an soc_ops function pointer.  Passes along the
 * return value from omap4_prminst_assert_hardreset().  XXX This
 * function is scheduled for removal when the PRM code is moved into
 * drivers/.
 */
static int _omap4_assert_hardreset(struct omap_hwmod *oh,
				   struct omap_hwmod_rst_info *ohri)
{
	if (!oh->clkdm)
		return -EINVAL;

	return omap_prm_assert_hardreset(ohri->rst_shift,
					 oh->clkdm->pwrdm.ptr->prcm_partition,
					 oh->clkdm->pwrdm.ptr->prcm_offs,
					 oh->prcm.omap4.rstctrl_offs);
}

/**
 * _omap4_deassert_hardreset - call OMAP4 PRM hardreset fn with hwmod args
 * @oh: struct omap_hwmod * to deassert hardreset
 * @ohri: hardreset line data
 *
 * Call omap4_prminst_deassert_hardreset() with parameters extracted
 * from the hwmod @oh and the hardreset line data @ohri.  Only
 * intended for use as an soc_ops function pointer.  Passes along the
 * return value from omap4_prminst_deassert_hardreset().  XXX This
 * function is scheduled for removal when the PRM code is moved into
 * drivers/.
 */
static int _omap4_deassert_hardreset(struct omap_hwmod *oh,
				     struct omap_hwmod_rst_info *ohri)
{
	if (!oh->clkdm)
		return -EINVAL;

	if (ohri->st_shift)
		pr_err("omap_hwmod: %s: %s: hwmod data error: OMAP4 does not support st_shift\n",
		       oh->name, ohri->name);
	return omap_prm_deassert_hardreset(ohri->rst_shift, ohri->rst_shift,
					   oh->clkdm->pwrdm.ptr->prcm_partition,
					   oh->clkdm->pwrdm.ptr->prcm_offs,
					   oh->prcm.omap4.rstctrl_offs,
					   oh->prcm.omap4.rstctrl_offs +
					   OMAP4_RST_CTRL_ST_OFFSET);
}

/**
 * _omap4_is_hardreset_asserted - call OMAP4 PRM hardreset fn with hwmod args
 * @oh: struct omap_hwmod * to test hardreset
 * @ohri: hardreset line data
 *
 * Call omap4_prminst_is_hardreset_asserted() with parameters
 * extracted from the hwmod @oh and the hardreset line data @ohri.
 * Only intended for use as an soc_ops function pointer.  Passes along
 * the return value from omap4_prminst_is_hardreset_asserted().  XXX
 * This function is scheduled for removal when the PRM code is moved
 * into drivers/.
 */
static int _omap4_is_hardreset_asserted(struct omap_hwmod *oh,
					struct omap_hwmod_rst_info *ohri)
{
	if (!oh->clkdm)
		return -EINVAL;

	return omap_prm_is_hardreset_asserted(ohri->rst_shift,
					      oh->clkdm->pwrdm.ptr->
					      prcm_partition,
					      oh->clkdm->pwrdm.ptr->prcm_offs,
					      oh->prcm.omap4.rstctrl_offs);
}

/**
 * _omap4_disable_direct_prcm - disable direct PRCM control for hwmod
 * @oh: struct omap_hwmod * to disable control for
 *
 * Disables direct PRCM clkctrl done by hwmod core. Instead, the hwmod
 * will be using its main_clk to enable/disable the module. Returns
 * 0 if successful.
 */
static int _omap4_disable_direct_prcm(struct omap_hwmod *oh)
{
	if (!oh)
		return -EINVAL;

	oh->prcm.omap4.flags |= HWMOD_OMAP4_CLKFWK_CLKCTR_CLOCK;

	return 0;
}

/**
 * _am33xx_deassert_hardreset - call AM33XX PRM hardreset fn with hwmod args
 * @oh: struct omap_hwmod * to deassert hardreset
 * @ohri: hardreset line data
 *
 * Call am33xx_prminst_deassert_hardreset() with parameters extracted
 * from the hwmod @oh and the hardreset line data @ohri.  Only
 * intended for use as an soc_ops function pointer.  Passes along the
 * return value from am33xx_prminst_deassert_hardreset().  XXX This
 * function is scheduled for removal when the PRM code is moved into
 * drivers/.
 */
static int _am33xx_deassert_hardreset(struct omap_hwmod *oh,
				     struct omap_hwmod_rst_info *ohri)
{
	return omap_prm_deassert_hardreset(ohri->rst_shift, ohri->st_shift,
					   oh->clkdm->pwrdm.ptr->prcm_partition,
					   oh->clkdm->pwrdm.ptr->prcm_offs,
					   oh->prcm.omap4.rstctrl_offs,
					   oh->prcm.omap4.rstst_offs);
}

/**
 * _reidle - enable then idle a single hwmod
 *
 * enables and then immediately reidles an hwmod, as certain hwmods may
 * not have their sysconfig registers programmed in an idle friendly state
 * by default
 */
static void _reidle(struct omap_hwmod *oh)
{
	pr_debug("omap_hwmod: %s: %s\n", oh->name, __func__);

	omap_hwmod_enable(oh);
	omap_hwmod_softreset(oh);
	omap_hwmod_idle(oh);
}

/**
 * _reidle_all - enable then idle all hwmods in oh_reidle_list
 *
 * Called by pm_notifier to make sure flagged modules do not block suspend
 * after context loss.
 */
static int _reidle_all(void)
{
	struct omap_hwmod_list *oh_list_item = NULL;

	list_for_each_entry(oh_list_item, &oh_reidle_list, oh_list) {
		_reidle(oh_list_item->oh);
	}

	return 0;
}

static int _omap_device_pm_notifier(struct notifier_block *self,
				    unsigned long action, void *dev)
{
	switch (action) {
	case PM_POST_SUSPEND:
		_reidle_all();
	}

	return NOTIFY_DONE;
}

static struct notifier_block pm_nb = {
	.notifier_call = _omap_device_pm_notifier,
};

/* Public functions */

u32 omap_hwmod_read(struct omap_hwmod *oh, u16 reg_offs)
{
	if (oh->flags & HWMOD_16BIT_REG)
		return readw_relaxed(oh->_mpu_rt_va + reg_offs);
	else
		return readl_relaxed(oh->_mpu_rt_va + reg_offs);
}

void omap_hwmod_write(u32 v, struct omap_hwmod *oh, u16 reg_offs)
{
	if (oh->flags & HWMOD_16BIT_REG)
		writew_relaxed(v, oh->_mpu_rt_va + reg_offs);
	else
		writel_relaxed(v, oh->_mpu_rt_va + reg_offs);
}

/**
 * omap_hwmod_softreset - reset a module via SYSCONFIG.SOFTRESET bit
 * @oh: struct omap_hwmod *
 *
 * This is a public function exposed to drivers. Some drivers may need to do
 * some settings before and after resetting the device.  Those drivers after
 * doing the necessary settings could use this function to start a reset by
 * setting the SYSCONFIG.SOFTRESET bit.
 */
int omap_hwmod_softreset(struct omap_hwmod *oh)
{
	u32 v;
	int ret;

	if (!oh || !(oh->_sysc_cache))
		return -EINVAL;

	v = oh->_sysc_cache;
	ret = _set_softreset(oh, &v);
	if (ret)
		goto error;
	_write_sysconfig(v, oh);

	ret = _clear_softreset(oh, &v);
	if (ret)
		goto error;
	_write_sysconfig(v, oh);

error:
	return ret;
}

/**
 * omap_hwmod_lookup - look up a registered omap_hwmod by name
 * @name: name of the omap_hwmod to look up
 *
 * Given a @name of an omap_hwmod, return a pointer to the registered
 * struct omap_hwmod *, or NULL upon error.
 */
struct omap_hwmod *omap_hwmod_lookup(const char *name)
{
	struct omap_hwmod *oh;

	if (!name)
		return NULL;

	oh = _lookup(name);

	return oh;
}

/**
 * omap_hwmod_for_each - call function for each registered omap_hwmod
 * @fn: pointer to a callback function
 * @data: void * data to pass to callback function
 *
 * Call @fn for each registered omap_hwmod, passing @data to each
 * function.  @fn must return 0 for success or any other value for
 * failure.  If @fn returns non-zero, the iteration across omap_hwmods
 * will stop and the non-zero return value will be passed to the
 * caller of omap_hwmod_for_each().  @fn is called with
 * omap_hwmod_for_each() held.
 */
int omap_hwmod_for_each(int (*fn)(struct omap_hwmod *oh, void *data),
			void *data)
{
	struct omap_hwmod *temp_oh;
	int ret = 0;

	if (!fn)
		return -EINVAL;

	list_for_each_entry(temp_oh, &omap_hwmod_list, node) {
		ret = (*fn)(temp_oh, data);
		if (ret)
			break;
	}

	return ret;
}

/**
 * omap_hwmod_register_links - register an array of hwmod links
 * @ois: pointer to an array of omap_hwmod_ocp_if to register
 *
 * Intended to be called early in boot before the clock framework is
 * initialized.  If @ois is not null, will register all omap_hwmods
 * listed in @ois that are valid for this chip.  Returns -EINVAL if
 * omap_hwmod_init() hasn't been called before calling this function,
 * -ENOMEM if the link memory area can't be allocated, or 0 upon
 * success.
 */
int __init omap_hwmod_register_links(struct omap_hwmod_ocp_if **ois)
{
	int r, i;

	if (!inited)
		return -EINVAL;

	if (!ois)
		return 0;

	if (ois[0] == NULL) /* Empty list */
		return 0;

	i = 0;
	do {
		r = _register_link(ois[i]);
		WARN(r && r != -EEXIST,
		     "omap_hwmod: _register_link(%s -> %s) returned %d\n",
		     ois[i]->master->name, ois[i]->slave->name, r);
	} while (ois[++i]);

	return 0;
}

/**
 * _ensure_mpu_hwmod_is_setup - ensure the MPU SS hwmod is init'ed and set up
 * @oh: pointer to the hwmod currently being set up (usually not the MPU)
 *
 * If the hwmod data corresponding to the MPU subsystem IP block
 * hasn't been initialized and set up yet, do so now.  This must be
 * done first since sleep dependencies may be added from other hwmods
 * to the MPU.  Intended to be called only by omap_hwmod_setup*().  No
 * return value.
 */
static void __init _ensure_mpu_hwmod_is_setup(struct omap_hwmod *oh)
{
	if (!mpu_oh || mpu_oh->_state == _HWMOD_STATE_UNKNOWN)
		pr_err("omap_hwmod: %s: MPU initiator hwmod %s not yet registered\n",
		       __func__, MPU_INITIATOR_NAME);
	else if (mpu_oh->_state == _HWMOD_STATE_REGISTERED && oh != mpu_oh)
		omap_hwmod_setup_one(MPU_INITIATOR_NAME);
}

/**
 * omap_hwmod_setup_one - set up a single hwmod
 * @oh_name: const char * name of the already-registered hwmod to set up
 *
 * Initialize and set up a single hwmod.  Intended to be used for a
 * small number of early devices, such as the timer IP blocks used for
 * the scheduler clock.  Must be called after omap2_clk_init().
 * Resolves the struct clk names to struct clk pointers for each
 * registered omap_hwmod.  Also calls _setup() on each hwmod.  Returns
 * -EINVAL upon error or 0 upon success.
 */
int __init omap_hwmod_setup_one(const char *oh_name)
{
	struct omap_hwmod *oh;

	pr_debug("omap_hwmod: %s: %s\n", oh_name, __func__);

	oh = _lookup(oh_name);
	if (!oh) {
		WARN(1, "omap_hwmod: %s: hwmod not yet registered\n", oh_name);
		return -EINVAL;
	}

	_ensure_mpu_hwmod_is_setup(oh);

	_init(oh, NULL);
	_setup(oh, NULL);

	return 0;
}

static void omap_hwmod_check_one(struct device *dev,
				 const char *name, s8 v1, u8 v2)
{
	if (v1 < 0)
		return;

	if (v1 != v2)
		dev_warn(dev, "%s %d != %d\n", name, v1, v2);
}

/**
 * omap_hwmod_check_sysc - check sysc against platform sysc
 * @dev: struct device
 * @data: module data
 * @sysc_fields: new sysc configuration
 */
static int omap_hwmod_check_sysc(struct device *dev,
				 const struct ti_sysc_module_data *data,
				 struct sysc_regbits *sysc_fields)
{
	const struct sysc_regbits *regbits = data->cap->regbits;

	omap_hwmod_check_one(dev, "dmadisable_shift",
			     regbits->dmadisable_shift,
			     sysc_fields->dmadisable_shift);
	omap_hwmod_check_one(dev, "midle_shift",
			     regbits->midle_shift,
			     sysc_fields->midle_shift);
	omap_hwmod_check_one(dev, "sidle_shift",
			     regbits->sidle_shift,
			     sysc_fields->sidle_shift);
	omap_hwmod_check_one(dev, "clkact_shift",
			     regbits->clkact_shift,
			     sysc_fields->clkact_shift);
	omap_hwmod_check_one(dev, "enwkup_shift",
			     regbits->enwkup_shift,
			     sysc_fields->enwkup_shift);
	omap_hwmod_check_one(dev, "srst_shift",
			     regbits->srst_shift,
			     sysc_fields->srst_shift);
	omap_hwmod_check_one(dev, "autoidle_shift",
			     regbits->autoidle_shift,
			     sysc_fields->autoidle_shift);

	return 0;
}

/**
 * omap_hwmod_init_regbits - init sysconfig specific register bits
 * @dev: struct device
 * @data: module data
 * @sysc_fields: new sysc configuration
 */
static int omap_hwmod_init_regbits(struct device *dev,
				   const struct ti_sysc_module_data *data,
				   struct sysc_regbits **sysc_fields)
{
	*sysc_fields = NULL;

	switch (data->cap->type) {
	case TI_SYSC_OMAP2:
	case TI_SYSC_OMAP2_TIMER:
		*sysc_fields = &omap_hwmod_sysc_type1;
		break;
	case TI_SYSC_OMAP3_SHAM:
		*sysc_fields = &omap3_sham_sysc_fields;
		break;
	case TI_SYSC_OMAP3_AES:
		*sysc_fields = &omap3xxx_aes_sysc_fields;
		break;
	case TI_SYSC_OMAP4:
	case TI_SYSC_OMAP4_TIMER:
		*sysc_fields = &omap_hwmod_sysc_type2;
		break;
	case TI_SYSC_OMAP4_SIMPLE:
		*sysc_fields = &omap_hwmod_sysc_type3;
		break;
	case TI_SYSC_OMAP34XX_SR:
		*sysc_fields = &omap34xx_sr_sysc_fields;
		break;
	case TI_SYSC_OMAP36XX_SR:
		*sysc_fields = &omap36xx_sr_sysc_fields;
		break;
	case TI_SYSC_OMAP4_SR:
		*sysc_fields = &omap36xx_sr_sysc_fields;
		break;
	case TI_SYSC_OMAP4_MCASP:
		*sysc_fields = &omap_hwmod_sysc_type_mcasp;
		break;
	case TI_SYSC_OMAP4_USB_HOST_FS:
		*sysc_fields = &omap_hwmod_sysc_type_usb_host_fs;
		break;
	default:
		return -EINVAL;
	}

	return omap_hwmod_check_sysc(dev, data, *sysc_fields);
}

/**
 * omap_hwmod_init_reg_offs - initialize sysconfig register offsets
 * @dev: struct device
 * @data: module data
 * @rev_offs: revision register offset
 * @sysc_offs: sysc register offset
 * @syss_offs: syss register offset
 */
int omap_hwmod_init_reg_offs(struct device *dev,
			     const struct ti_sysc_module_data *data,
			     s32 *rev_offs, s32 *sysc_offs, s32 *syss_offs)
{
	*rev_offs = -ENODEV;
	*sysc_offs = 0;
	*syss_offs = 0;

	if (data->offsets[SYSC_REVISION] >= 0)
		*rev_offs = data->offsets[SYSC_REVISION];

	if (data->offsets[SYSC_SYSCONFIG] >= 0)
		*sysc_offs = data->offsets[SYSC_SYSCONFIG];

	if (data->offsets[SYSC_SYSSTATUS] >= 0)
		*syss_offs = data->offsets[SYSC_SYSSTATUS];

	return 0;
}

/**
 * omap_hwmod_init_sysc_flags - initialize sysconfig features
 * @dev: struct device
 * @data: module data
 * @sysc_flags: module configuration
 */
int omap_hwmod_init_sysc_flags(struct device *dev,
			       const struct ti_sysc_module_data *data,
			       u32 *sysc_flags)
{
	*sysc_flags = 0;

	switch (data->cap->type) {
	case TI_SYSC_OMAP2:
	case TI_SYSC_OMAP2_TIMER:
		/* See SYSC_OMAP2_* in include/dt-bindings/bus/ti-sysc.h */
		if (data->cfg->sysc_val & SYSC_OMAP2_CLOCKACTIVITY)
			*sysc_flags |= SYSC_HAS_CLOCKACTIVITY;
		if (data->cfg->sysc_val & SYSC_OMAP2_EMUFREE)
			*sysc_flags |= SYSC_HAS_EMUFREE;
		if (data->cfg->sysc_val & SYSC_OMAP2_ENAWAKEUP)
			*sysc_flags |= SYSC_HAS_ENAWAKEUP;
		if (data->cfg->sysc_val & SYSC_OMAP2_SOFTRESET)
			*sysc_flags |= SYSC_HAS_SOFTRESET;
		if (data->cfg->sysc_val & SYSC_OMAP2_AUTOIDLE)
			*sysc_flags |= SYSC_HAS_AUTOIDLE;
		break;
	case TI_SYSC_OMAP4:
	case TI_SYSC_OMAP4_TIMER:
		/* See SYSC_OMAP4_* in include/dt-bindings/bus/ti-sysc.h */
		if (data->cfg->sysc_val & SYSC_OMAP4_DMADISABLE)
			*sysc_flags |= SYSC_HAS_DMADISABLE;
		if (data->cfg->sysc_val & SYSC_OMAP4_FREEEMU)
			*sysc_flags |= SYSC_HAS_EMUFREE;
		if (data->cfg->sysc_val & SYSC_OMAP4_SOFTRESET)
			*sysc_flags |= SYSC_HAS_SOFTRESET;
		break;
	case TI_SYSC_OMAP34XX_SR:
	case TI_SYSC_OMAP36XX_SR:
		/* See SYSC_OMAP3_SR_* in include/dt-bindings/bus/ti-sysc.h */
		if (data->cfg->sysc_val & SYSC_OMAP3_SR_ENAWAKEUP)
			*sysc_flags |= SYSC_HAS_ENAWAKEUP;
		break;
	default:
		if (data->cap->regbits->emufree_shift >= 0)
			*sysc_flags |= SYSC_HAS_EMUFREE;
		if (data->cap->regbits->enwkup_shift >= 0)
			*sysc_flags |= SYSC_HAS_ENAWAKEUP;
		if (data->cap->regbits->srst_shift >= 0)
			*sysc_flags |= SYSC_HAS_SOFTRESET;
		if (data->cap->regbits->autoidle_shift >= 0)
			*sysc_flags |= SYSC_HAS_AUTOIDLE;
		break;
	}

	if (data->cap->regbits->midle_shift >= 0 &&
	    data->cfg->midlemodes)
		*sysc_flags |= SYSC_HAS_MIDLEMODE;

	if (data->cap->regbits->sidle_shift >= 0 &&
	    data->cfg->sidlemodes)
		*sysc_flags |= SYSC_HAS_SIDLEMODE;

	if (data->cfg->quirks & SYSC_QUIRK_UNCACHED)
		*sysc_flags |= SYSC_NO_CACHE;
	if (data->cfg->quirks & SYSC_QUIRK_RESET_STATUS)
		*sysc_flags |= SYSC_HAS_RESET_STATUS;

	if (data->cfg->syss_mask & 1)
		*sysc_flags |= SYSS_HAS_RESET_STATUS;

	return 0;
}

/**
 * omap_hwmod_init_idlemodes - initialize module idle modes
 * @dev: struct device
 * @data: module data
 * @idlemodes: module supported idle modes
 */
int omap_hwmod_init_idlemodes(struct device *dev,
			      const struct ti_sysc_module_data *data,
			      u32 *idlemodes)
{
	*idlemodes = 0;

	if (data->cfg->midlemodes & BIT(SYSC_IDLE_FORCE))
		*idlemodes |= MSTANDBY_FORCE;
	if (data->cfg->midlemodes & BIT(SYSC_IDLE_NO))
		*idlemodes |= MSTANDBY_NO;
	if (data->cfg->midlemodes & BIT(SYSC_IDLE_SMART))
		*idlemodes |= MSTANDBY_SMART;
	if (data->cfg->midlemodes & BIT(SYSC_IDLE_SMART_WKUP))
		*idlemodes |= MSTANDBY_SMART_WKUP;

	if (data->cfg->sidlemodes & BIT(SYSC_IDLE_FORCE))
		*idlemodes |= SIDLE_FORCE;
	if (data->cfg->sidlemodes & BIT(SYSC_IDLE_NO))
		*idlemodes |= SIDLE_NO;
	if (data->cfg->sidlemodes & BIT(SYSC_IDLE_SMART))
		*idlemodes |= SIDLE_SMART;
	if (data->cfg->sidlemodes & BIT(SYSC_IDLE_SMART_WKUP))
		*idlemodes |= SIDLE_SMART_WKUP;

	return 0;
}

/**
 * omap_hwmod_check_module - check new module against platform data
 * @dev: struct device
 * @oh: module
 * @data: new module data
 * @sysc_fields: sysc register bits
 * @rev_offs: revision register offset
 * @sysc_offs: sysconfig register offset
 * @syss_offs: sysstatus register offset
 * @sysc_flags: sysc specific flags
 * @idlemodes: sysc supported idlemodes
 */
static int omap_hwmod_check_module(struct device *dev,
				   struct omap_hwmod *oh,
				   const struct ti_sysc_module_data *data,
				   struct sysc_regbits *sysc_fields,
				   s32 rev_offs, s32 sysc_offs,
				   s32 syss_offs, u32 sysc_flags,
				   u32 idlemodes)
{
	if (!oh->class->sysc)
		return -ENODEV;

	if (sysc_fields != oh->class->sysc->sysc_fields)
		dev_warn(dev, "sysc_fields %p != %p\n", sysc_fields,
			 oh->class->sysc->sysc_fields);

	if (rev_offs != oh->class->sysc->rev_offs)
		dev_warn(dev, "rev_offs %08x != %08x\n", rev_offs,
			 oh->class->sysc->rev_offs);
	if (sysc_offs != oh->class->sysc->sysc_offs)
		dev_warn(dev, "sysc_offs %08x != %08x\n", sysc_offs,
			 oh->class->sysc->sysc_offs);
	if (syss_offs != oh->class->sysc->syss_offs)
		dev_warn(dev, "syss_offs %08x != %08x\n", syss_offs,
			 oh->class->sysc->syss_offs);

	if (sysc_flags != oh->class->sysc->sysc_flags)
		dev_warn(dev, "sysc_flags %08x != %08x\n", sysc_flags,
			 oh->class->sysc->sysc_flags);

	if (idlemodes != oh->class->sysc->idlemodes)
		dev_warn(dev, "idlemodes %08x != %08x\n", idlemodes,
			 oh->class->sysc->idlemodes);

	if (data->cfg->srst_udelay != oh->class->sysc->srst_udelay)
		dev_warn(dev, "srst_udelay %i != %i\n",
			 data->cfg->srst_udelay,
			 oh->class->sysc->srst_udelay);

	return 0;
}

/**
 * omap_hwmod_allocate_module - allocate new module
 * @dev: struct device
 * @oh: module
 * @sysc_fields: sysc register bits
 * @rev_offs: revision register offset
 * @sysc_offs: sysconfig register offset
 * @syss_offs: sysstatus register offset
 * @sysc_flags: sysc specific flags
 * @idlemodes: sysc supported idlemodes
 *
 * Note that the allocations here cannot use devm as ti-sysc can rebind.
 */
int omap_hwmod_allocate_module(struct device *dev, struct omap_hwmod *oh,
			       const struct ti_sysc_module_data *data,
			       struct sysc_regbits *sysc_fields,
			       s32 rev_offs, s32 sysc_offs, s32 syss_offs,
			       u32 sysc_flags, u32 idlemodes)
{
	struct omap_hwmod_class_sysconfig *sysc;
	struct omap_hwmod_class *class;
	void __iomem *regs = NULL;
	unsigned long flags;
	int ret = 0;

	sysc = kzalloc(sizeof(*sysc), GFP_KERNEL);
	if (!sysc)
		return -ENOMEM;

	sysc->sysc_fields = sysc_fields;
	sysc->rev_offs = rev_offs;
	sysc->sysc_offs = sysc_offs;
	sysc->syss_offs = syss_offs;
	sysc->sysc_flags = sysc_flags;
	sysc->idlemodes = idlemodes;
	sysc->srst_udelay = data->cfg->srst_udelay;

	if (!oh->_mpu_rt_va) {
		regs = ioremap(data->module_pa,
			       data->module_size);
		if (!regs) {
			ret = -ENOMEM;
			goto err;
		}
	}

	/*
	 * We need new oh->class as the other devices in the same class
	 * may not yet have ioremapped their registers.
	 */
	class = kmemdup(oh->class, sizeof(*oh->class), GFP_KERNEL);
	if (!class) {
		ret = -ENOMEM;
		goto err;
	}

	class->sysc = sysc;

	spin_lock_irqsave(&oh->_lock, flags);
	if (regs)
		oh->_mpu_rt_va = regs;
	oh->class = class;
	oh->_state = _HWMOD_STATE_INITIALIZED;
	_setup(oh, NULL);
	spin_unlock_irqrestore(&oh->_lock, flags);

	return 0;
err:
	kfree(sysc);
	return ret;
}

/**
 * omap_hwmod_init_module - initialize new module
 * @dev: struct device
 * @data: module data
 * @cookie: cookie for the caller to use for later calls
 */
int omap_hwmod_init_module(struct device *dev,
			   const struct ti_sysc_module_data *data,
			   struct ti_sysc_cookie *cookie)
{
	struct omap_hwmod *oh;
	struct sysc_regbits *sysc_fields;
	s32 rev_offs, sysc_offs, syss_offs;
	u32 sysc_flags, idlemodes;
	int error;

	if (!dev || !data)
		return -EINVAL;

	oh = _lookup(data->name);
	if (!oh)
		return -ENODEV;

	cookie->data = oh;

	error = omap_hwmod_init_regbits(dev, data, &sysc_fields);
	if (error)
		return error;

	error = omap_hwmod_init_reg_offs(dev, data, &rev_offs,
					 &sysc_offs, &syss_offs);
	if (error)
		return error;

	error = omap_hwmod_init_sysc_flags(dev, data, &sysc_flags);
	if (error)
		return error;

	error = omap_hwmod_init_idlemodes(dev, data, &idlemodes);
	if (error)
		return error;

	if (data->cfg->quirks & SYSC_QUIRK_NO_IDLE_ON_INIT)
		oh->flags |= HWMOD_INIT_NO_IDLE;
	if (data->cfg->quirks & SYSC_QUIRK_NO_RESET_ON_INIT)
		oh->flags |= HWMOD_INIT_NO_RESET;

	error = omap_hwmod_check_module(dev, oh, data, sysc_fields,
					rev_offs, sysc_offs, syss_offs,
					sysc_flags, idlemodes);
	if (!error)
		return error;

	return omap_hwmod_allocate_module(dev, oh, data, sysc_fields,
					  rev_offs, sysc_offs, syss_offs,
					  sysc_flags, idlemodes);
}

/**
 * omap_hwmod_setup_earlycon_flags - set up flags for early console
 *
 * Enable DEBUG_OMAPUART_FLAGS for uart hwmod that is being used as
 * early concole so that hwmod core doesn't reset and keep it in idle
 * that specific uart.
 */
#ifdef CONFIG_SERIAL_EARLYCON
static void __init omap_hwmod_setup_earlycon_flags(void)
{
	struct device_node *np;
	struct omap_hwmod *oh;
	const char *uart;

	np = of_find_node_by_path("/chosen");
	if (np) {
		uart = of_get_property(np, "stdout-path", NULL);
		if (uart) {
			np = of_find_node_by_path(uart);
			if (np) {
				uart = of_get_property(np, "ti,hwmods", NULL);
				oh = omap_hwmod_lookup(uart);
				if (!oh) {
					uart = of_get_property(np->parent,
							       "ti,hwmods",
							       NULL);
					oh = omap_hwmod_lookup(uart);
				}
				if (oh)
					oh->flags |= DEBUG_OMAPUART_FLAGS;
			}
		}
	}
}
#endif

/**
 * omap_hwmod_setup_all - set up all registered IP blocks
 *
 * Initialize and set up all IP blocks registered with the hwmod code.
 * Must be called after omap2_clk_init().  Resolves the struct clk
 * names to struct clk pointers for each registered omap_hwmod.  Also
 * calls _setup() on each hwmod.  Returns 0 upon success.
 */
static int __init omap_hwmod_setup_all(void)
{
	_ensure_mpu_hwmod_is_setup(NULL);

	omap_hwmod_for_each(_init, NULL);
#ifdef CONFIG_SERIAL_EARLYCON
	omap_hwmod_setup_earlycon_flags();
#endif
	omap_hwmod_for_each(_setup, NULL);

	return 0;
}
omap_postcore_initcall(omap_hwmod_setup_all);

/**
 * omap_hwmod_enable_reidle - add an omap_hwmod to reidle list
 * @oh: struct omap_hwmod *
 *
 * Adds the omap_hwmod to the oh_reidle_list so it will gets enabled then idled
 * after each suspend cycle. Returns 0 on success.
 */
int omap_hwmod_enable_reidle(struct omap_hwmod *oh)
{
	struct omap_hwmod_list *oh_list_item = NULL;

	oh_list_item = kzalloc(sizeof(*oh_list_item), GFP_KERNEL);

	if (!oh_list_item)
		return -ENOMEM;

	oh_list_item->oh = oh;
	list_add(&oh_list_item->oh_list, &oh_reidle_list);

	pr_debug("omap_hwmod: %s: added to reidle list\n", oh->name);

	return 0;
}

/**
 * omap_hwmod_disable_reidle - remove an omap_hwmod from reidle list
 * @oh: struct omap_hwmod *
 *
 * Remove the omap_hwmod from the oh_reidle_list. Returns 0 on success.
 */
int omap_hwmod_disable_reidle(struct omap_hwmod *oh)
{
	struct omap_hwmod_list *li, *oh_list_item = NULL;

	list_for_each_entry_safe(oh_list_item, li, &oh_reidle_list, oh_list) {
		if (oh_list_item->oh == oh) {
			list_del(&oh_list_item->oh_list);
			pr_debug("omap_hwmod: %s: removed from reidle list\n",
				 oh->name);
			kfree(oh_list_item);
		}
	}

	return 0;
}

/**
 * omap_hwmod_enable - enable an omap_hwmod
 * @oh: struct omap_hwmod *
 *
 * Enable an omap_hwmod @oh.  Intended to be called by omap_device_enable().
 * Returns -EINVAL on error or passes along the return value from _enable().
 */
int omap_hwmod_enable(struct omap_hwmod *oh)
{
	int r;
	unsigned long flags;

	if (!oh)
		return -EINVAL;

	spin_lock_irqsave(&oh->_lock, flags);
	r = _enable(oh);
	spin_unlock_irqrestore(&oh->_lock, flags);

	return r;
}

/**
 * omap_hwmod_idle - idle an omap_hwmod
 * @oh: struct omap_hwmod *
 *
 * Idle an omap_hwmod @oh.  Intended to be called by omap_device_idle().
 * Returns -EINVAL on error or passes along the return value from _idle().
 */
int omap_hwmod_idle(struct omap_hwmod *oh)
{
	int r;
	unsigned long flags;

	if (!oh)
		return -EINVAL;

	spin_lock_irqsave(&oh->_lock, flags);
	r = _idle(oh);
	spin_unlock_irqrestore(&oh->_lock, flags);

	return r;
}

/**
 * omap_hwmod_shutdown - shutdown an omap_hwmod
 * @oh: struct omap_hwmod *
 *
 * Shutdown an omap_hwmod @oh.  Intended to be called by
 * omap_device_shutdown().  Returns -EINVAL on error or passes along
 * the return value from _shutdown().
 */
int omap_hwmod_shutdown(struct omap_hwmod *oh)
{
	int r;
	unsigned long flags;

	if (!oh)
		return -EINVAL;

	spin_lock_irqsave(&oh->_lock, flags);
	r = _shutdown(oh);
	spin_unlock_irqrestore(&oh->_lock, flags);

	return r;
}

/*
 * IP block data retrieval functions
 */

/**
 * omap_hwmod_get_pwrdm - return pointer to this module's main powerdomain
 * @oh: struct omap_hwmod *
 *
 * Return the powerdomain pointer associated with the OMAP module
 * @oh's main clock.  If @oh does not have a main clk, return the
 * powerdomain associated with the interface clock associated with the
 * module's MPU port. (XXX Perhaps this should use the SDMA port
 * instead?)  Returns NULL on error, or a struct powerdomain * on
 * success.
 */
struct powerdomain *omap_hwmod_get_pwrdm(struct omap_hwmod *oh)
{
	struct clk *c;
	struct omap_hwmod_ocp_if *oi;
	struct clockdomain *clkdm;
	struct clk_hw_omap *clk;
	struct clk_hw *hw;

	if (!oh)
		return NULL;

	if (oh->clkdm)
		return oh->clkdm->pwrdm.ptr;

	if (oh->_clk) {
		c = oh->_clk;
	} else {
		oi = _find_mpu_rt_port(oh);
		if (!oi)
			return NULL;
		c = oi->_clk;
	}

	hw = __clk_get_hw(c);
	if (!hw)
		return NULL;

	clk = to_clk_hw_omap(hw);
	if (!clk)
		return NULL;

	clkdm = clk->clkdm;
	if (!clkdm)
		return NULL;

	return clkdm->pwrdm.ptr;
}

/**
 * omap_hwmod_get_mpu_rt_va - return the module's base address (for the MPU)
 * @oh: struct omap_hwmod *
 *
 * Returns the virtual address corresponding to the beginning of the
 * module's register target, in the address range that is intended to
 * be used by the MPU.  Returns the virtual address upon success or NULL
 * upon error.
 */
void __iomem *omap_hwmod_get_mpu_rt_va(struct omap_hwmod *oh)
{
	if (!oh)
		return NULL;

	if (oh->_int_flags & _HWMOD_NO_MPU_PORT)
		return NULL;

	if (oh->_state == _HWMOD_STATE_UNKNOWN)
		return NULL;

	return oh->_mpu_rt_va;
}

/*
 * XXX what about functions for drivers to save/restore ocp_sysconfig
 * for context save/restore operations?
 */

/**
 * omap_hwmod_enable_wakeup - allow device to wake up the system
 * @oh: struct omap_hwmod *
 *
 * Sets the module OCP socket ENAWAKEUP bit to allow the module to
 * send wakeups to the PRCM, and enable I/O ring wakeup events for
 * this IP block if it has dynamic mux entries.  Eventually this
 * should set PRCM wakeup registers to cause the PRCM to receive
 * wakeup events from the module.  Does not set any wakeup routing
 * registers beyond this point - if the module is to wake up any other
 * module or subsystem, that must be set separately.  Called by
 * omap_device code.  Returns -EINVAL on error or 0 upon success.
 */
int omap_hwmod_enable_wakeup(struct omap_hwmod *oh)
{
	unsigned long flags;
	u32 v;

	spin_lock_irqsave(&oh->_lock, flags);

	if (oh->class->sysc &&
	    (oh->class->sysc->sysc_flags & SYSC_HAS_ENAWAKEUP)) {
		v = oh->_sysc_cache;
		_enable_wakeup(oh, &v);
		_write_sysconfig(v, oh);
	}

	spin_unlock_irqrestore(&oh->_lock, flags);

	return 0;
}

/**
 * omap_hwmod_disable_wakeup - prevent device from waking the system
 * @oh: struct omap_hwmod *
 *
 * Clears the module OCP socket ENAWAKEUP bit to prevent the module
 * from sending wakeups to the PRCM, and disable I/O ring wakeup
 * events for this IP block if it has dynamic mux entries.  Eventually
 * this should clear PRCM wakeup registers to cause the PRCM to ignore
 * wakeup events from the module.  Does not set any wakeup routing
 * registers beyond this point - if the module is to wake up any other
 * module or subsystem, that must be set separately.  Called by
 * omap_device code.  Returns -EINVAL on error or 0 upon success.
 */
int omap_hwmod_disable_wakeup(struct omap_hwmod *oh)
{
	unsigned long flags;
	u32 v;

	spin_lock_irqsave(&oh->_lock, flags);

	if (oh->class->sysc &&
	    (oh->class->sysc->sysc_flags & SYSC_HAS_ENAWAKEUP)) {
		v = oh->_sysc_cache;
		_disable_wakeup(oh, &v);
		_write_sysconfig(v, oh);
	}

	spin_unlock_irqrestore(&oh->_lock, flags);

	return 0;
}

/**
 * omap_hwmod_assert_hardreset - assert the HW reset line of submodules
 * contained in the hwmod module.
 * @oh: struct omap_hwmod *
 * @name: name of the reset line to lookup and assert
 *
 * Some IP like dsp, ipu or iva contain processor that require
 * an HW reset line to be assert / deassert in order to enable fully
 * the IP.  Returns -EINVAL if @oh is null or if the operation is not
 * yet supported on this OMAP; otherwise, passes along the return value
 * from _assert_hardreset().
 */
int omap_hwmod_assert_hardreset(struct omap_hwmod *oh, const char *name)
{
	int ret;
	unsigned long flags;

	if (!oh)
		return -EINVAL;

	spin_lock_irqsave(&oh->_lock, flags);
	ret = _assert_hardreset(oh, name);
	spin_unlock_irqrestore(&oh->_lock, flags);

	return ret;
}

/**
 * omap_hwmod_deassert_hardreset - deassert the HW reset line of submodules
 * contained in the hwmod module.
 * @oh: struct omap_hwmod *
 * @name: name of the reset line to look up and deassert
 *
 * Some IP like dsp, ipu or iva contain processor that require
 * an HW reset line to be assert / deassert in order to enable fully
 * the IP.  Returns -EINVAL if @oh is null or if the operation is not
 * yet supported on this OMAP; otherwise, passes along the return value
 * from _deassert_hardreset().
 */
int omap_hwmod_deassert_hardreset(struct omap_hwmod *oh, const char *name)
{
	int ret;
	unsigned long flags;

	if (!oh)
		return -EINVAL;

	spin_lock_irqsave(&oh->_lock, flags);
	ret = _deassert_hardreset(oh, name);
	spin_unlock_irqrestore(&oh->_lock, flags);

	return ret;
}

/**
 * omap_hwmod_for_each_by_class - call @fn for each hwmod of class @classname
 * @classname: struct omap_hwmod_class name to search for
 * @fn: callback function pointer to call for each hwmod in class @classname
 * @user: arbitrary context data to pass to the callback function
 *
 * For each omap_hwmod of class @classname, call @fn.
 * If the callback function returns something other than
 * zero, the iterator is terminated, and the callback function's return
 * value is passed back to the caller.  Returns 0 upon success, -EINVAL
 * if @classname or @fn are NULL, or passes back the error code from @fn.
 */
int omap_hwmod_for_each_by_class(const char *classname,
				 int (*fn)(struct omap_hwmod *oh,
					   void *user),
				 void *user)
{
	struct omap_hwmod *temp_oh;
	int ret = 0;

	if (!classname || !fn)
		return -EINVAL;

	pr_debug("omap_hwmod: %s: looking for modules of class %s\n",
		 __func__, classname);

	list_for_each_entry(temp_oh, &omap_hwmod_list, node) {
		if (!strcmp(temp_oh->class->name, classname)) {
			pr_debug("omap_hwmod: %s: %s: calling callback fn\n",
				 __func__, temp_oh->name);
			ret = (*fn)(temp_oh, user);
			if (ret)
				break;
		}
	}

	if (ret)
		pr_debug("omap_hwmod: %s: iterator terminated early: %d\n",
			 __func__, ret);

	return ret;
}

/**
 * omap_hwmod_set_postsetup_state - set the post-_setup() state for this hwmod
 * @oh: struct omap_hwmod *
 * @state: state that _setup() should leave the hwmod in
 *
 * Sets the hwmod state that @oh will enter at the end of _setup()
 * (called by omap_hwmod_setup_*()).  See also the documentation
 * for _setup_postsetup(), above.  Returns 0 upon success or
 * -EINVAL if there is a problem with the arguments or if the hwmod is
 * in the wrong state.
 */
int omap_hwmod_set_postsetup_state(struct omap_hwmod *oh, u8 state)
{
	int ret;
	unsigned long flags;

	if (!oh)
		return -EINVAL;

	if (state != _HWMOD_STATE_DISABLED &&
	    state != _HWMOD_STATE_ENABLED &&
	    state != _HWMOD_STATE_IDLE)
		return -EINVAL;

	spin_lock_irqsave(&oh->_lock, flags);

	if (oh->_state != _HWMOD_STATE_REGISTERED) {
		ret = -EINVAL;
		goto ohsps_unlock;
	}

	oh->_postsetup_state = state;
	ret = 0;

ohsps_unlock:
	spin_unlock_irqrestore(&oh->_lock, flags);

	return ret;
}

/**
 * omap_hwmod_get_context_loss_count - get lost context count
 * @oh: struct omap_hwmod *
 *
 * Returns the context loss count of associated @oh
 * upon success, or zero if no context loss data is available.
 *
 * On OMAP4, this queries the per-hwmod context loss register,
 * assuming one exists.  If not, or on OMAP2/3, this queries the
 * enclosing powerdomain context loss count.
 */
int omap_hwmod_get_context_loss_count(struct omap_hwmod *oh)
{
	struct powerdomain *pwrdm;
	int ret = 0;

	if (soc_ops.get_context_lost)
		return soc_ops.get_context_lost(oh);

	pwrdm = omap_hwmod_get_pwrdm(oh);
	if (pwrdm)
		ret = pwrdm_get_context_loss_count(pwrdm);

	return ret;
}

static int cpu_notifier(struct notifier_block *nb, unsigned long cmd, void *v)
{
	switch (cmd) {
	case CPU_CLUSTER_PM_ENTER:
		if (enable_off_mode)
			omap_hwmods_rst_save_context();
		break;
	case CPU_CLUSTER_PM_EXIT:
		if (enable_off_mode)
			omap_hwmods_rst_restore_context();
		break;
	}

	return NOTIFY_OK;
}

/**
 * omap_hwmod_init - initialize the hwmod code
 *
 * Sets up some function pointers needed by the hwmod code to operate on the
 * currently-booted SoC.  Intended to be called once during kernel init
 * before any hwmods are registered.  No return value.
 */
void __init omap_hwmod_init(void)
{
	static struct notifier_block nb;

	if (cpu_is_omap24xx()) {
		soc_ops.wait_target_ready = _omap2xxx_3xxx_wait_target_ready;
		soc_ops.assert_hardreset = _omap2_assert_hardreset;
		soc_ops.deassert_hardreset = _omap2_deassert_hardreset;
		soc_ops.is_hardreset_asserted = _omap2_is_hardreset_asserted;
	} else if (cpu_is_omap34xx()) {
		soc_ops.wait_target_ready = _omap2xxx_3xxx_wait_target_ready;
		soc_ops.assert_hardreset = _omap2_assert_hardreset;
		soc_ops.deassert_hardreset = _omap2_deassert_hardreset;
		soc_ops.is_hardreset_asserted = _omap2_is_hardreset_asserted;
		soc_ops.init_clkdm = _init_clkdm;
	} else if (cpu_is_omap44xx() || soc_is_omap54xx() || soc_is_dra7xx()) {
		soc_ops.enable_module = _omap4_enable_module;
		soc_ops.disable_module = _omap4_disable_module;
		soc_ops.wait_target_ready = _omap4_wait_target_ready;
		soc_ops.assert_hardreset = _omap4_assert_hardreset;
		soc_ops.deassert_hardreset = _omap4_deassert_hardreset;
		soc_ops.is_hardreset_asserted = _omap4_is_hardreset_asserted;
		soc_ops.init_clkdm = _init_clkdm;
		soc_ops.update_context_lost = _omap4_update_context_lost;
		soc_ops.get_context_lost = _omap4_get_context_lost;
		soc_ops.disable_direct_prcm = _omap4_disable_direct_prcm;
		soc_ops.xlate_clkctrl = _omap4_xlate_clkctrl;
	} else if (cpu_is_ti814x() || cpu_is_ti816x() || soc_is_am33xx() ||
		   soc_is_am43xx()) {
		soc_ops.enable_module = _omap4_enable_module;
		soc_ops.disable_module = _omap4_disable_module;
		soc_ops.wait_target_ready = _omap4_wait_target_ready;
		soc_ops.assert_hardreset = _omap4_assert_hardreset;
		soc_ops.deassert_hardreset = _am33xx_deassert_hardreset;
		soc_ops.is_hardreset_asserted = _omap4_is_hardreset_asserted;
		soc_ops.init_clkdm = _init_clkdm;
		soc_ops.disable_direct_prcm = _omap4_disable_direct_prcm;
		soc_ops.xlate_clkctrl = _omap4_xlate_clkctrl;
	} else {
		WARN(1, "omap_hwmod: unknown SoC type\n");
	}

	_init_clkctrl_providers();

	/* Only AM43XX can lose prm context during rtc-ddr suspend */
	if (soc_is_am43xx()) {
		nb.notifier_call = cpu_notifier;
		cpu_pm_register_notifier(&nb);
	}

	inited = true;
}

/**
 * omap_hwmod_setup_reidle - add hwmods to reidle list and register notifier
 *
 * Returns 0 on success.
 */
int omap_hwmod_setup_reidle(void)
{
	omap_hwmod_for_each(_setup_reidle, NULL);

	if (!list_empty(&oh_reidle_list))
		register_pm_notifier(&pm_nb);

	return 0;
}

/**
 * omap_hwmod_get_main_clk - get pointer to main clock name
 * @oh: struct omap_hwmod *
 *
 * Returns the main clock name assocated with @oh upon success,
 * or NULL if @oh is NULL.
 */
const char *omap_hwmod_get_main_clk(struct omap_hwmod *oh)
{
	if (!oh)
		return NULL;

	return oh->main_clk;
}

/**
<<<<<<< HEAD
 * omap_hwmod_save_context - Saves the HW reset line state of submodules
=======
 * omap_hwmod_rst_save_context - Saves the HW reset line state of submodules
>>>>>>> 307d9db0
 * @oh: struct omap_hwmod *
 * @unused: (unused, caller should pass NULL)
 *
 * Saves the HW reset line state of all the submodules in the hwmod
 */
<<<<<<< HEAD
static int omap_hwmod_save_context(struct omap_hwmod *oh, void *unused)
=======
static int omap_hwmod_rst_save_context(struct omap_hwmod *oh, void *unused)
>>>>>>> 307d9db0
{
	int i;

	for (i = 0; i < oh->rst_lines_cnt; i++)
		oh->rst_lines[i].context =
				_read_hardreset(oh, oh->rst_lines[i].name);
	return 0;
}

/**
<<<<<<< HEAD
 * omap_hwmod_restore_context - Restores the HW reset line state of submodules
=======
 * omap_hwmod_rst_restore_context - Restores the HW reset line state of
 *					submodules
>>>>>>> 307d9db0
 * @oh: struct omap_hwmod *
 * @unused: (unused, caller should pass NULL)
 *
 * Restores the HW reset line state of all the submodules in the hwmod
 */
<<<<<<< HEAD
static int omap_hwmod_restore_context(struct omap_hwmod *oh, void *unused)
=======
static int omap_hwmod_rst_restore_context(struct omap_hwmod *oh, void *unused)
>>>>>>> 307d9db0
{
	int i;

	for (i = 0; i < oh->rst_lines_cnt; i++)
		if (oh->rst_lines[i].context)
			_assert_hardreset(oh, oh->rst_lines[i].name);
		else
			_deassert_hardreset(oh, oh->rst_lines[i].name);

<<<<<<< HEAD
	if (oh->_state == _HWMOD_STATE_ENABLED) {
		if (soc_ops.enable_module)
			soc_ops.enable_module(oh);
	} else {
		if (oh->flags & HWMOD_NEEDS_REIDLE)
			_reidle(oh);
		else if (soc_ops.disable_module)
			soc_ops.disable_module(oh);
	}

=======
>>>>>>> 307d9db0
	return 0;
}

/**
<<<<<<< HEAD
 * omap_hwmods_save_context - Saves the HW reset line state for all hwmods
 *
 * Saves the HW reset line state of all the registered hwmods
 */
void omap_hwmods_save_context(void)
{
	omap_hwmod_for_each(omap_hwmod_save_context, NULL);
}

/**
 * omap_hwmods_restore_context - Restores the HW reset line state for all hwmods
 *
 * Restores the HW reset line state of all the registered hwmods
 */
void omap_hwmods_restore_context(void)
{
	omap_hwmod_for_each(omap_hwmod_restore_context, NULL);
=======
 * omap_hwmods_rst_save_context - Saves the HW reset line state for all hwmods
 *
 * Saves the HW reset line state of all the registered hwmods
 */
void omap_hwmods_rst_save_context(void)
{
	omap_hwmod_for_each(omap_hwmod_rst_save_context, NULL);
}

/**
 * omap_hwmods_rst_restore_context - Restores the HW reset line state for all hwmods
 *
 * Restores the HW reset line state of all the registered hwmods
 */
void omap_hwmods_rst_restore_context(void)
{
	omap_hwmod_for_each(omap_hwmod_rst_restore_context, NULL);
>>>>>>> 307d9db0
}<|MERGE_RESOLUTION|>--- conflicted
+++ resolved
@@ -4191,21 +4191,13 @@
 }
 
 /**
-<<<<<<< HEAD
- * omap_hwmod_save_context - Saves the HW reset line state of submodules
-=======
  * omap_hwmod_rst_save_context - Saves the HW reset line state of submodules
->>>>>>> 307d9db0
  * @oh: struct omap_hwmod *
  * @unused: (unused, caller should pass NULL)
  *
  * Saves the HW reset line state of all the submodules in the hwmod
  */
-<<<<<<< HEAD
-static int omap_hwmod_save_context(struct omap_hwmod *oh, void *unused)
-=======
 static int omap_hwmod_rst_save_context(struct omap_hwmod *oh, void *unused)
->>>>>>> 307d9db0
 {
 	int i;
 
@@ -4216,22 +4208,14 @@
 }
 
 /**
-<<<<<<< HEAD
- * omap_hwmod_restore_context - Restores the HW reset line state of submodules
-=======
  * omap_hwmod_rst_restore_context - Restores the HW reset line state of
  *					submodules
->>>>>>> 307d9db0
  * @oh: struct omap_hwmod *
  * @unused: (unused, caller should pass NULL)
  *
  * Restores the HW reset line state of all the submodules in the hwmod
  */
-<<<<<<< HEAD
-static int omap_hwmod_restore_context(struct omap_hwmod *oh, void *unused)
-=======
 static int omap_hwmod_rst_restore_context(struct omap_hwmod *oh, void *unused)
->>>>>>> 307d9db0
 {
 	int i;
 
@@ -4241,58 +4225,25 @@
 		else
 			_deassert_hardreset(oh, oh->rst_lines[i].name);
 
-<<<<<<< HEAD
-	if (oh->_state == _HWMOD_STATE_ENABLED) {
-		if (soc_ops.enable_module)
-			soc_ops.enable_module(oh);
-	} else {
-		if (oh->flags & HWMOD_NEEDS_REIDLE)
-			_reidle(oh);
-		else if (soc_ops.disable_module)
-			soc_ops.disable_module(oh);
-	}
-
-=======
->>>>>>> 307d9db0
 	return 0;
 }
 
 /**
-<<<<<<< HEAD
- * omap_hwmods_save_context - Saves the HW reset line state for all hwmods
+ * omap_hwmods_rst_save_context - Saves the HW reset line state for all hwmods
  *
  * Saves the HW reset line state of all the registered hwmods
  */
-void omap_hwmods_save_context(void)
-{
-	omap_hwmod_for_each(omap_hwmod_save_context, NULL);
-}
-
-/**
- * omap_hwmods_restore_context - Restores the HW reset line state for all hwmods
+void omap_hwmods_rst_save_context(void)
+{
+	omap_hwmod_for_each(omap_hwmod_rst_save_context, NULL);
+}
+
+/**
+ * omap_hwmods_rst_restore_context - Restores the HW reset line state for all hwmods
  *
  * Restores the HW reset line state of all the registered hwmods
  */
-void omap_hwmods_restore_context(void)
-{
-	omap_hwmod_for_each(omap_hwmod_restore_context, NULL);
-=======
- * omap_hwmods_rst_save_context - Saves the HW reset line state for all hwmods
- *
- * Saves the HW reset line state of all the registered hwmods
- */
-void omap_hwmods_rst_save_context(void)
-{
-	omap_hwmod_for_each(omap_hwmod_rst_save_context, NULL);
-}
-
-/**
- * omap_hwmods_rst_restore_context - Restores the HW reset line state for all hwmods
- *
- * Restores the HW reset line state of all the registered hwmods
- */
 void omap_hwmods_rst_restore_context(void)
 {
 	omap_hwmod_for_each(omap_hwmod_rst_restore_context, NULL);
->>>>>>> 307d9db0
 }