--- conflicted
+++ resolved
@@ -30,13 +30,10 @@
 	pinctrl-0 = <&mmc2_pins_default>;
 	pinctrl-1 = <&mmc2_pins_hs>;
 	pinctrl-2 = <&mmc2_pins_ddr_rev20>;
-<<<<<<< HEAD
-=======
 };
 
 &pruss2_mdio {
 	reset-gpios = <&gpio5 8 GPIO_ACTIVE_LOW>,
 		      <&gpio5 9 GPIO_ACTIVE_LOW>;
 	reset-delay-us = <2>;	/* PHY datasheet states 1uS min */
->>>>>>> 307d9db0
 };