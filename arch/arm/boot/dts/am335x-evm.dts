/*
 * Copyright (C) 2012 Texas Instruments Incorporated - http://www.ti.com/
 *
 * This program is free software; you can redistribute it and/or modify
 * it under the terms of the GNU General Public License version 2 as
 * published by the Free Software Foundation.
 */
/dts-v1/;

#include "am33xx.dtsi"
#include <dt-bindings/interrupt-controller/irq.h>

/ {
	model = "TI AM335x EVM";
	compatible = "ti,am335x-evm", "ti,am33xx";

	cpus {
		cpu@0 {
			cpu0-supply = <&vdd1_reg>;
		};
	};

	memory@80000000 {
		device_type = "memory";
		reg = <0x80000000 0x10000000>; /* 256 MB */
	};

	chosen {
		stdout-path = &uart0;
	};

	vbat: fixedregulator0 {
		compatible = "regulator-fixed";
		regulator-name = "vbat";
		regulator-min-microvolt = <5000000>;
		regulator-max-microvolt = <5000000>;
		regulator-boot-on;
	};

	lis3_reg: fixedregulator1 {
		compatible = "regulator-fixed";
		regulator-name = "lis3_reg";
		regulator-boot-on;
	};

	wlan_en_reg: fixedregulator2 {
		compatible = "regulator-fixed";
		regulator-name = "wlan-en-regulator";
		regulator-min-microvolt = <1800000>;
		regulator-max-microvolt = <1800000>;

		/* WLAN_EN GPIO for this board - Bank1, pin16 */
		gpio = <&gpio1 16 0>;

		/* WLAN card specific delay */
		startup-delay-us = <70000>;
		enable-active-high;
	};

	/* TPS79501 */
	v1_8d_reg: fixedregulator-v1_8d {
		compatible = "regulator-fixed";
		regulator-name = "v1_8d";
		vin-supply = <&vbat>;
		regulator-min-microvolt = <1800000>;
		regulator-max-microvolt = <1800000>;
	};

	/* TPS79501 */
	v3_3d_reg: fixedregulator-v3_3d {
		compatible = "regulator-fixed";
		regulator-name = "v3_3d";
		vin-supply = <&vbat>;
		regulator-min-microvolt = <3300000>;
		regulator-max-microvolt = <3300000>;
	};

	matrix_keypad: matrix_keypad0 {
		compatible = "gpio-matrix-keypad";
		debounce-delay-ms = <5>;
		col-scan-delay-us = <2>;

		row-gpios = <&gpio1 25 GPIO_ACTIVE_HIGH		/* Bank1, pin25 */
			     &gpio1 26 GPIO_ACTIVE_HIGH		/* Bank1, pin26 */
			     &gpio1 27 GPIO_ACTIVE_HIGH>;	/* Bank1, pin27 */

		col-gpios = <&gpio1 21 GPIO_ACTIVE_HIGH		/* Bank1, pin21 */
			     &gpio1 22 GPIO_ACTIVE_HIGH>;	/* Bank1, pin22 */

		linux,keymap = <0x0000008b	/* MENU */
				0x0100009e	/* BACK */
				0x02000069	/* LEFT */
				0x0001006a	/* RIGHT */
				0x0101001c	/* ENTER */
				0x0201006c>;	/* DOWN */
	};

	gpio_keys: volume_keys0 {
		compatible = "gpio-keys";
		#address-cells = <1>;
		#size-cells = <0>;
		autorepeat;

		switch9 {
			label = "volume-up";
			linux,code = <115>;
			gpios = <&gpio0 2 GPIO_ACTIVE_LOW>;
			wakeup-source;
		};

		switch10 {
			label = "volume-down";
			linux,code = <114>;
			gpios = <&gpio0 3 GPIO_ACTIVE_LOW>;
			wakeup-source;
		};
	};

	backlight {
		compatible = "pwm-backlight";
		pwms = <&ecap0 0 50000 0>;
		brightness-levels = <0 51 53 56 62 75 101 152 255>;
		default-brightness-level = <8>;
	};

	panel {
		compatible = "ti,tilcdc,panel";
		status = "okay";
		pinctrl-names = "default";
		pinctrl-0 = <&lcd_pins_s0>;
		panel-info {
			ac-bias           = <255>;
			ac-bias-intrpt    = <0>;
			dma-burst-sz      = <16>;
			bpp               = <32>;
			fdd               = <0x80>;
			sync-edge         = <0>;
			sync-ctrl         = <1>;
			raster-order      = <0>;
			fifo-th           = <0>;
		};

		display-timings {
			800x480p62 {
				clock-frequency = <30000000>;
				hactive = <800>;
				vactive = <480>;
				hfront-porch = <39>;
				hback-porch = <39>;
				hsync-len = <47>;
				vback-porch = <29>;
				vfront-porch = <13>;
				vsync-len = <2>;
				hsync-active = <1>;
				vsync-active = <1>;
			};
		};
	};

	sound {
		compatible = "simple-audio-card";
		simple-audio-card,name = "AM335x-EVM";
		simple-audio-card,widgets =
			"Headphone", "Headphone Jack",
			"Line", "Line In";
		simple-audio-card,routing =
			"Headphone Jack",	"HPLOUT",
			"Headphone Jack",	"HPROUT",
			"LINE1L",		"Line In",
			"LINE1R",		"Line In";
		simple-audio-card,format = "dsp_b";
		simple-audio-card,bitclock-master = <&sound_master>;
		simple-audio-card,frame-master = <&sound_master>;
		simple-audio-card,bitclock-inversion;

		simple-audio-card,cpu {
			sound-dai = <&mcasp1>;
		};

		sound_master: simple-audio-card,codec {
			sound-dai = <&tlv320aic3106>;
			system-clock-frequency = <12000000>;
		};
	};
};

&am33xx_pinmux {
	pinctrl-names = "default";
	pinctrl-0 = <&matrix_keypad_s0 &volume_keys_s0 &clkout2_pin>;

	matrix_keypad_s0: matrix_keypad_s0 {
		pinctrl-single,pins = <
			AM33XX_IOPAD(0x854, PIN_OUTPUT_PULLDOWN | MUX_MODE7)	/* gpmc_a5.gpio1_21 */
			AM33XX_IOPAD(0x858, PIN_OUTPUT_PULLDOWN | MUX_MODE7)	/* gpmc_a6.gpio1_22 */
			AM33XX_IOPAD(0x864, PIN_INPUT_PULLDOWN | MUX_MODE7)	/* gpmc_a9.gpio1_25 */
			AM33XX_IOPAD(0x868, PIN_INPUT_PULLDOWN | MUX_MODE7)	/* gpmc_a10.gpio1_26 */
			AM33XX_IOPAD(0x86c, PIN_INPUT_PULLDOWN | MUX_MODE7)	/* gpmc_a11.gpio1_27 */
		>;
	};

	volume_keys_s0: volume_keys_s0 {
		pinctrl-single,pins = <
			AM33XX_IOPAD(0x950, PIN_INPUT_PULLDOWN | MUX_MODE7)	/* spi0_sclk.gpio0_2 */
			AM33XX_IOPAD(0x954, PIN_INPUT_PULLDOWN | MUX_MODE7)	/* spi0_d0.gpio0_3 */
		>;
	};

	i2c0_pins: pinmux_i2c0_pins {
		pinctrl-single,pins = <
			AM33XX_IOPAD(0x988, PIN_INPUT_PULLUP | MUX_MODE0)	/* i2c0_sda.i2c0_sda */
			AM33XX_IOPAD(0x98c, PIN_INPUT_PULLUP | MUX_MODE0)	/* i2c0_scl.i2c0_scl */
		>;
	};

	i2c1_pins: pinmux_i2c1_pins {
		pinctrl-single,pins = <
			AM33XX_IOPAD(0x958, PIN_INPUT_PULLUP | MUX_MODE2)	/* spi0_d1.i2c1_sda */
			AM33XX_IOPAD(0x95c, PIN_INPUT_PULLUP | MUX_MODE2)	/* spi0_cs0.i2c1_scl */
		>;
	};

	uart0_pins: pinmux_uart0_pins {
		pinctrl-single,pins = <
			AM33XX_IOPAD(0x970, PIN_INPUT_PULLUP | MUX_MODE0)	/* uart0_rxd.uart0_rxd */
			AM33XX_IOPAD(0x974, PIN_OUTPUT_PULLDOWN | MUX_MODE0)	/* uart0_txd.uart0_txd */
		>;
	};

	uart1_pins: pinmux_uart1_pins {
		pinctrl-single,pins = <
			AM33XX_IOPAD(0x978, PIN_INPUT | MUX_MODE0)		/* uart1_ctsn.uart1_ctsn */
			AM33XX_IOPAD(0x97C, PIN_OUTPUT_PULLDOWN | MUX_MODE0)	/* uart1_rtsn.uart1_rtsn */
			AM33XX_IOPAD(0x980, PIN_INPUT_PULLUP | MUX_MODE0)	/* uart1_rxd.uart1_rxd */
			AM33XX_IOPAD(0x984, PIN_OUTPUT_PULLDOWN | MUX_MODE0)	/* uart1_txd.uart1_txd */
		>;
	};

	clkout2_pin: pinmux_clkout2_pin {
		pinctrl-single,pins = <
			AM33XX_IOPAD(0x9b4, PIN_OUTPUT_PULLDOWN | MUX_MODE3)	/* xdma_event_intr1.clkout2 */
		>;
	};

	nandflash_pins_s0: nandflash_pins_s0 {
		pinctrl-single,pins = <
			AM33XX_IOPAD(0x800, PIN_INPUT_PULLUP | MUX_MODE0)	/* gpmc_ad0.gpmc_ad0 */
			AM33XX_IOPAD(0x804, PIN_INPUT_PULLUP | MUX_MODE0)	/* gpmc_ad1.gpmc_ad1 */
			AM33XX_IOPAD(0x808, PIN_INPUT_PULLUP | MUX_MODE0)	/* gpmc_ad2.gpmc_ad2 */
			AM33XX_IOPAD(0x80c, PIN_INPUT_PULLUP | MUX_MODE0)	/* gpmc_ad3.gpmc_ad3 */
			AM33XX_IOPAD(0x810, PIN_INPUT_PULLUP | MUX_MODE0)	/* gpmc_ad4.gpmc_ad4 */
			AM33XX_IOPAD(0x814, PIN_INPUT_PULLUP | MUX_MODE0)	/* gpmc_ad5.gpmc_ad5 */
			AM33XX_IOPAD(0x818, PIN_INPUT_PULLUP | MUX_MODE0)	/* gpmc_ad6.gpmc_ad6 */
			AM33XX_IOPAD(0x81c, PIN_INPUT_PULLUP | MUX_MODE0)	/* gpmc_ad7.gpmc_ad7 */
			AM33XX_IOPAD(0x870, PIN_INPUT_PULLUP | MUX_MODE0)	/* gpmc_wait0.gpmc_wait0 */
			AM33XX_IOPAD(0x874, PIN_INPUT_PULLUP | MUX_MODE7)	/* gpmc_wpn.gpio0_30 */
			AM33XX_IOPAD(0x87c, PIN_OUTPUT | MUX_MODE0)		/* gpmc_csn0.gpmc_csn0  */
			AM33XX_IOPAD(0x890, PIN_OUTPUT | MUX_MODE0)		/* gpmc_advn_ale.gpmc_advn_ale */
			AM33XX_IOPAD(0x894, PIN_OUTPUT | MUX_MODE0)		/* gpmc_oen_ren.gpmc_oen_ren */
			AM33XX_IOPAD(0x898, PIN_OUTPUT | MUX_MODE0)		/* gpmc_wen.gpmc_wen */
			AM33XX_IOPAD(0x89c, PIN_OUTPUT | MUX_MODE0)		/* gpmc_be0n_cle.gpmc_be0n_cle */
		>;
	};

	ecap0_pins: backlight_pins {
		pinctrl-single,pins = <
			AM33XX_IOPAD(0x964, MUX_MODE0)	/* eCAP0_in_PWM0_out.eCAP0_in_PWM0_out */
		>;
	};

	cpsw_default: cpsw_default {
		pinctrl-single,pins = <
			/* Slave 1 */
			AM33XX_IOPAD(0x914, PIN_OUTPUT_PULLDOWN | MUX_MODE2)	/* mii1_txen.rgmii1_tctl */
			AM33XX_IOPAD(0x918, PIN_INPUT_PULLDOWN | MUX_MODE2)	/* mii1_rxdv.rgmii1_rctl */
			AM33XX_IOPAD(0x91c, PIN_OUTPUT_PULLDOWN | MUX_MODE2)	/* mii1_txd3.rgmii1_td3 */
			AM33XX_IOPAD(0x920, PIN_OUTPUT_PULLDOWN | MUX_MODE2)	/* mii1_txd2.rgmii1_td2 */
			AM33XX_IOPAD(0x924, PIN_OUTPUT_PULLDOWN | MUX_MODE2)	/* mii1_txd1.rgmii1_td1 */
			AM33XX_IOPAD(0x928, PIN_OUTPUT_PULLDOWN | MUX_MODE2)	/* mii1_txd0.rgmii1_td0 */
			AM33XX_IOPAD(0x92c, PIN_OUTPUT_PULLDOWN | MUX_MODE2)	/* mii1_txclk.rgmii1_tclk */
			AM33XX_IOPAD(0x930, PIN_INPUT_PULLDOWN | MUX_MODE2)	/* mii1_rxclk.rgmii1_rclk */
			AM33XX_IOPAD(0x934, PIN_INPUT_PULLDOWN | MUX_MODE2)	/* mii1_rxd3.rgmii1_rd3 */
			AM33XX_IOPAD(0x938, PIN_INPUT_PULLDOWN | MUX_MODE2)	/* mii1_rxd2.rgmii1_rd2 */
			AM33XX_IOPAD(0x93c, PIN_INPUT_PULLDOWN | MUX_MODE2)	/* mii1_rxd1.rgmii1_rd1 */
			AM33XX_IOPAD(0x940, PIN_INPUT_PULLDOWN | MUX_MODE2)	/* mii1_rxd0.rgmii1_rd0 */
		>;
	};

	cpsw_sleep: cpsw_sleep {
		pinctrl-single,pins = <
			/* Slave 1 reset value */
			AM33XX_IOPAD(0x914, PIN_INPUT_PULLDOWN | MUX_MODE7)
			AM33XX_IOPAD(0x918, PIN_INPUT_PULLDOWN | MUX_MODE7)
			AM33XX_IOPAD(0x91c, PIN_INPUT_PULLDOWN | MUX_MODE7)
			AM33XX_IOPAD(0x920, PIN_INPUT_PULLDOWN | MUX_MODE7)
			AM33XX_IOPAD(0x924, PIN_INPUT_PULLDOWN | MUX_MODE7)
			AM33XX_IOPAD(0x928, PIN_INPUT_PULLDOWN | MUX_MODE7)
			AM33XX_IOPAD(0x92c, PIN_INPUT_PULLDOWN | MUX_MODE7)
			AM33XX_IOPAD(0x930, PIN_INPUT_PULLDOWN | MUX_MODE7)
			AM33XX_IOPAD(0x934, PIN_INPUT_PULLDOWN | MUX_MODE7)
			AM33XX_IOPAD(0x938, PIN_INPUT_PULLDOWN | MUX_MODE7)
			AM33XX_IOPAD(0x93c, PIN_INPUT_PULLDOWN | MUX_MODE7)
			AM33XX_IOPAD(0x940, PIN_INPUT_PULLDOWN | MUX_MODE7)
		>;
	};

	davinci_mdio_default: davinci_mdio_default {
		pinctrl-single,pins = <
			/* MDIO */
			AM33XX_IOPAD(0x948, PIN_INPUT_PULLUP | SLEWCTRL_FAST | MUX_MODE0)	/* mdio_data.mdio_data */
			AM33XX_IOPAD(0x94c, PIN_OUTPUT_PULLUP | MUX_MODE0)			/* mdio_clk.mdio_clk */
		>;
	};

	davinci_mdio_sleep: davinci_mdio_sleep {
		pinctrl-single,pins = <
			/* MDIO reset value */
			AM33XX_IOPAD(0x948, PIN_INPUT_PULLDOWN | MUX_MODE7)
			AM33XX_IOPAD(0x94c, PIN_INPUT_PULLDOWN | MUX_MODE7)
		>;
	};

	mmc1_pins: pinmux_mmc1_pins {
		pinctrl-single,pins = <
			AM33XX_IOPAD(0x960, PIN_INPUT | MUX_MODE7)		/* spi0_cs1.gpio0_6 */
			AM33XX_IOPAD(0x8fc, PIN_INPUT_PULLUP | MUX_MODE0)	/* mmc0_dat0.mmc0_dat0 */
			AM33XX_IOPAD(0x8f8, PIN_INPUT_PULLUP | MUX_MODE0)	/* mmc0_dat1.mmc0_dat1 */
			AM33XX_IOPAD(0x8f4, PIN_INPUT_PULLUP | MUX_MODE0)	/* mmc0_dat2.mmc0_dat2 */
			AM33XX_IOPAD(0x8f0, PIN_INPUT_PULLUP | MUX_MODE0)	/* mmc0_dat3.mmc0_dat3 */
			AM33XX_IOPAD(0x904, PIN_INPUT_PULLUP | MUX_MODE0)	/* mmc0_cmd.mmc0_cmd */
			AM33XX_IOPAD(0x900, PIN_INPUT_PULLUP | MUX_MODE0)	/* mmc0_clk.mmc0_clk */
			AM33XX_IOPAD(0x9a0, PIN_INPUT | MUX_MODE4)		/* mcasp0_aclkr.mmc0_sdwp */
		>;
	};

	mmc3_pins: pinmux_mmc3_pins {
		pinctrl-single,pins = <
			AM33XX_IOPAD(0x844, PIN_INPUT_PULLUP | MUX_MODE3)	/* gpmc_a1.mmc2_dat0, INPUT_PULLUP | MODE3 */
			AM33XX_IOPAD(0x848, PIN_INPUT_PULLUP | MUX_MODE3)	/* gpmc_a2.mmc2_dat1, INPUT_PULLUP | MODE3 */
			AM33XX_IOPAD(0x84c, PIN_INPUT_PULLUP | MUX_MODE3)	/* gpmc_a3.mmc2_dat2, INPUT_PULLUP | MODE3 */
			AM33XX_IOPAD(0x878, PIN_INPUT_PULLUP | MUX_MODE3)	/* gpmc_ben1.mmc2_dat3, INPUT_PULLUP | MODE3 */
			AM33XX_IOPAD(0x888, PIN_INPUT_PULLUP | MUX_MODE3)	/* gpmc_csn3.mmc2_cmd, INPUT_PULLUP | MODE3 */
			AM33XX_IOPAD(0x88c, PIN_INPUT_PULLUP | MUX_MODE3)	/* gpmc_clk.mmc2_clk, INPUT_PULLUP | MODE3 */
		>;
	};

	wlan_pins: pinmux_wlan_pins {
		pinctrl-single,pins = <
			AM33XX_IOPAD(0x840, PIN_OUTPUT_PULLDOWN | MUX_MODE7)	/* gpmc_a0.gpio1_16 */
			AM33XX_IOPAD(0x99c, PIN_INPUT | MUX_MODE7)		/* mcasp0_ahclkr.gpio3_17 */
			AM33XX_IOPAD(0x9ac, PIN_OUTPUT_PULLDOWN | MUX_MODE7)	/* mcasp0_ahclkx.gpio3_21 */
		>;
	};

	lcd_pins_s0: lcd_pins_s0 {
		pinctrl-single,pins = <
			AM33XX_IOPAD(0x820, PIN_OUTPUT | MUX_MODE1)		/* gpmc_ad8.lcd_data23 */
			AM33XX_IOPAD(0x824, PIN_OUTPUT | MUX_MODE1)		/* gpmc_ad9.lcd_data22 */
			AM33XX_IOPAD(0x828, PIN_OUTPUT | MUX_MODE1)		/* gpmc_ad10.lcd_data21 */
			AM33XX_IOPAD(0x82c, PIN_OUTPUT | MUX_MODE1)		/* gpmc_ad11.lcd_data20 */
			AM33XX_IOPAD(0x830, PIN_OUTPUT | MUX_MODE1)		/* gpmc_ad12.lcd_data19 */
			AM33XX_IOPAD(0x834, PIN_OUTPUT | MUX_MODE1)		/* gpmc_ad13.lcd_data18 */
			AM33XX_IOPAD(0x838, PIN_OUTPUT | MUX_MODE1)		/* gpmc_ad14.lcd_data17 */
			AM33XX_IOPAD(0x83c, PIN_OUTPUT | MUX_MODE1)		/* gpmc_ad15.lcd_data16 */
			AM33XX_IOPAD(0x8a0, PIN_OUTPUT | MUX_MODE0)		/* lcd_data0.lcd_data0 */
			AM33XX_IOPAD(0x8a4, PIN_OUTPUT | MUX_MODE0)		/* lcd_data1.lcd_data1 */
			AM33XX_IOPAD(0x8a8, PIN_OUTPUT | MUX_MODE0)		/* lcd_data2.lcd_data2 */
			AM33XX_IOPAD(0x8ac, PIN_OUTPUT | MUX_MODE0)		/* lcd_data3.lcd_data3 */
			AM33XX_IOPAD(0x8b0, PIN_OUTPUT | MUX_MODE0)		/* lcd_data4.lcd_data4 */
			AM33XX_IOPAD(0x8b4, PIN_OUTPUT | MUX_MODE0)		/* lcd_data5.lcd_data5 */
			AM33XX_IOPAD(0x8b8, PIN_OUTPUT | MUX_MODE0)		/* lcd_data6.lcd_data6 */
			AM33XX_IOPAD(0x8bc, PIN_OUTPUT | MUX_MODE0)		/* lcd_data7.lcd_data7 */
			AM33XX_IOPAD(0x8c0, PIN_OUTPUT | MUX_MODE0)		/* lcd_data8.lcd_data8 */
			AM33XX_IOPAD(0x8c4, PIN_OUTPUT | MUX_MODE0)		/* lcd_data9.lcd_data9 */
			AM33XX_IOPAD(0x8c8, PIN_OUTPUT | MUX_MODE0)		/* lcd_data10.lcd_data10 */
			AM33XX_IOPAD(0x8cc, PIN_OUTPUT | MUX_MODE0)		/* lcd_data11.lcd_data11 */
			AM33XX_IOPAD(0x8d0, PIN_OUTPUT | MUX_MODE0)		/* lcd_data12.lcd_data12 */
			AM33XX_IOPAD(0x8d4, PIN_OUTPUT | MUX_MODE0)		/* lcd_data13.lcd_data13 */
			AM33XX_IOPAD(0x8d8, PIN_OUTPUT | MUX_MODE0)		/* lcd_data14.lcd_data14 */
			AM33XX_IOPAD(0x8dc, PIN_OUTPUT | MUX_MODE0)		/* lcd_data15.lcd_data15 */
			AM33XX_IOPAD(0x8e0, PIN_OUTPUT | MUX_MODE0)		/* lcd_vsync.lcd_vsync */
			AM33XX_IOPAD(0x8e4, PIN_OUTPUT | MUX_MODE0)		/* lcd_hsync.lcd_hsync */
			AM33XX_IOPAD(0x8e8, PIN_OUTPUT | MUX_MODE0)		/* lcd_pclk.lcd_pclk */
			AM33XX_IOPAD(0x8ec, PIN_OUTPUT | MUX_MODE0)		/* lcd_ac_bias_en.lcd_ac_bias_en */
		>;
	};

	mcasp1_pins: mcasp1_pins {
		pinctrl-single,pins = <
			AM33XX_IOPAD(0x90c, PIN_INPUT_PULLDOWN | MUX_MODE4) /* mii1_crs.mcasp1_aclkx */
			AM33XX_IOPAD(0x910, PIN_INPUT_PULLDOWN | MUX_MODE4) /* mii1_rxerr.mcasp1_fsx */
			AM33XX_IOPAD(0x908, PIN_OUTPUT_PULLDOWN | MUX_MODE4) /* mii1_col.mcasp1_axr2 */
			AM33XX_IOPAD(0x944, PIN_INPUT_PULLDOWN | MUX_MODE4) /* rmii1_ref_clk.mcasp1_axr3 */
		>;
	};

	mcasp1_pins_sleep: mcasp1_pins_sleep {
		pinctrl-single,pins = <
			AM33XX_IOPAD(0x90c, PIN_INPUT_PULLDOWN | MUX_MODE7)
			AM33XX_IOPAD(0x910, PIN_INPUT_PULLDOWN | MUX_MODE7)
			AM33XX_IOPAD(0x908, PIN_INPUT_PULLDOWN | MUX_MODE7)
			AM33XX_IOPAD(0x944, PIN_INPUT_PULLDOWN | MUX_MODE7)
		>;
	};

	dcan1_pins_default: dcan1_pins_default {
		pinctrl-single,pins = <
			AM33XX_IOPAD(0x968, PIN_OUTPUT | MUX_MODE2) /* uart0_ctsn.d_can1_tx */
			AM33XX_IOPAD(0x96c, PIN_INPUT_PULLDOWN | MUX_MODE2) /* uart0_rtsn.d_can1_rx */
		>;
	};
};

&uart0 {
	pinctrl-names = "default";
	pinctrl-0 = <&uart0_pins>;

	status = "okay";
};

&uart1 {
	pinctrl-names = "default";
	pinctrl-0 = <&uart1_pins>;

	status = "okay";
};

&i2c0 {
	pinctrl-names = "default";
	pinctrl-0 = <&i2c0_pins>;

	status = "okay";
	clock-frequency = <400000>;

	tps: tps@2d {
		reg = <0x2d>;
	};
};

&usb {
	status = "okay";
};

&usb_ctrl_mod {
	status = "okay";
};

&usb0_phy {
	status = "okay";
};

&usb1_phy {
	status = "okay";
};

&usb0 {
	status = "okay";
};

&usb1 {
	status = "okay";
	dr_mode = "host";
};

&cppi41dma  {
	status = "okay";
};

&i2c1 {
	pinctrl-names = "default";
	pinctrl-0 = <&i2c1_pins>;

	status = "okay";
	clock-frequency = <100000>;

	lis331dlh: lis331dlh@18 {
		compatible = "st,lis331dlh", "st,lis3lv02d";
		reg = <0x18>;
		Vdd-supply = <&lis3_reg>;
		Vdd_IO-supply = <&lis3_reg>;

		st,click-single-x;
		st,click-single-y;
		st,click-single-z;
		st,click-thresh-x = <10>;
		st,click-thresh-y = <10>;
		st,click-thresh-z = <10>;
		st,irq1-click;
		st,irq2-click;
		st,wakeup-x-lo;
		st,wakeup-x-hi;
		st,wakeup-y-lo;
		st,wakeup-y-hi;
		st,wakeup-z-lo;
		st,wakeup-z-hi;
		st,min-limit-x = <120>;
		st,min-limit-y = <120>;
		st,min-limit-z = <140>;
		st,max-limit-x = <550>;
		st,max-limit-y = <550>;
		st,max-limit-z = <750>;
	};

	tsl2550: tsl2550@39 {
		compatible = "taos,tsl2550";
		reg = <0x39>;
	};

	tmp275: tmp275@48 {
		compatible = "ti,tmp275";
		reg = <0x48>;
	};

	tlv320aic3106: tlv320aic3106@1b {
		#sound-dai-cells = <0>;
		compatible = "ti,tlv320aic3106";
		reg = <0x1b>;
		status = "okay";

		/* Regulators */
		AVDD-supply = <&v3_3d_reg>;
		IOVDD-supply = <&v3_3d_reg>;
		DRVDD-supply = <&v3_3d_reg>;
		DVDD-supply = <&v1_8d_reg>;
	};
};

&lcdc {
	status = "okay";

	blue-and-red-wiring = "crossed";
};

&elm {
	status = "okay";
};

&epwmss0 {
	status = "okay";

	ecap0: ecap@48300100 {
		status = "okay";
		pinctrl-names = "default";
		pinctrl-0 = <&ecap0_pins>;
	};
};

&gpmc {
	status = "okay";
	pinctrl-names = "default";
	pinctrl-0 = <&nandflash_pins_s0>;
	ranges = <0 0 0x08000000 0x1000000>;	/* CS0: 16MB for NAND */
	nand@0,0 {
		compatible = "ti,omap2-nand";
		reg = <0 0 4>; /* CS0, offset 0, IO size 4 */
		interrupt-parent = <&gpmc>;
		interrupts = <0 IRQ_TYPE_NONE>, /* fifoevent */
			     <1 IRQ_TYPE_NONE>;	/* termcount */
		rb-gpios = <&gpmc 0 GPIO_ACTIVE_HIGH>; /* gpmc_wait0 */
		ti,nand-xfer-type = "prefetch-dma";
		ti,nand-ecc-opt = "bch8";
		ti,elm-id = <&elm>;
		nand-bus-width = <8>;
		gpmc,device-width = <1>;
		gpmc,sync-clk-ps = <0>;
		gpmc,cs-on-ns = <0>;
		gpmc,cs-rd-off-ns = <44>;
		gpmc,cs-wr-off-ns = <44>;
		gpmc,adv-on-ns = <6>;
		gpmc,adv-rd-off-ns = <34>;
		gpmc,adv-wr-off-ns = <44>;
		gpmc,we-on-ns = <0>;
		gpmc,we-off-ns = <40>;
		gpmc,oe-on-ns = <0>;
		gpmc,oe-off-ns = <54>;
		gpmc,access-ns = <64>;
		gpmc,rd-cycle-ns = <82>;
		gpmc,wr-cycle-ns = <82>;
		gpmc,bus-turnaround-ns = <0>;
		gpmc,cycle2cycle-delay-ns = <0>;
		gpmc,clk-activation-ns = <0>;
		gpmc,wr-access-ns = <40>;
		gpmc,wr-data-mux-bus-ns = <0>;
		/* MTD partition table */
		/* All SPL-* partitions are sized to minimal length
		 * which can be independently programmable. For
		 * NAND flash this is equal to size of erase-block */
		#address-cells = <1>;
		#size-cells = <1>;
		partition@0 {
			label = "NAND.SPL";
			reg = <0x00000000 0x000020000>;
		};
		partition@1 {
			label = "NAND.SPL.backup1";
			reg = <0x00020000 0x00020000>;
		};
		partition@2 {
			label = "NAND.SPL.backup2";
			reg = <0x00040000 0x00020000>;
		};
		partition@3 {
			label = "NAND.SPL.backup3";
			reg = <0x00060000 0x00020000>;
		};
		partition@4 {
			label = "NAND.u-boot-spl-os";
			reg = <0x00080000 0x00040000>;
		};
		partition@5 {
			label = "NAND.u-boot";
			reg = <0x000C0000 0x00100000>;
		};
		partition@6 {
			label = "NAND.u-boot-env";
			reg = <0x001C0000 0x00020000>;
		};
		partition@7 {
			label = "NAND.u-boot-env.backup1";
			reg = <0x001E0000 0x00020000>;
		};
		partition@8 {
			label = "NAND.kernel";
			reg = <0x00200000 0x00800000>;
		};
		partition@9 {
			label = "NAND.file-system";
			reg = <0x00A00000 0x0F600000>;
		};
	};
};

#include "tps65910.dtsi"

&mcasp1 {
	#sound-dai-cells = <0>;
	pinctrl-names = "default", "sleep";
	pinctrl-0 = <&mcasp1_pins>;
	pinctrl-1 = <&mcasp1_pins_sleep>;

	status = "okay";

	op-mode = <0>;          /* MCASP_IIS_MODE */
	tdm-slots = <2>;
	/* 4 serializers */
	serial-dir = <  /* 0: INACTIVE, 1: TX, 2: RX */
		0 0 1 2
	>;
	tx-num-evt = <32>;
	rx-num-evt = <32>;
};

&tps {
	vcc1-supply = <&vbat>;
	vcc2-supply = <&vbat>;
	vcc3-supply = <&vbat>;
	vcc4-supply = <&vbat>;
	vcc5-supply = <&vbat>;
	vcc6-supply = <&vbat>;
	vcc7-supply = <&vbat>;
	vccio-supply = <&vbat>;

	regulators {
		vrtc_reg: regulator@0 {
			regulator-always-on;
		};

		vio_reg: regulator@1 {
			regulator-always-on;
		};

		vdd1_reg: regulator@2 {
			/* VDD_MPU voltage limits 0.95V - 1.26V with +/-4% tolerance */
			regulator-name = "vdd_mpu";
			regulator-min-microvolt = <912500>;
			regulator-max-microvolt = <1351500>;
			regulator-boot-on;
			regulator-always-on;
		};

		vdd2_reg: regulator@3 {
			/* VDD_CORE voltage limits 0.95V - 1.1V with +/-4% tolerance */
			regulator-name = "vdd_core";
			regulator-min-microvolt = <912500>;
			regulator-max-microvolt = <1150000>;
			regulator-boot-on;
			regulator-always-on;
		};

		vdd3_reg: regulator@4 {
			regulator-always-on;
		};

		vdig1_reg: regulator@5 {
			regulator-always-on;
		};

		vdig2_reg: regulator@6 {
			regulator-always-on;
		};

		vpll_reg: regulator@7 {
			regulator-always-on;
		};

		vdac_reg: regulator@8 {
			regulator-always-on;
		};

		vaux1_reg: regulator@9 {
			regulator-always-on;
		};

		vaux2_reg: regulator@10 {
			regulator-always-on;
		};

		vaux33_reg: regulator@11 {
			regulator-always-on;
		};

		vmmc_reg: regulator@12 {
			regulator-min-microvolt = <1800000>;
			regulator-max-microvolt = <3300000>;
			regulator-always-on;
		};
	};
};

&mac {
	pinctrl-names = "default", "sleep";
	pinctrl-0 = <&cpsw_default>;
	pinctrl-1 = <&cpsw_sleep>;
	status = "okay";
};

&davinci_mdio {
	pinctrl-names = "default", "sleep";
	pinctrl-0 = <&davinci_mdio_default>;
	pinctrl-1 = <&davinci_mdio_sleep>;
	status = "okay";
};

&cpsw_emac0 {
	phy_id = <&davinci_mdio>, <0>;
	phy-mode = "rgmii-txid";
};

&cpsw_emac1 {
	phy_id = <&davinci_mdio>, <1>;
	phy-mode = "rgmii-txid";
};

&tscadc {
	status = "okay";
	tsc {
		ti,wires = <4>;
		ti,x-plate-resistance = <200>;
		ti,coordinate-readouts = <5>;
		ti,wire-config = <0x00 0x11 0x22 0x33>;
		ti,charge-delay = <0x400>;
	};

	adc {
		ti,adc-channels = <4 5 6 7>;
	};
};

&mmc1 {
	status = "okay";
	vmmc-supply = <&vmmc_reg>;
	bus-width = <4>;
	pinctrl-names = "default";
	pinctrl-0 = <&mmc1_pins>;
	cd-gpios = <&gpio0 6 GPIO_ACTIVE_LOW>;
};

&mmc3 {
	/* these are on the crossbar and are outlined in the
	   xbar-event-map element */
	dmas = <&edma_xbar 12 0 1
		&edma_xbar 13 0 2>;
	dma-names = "tx", "rx";
	status = "okay";
	vmmc-supply = <&wlan_en_reg>;
	bus-width = <4>;
	pinctrl-names = "default";
	pinctrl-0 = <&mmc3_pins &wlan_pins>;
	ti,non-removable;
	ti,needs-special-hs-handling;
	cap-power-off-card;
	keep-power-in-suspend;

	#address-cells = <1>;
	#size-cells = <0>;
	wlcore: wlcore@0 {
		compatible = "ti,wl1835";
		reg = <2>;
		interrupt-parent = <&gpio3>;
		interrupts = <17 IRQ_TYPE_EDGE_RISING>;
	};
};

&sham {
	status = "okay";
};

&aes {
	status = "okay";
};

&dcan1 {
	status = "disabled";	/* Enable only if Profile 1 is selected */
	pinctrl-names = "default";
	pinctrl-0 = <&dcan1_pins_default>;
};

&rtc {
	clocks = <&clk_32768_ck>, <&l4_per_clkctrl AM3_CLKDIV32K_CLKCTRL 0>;
	clock-names = "ext-clk", "int-clk";
};

&wkup_m3_ipc {
	ti,scale-data-fw = "am335x-evm-scale-data.bin";
<<<<<<< HEAD
=======
};

&sgx {
	status = "okay";
};

&pruss_soc_bus {
	status = "okay";

	pruss: pruss@4a300000 {
		status = "okay";
	};
>>>>>>> 307d9db0
};<|MERGE_RESOLUTION|>--- conflicted
+++ resolved
@@ -821,8 +821,6 @@
 
 &wkup_m3_ipc {
 	ti,scale-data-fw = "am335x-evm-scale-data.bin";
-<<<<<<< HEAD
-=======
 };
 
 &sgx {
@@ -835,5 +833,4 @@
 	pruss: pruss@4a300000 {
 		status = "okay";
 	};
->>>>>>> 307d9db0
 };