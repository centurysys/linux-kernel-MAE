--- conflicted
+++ resolved
@@ -130,9 +130,6 @@
 	pinctrl-0 = <&mmc2_pins_default>;
 	pinctrl-1 = <&mmc2_pins_hs>;
 	pinctrl-2 = <&mmc2_pins_ddr_rev20 &mmc2_iodelay_ddr_conf>;
-<<<<<<< HEAD
-};
-=======
 };
 
 &ov2659_1 {
@@ -155,5 +152,4 @@
 	reset-delay-us = <2>;   /* PHY datasheet states 1uS min */
 };
 
-#include "dra7-ipu-common-early-boot.dtsi"
->>>>>>> 307d9db0
+#include "dra7-ipu-common-early-boot.dtsi"