/*
 * Copyright (C) 2014 Texas Instruments Incorporated - http://www.ti.com/
 *
 * This program is free software; you can redistribute it and/or modify
 * it under the terms of the GNU General Public License version 2 as
 * published by the Free Software Foundation.
 */

/* AM437x SK EVM */

/dts-v1/;

#include "am4372.dtsi"
#include <dt-bindings/pinctrl/am43xx.h>
#include <dt-bindings/pwm/pwm.h>
#include <dt-bindings/gpio/gpio.h>
#include <dt-bindings/input/input.h>
#include <dt-bindings/interrupt-controller/irq.h>

/ {
	model = "TI AM437x SK EVM";
	compatible = "ti,am437x-sk-evm","ti,am4372","ti,am43";

	aliases {
		display0 = &lcd0;
	};

	chosen {
		stdout-path = &uart0;
	};

	/* fixed 32k external oscillator clock */
	clk_32k_rtc: clk_32k_rtc {
		#clock-cells = <0>;
		compatible = "fixed-clock";
		clock-frequency = <32768>;
	};

	lcd_bl: backlight {
		compatible = "pwm-backlight";
		pwms = <&ecap0 0 50000 PWM_POLARITY_INVERTED>;
		brightness-levels = <0 51 53 56 62 75 101 152 255>;
		default-brightness-level = <8>;
	};

	sound {
		compatible = "simple-audio-card";
		simple-audio-card,name = "AM437x-SK-EVM";
		simple-audio-card,widgets =
			"Headphone", "Headphone Jack",
			"Line", "Line In";
		simple-audio-card,routing =
			"Headphone Jack",	"HPLOUT",
			"Headphone Jack",	"HPROUT",
			"LINE1L",		"Line In",
			"LINE1R",		"Line In";
		simple-audio-card,format = "dsp_b";
		simple-audio-card,bitclock-master = <&sound_master>;
		simple-audio-card,frame-master = <&sound_master>;
		simple-audio-card,bitclock-inversion;

		simple-audio-card,cpu {
			sound-dai = <&mcasp1>;
		};

		sound_master: simple-audio-card,codec {
			sound-dai = <&tlv320aic3106>;
			system-clock-frequency = <24000000>;
		};
	};

	matrix_keypad: matrix_keypad0 {
		compatible = "gpio-matrix-keypad";

		pinctrl-names = "default";
		pinctrl-0 = <&matrix_keypad_pins>;

		debounce-delay-ms = <5>;
		col-scan-delay-us = <5>;

		row-gpios = <&gpio5 5 GPIO_ACTIVE_HIGH		/* Bank5, pin5 */
				&gpio5 6 GPIO_ACTIVE_HIGH>;	/* Bank5, pin6 */

		col-gpios = <&gpio5 13 GPIO_ACTIVE_HIGH		/* Bank5, pin13 */
				&gpio5 4 GPIO_ACTIVE_HIGH>;	/* Bank5, pin4 */

		linux,keymap = <
				MATRIX_KEY(0, 0, KEY_DOWN)
				MATRIX_KEY(0, 1, KEY_RIGHT)
				MATRIX_KEY(1, 0, KEY_LEFT)
				MATRIX_KEY(1, 1, KEY_UP)
			>;
	};

	leds {
		compatible = "gpio-leds";

		pinctrl-names = "default";
		pinctrl-0 = <&leds_pins>;

		led0 {
			label = "am437x-sk:red:heartbeat";
			gpios = <&gpio5 0 GPIO_ACTIVE_HIGH>;	/* Bank 5, pin 0 */
			linux,default-trigger = "heartbeat";
			default-state = "off";
		};

		led1 {
			label = "am437x-sk:green:mmc1";
			gpios = <&gpio5 1 GPIO_ACTIVE_HIGH>;	/* Bank 5, pin 1 */
			linux,default-trigger = "mmc0";
			default-state = "off";
		};

		led2 {
			label = "am437x-sk:blue:cpu0";
			gpios = <&gpio5 2 GPIO_ACTIVE_HIGH>;	/* Bank 5, pin 2 */
			linux,default-trigger = "cpu0";
			default-state = "off";
		};

		led3 {
			label = "am437x-sk:blue:usr3";
			gpios = <&gpio5 3 GPIO_ACTIVE_HIGH>;	/* Bank 5, pin 3 */
			default-state = "off";
		};
	};

	lcd0: display {
		compatible = "newhaven,nhd-4.3-480272ef-atxl", "panel-dpi";
		label = "lcd";

		pinctrl-names = "default";
		pinctrl-0 = <&lcd_pins>;

		backlight = <&lcd_bl>;

		enable-gpios = <&gpio1 7 GPIO_ACTIVE_HIGH>;

		panel-timing {
			clock-frequency = <9000000>;
			hactive = <480>;
			vactive = <272>;
			hfront-porch = <2>;
			hback-porch = <2>;
			hsync-len = <41>;
			vfront-porch = <2>;
			vback-porch = <2>;
			vsync-len = <10>;
			hsync-active = <0>;
			vsync-active = <0>;
			de-active = <1>;
			pixelclk-active = <1>;
		};

		port {
			lcd_in: endpoint {
				remote-endpoint = <&dpi_out>;
			};
		};
	};

	vmmcwl_fixed: fixedregulator-mmcwl {
		/*
		 * WL_EN is not SDIO standard compliant. It is an out of band
		 * signal and hard to be dealt with in a standard way by the
		 * SDIO core driver.
		 * So modelling the WL_EN line as a regulator was a natural
		 * choice as the MMC core already deals with MMC supplies.
		 */
		compatible = "regulator-fixed";
		regulator-name = "vmmcwl_fixed";
		regulator-min-microvolt = <1800000>;
		regulator-max-microvolt = <1800000>;
		gpio = <&gpio4 8 GPIO_ACTIVE_HIGH>;
		enable-active-high;
	};
};

&am43xx_pinmux {
	matrix_keypad_pins: matrix_keypad_pins {
		pinctrl-single,pins = <
			AM4372_IOPAD(0xa4c, PIN_OUTPUT | MUX_MODE7)	/* gpio5_13.gpio5_13 */
			AM4372_IOPAD(0xa50, PIN_OUTPUT | MUX_MODE7)	/* spi4_sclk.gpio5_4 */
			AM4372_IOPAD(0xa54, PIN_INPUT | MUX_MODE7)	/* spi4_d0.gpio5_5 */
			AM4372_IOPAD(0xa58, PIN_INPUT | MUX_MODE7)	/* spi4_d1.gpio5_5 */
		>;
	};

	leds_pins: leds_pins {
		pinctrl-single,pins = <
			AM4372_IOPAD(0xa28, PIN_OUTPUT | MUX_MODE7)	/* uart3_rxd.gpio5_2 */
			AM4372_IOPAD(0xa2c, PIN_OUTPUT | MUX_MODE7)	/* uart3_txd.gpio5_3 */
			AM4372_IOPAD(0xa30, PIN_OUTPUT | MUX_MODE7)	/* uart3_ctsn.gpio5_0 */
			AM4372_IOPAD(0xa34, PIN_OUTPUT | MUX_MODE7)	/* uart3_rtsn.gpio5_1 */
		>;
	};

	i2c0_pins: i2c0_pins {
		pinctrl-single,pins = <
			AM4372_IOPAD(0x988, PIN_INPUT | SLEWCTRL_FAST | MUX_MODE0)  /* i2c0_sda.i2c0_sda */
			AM4372_IOPAD(0x98c, PIN_INPUT | SLEWCTRL_FAST | MUX_MODE0)  /* i2c0_scl.i2c0_scl */
		>;
	};

	i2c1_pins: i2c1_pins {
		pinctrl-single,pins = <
			AM4372_IOPAD(0x95c, PIN_INPUT | SLEWCTRL_FAST | MUX_MODE2)  /* spi0_cs0.i2c1_scl */
			AM4372_IOPAD(0x958, PIN_INPUT | SLEWCTRL_FAST | MUX_MODE2)  /* spi0_d1.i2c1_sda  */
		>;
	};

	mmc1_pins: pinmux_mmc1_pins {
		pinctrl-single,pins = <
			AM4372_IOPAD(0x8f0, PIN_INPUT | MUX_MODE0) /* mmc0_dat3.mmc0_dat3 */
			AM4372_IOPAD(0x8f4, PIN_INPUT | MUX_MODE0) /* mmc0_dat2.mmc0_dat2 */
			AM4372_IOPAD(0x8f8, PIN_INPUT | MUX_MODE0) /* mmc0_dat1.mmc0_dat1 */
			AM4372_IOPAD(0x8fc, PIN_INPUT | MUX_MODE0) /* mmc0_dat0.mmc0_dat0 */
			AM4372_IOPAD(0x900, PIN_INPUT | MUX_MODE0) /* mmc0_clk.mmc0_clk */
			AM4372_IOPAD(0x904, PIN_INPUT | MUX_MODE0) /* mmc0_cmd.mmc0_cmd */
			AM4372_IOPAD(0x960, PIN_INPUT | MUX_MODE7) /* spi0_cs1.gpio0_6 */
		>;
	};

	ecap0_pins: backlight_pins {
		pinctrl-single,pins = <
			AM4372_IOPAD(0x964, PIN_OUTPUT | MUX_MODE0) /* eCAP0_in_PWM0_out.eCAP0_in_PWM0_out */
		>;
	};

	edt_ft5306_ts_pins: edt_ft5306_ts_pins {
		pinctrl-single,pins = <
			AM4372_IOPAD(0x874, PIN_INPUT | MUX_MODE7)	/* gpmc_wpn.gpio0_31 */
			AM4372_IOPAD(0x878, PIN_OUTPUT | MUX_MODE7)	/* gpmc_be1n.gpio1_28 */
		>;
	};

	vpfe0_pins_default: vpfe0_pins_default {
		pinctrl-single,pins = <
			AM4372_IOPAD(0x9b0, PIN_INPUT_PULLUP | MUX_MODE0)  /* cam0_hd mode 0*/
			AM4372_IOPAD(0x9b4, PIN_INPUT_PULLUP | MUX_MODE0)  /* cam0_vd mode 0*/
			AM4372_IOPAD(0x9b8, PIN_INPUT_PULLUP | MUX_MODE0)  /* cam0_field mode 0*/
			AM4372_IOPAD(0x9bc, PIN_INPUT_PULLUP | MUX_MODE0)  /* cam0_wen mode 0*/
			AM4372_IOPAD(0x9c0, PIN_INPUT_PULLUP | MUX_MODE0)  /* cam0_pclk mode 0*/
			AM4372_IOPAD(0x9c4, PIN_INPUT_PULLUP | MUX_MODE0)  /* cam0_data8 mode 0*/
			AM4372_IOPAD(0x9c8, PIN_INPUT_PULLUP | MUX_MODE0)  /* cam0_data9 mode 0*/
			AM4372_IOPAD(0xa08, PIN_INPUT_PULLUP | MUX_MODE0)  /* cam0_data0 mode 0*/
			AM4372_IOPAD(0xa0c, PIN_INPUT_PULLUP | MUX_MODE0)  /* cam0_data1 mode 0*/
			AM4372_IOPAD(0xa10, PIN_INPUT_PULLUP | MUX_MODE0)  /* cam0_data2 mode 0*/
			AM4372_IOPAD(0xa14, PIN_INPUT_PULLUP | MUX_MODE0)  /* cam0_data3 mode 0*/
			AM4372_IOPAD(0xa18, PIN_INPUT_PULLUP | MUX_MODE0)  /* cam0_data4 mode 0*/
			AM4372_IOPAD(0xa1c, PIN_INPUT_PULLUP | MUX_MODE0)  /* cam0_data5 mode 0*/
			AM4372_IOPAD(0xa20, PIN_INPUT_PULLUP | MUX_MODE0)  /* cam0_data6 mode 0*/
			AM4372_IOPAD(0xa24, PIN_INPUT_PULLUP | MUX_MODE0)  /* cam0_data7 mode 0*/
		>;
	};

	vpfe0_pins_sleep: vpfe0_pins_sleep {
		pinctrl-single,pins = <
			AM4372_IOPAD(0x9b0, DS0_PULL_UP_DOWN_EN | INPUT_EN | MUX_MODE7)
			AM4372_IOPAD(0x9b4, DS0_PULL_UP_DOWN_EN | INPUT_EN | MUX_MODE7)
			AM4372_IOPAD(0x9b8, DS0_PULL_UP_DOWN_EN | INPUT_EN | MUX_MODE7)
			AM4372_IOPAD(0x9bc, DS0_PULL_UP_DOWN_EN | INPUT_EN | MUX_MODE7)
			AM4372_IOPAD(0x9c0, DS0_PULL_UP_DOWN_EN | INPUT_EN | MUX_MODE7)
			AM4372_IOPAD(0x9c4, DS0_PULL_UP_DOWN_EN | INPUT_EN | MUX_MODE7)
			AM4372_IOPAD(0x9c8, DS0_PULL_UP_DOWN_EN | INPUT_EN | MUX_MODE7)
			AM4372_IOPAD(0xa08, DS0_PULL_UP_DOWN_EN | INPUT_EN | MUX_MODE7)
			AM4372_IOPAD(0xa0c, DS0_PULL_UP_DOWN_EN | INPUT_EN | MUX_MODE7)
			AM4372_IOPAD(0xa10, DS0_PULL_UP_DOWN_EN | INPUT_EN | MUX_MODE7)
			AM4372_IOPAD(0xa14, DS0_PULL_UP_DOWN_EN | INPUT_EN | MUX_MODE7)
			AM4372_IOPAD(0xa18, DS0_PULL_UP_DOWN_EN | INPUT_EN | MUX_MODE7)
			AM4372_IOPAD(0xa1c, DS0_PULL_UP_DOWN_EN | INPUT_EN | MUX_MODE7)
			AM4372_IOPAD(0xa20, DS0_PULL_UP_DOWN_EN | INPUT_EN | MUX_MODE7)
			AM4372_IOPAD(0xa24, DS0_PULL_UP_DOWN_EN | INPUT_EN | MUX_MODE7)
		>;
	};

	clkout1_pin: pinmux_clkout1_pin {
		pinctrl-single,pins = <
			0x270 (PIN_OUTPUT_PULLDOWN | MUX_MODE3)	/* XDMA_EVENT_INTR0/CLKOUT1 */
		>;
	};

	cpsw_default: cpsw_default {
		pinctrl-single,pins = <
			/* Slave 1 */
			AM4372_IOPAD(0x92c, PIN_OUTPUT | MUX_MODE2)	/* mii1_txclk.rmii1_tclk */
			AM4372_IOPAD(0x914, PIN_OUTPUT | MUX_MODE2)	/* mii1_txen.rgmii1_tctl */
			AM4372_IOPAD(0x928, PIN_OUTPUT | MUX_MODE2)	/* mii1_txd0.rgmii1_td0 */
			AM4372_IOPAD(0x924, PIN_OUTPUT | MUX_MODE2)	/* mii1_txd1.rgmii1_td1 */
			AM4372_IOPAD(0x920, PIN_OUTPUT | MUX_MODE2)	/* mii1_txd0.rgmii1_td2 */
			AM4372_IOPAD(0x91c, PIN_OUTPUT | MUX_MODE2)	/* mii1_txd1.rgmii1_td3 */
			AM4372_IOPAD(0x930, PIN_INPUT | MUX_MODE2)	/* mii1_rxclk.rmii1_rclk */
			AM4372_IOPAD(0x918, PIN_INPUT | MUX_MODE2)	/* mii1_rxdv.rgmii1_rctl */
			AM4372_IOPAD(0x940, PIN_INPUT | MUX_MODE2)	/* mii1_rxd0.rgmii1_rd0 */
			AM4372_IOPAD(0x93c, PIN_INPUT | MUX_MODE2)	/* mii1_rxd1.rgmii1_rd1 */
			AM4372_IOPAD(0x938, PIN_INPUT | MUX_MODE2)	/* mii1_rxd0.rgmii1_rd2 */
			AM4372_IOPAD(0x934, PIN_INPUT | MUX_MODE2)	/* mii1_rxd1.rgmii1_rd3 */

			/* Slave 2 */
			AM4372_IOPAD(0x858, PIN_OUTPUT | MUX_MODE2)	/* gpmc_a6.rgmii2_tclk */
			AM4372_IOPAD(0x840, PIN_OUTPUT | MUX_MODE2)	/* gpmc_a0.rgmii2_tctl */
			AM4372_IOPAD(0x854, PIN_OUTPUT | MUX_MODE2)	/* gpmc_a5.rgmii2_td0 */
			AM4372_IOPAD(0x850, PIN_OUTPUT | MUX_MODE2)	/* gpmc_a4.rgmii2_td1 */
			AM4372_IOPAD(0x84c, PIN_OUTPUT | MUX_MODE2)	/* gpmc_a3.rgmii2_td2 */
			AM4372_IOPAD(0x848, PIN_OUTPUT | MUX_MODE2)	/* gpmc_a2.rgmii2_td3 */
			AM4372_IOPAD(0x85c, PIN_INPUT | MUX_MODE2)	/* gpmc_a7.rgmii2_rclk */
			AM4372_IOPAD(0x844, PIN_INPUT | MUX_MODE2)	/* gpmc_a1.rgmii2_rtcl */
			AM4372_IOPAD(0x86c, PIN_INPUT | MUX_MODE2)	/* gpmc_a11.rgmii2_rd0 */
			AM4372_IOPAD(0x868, PIN_INPUT | MUX_MODE2)	/* gpmc_a10.rgmii2_rd1 */
			AM4372_IOPAD(0x864, PIN_INPUT | MUX_MODE2)	/* gpmc_a9.rgmii2_rd2 */
			AM4372_IOPAD(0x860, PIN_INPUT | MUX_MODE2)	/* gpmc_a8.rgmii2_rd3 */
		>;
	};

	cpsw_sleep: cpsw_sleep {
		pinctrl-single,pins = <
			/* Slave 1 reset value */
			AM4372_IOPAD(0x92c, PIN_INPUT_PULLDOWN | MUX_MODE7)
			AM4372_IOPAD(0x914, PIN_INPUT_PULLDOWN | MUX_MODE7)
			AM4372_IOPAD(0x928, PIN_INPUT_PULLDOWN | MUX_MODE7)
			AM4372_IOPAD(0x924, PIN_INPUT_PULLDOWN | MUX_MODE7)
			AM4372_IOPAD(0x920, PIN_INPUT_PULLDOWN | MUX_MODE7)
			AM4372_IOPAD(0x91c, PIN_INPUT_PULLDOWN | MUX_MODE7)
			AM4372_IOPAD(0x930, PIN_INPUT_PULLDOWN | MUX_MODE7)
			AM4372_IOPAD(0x918, PIN_INPUT_PULLDOWN | MUX_MODE7)
			AM4372_IOPAD(0x940, PIN_INPUT_PULLDOWN | MUX_MODE7)
			AM4372_IOPAD(0x93c, PIN_INPUT_PULLDOWN | MUX_MODE7)
			AM4372_IOPAD(0x938, PIN_INPUT_PULLDOWN | MUX_MODE7)
			AM4372_IOPAD(0x934, PIN_INPUT_PULLDOWN | MUX_MODE7)

			/* Slave 2 reset value */
			AM4372_IOPAD(0x858, PIN_INPUT_PULLDOWN | MUX_MODE7)
			AM4372_IOPAD(0x840, PIN_INPUT_PULLDOWN | MUX_MODE7)
			AM4372_IOPAD(0x854, PIN_INPUT_PULLDOWN | MUX_MODE7)
			AM4372_IOPAD(0x850, PIN_INPUT_PULLDOWN | MUX_MODE7)
			AM4372_IOPAD(0x84c, PIN_INPUT_PULLDOWN | MUX_MODE7)
			AM4372_IOPAD(0x848, PIN_INPUT_PULLDOWN | MUX_MODE7)
			AM4372_IOPAD(0x85c, PIN_INPUT_PULLDOWN | MUX_MODE7)
			AM4372_IOPAD(0x844, PIN_INPUT_PULLDOWN | MUX_MODE7)
			AM4372_IOPAD(0x86c, PIN_INPUT_PULLDOWN | MUX_MODE7)
			AM4372_IOPAD(0x868, PIN_INPUT_PULLDOWN | MUX_MODE7)
			AM4372_IOPAD(0x864, PIN_INPUT_PULLDOWN | MUX_MODE7)
			AM4372_IOPAD(0x860, PIN_INPUT_PULLDOWN | MUX_MODE7)
		>;
	};

	davinci_mdio_default: davinci_mdio_default {
		pinctrl-single,pins = <
			/* MDIO */
			AM4372_IOPAD(0x948, PIN_INPUT | SLEWCTRL_FAST | MUX_MODE0)	/* mdio_data.mdio_data */
			AM4372_IOPAD(0x94c, PIN_OUTPUT | MUX_MODE0)			/* mdio_clk.mdio_clk */
		>;
	};

	davinci_mdio_sleep: davinci_mdio_sleep {
		pinctrl-single,pins = <
			/* MDIO reset value */
			AM4372_IOPAD(0x948, PIN_INPUT_PULLDOWN | MUX_MODE7)
			AM4372_IOPAD(0x94c, PIN_INPUT_PULLDOWN | MUX_MODE7)
		>;
	};

	dss_pins: dss_pins {
		pinctrl-single,pins = <
			AM4372_IOPAD(0x820, PIN_OUTPUT | MUX_MODE1)	/* gpmc ad 8 -> DSS DATA 23 */
			AM4372_IOPAD(0x824, PIN_OUTPUT | MUX_MODE1)
			AM4372_IOPAD(0x828, PIN_OUTPUT | MUX_MODE1)
			AM4372_IOPAD(0x82c, PIN_OUTPUT | MUX_MODE1)
			AM4372_IOPAD(0x830, PIN_OUTPUT | MUX_MODE1)
			AM4372_IOPAD(0x834, PIN_OUTPUT | MUX_MODE1)
			AM4372_IOPAD(0x838, PIN_OUTPUT | MUX_MODE1)
			AM4372_IOPAD(0x83c, PIN_OUTPUT | MUX_MODE1)	/* gpmc ad 15 -> DSS DATA 16 */
			AM4372_IOPAD(0x8a0, PIN_OUTPUT | MUX_MODE0)	/* DSS DATA 0 */
			AM4372_IOPAD(0x8a4, PIN_OUTPUT | MUX_MODE0)
			AM4372_IOPAD(0x8a8, PIN_OUTPUT | MUX_MODE0)
			AM4372_IOPAD(0x8ac, PIN_OUTPUT | MUX_MODE0)
			AM4372_IOPAD(0x8b0, PIN_OUTPUT | MUX_MODE0)
			AM4372_IOPAD(0x8b4, PIN_OUTPUT | MUX_MODE0)
			AM4372_IOPAD(0x8b8, PIN_OUTPUT | MUX_MODE0)
			AM4372_IOPAD(0x8bc, PIN_OUTPUT | MUX_MODE0)
			AM4372_IOPAD(0x8c0, PIN_OUTPUT | MUX_MODE0)
			AM4372_IOPAD(0x8c4, PIN_OUTPUT | MUX_MODE0)
			AM4372_IOPAD(0x8c8, PIN_OUTPUT | MUX_MODE0)
			AM4372_IOPAD(0x8cc, PIN_OUTPUT | MUX_MODE0)
			AM4372_IOPAD(0x8d0, PIN_OUTPUT | MUX_MODE0)
			AM4372_IOPAD(0x8d4, PIN_OUTPUT | MUX_MODE0)
			AM4372_IOPAD(0x8d8, PIN_OUTPUT | MUX_MODE0)
			AM4372_IOPAD(0x8dc, PIN_OUTPUT | MUX_MODE0)	/* DSS DATA 15 */
			AM4372_IOPAD(0x8e0, PIN_OUTPUT | MUX_MODE0)	/* DSS VSYNC */
			AM4372_IOPAD(0x8e4, PIN_OUTPUT | MUX_MODE0)	/* DSS HSYNC */
			AM4372_IOPAD(0x8e8, PIN_OUTPUT | MUX_MODE0)	/* DSS PCLK */
			AM4372_IOPAD(0x8ec, PIN_OUTPUT | MUX_MODE0)	/* DSS AC BIAS EN */

		>;
	};

	qspi_pins: qspi_pins {
		pinctrl-single,pins = <
			AM4372_IOPAD(0x87c, PIN_OUTPUT | MUX_MODE3)	/* gpmc_csn0.qspi_csn */
			AM4372_IOPAD(0x888, PIN_OUTPUT | MUX_MODE2)	/* gpmc_csn3.qspi_clk */
			AM4372_IOPAD(0x890, PIN_INPUT | MUX_MODE3)	/* gpmc_advn_ale.qspi_d0 */
			AM4372_IOPAD(0x894, PIN_INPUT | MUX_MODE3)	/* gpmc_oen_ren.qspi_d1 */
			AM4372_IOPAD(0x898, PIN_INPUT | MUX_MODE3)	/* gpmc_wen.qspi_d2 */
			AM4372_IOPAD(0x89c, PIN_INPUT | MUX_MODE3)	/* gpmc_be0n_cle.qspi_d3 */
		>;
	};

	mcasp1_pins: mcasp1_pins {
		pinctrl-single,pins = <
			AM4372_IOPAD(0x90c, PIN_INPUT_PULLDOWN | MUX_MODE4)	/* mii1_crs.mcasp1_aclkx */
			AM4372_IOPAD(0x910, PIN_INPUT_PULLDOWN | MUX_MODE4)	/* mii1_rxerr.mcasp1_fsx */
			AM4372_IOPAD(0x908, PIN_OUTPUT_PULLDOWN | MUX_MODE4)	/* mii1_col.mcasp1_axr2 */
			AM4372_IOPAD(0x944, PIN_INPUT_PULLDOWN | MUX_MODE4)	/* rmii1_ref_clk.mcasp1_axr3 */
		>;
	};

	mcasp1_pins_sleep: mcasp1_pins_sleep {
		pinctrl-single,pins = <
			AM4372_IOPAD(0x90c, PIN_INPUT_PULLDOWN | MUX_MODE7)
			AM4372_IOPAD(0x910, PIN_INPUT_PULLDOWN | MUX_MODE7)
			AM4372_IOPAD(0x908, PIN_INPUT_PULLDOWN | MUX_MODE7)
			AM4372_IOPAD(0x944, PIN_INPUT_PULLDOWN | MUX_MODE7)
		>;
	};

	lcd_pins: lcd_pins {
		pinctrl-single,pins = <
			AM4372_IOPAD(0x81c, PIN_OUTPUT_PULLDOWN | MUX_MODE7) /* gpcm_ad7.gpio1_7 */
		>;
	};

	usb1_pins: usb1_pins {
		pinctrl-single,pins = <
			AM4372_IOPAD(0xac0, PIN_OUTPUT | MUX_MODE0) /* usb0_drvvbus.usb0_drvvbus */
		>;
	};

	usb2_pins: usb2_pins {
		pinctrl-single,pins = <
			AM4372_IOPAD(0xac4, PIN_OUTPUT | MUX_MODE0) /* usb0_drvvbus.usb0_drvvbus */
		>;
	};

	mmc3_pins_default: pinmux_mmc3_pins_default {
		pinctrl-single,pins = <
			AM4372_IOPAD(0x9f0, PIN_INPUT_PULLUP | MUX_MODE3) /* (AD21) cam1_data2.mmc2_clk */
			AM4372_IOPAD(0x9f4, PIN_INPUT_PULLUP | MUX_MODE3) /* (AE22) cam1_data3.mmc2_cmd */
			AM4372_IOPAD(0x9f8, PIN_INPUT_PULLUP | MUX_MODE3) /* (AD22) cam1_data4.mmc2_dat0 */
			AM4372_IOPAD(0x9fc, PIN_INPUT_PULLUP | MUX_MODE3) /* (AE23) cam1_data5.mmc2_dat1 */
			AM4372_IOPAD(0xa00, PIN_INPUT_PULLUP | MUX_MODE3) /* (AD23) cam1_data6.mmc2_dat2 */
			AM4372_IOPAD(0xa04, PIN_INPUT_PULLUP | MUX_MODE3) /* (AE24) cam1_data7.mmc2_dat3 */
		>;
	};

	mmc3_pins_sleep: pinmux_mmc3_pins_sleep {
		pinctrl-single,pins = <
			AM4372_IOPAD(0x9f0, PIN_INPUT_PULLDOWN | MUX_MODE7) /* (AD21) cam1_data2.mmc2_clk */
			AM4372_IOPAD(0x9f4, PIN_INPUT_PULLDOWN | MUX_MODE7) /* (AE22) cam1_data3.mmc2_cmd */
			AM4372_IOPAD(0x9f8, PIN_INPUT_PULLDOWN | MUX_MODE7) /* (AD22) cam1_data4.mmc2_dat0 */
			AM4372_IOPAD(0x9fc, PIN_INPUT_PULLDOWN | MUX_MODE7) /* (AE23) cam1_data5.mmc2_dat1 */
			AM4372_IOPAD(0xa00, PIN_INPUT_PULLDOWN | MUX_MODE7) /* (AD23) cam1_data6.mmc2_dat2 */
			AM4372_IOPAD(0xa04, PIN_INPUT_PULLDOWN | MUX_MODE7) /* (AE24) cam1_data7.mmc2_dat3 */
		>;
	};

	wlan_pins_default: pinmux_wlan_pins_default {
		pinctrl-single,pins = <
			AM4372_IOPAD(0x9d0, PIN_OUTPUT_PULLDOWN | MUX_MODE7)		/* cam1_data8.gpio4_8 WL_EN */
			AM4372_IOPAD(0x9e4, PIN_INPUT | WAKEUP_ENABLE | MUX_MODE7)	/* cam1_wen.gpio4_13 WL_IRQ */
		>;
	};

	wlan_pins_sleep: pinmux_wlan_pins_sleep {
		pinctrl-single,pins = <
			AM4372_IOPAD(0x9d0, PIN_OUTPUT_PULLDOWN | MUX_MODE7)		/* cam1_data8.gpio4_8 WL_EN */
			AM4372_IOPAD(0x9e4, PIN_INPUT | WAKEUP_ENABLE | MUX_MODE7)	/* cam1_wen.gpio4_13 WL_IRQ */
		>;
	};

	uart1_bt_pins_default: pinmux_uart1_bt_pins_default {
		pinctrl-single,pins = <
			AM4372_IOPAD(0x980, PIN_INPUT | MUX_MODE0)		/* uart1_rxd.uart1_rxd */
			AM4372_IOPAD(0x984, PIN_OUTPUT_PULLDOWN | MUX_MODE0)	/* uart1_txd.uart1_txd */
			AM4372_IOPAD(0x978, PIN_INPUT_PULLUP | MUX_MODE0)	/* uart1_ctsn.uart1_ctsn */
			AM4372_IOPAD(0x97c, PIN_OUTPUT_PULLDOWN | MUX_MODE0)	/* uart1_rtsn.uart1_rtsn */
			AM4372_IOPAD(0x9cc, PIN_OUTPUT_PULLDOWN | MUX_MODE7)	/* cam1_data9.gpio4_7 BT_EN */
		>;
	};

	uart1_bt_pins_sleep: pinmux_uart1_bt_pins_sleep {
		pinctrl-single,pins = <
			AM4372_IOPAD(0x980, PIN_OUTPUT_PULLDOWN | MUX_MODE7)	/* uart1_rxd.uart1_rxd */
			AM4372_IOPAD(0x984, PIN_OUTPUT_PULLDOWN | MUX_MODE7)	/* uart1_txd.uart1_txd */
			AM4372_IOPAD(0x978, PIN_OUTPUT_PULLDOWN | MUX_MODE7)	/* uart1_ctsn.uart1_ctsn */
			AM4372_IOPAD(0x97c, PIN_OUTPUT_PULLDOWN | MUX_MODE7)	/* uart1_rtsn.uart1_rtsn */
			AM4372_IOPAD(0x9cc, PIN_OUTPUT_PULLUP | MUX_MODE7)	/* cam1_data9.gpio4_7 BT_EN */
		>;
	};
};

&i2c0 {
	status = "okay";
	pinctrl-names = "default";
	pinctrl-0 = <&i2c0_pins>;
	clock-frequency = <100000>;

	tps@24 {
		compatible = "ti,tps65218";
		reg = <0x24>;
		interrupts = <GIC_SPI 7 IRQ_TYPE_LEVEL_HIGH>;
		interrupt-controller;
		#interrupt-cells = <2>;

		dcdc1: regulator-dcdc1 {
			/* VDD_CORE limits min of OPP50 and max of OPP100 */
			regulator-name = "vdd_core";
			regulator-min-microvolt = <912000>;
			regulator-max-microvolt = <1144000>;
			regulator-boot-on;
			regulator-always-on;
		};

		dcdc2: regulator-dcdc2 {
			/* VDD_MPU limits min of OPP50 and max of OPP_NITRO */
			regulator-name = "vdd_mpu";
			regulator-min-microvolt = <912000>;
			regulator-max-microvolt = <1378000>;
			regulator-boot-on;
			regulator-always-on;
		};

		dcdc3: regulator-dcdc3 {
			regulator-name = "vdds_ddr";
			regulator-boot-on;
			regulator-always-on;
			regulator-state-mem {
				regulator-on-in-suspend;
			};
			regulator-state-disk {
				regulator-off-in-suspend;
			};
		};

		dcdc4: regulator-dcdc4 {
			regulator-name = "v3_3d";
			regulator-min-microvolt = <3300000>;
			regulator-max-microvolt = <3300000>;
			regulator-boot-on;
			regulator-always-on;
		};

		dcdc5: regulator-dcdc5 {
			compatible = "ti,tps65218-dcdc5";
			regulator-name = "v1_0bat";
			regulator-min-microvolt = <1000000>;
			regulator-max-microvolt = <1000000>;
			regulator-boot-on;
			regulator-always-on;
			regulator-state-mem {
				regulator-on-in-suspend;
			};
		};

		dcdc6: regulator-dcdc6 {
			compatible = "ti,tps65218-dcdc6";
			regulator-name = "v1_8bat";
			regulator-min-microvolt = <1800000>;
			regulator-max-microvolt = <1800000>;
			regulator-boot-on;
			regulator-always-on;
			regulator-state-mem {
				regulator-on-in-suspend;
			};
		};

		ldo1: regulator-ldo1 {
			regulator-name = "v1_8d";
			regulator-min-microvolt = <1800000>;
			regulator-max-microvolt = <1800000>;
			regulator-boot-on;
			regulator-always-on;
		};

		power-button {
			compatible = "ti,tps65218-pwrbutton";
			status = "okay";
			interrupts = <3 IRQ_TYPE_EDGE_BOTH>;
		};
	};

	at24@50 {
		compatible = "atmel,24c256";
		pagesize = <64>;
		reg = <0x50>;
	};
};

&i2c1 {
	status = "okay";
	pinctrl-names = "default";
	pinctrl-0 = <&i2c1_pins>;
	clock-frequency = <400000>;

	ov2659@30 {
		compatible = "ovti,ov2659";
		reg = <0x30>;
		pinctrl-names = "default";
		pinctrl-0 = <&clkout1_pin>;

		clocks = <&clkout1_mux_ck>;
		clock-names = "xvclk";
		assigned-clocks = <&clkout1_mux_ck>;
		assigned-clock-parents = <&clkout1_osc_div_ck>;

		port {
			ov2659_1: endpoint {
				remote-endpoint = <&vpfe0_ep>;
				link-frequencies = /bits/ 64 <70000000>;
			};
		};
	};

	edt-ft5306@38 {
		status = "okay";
		compatible = "edt,edt-ft5306", "edt,edt-ft5x06";
		pinctrl-names = "default";
		pinctrl-0 = <&edt_ft5306_ts_pins>;

		reg = <0x38>;
		interrupt-parent = <&gpio0>;
		interrupts = <31 IRQ_TYPE_EDGE_FALLING>;

		reset-gpios = <&gpio1 28 GPIO_ACTIVE_LOW>;

		touchscreen-size-x = <480>;
		touchscreen-size-y = <272>;

		wakeup-source;
	};

	tlv320aic3106: tlv320aic3106@1b {
		#sound-dai-cells = <0>;
		compatible = "ti,tlv320aic3106";
		reg = <0x1b>;
		status = "okay";

		/* Regulators */
		AVDD-supply = <&dcdc4>;
		IOVDD-supply = <&dcdc4>;
		DRVDD-supply = <&dcdc4>;
		DVDD-supply = <&ldo1>;
	};

	lis331dlh@18 {
		compatible = "st,lis331dlh";
		reg = <0x18>;
		status = "okay";

		Vdd-supply = <&dcdc4>;
		Vdd_IO-supply = <&dcdc4>;
		interrupts-extended = <&gpio1 6 0>, <&gpio2 1 0>;
	};
};

&epwmss0 {
	status = "okay";
};

&ecap0 {
	status = "okay";
	pinctrl-names = "default";
	pinctrl-0 = <&ecap0_pins>;
};

&gpio0 {
	status = "okay";
};

&gpio1 {
	status = "okay";
};

&gpio4 {
	status = "okay";
};

&gpio5 {
	status = "okay";
};

&mmc1 {
	status = "okay";
	pinctrl-names = "default";
	pinctrl-0 = <&mmc1_pins>;

	vmmc-supply = <&dcdc4>;
	bus-width = <4>;
	cd-gpios = <&gpio0 6 GPIO_ACTIVE_LOW>;
};

&uart1 {
	status = "okay";
	pinctrl-names = "default", "sleep";
	pinctrl-0 = <&uart1_bt_pins_default>;
	pinctrl-1 = <&uart1_bt_pins_sleep>;
};

&mmc3 {
	status = "okay";
	/*
	 * these are on the crossbar and are outlined in the
	 * xbar-event-map element
	 */
	dmas = <&edma_xbar 30 0 1>,
		<&edma_xbar 31 0 2>;
	dma-names = "tx", "rx";
	vmmc-supply = <&vmmcwl_fixed>;
	bus-width = <4>;
	pinctrl-names = "default", "sleep";
	pinctrl-0 = <&mmc3_pins_default>;
	pinctrl-1 = <&mmc3_pins_sleep>;
	cap-power-off-card;
	keep-power-in-suspend;
	ti,non-removable;

	#address-cells = <1>;
	#size-cells = <0>;
	wlcore: wlcore@2 {
		compatible = "ti,wl1835";
		pinctrl-names = "default", "sleep";
		pinctrl-0 = <&wlan_pins_default>;
		pinctrl-1 = <&wlan_pins_sleep>;
		reg = <2>;
		interrupt-parent = <&gpio4>;
		interrupts = <13 IRQ_TYPE_LEVEL_HIGH>;
	};
};

&usb2_phy1 {
	status = "okay";
};

&usb1 {
	dr_mode = "otg";
	status = "okay";
	pinctrl-names = "default";
	pinctrl-0 = <&usb1_pins>;
};

&usb2_phy2 {
	status = "okay";
};

&usb2 {
	dr_mode = "host";
	status = "okay";
	pinctrl-names = "default";
	pinctrl-0 = <&usb2_pins>;
};

&qspi {
	status = "okay";
	pinctrl-names = "default";
	pinctrl-0 = <&qspi_pins>;

	spi-max-frequency = <48000000>;
	m25p80@0 {
		compatible = "mx66l51235l";
		spi-max-frequency = <48000000>;
		reg = <0>;
		spi-cpol;
		spi-cpha;
		spi-tx-bus-width = <1>;
		spi-rx-bus-width = <4>;
		#address-cells = <1>;
		#size-cells = <1>;

		/* MTD partition table.
		 * The ROM checks the first 512KiB
		 * for a valid file to boot(XIP).
		 */
		partition@0 {
			label = "QSPI.U_BOOT";
			reg = <0x00000000 0x000080000>;
		};
		partition@1 {
			label = "QSPI.U_BOOT.backup";
			reg = <0x00080000 0x00080000>;
		};
		partition@2 {
			label = "QSPI.U-BOOT-SPL_OS";
			reg = <0x00100000 0x00010000>;
		};
		partition@3 {
			label = "QSPI.U_BOOT_ENV";
			reg = <0x00110000 0x00010000>;
		};
		partition@4 {
			label = "QSPI.U-BOOT-ENV.backup";
			reg = <0x00120000 0x00010000>;
		};
		partition@5 {
			label = "QSPI.KERNEL";
			reg = <0x00130000 0x0800000>;
		};
		partition@6 {
			label = "QSPI.FILESYSTEM";
			reg = <0x00930000 0x36D0000>;
		};
	};
};

&mac {
	pinctrl-names = "default", "sleep";
	pinctrl-0 = <&cpsw_default>;
	pinctrl-1 = <&cpsw_sleep>;
	dual_emac = <1>;
	status = "okay";
};

&davinci_mdio {
	pinctrl-names = "default", "sleep";
	pinctrl-0 = <&davinci_mdio_default>;
	pinctrl-1 = <&davinci_mdio_sleep>;
	status = "okay";
};

&cpsw_emac0 {
	phy_id = <&davinci_mdio>, <4>;
	phy-mode = "rgmii";
	dual_emac_res_vlan = <1>;
};

&cpsw_emac1 {
	phy_id = <&davinci_mdio>, <5>;
	phy-mode = "rgmii";
	dual_emac_res_vlan = <2>;
};

&elm {
	status = "okay";
};

&mcasp1 {
	#sound-dai-cells = <0>;
	pinctrl-names = "default", "sleep";
	pinctrl-0 = <&mcasp1_pins>;
	pinctrl-1 = <&mcasp1_pins_sleep>;

	status = "okay";

	op-mode = <0>;
	tdm-slots = <2>;
	serial-dir = <
		0 0 1 2
	>;

	tx-num-evt = <1>;
	rx-num-evt = <1>;
};

&dss {
	status = "okay";

	pinctrl-names = "default";
	pinctrl-0 = <&dss_pins>;

	port {
		dpi_out: endpoint@0 {
			remote-endpoint = <&lcd_in>;
			data-lines = <24>;
		};
	};
};

&rtc {
	clocks = <&clk_32k_rtc>, <&clk_32768_ck>;
	clock-names = "ext-clk", "int-clk";
	status = "okay";
};

&wdt {
	status = "okay";
};

&cpu {
	cpu0-supply = <&dcdc2>;
};

&vpfe0 {
	status = "okay";
	pinctrl-names = "default", "sleep";
	pinctrl-0 = <&vpfe0_pins_default>;
	pinctrl-1 = <&vpfe0_pins_sleep>;

	/* Camera port */
	port {
		vpfe0_ep: endpoint {
			remote-endpoint = <&ov2659_1>;
			ti,am437x-vpfe-interface = <0>;
			bus-width = <8>;
			hsync-active = <0>;
			vsync-active = <0>;
		};
	};
};

&wkup_m3_ipc {
	ti,scale-data-fw = "am43x-evm-scale-data.bin";
<<<<<<< HEAD
=======
};

&sgx {
	status = "okay";
};

&pruss_soc_bus {
	status = "okay";

	pruss1: pruss@54400000 {
		status = "okay";
	};

	pruss0: pruss@54440000 {
		status = "okay";
	};
>>>>>>> 307d9db0
};<|MERGE_RESOLUTION|>--- conflicted
+++ resolved
@@ -908,8 +908,6 @@
 
 &wkup_m3_ipc {
 	ti,scale-data-fw = "am43x-evm-scale-data.bin";
-<<<<<<< HEAD
-=======
 };
 
 &sgx {
@@ -926,5 +924,4 @@
 	pruss0: pruss@54440000 {
 		status = "okay";
 	};
->>>>>>> 307d9db0
 };