--- conflicted
+++ resolved
@@ -589,55 +589,37 @@
 	phy0-reset-gpio = <&gpio3 18 GPIO_ACTIVE_LOW>;
 	phy1-reset-gpio = <&gpio3 19 GPIO_ACTIVE_LOW>;
 
-<<<<<<< HEAD
-	tx-skew = <0x18>;
-	rx-skew = <0x13>;
-
-	phy0: ethernet-phy@0 {
-		reg = <0>;
-=======
 	phy0: ethernet-phy@0 {
 		reg = <2>;
->>>>>>> 4ca7f88d
 		tx-skew = <0x13>;
 		rx-skew = <0x11>;
 	};
 
 	phy1: ethernet-phy@1 {
-<<<<<<< HEAD
-		reg = <1>;
-=======
 		reg = <3>;
->>>>>>> 4ca7f88d
 		tx-skew = <0x18>;
 		rx-skew = <0x13>;
 	};
 };
 
 &cpsw_emac0 {
-	phy_id = <&davinci_mdio>, <2>;
 	phy = <&phy0>;
-
 	phy-mode = "rgmii-txid";
+
 	dual_emac_res_vlan = <1>;
+
 	led-fast-gpio = <&gpio2 14 GPIO_ACTIVE_LOW>;
 	led-giga-gpio = <&gpio2 15 GPIO_ACTIVE_LOW>;
-
-	tx-skew = <0x18>;
-	rx-skew = <0x13>;
 };
 
 &cpsw_emac1 {
-	phy_id = <&davinci_mdio>, <3>;
 	phy = <&phy1>;
-
 	phy-mode = "rgmii-txid";
+
 	dual_emac_res_vlan = <2>;
+
 	led-fast-gpio = <&gpio2 16 GPIO_ACTIVE_LOW>;
 	led-giga-gpio = <&gpio2 17 GPIO_ACTIVE_LOW>;
-
-	tx-skew = <0x18>;
-	rx-skew = <0x13>;
 };
 
 &mmc1 {
