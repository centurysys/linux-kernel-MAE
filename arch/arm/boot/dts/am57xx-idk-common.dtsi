/*
 * Copyright (C) 2015-2016 Texas Instruments Incorporated - http://www.ti.com/
 *
 * This program is free software; you can redistribute it and/or modify
 * it under the terms of the GNU General Public License version 2 as
 * published by the Free Software Foundation.
 */

#include "am57xx-industrial-grade.dtsi"

/ {
	aliases {
		rtc0 = &tps659038_rtc;
		rtc1 = &rtc;
		display0 = &hdmi0;
		ethernet2 = &pruss2_emac0;
		ethernet3 = &pruss2_emac1;
	};

	chosen {
		stdout-path = &uart3;
	};

	vmain: fixedregulator-vmain {
		compatible = "regulator-fixed";
		regulator-name = "VMAIN";
		regulator-min-microvolt = <5000000>;
		regulator-max-microvolt = <5000000>;
		regulator-always-on;
		regulator-boot-on;
	};

	v3_3d: fixedregulator-v3_3d {
		compatible = "regulator-fixed";
		regulator-name = "V3_3D";
		vin-supply = <&smps9_reg>;
		regulator-min-microvolt = <3300000>;
		regulator-max-microvolt = <3300000>;
		regulator-always-on;
		regulator-boot-on;
	};

	vtt_fixed: fixedregulator-vtt {
		/* TPS51200 */
		compatible = "regulator-fixed";
		regulator-name = "vtt_fixed";
		vin-supply = <&v3_3d>;
		regulator-min-microvolt = <3300000>;
		regulator-max-microvolt = <3300000>;
		regulator-always-on;
		regulator-boot-on;
	};

	src_clk_x1: src_clk_x1 {
		#clock-cells = <0>;
		compatible = "fixed-clock";
		clock-frequency = <20000000>;
	};

	leds-iio {
		status = "disabled";
		compatible = "gpio-leds";
		led-out0 {
			label = "out0";
			gpios = <&tpic2810 0 GPIO_ACTIVE_HIGH>;
			default-state = "off";
		};

		led-out1 {
			label = "out1";
			gpios = <&tpic2810 1 GPIO_ACTIVE_HIGH>;
			default-state = "off";
		};

		led-out2 {
			label = "out2";
			gpios = <&tpic2810 2 GPIO_ACTIVE_HIGH>;
			default-state = "off";
		};

		led-out3 {
			label = "out3";
			gpios = <&tpic2810 3 GPIO_ACTIVE_HIGH>;
			default-state = "off";
		};

		led-out4 {
			label = "out4";
			gpios = <&tpic2810 4 GPIO_ACTIVE_HIGH>;
			default-state = "off";
		};

		led-out5 {
			label = "out5";
			gpios = <&tpic2810 5 GPIO_ACTIVE_HIGH>;
			default-state = "off";
		};

		led-out6 {
			label = "out6";
			gpios = <&tpic2810 6 GPIO_ACTIVE_HIGH>;
			default-state = "off";
		};

		led-out7 {
			label = "out7";
			gpios = <&tpic2810 7 GPIO_ACTIVE_HIGH>;
			default-state = "off";
		};
	};

	hdmi0: connector@0 {
		compatible = "hdmi-connector";
		label = "hdmi";

		type = "a";

		port {
			hdmi_connector_in: endpoint {
				remote-endpoint = <&tpd12s015_out>;
			};
		};
	};

	tpd12s015: encoder@0 {
		compatible = "ti,tpd12s016", "ti,tpd12s015";

		gpios = <0>, /* optional CT_CP_HPD */
			<0>, /* optional LS_OE */
			<&gpio7 12 GPIO_ACTIVE_HIGH>;	/* HPD */

		ports {
			#address-cells = <1>;
			#size-cells = <0>;

			port@0 {
				reg = <0>;

				tpd12s015_in: endpoint@0 {
					remote-endpoint = <&hdmi_out>;
				};
			};

			port@1 {
				reg = <1>;

				tpd12s015_out: endpoint@0 {
					remote-endpoint = <&hdmi_connector_in>;
				};
			};
		};
	};

	src_clk_x1: src_clk_x1 {
		#clock-cells = <0>;
		compatible = "fixed-clock";
		clock-frequency = <20000000>;
	};

	/* Dual-MAC Ethernet application node on PRU-ICSS2 */
	pruss2_eth: pruss2_eth {
		compatible = "ti,am57-prueth";
		prus = <&pru2_0>, <&pru2_1>;
		firmware-name = "ti-pruss/am57xx-pru0-prueth-fw.elf",
				"ti-pruss/am57xx-pru1-prueth-fw.elf";
		sram = <&ocmcram1>;
		interrupt-parent = <&pruss2_intc>;
		mii-rt = <&pruss2_mii_rt>;
		iep = <&pruss2_iep>;

		pruss2_emac0: ethernet-mii0 {
			phy-handle = <&pruss2_eth0_phy>;
			phy-mode = "mii";
			interrupts = <20>, <22>;
			interrupt-names = "rx", "tx";
			/* Filled in by bootloader */
			local-mac-address = [00 00 00 00 00 00];
		};

		pruss2_emac1: ethernet-mii1 {
			phy-handle = <&pruss2_eth1_phy>;
			phy-mode = "mii";
			interrupts = <21>, <23>;
			interrupt-names = "rx", "tx";
			/* Filled in by bootloader */
			local-mac-address = [00 00 00 00 00 00];
		};
	};
};

&dra7_pmx_core {
	dcan1_pins_default: dcan1_pins_default {
		pinctrl-single,pins = <
			DRA7XX_CORE_IOPAD(0x37d0, PIN_OUTPUT_PULLUP | MUX_MODE0)	/* dcan1_tx */
			DRA7XX_CORE_IOPAD(0x37d4, PIN_INPUT_PULLUP | MUX_MODE0)		/* dcan1_rx */
		>;
	};

	dcan1_pins_sleep: dcan1_pins_sleep {
		pinctrl-single,pins = <
			DRA7XX_CORE_IOPAD(0x37d0, MUX_MODE15 | PULL_UP)	/* dcan1_tx.off */
			DRA7XX_CORE_IOPAD(0x37d4, MUX_MODE15 | PULL_UP)	/* dcan1_rx.off */
		>;
	};
};

&i2c1 {
	status = "okay";
	clock-frequency = <400000>;

	tps659038: tps659038@58 {
		compatible = "ti,tps659038";
		reg = <0x58>;
		interrupts-extended = <&gpio6 16 IRQ_TYPE_LEVEL_HIGH
			       &dra7_pmx_core 0x418>;
		#interrupt-cells = <2>;
		interrupt-controller;
		ti,system-power-controller;
		ti,palmas-override-powerhold;

		tps659038_pmic {
			compatible = "ti,tps659038-pmic";

			smps12-in-supply = <&vmain>;
			smps3-in-supply = <&vmain>;
			smps45-in-supply = <&vmain>;
			smps6-in-supply = <&vmain>;
			smps7-in-supply = <&vmain>;
			smps8-in-supply = <&vmain>;
			smps9-in-supply = <&vmain>;
			ldo1-in-supply = <&vmain>;
			ldo2-in-supply = <&vmain>;
			ldo3-in-supply = <&vmain>;
			ldo4-in-supply = <&vmain>;
			ldo9-in-supply = <&vmain>;
			ldoln-in-supply = <&vmain>;
			ldousb-in-supply = <&vmain>;
			ldortc-in-supply = <&vmain>;

			regulators {
				smps12_reg: smps12 {
					/* VDD_MPU */
					regulator-name = "smps12";
					regulator-min-microvolt = <850000>;
					regulator-max-microvolt = <1250000>;
					regulator-always-on;
					regulator-boot-on;
				};

				smps3_reg: smps3 {
					/* VDD_DDR EMIF1 EMIF2 */
					regulator-name = "smps3";
					regulator-min-microvolt = <1350000>;
					regulator-max-microvolt = <1350000>;
					regulator-always-on;
					regulator-boot-on;
				};

				smps45_reg: smps45 {
					/* VDD_DSPEVE on AM572 */
					/* VDD_IVA + VDD_DSP on AM571 */
					regulator-name = "smps45";
					regulator-min-microvolt = <850000>;
					regulator-max-microvolt = <1250000>;
					regulator-always-on;
					regulator-boot-on;
				};

				smps6_reg: smps6 {
					/* VDD_GPU */
					regulator-name = "smps6";
					regulator-min-microvolt = <850000>;
					regulator-max-microvolt = <1250000>;
					regulator-always-on;
					regulator-boot-on;
				};

				smps7_reg: smps7 {
					/* VDD_CORE */
					regulator-name = "smps7";
					regulator-min-microvolt = <850000>;
					regulator-max-microvolt = <1150000>;
					regulator-always-on;
					regulator-boot-on;
				};

				smps8_reg: smps8 {
					/* 5728 - VDD_IVAHD */
					/* 5718 - N.C. test point */
					regulator-name = "smps8";
				};

				smps9_reg: smps9 {
					/* VDD_3_3D */
					regulator-name = "smps9";
					regulator-min-microvolt = <3300000>;
					regulator-max-microvolt = <3300000>;
					regulator-always-on;
					regulator-boot-on;
				};

				ldo1_reg: ldo1 {
					/* VDDSHV8 - VSDMMC  */
					/* NOTE: on rev 1.3a, data supply */
					regulator-name = "ldo1";
					regulator-min-microvolt = <1800000>;
					regulator-max-microvolt = <3300000>;
					regulator-boot-on;
					regulator-always-on;
				};

				ldo2_reg: ldo2 {
					/* VDDSH18V */
					regulator-name = "ldo2";
					regulator-min-microvolt = <1800000>;
					regulator-max-microvolt = <1800000>;
					regulator-always-on;
					regulator-boot-on;
				};

				ldo3_reg: ldo3 {
					/* R1.3a 572x V1_8PHY_LDO3: USB, SATA */
					regulator-name = "ldo3";
					regulator-min-microvolt = <1800000>;
					regulator-max-microvolt = <1800000>;
					regulator-always-on;
					regulator-boot-on;
				};

				ldo4_reg: ldo4 {
					/* R1.3a 572x V1_8PHY_LDO4: PCIE, HDMI*/
					regulator-name = "ldo4";
					regulator-min-microvolt = <1800000>;
					regulator-max-microvolt = <1800000>;
					regulator-always-on;
					regulator-boot-on;
				};

				/* LDO5-8 unused */

				ldo9_reg: ldo9 {
					/* VDD_RTC  */
					regulator-name = "ldo9";
					regulator-min-microvolt = <840000>;
					regulator-max-microvolt = <1160000>;
					regulator-always-on;
					regulator-boot-on;
				};

				ldoln_reg: ldoln {
					/* VDDA_1V8_PLL */
					regulator-name = "ldoln";
					regulator-min-microvolt = <1800000>;
					regulator-max-microvolt = <1800000>;
					regulator-always-on;
					regulator-boot-on;
				};

				ldousb_reg: ldousb {
					/* VDDA_3V_USB: VDDA_USBHS33 */
					regulator-name = "ldousb";
					regulator-min-microvolt = <3300000>;
					regulator-max-microvolt = <3300000>;
					regulator-always-on;
					regulator-boot-on;
				};

				ldortc_reg: ldortc {
					/* VDDA_RTC  */
					regulator-name = "ldortc";
					regulator-min-microvolt = <1800000>;
					regulator-max-microvolt = <1800000>;
					regulator-always-on;
					regulator-boot-on;
				};

				regen1: regen1 {
					/* VDD_3V3_ON */
					regulator-name = "regen1";
					regulator-boot-on;
					regulator-always-on;
				};

				regen2: regen2 {
					/* Needed for PMIC internal resource */
					regulator-name = "regen2";
					regulator-boot-on;
					regulator-always-on;
				};
			};
		};

		tps659038_rtc: tps659038_rtc {
			compatible = "ti,palmas-rtc";
			interrupt-parent = <&tps659038>;
			interrupts = <8 IRQ_TYPE_EDGE_FALLING>;
			wakeup-source;
		};

		tps659038_pwr_button: tps659038_pwr_button {
			compatible = "ti,palmas-pwrbutton";
			interrupt-parent = <&tps659038>;
			interrupts = <1 IRQ_TYPE_EDGE_FALLING>;
			wakeup-source;
			ti,palmas-long-press-seconds = <12>;
		};

		tps659038_gpio: tps659038_gpio {
			compatible = "ti,palmas-gpio";
			gpio-controller;
			#gpio-cells = <2>;
		};

		extcon_usb2: tps659038_usb {
			compatible = "ti,palmas-usb-vid";
			ti,enable-vbus-detection;
			ti,enable-id-detection;
			/* ID & VBUS GPIOs provided in board dts */
		};
	};

	tpic2810: tpic2810@60 {
		compatible = "ti,tpic2810";
		reg = <0x60>;
		gpio-controller;
		#gpio-cells = <2>;
	};

	ov2659: ov2659@30 {
		compatible = "ovti,ov2659";
		reg = <0x30>;

		clocks = <&src_clk_x1>;
		clock-names = "xvclk";

		pwrdn-gpios = <&gpio6 14 GPIO_ACTIVE_LOW>;

		port {
			ov2659_1: endpoint {
				hsync-active = <1>;
				vsync-active = <1>;
				pclk-sample = <1>;
				link-frequencies = /bits/ 64 <70000000>;
			};
		};
	};

	dsi_bridge: tc358778@0e {
		compatible = "toshiba,tc358778", "toshiba,tc358768";
		reg = <0x0e>;
		status = "disabled";

		clocks = <&src_clk_x1>;
		clock-names = "refclk";

		dsi_bridge_ports: ports {
			#address-cells = <1>;
			#size-cells = <0>;

			port@0 {
				reg = <0>;
				rgb_in: endpoint {
					remote-endpoint = <&dpi_out>;
					data-lines = <24>;
				};
			};
		};
	};
};

&mcspi3 {
	status = "okay";
	ti,pindir-d0-out-d1-in;

	sn65hvs882: sn65hvs882@0 {
		compatible = "pisosr-gpio";
		gpio-controller;
		#gpio-cells = <2>;

		reg = <0>;
		spi-max-frequency = <1000000>;
		spi-cpol;
	};
};

&uart3 {
	status = "okay";
	interrupts-extended = <&crossbar_mpu GIC_SPI 69 IRQ_TYPE_LEVEL_HIGH
			       &dra7_pmx_core 0x248>;
};

&rtc {
	status = "okay";
	ext-clk-src;
};

&mac {
	status = "okay";
	dual_emac;
};

&cpsw_emac0 {
	phy_id = <&davinci_mdio>, <0>;
	phy-mode = "rgmii";
	dual_emac_res_vlan = <1>;
};

&cpsw_emac1 {
	phy_id = <&davinci_mdio>, <1>;
	phy-mode = "rgmii";
	dual_emac_res_vlan = <2>;
};

&usb2_phy1 {
	phy-supply = <&ldousb_reg>;
};

&usb2_phy2 {
	phy-supply = <&ldousb_reg>;
};

&usb1 {
	dr_mode = "host";
};

&omap_dwc3_2 {
	extcon = <&extcon_usb2>;
};

&usb2 {
	extcon = <&extcon_usb2>;
	dr_mode = "otg";
};

&mmc1 {
	status = "okay";
	vmmc-supply = <&v3_3d>;
	vqmmc-supply = <&ldo1_reg>;
	bus-width = <4>;
	cd-gpios = <&gpio6 27 GPIO_ACTIVE_LOW>; /* gpio 219 */
	no-1-8-v;
};

&mmc2 {
	status = "okay";
	vmmc-supply = <&v3_3d>;
	vqmmc-supply = <&v3_3d>;
	bus-width = <8>;
	non-removable;
	max-frequency = <96000000>;
	no-1-8-v;
};

&dcan1 {
	status = "okay";
	pinctrl-names = "default", "sleep", "active";
	pinctrl-0 = <&dcan1_pins_sleep>;
	pinctrl-1 = <&dcan1_pins_sleep>;
	pinctrl-2 = <&dcan1_pins_default>;
};

&qspi {
	status = "okay";

	spi-max-frequency = <76800000>;
	m25p80@0 {
		compatible = "s25fl256s1", "jedec,spi-nor";
		spi-max-frequency = <76800000>;
		reg = <0>;
		spi-tx-bus-width = <1>;
		spi-rx-bus-width = <4>;
		#address-cells = <1>;
		#size-cells = <1>;

		/* MTD partition table.
		 * The ROM checks the first four physical blocks
		 * for a valid file to boot and the flash here is
		 * 64KiB block size.
		 */
		partition@0 {
			label = "QSPI.SPL";
			reg = <0x00000000 0x000040000>;
		};
		partition@1 {
			label = "QSPI.u-boot";
			reg = <0x00040000 0x00100000>;
		};
		partition@2 {
			label = "QSPI.u-boot-spl-os";
			reg = <0x00140000 0x00080000>;
		};
		partition@3 {
			label = "QSPI.u-boot-env";
			reg = <0x001c0000 0x00010000>;
		};
		partition@4 {
			label = "QSPI.u-boot-env.backup1";
			reg = <0x001d0000 0x0010000>;
		};
		partition@5 {
			label = "QSPI.kernel";
			reg = <0x001e0000 0x0800000>;
		};
		partition@6 {
			label = "QSPI.file-system";
			reg = <0x009e0000 0x01620000>;
		};
	};
};

&cpu0 {
	vdd-supply = <&smps12_reg>;
<<<<<<< HEAD
=======
};

&gpu {
	status = "ok";
};

&hdmi {
	status = "okay";
	/*
	 * XXX: Support AM572x-Rev 1.2a. this is wrong for AM571x-rev 1.3a,
	 * AM572x-Rev1.3a - but thanks to always-on, they work.
	 * TODO: SWITCH TO LDO4 once rev 1.2a is deprecated
	 * (on rev 1.3a availability)
	 */
	vdda-supply = <&ldo3_reg>;

	port {
		hdmi_out: endpoint {
			remote-endpoint = <&tpd12s015_in>;
		};
	};
};

&dss {
	status = "okay";

	vdda_video-supply = <&ldoln_reg>;

	ports {
		#address-cells = <1>;
		#size-cells = <0>;

		port@0 {
			reg = <0>;

			dpi_out: endpoint {
				remote-endpoint = <&rgb_in>;
				data-lines = <24>;
			};
		};
	};
};

&pruss_soc_bus1 {
	status = "okay";

	pruss1: pruss@4b200000 {
		status = "okay";
	};
};

&pruss_soc_bus2 {
	status = "okay";

	pruss2: pruss@4b280000 {
		status = "okay";
	};
};

&pruss2_mdio {
	status = "okay";
	pruss2_eth0_phy: ethernet-phy@0 {
		reg = <0>;
		interrupt-parent = <&gpio3>;
		interrupts = <30 IRQ_TYPE_EDGE_FALLING>;
	};

	pruss2_eth1_phy: ethernet-phy@1 {
		reg = <1>;
		interrupt-parent = <&gpio3>;
		interrupts = <31 IRQ_TYPE_EDGE_FALLING>;
	};
};

&bb2d {
	status = "ok";
>>>>>>> 307d9db0
};<|MERGE_RESOLUTION|>--- conflicted
+++ resolved
@@ -610,8 +610,6 @@
 
 &cpu0 {
 	vdd-supply = <&smps12_reg>;
-<<<<<<< HEAD
-=======
 };
 
 &gpu {
@@ -688,5 +686,4 @@
 
 &bb2d {
 	status = "ok";
->>>>>>> 307d9db0
 };