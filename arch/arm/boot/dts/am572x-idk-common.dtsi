--- conflicted
+++ resolved
@@ -193,13 +193,17 @@
 
 &ipu1 {
 	status = "okay";
-<<<<<<< HEAD
-	mbox_ipu2_ipc3x: mbox_ipu2_ipc3x {
-		status = "okay";
-	};
-	mbox_dsp2_ipc3x: mbox_dsp2_ipc3x {
-		status = "okay";
-	};
+	memory-region = <&ipu1_memory_region>;
+};
+
+&dsp1 {
+	status = "okay";
+	memory-region = <&dsp1_memory_region>;
+};
+
+&dsp2 {
+	status = "okay";
+	memory-region = <&dsp2_memory_region>;
 };
 
 &ov2659_1 {
@@ -214,17 +218,3 @@
 		pclk-sample = <1>;
 	};
 };
-=======
-	memory-region = <&ipu1_memory_region>;
-};
-
-&dsp1 {
-	status = "okay";
-	memory-region = <&dsp1_memory_region>;
-};
-
-&dsp2 {
-	status = "okay";
-	memory-region = <&dsp2_memory_region>;
-};
->>>>>>> 6a7e3da5
