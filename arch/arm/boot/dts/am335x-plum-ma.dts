--- conflicted
+++ resolved
@@ -1203,11 +1203,8 @@
 		xio_3e = &xio_3e;
 		xio_3f = &xio_3f;
 		xio_41 = &xio_41;
-<<<<<<< HEAD
+		xio_42 = &xio_42;
 		xio_43 = &xio_3c;
-=======
-		xio_42 = &xio_42;
->>>>>>> 583fb4ca
 	};
 
 	/* XIO: (id: 0x02) FOMA only */
