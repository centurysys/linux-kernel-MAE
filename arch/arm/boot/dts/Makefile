--- conflicted
+++ resolved
@@ -762,9 +762,6 @@
 	dra76-evm.dtb
 dtb-merge-$(CONFIG_SOC_DRA7XX) += \
 	am57xx-evm.dtb \
-<<<<<<< HEAD
-	am57xx-evm-reva3.dtb
-=======
 	am57xx-evm-cam-mt9t111.dtb \
 	am57xx-evm-cam-ov10635.dtb \
 	am57xx-evm-reva3.dtb \
@@ -789,7 +786,6 @@
 	dra76-evm-tfp410.dtb \
 	dra76-evm-tfp410-ov490.dtb \
 	dra76-evm-tfp410-ov5640.dtb
->>>>>>> 307d9db0
 ifeq ($(CONFIG_SOC_DRA7XX),y)
 dts-dirs += ti
 endif
