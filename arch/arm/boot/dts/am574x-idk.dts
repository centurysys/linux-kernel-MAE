--- conflicted
+++ resolved
@@ -38,13 +38,10 @@
 
 &emif1 {
 	status = "okay";
-<<<<<<< HEAD
-=======
 };
 
 &pruss2_mdio {
 	reset-gpios = <&gpio5 8 GPIO_ACTIVE_LOW>,
 		      <&gpio5 9 GPIO_ACTIVE_LOW>;
 	reset-delay-us = <2>;   /* PHY datasheet states 1uS min */
->>>>>>> 307d9db0
 };