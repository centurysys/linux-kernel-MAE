// SPDX-License-Identifier: GPL-2.0-or-later
/*
 * pSeries_lpar.c
 * Copyright (C) 2001 Todd Inglett, IBM Corporation
 *
 * pSeries LPAR support.
 */

/* Enables debugging of low-level hash table routines - careful! */
#undef DEBUG
#define pr_fmt(fmt) "lpar: " fmt

#include <linux/kernel.h>
#include <linux/dma-mapping.h>
#include <linux/console.h>
#include <linux/export.h>
#include <linux/jump_label.h>
#include <linux/delay.h>
#include <linux/stop_machine.h>
#include <linux/spinlock.h>
#include <linux/cpuhotplug.h>
#include <linux/workqueue.h>
#include <linux/proc_fs.h>
#include <linux/pgtable.h>
#include <asm/processor.h>
#include <asm/mmu.h>
#include <asm/page.h>
#include <asm/machdep.h>
#include <asm/mmu_context.h>
#include <asm/iommu.h>
#include <asm/tlb.h>
#include <asm/prom.h>
#include <asm/cputable.h>
#include <asm/udbg.h>
#include <asm/smp.h>
#include <asm/trace.h>
#include <asm/firmware.h>
#include <asm/plpar_wrappers.h>
#include <asm/kexec.h>
#include <asm/fadump.h>
#include <asm/asm-prototypes.h>
#include <asm/debugfs.h>
#include <asm/dtl.h>

#include "pseries.h"

/* Flag bits for H_BULK_REMOVE */
#define HBR_REQUEST	0x4000000000000000UL
#define HBR_RESPONSE	0x8000000000000000UL
#define HBR_END		0xc000000000000000UL
#define HBR_AVPN	0x0200000000000000UL
#define HBR_ANDCOND	0x0100000000000000UL


/* in hvCall.S */
EXPORT_SYMBOL(plpar_hcall);
EXPORT_SYMBOL(plpar_hcall9);
EXPORT_SYMBOL(plpar_hcall_norets);

/*
 * H_BLOCK_REMOVE supported block size for this page size in segment who's base
 * page size is that page size.
 *
 * The first index is the segment base page size, the second one is the actual
 * page size.
 */
static int hblkrm_size[MMU_PAGE_COUNT][MMU_PAGE_COUNT] __ro_after_init;

/*
 * Due to the involved complexity, and that the current hypervisor is only
 * returning this value or 0, we are limiting the support of the H_BLOCK_REMOVE
 * buffer size to 8 size block.
 */
#define HBLKRM_SUPPORTED_BLOCK_SIZE 8

#ifdef CONFIG_VIRT_CPU_ACCOUNTING_NATIVE
static u8 dtl_mask = DTL_LOG_PREEMPT;
#else
static u8 dtl_mask;
#endif

void alloc_dtl_buffers(unsigned long *time_limit)
{
	int cpu;
	struct paca_struct *pp;
	struct dtl_entry *dtl;

	for_each_possible_cpu(cpu) {
		pp = paca_ptrs[cpu];
		if (pp->dispatch_log)
			continue;
		dtl = kmem_cache_alloc(dtl_cache, GFP_KERNEL);
		if (!dtl) {
			pr_warn("Failed to allocate dispatch trace log for cpu %d\n",
				cpu);
#ifdef CONFIG_VIRT_CPU_ACCOUNTING_NATIVE
			pr_warn("Stolen time statistics will be unreliable\n");
#endif
			break;
		}

		pp->dtl_ridx = 0;
		pp->dispatch_log = dtl;
		pp->dispatch_log_end = dtl + N_DISPATCH_LOG;
		pp->dtl_curr = dtl;

		if (time_limit && time_after(jiffies, *time_limit)) {
			cond_resched();
			*time_limit = jiffies + HZ;
		}
	}
}

void register_dtl_buffer(int cpu)
{
	long ret;
	struct paca_struct *pp;
	struct dtl_entry *dtl;
	int hwcpu = get_hard_smp_processor_id(cpu);

	pp = paca_ptrs[cpu];
	dtl = pp->dispatch_log;
	if (dtl && dtl_mask) {
		pp->dtl_ridx = 0;
		pp->dtl_curr = dtl;
		lppaca_of(cpu).dtl_idx = 0;

		/* hypervisor reads buffer length from this field */
		dtl->enqueue_to_dispatch_time = cpu_to_be32(DISPATCH_LOG_BYTES);
		ret = register_dtl(hwcpu, __pa(dtl));
		if (ret)
			pr_err("WARNING: DTL registration of cpu %d (hw %d) failed with %ld\n",
			       cpu, hwcpu, ret);

		lppaca_of(cpu).dtl_enable_mask = dtl_mask;
	}
}

#ifdef CONFIG_PPC_SPLPAR
struct dtl_worker {
	struct delayed_work work;
	int cpu;
};

struct vcpu_dispatch_data {
	int last_disp_cpu;

	int total_disp;

	int same_cpu_disp;
	int same_chip_disp;
	int diff_chip_disp;
	int far_chip_disp;

	int numa_home_disp;
	int numa_remote_disp;
	int numa_far_disp;
};

/*
 * This represents the number of cpus in the hypervisor. Since there is no
 * architected way to discover the number of processors in the host, we
 * provision for dealing with NR_CPUS. This is currently 2048 by default, and
 * is sufficient for our purposes. This will need to be tweaked if
 * CONFIG_NR_CPUS is changed.
 */
#define NR_CPUS_H	NR_CPUS

DEFINE_RWLOCK(dtl_access_lock);
static DEFINE_PER_CPU(struct vcpu_dispatch_data, vcpu_disp_data);
static DEFINE_PER_CPU(u64, dtl_entry_ridx);
static DEFINE_PER_CPU(struct dtl_worker, dtl_workers);
static enum cpuhp_state dtl_worker_state;
static DEFINE_MUTEX(dtl_enable_mutex);
static int vcpudispatch_stats_on __read_mostly;
static int vcpudispatch_stats_freq = 50;
static __be32 *vcpu_associativity, *pcpu_associativity;


static void free_dtl_buffers(unsigned long *time_limit)
{
#ifndef CONFIG_VIRT_CPU_ACCOUNTING_NATIVE
	int cpu;
	struct paca_struct *pp;

	for_each_possible_cpu(cpu) {
		pp = paca_ptrs[cpu];
		if (!pp->dispatch_log)
			continue;
		kmem_cache_free(dtl_cache, pp->dispatch_log);
		pp->dtl_ridx = 0;
		pp->dispatch_log = 0;
		pp->dispatch_log_end = 0;
		pp->dtl_curr = 0;

		if (time_limit && time_after(jiffies, *time_limit)) {
			cond_resched();
			*time_limit = jiffies + HZ;
		}
	}
#endif
}

static int init_cpu_associativity(void)
{
	vcpu_associativity = kcalloc(num_possible_cpus() / threads_per_core,
			VPHN_ASSOC_BUFSIZE * sizeof(__be32), GFP_KERNEL);
	pcpu_associativity = kcalloc(NR_CPUS_H / threads_per_core,
			VPHN_ASSOC_BUFSIZE * sizeof(__be32), GFP_KERNEL);

	if (!vcpu_associativity || !pcpu_associativity) {
		pr_err("error allocating memory for associativity information\n");
		return -ENOMEM;
	}

	return 0;
}

static void destroy_cpu_associativity(void)
{
	kfree(vcpu_associativity);
	kfree(pcpu_associativity);
	vcpu_associativity = pcpu_associativity = 0;
}

static __be32 *__get_cpu_associativity(int cpu, __be32 *cpu_assoc, int flag)
{
	__be32 *assoc;
	int rc = 0;

	assoc = &cpu_assoc[(int)(cpu / threads_per_core) * VPHN_ASSOC_BUFSIZE];
	if (!assoc[0]) {
		rc = hcall_vphn(cpu, flag, &assoc[0]);
		if (rc)
			return NULL;
	}

	return assoc;
}

static __be32 *get_pcpu_associativity(int cpu)
{
	return __get_cpu_associativity(cpu, pcpu_associativity, VPHN_FLAG_PCPU);
}

static __be32 *get_vcpu_associativity(int cpu)
{
	return __get_cpu_associativity(cpu, vcpu_associativity, VPHN_FLAG_VCPU);
}

static int cpu_relative_dispatch_distance(int last_disp_cpu, int cur_disp_cpu)
{
	__be32 *last_disp_cpu_assoc, *cur_disp_cpu_assoc;

	if (last_disp_cpu >= NR_CPUS_H || cur_disp_cpu >= NR_CPUS_H)
		return -EINVAL;

	last_disp_cpu_assoc = get_pcpu_associativity(last_disp_cpu);
	cur_disp_cpu_assoc = get_pcpu_associativity(cur_disp_cpu);

	if (!last_disp_cpu_assoc || !cur_disp_cpu_assoc)
		return -EIO;

	return cpu_distance(last_disp_cpu_assoc, cur_disp_cpu_assoc);
}

static int cpu_home_node_dispatch_distance(int disp_cpu)
{
	__be32 *disp_cpu_assoc, *vcpu_assoc;
	int vcpu_id = smp_processor_id();

	if (disp_cpu >= NR_CPUS_H) {
		pr_debug_ratelimited("vcpu dispatch cpu %d > %d\n",
						disp_cpu, NR_CPUS_H);
		return -EINVAL;
	}

	disp_cpu_assoc = get_pcpu_associativity(disp_cpu);
	vcpu_assoc = get_vcpu_associativity(vcpu_id);

	if (!disp_cpu_assoc || !vcpu_assoc)
		return -EIO;

	return cpu_distance(disp_cpu_assoc, vcpu_assoc);
}

static void update_vcpu_disp_stat(int disp_cpu)
{
	struct vcpu_dispatch_data *disp;
	int distance;

	disp = this_cpu_ptr(&vcpu_disp_data);
	if (disp->last_disp_cpu == -1) {
		disp->last_disp_cpu = disp_cpu;
		return;
	}

	disp->total_disp++;

	if (disp->last_disp_cpu == disp_cpu ||
		(cpu_first_thread_sibling(disp->last_disp_cpu) ==
					cpu_first_thread_sibling(disp_cpu)))
		disp->same_cpu_disp++;
	else {
		distance = cpu_relative_dispatch_distance(disp->last_disp_cpu,
								disp_cpu);
		if (distance < 0)
			pr_debug_ratelimited("vcpudispatch_stats: cpu %d: error determining associativity\n",
					smp_processor_id());
		else {
			switch (distance) {
			case 0:
				disp->same_chip_disp++;
				break;
			case 1:
				disp->diff_chip_disp++;
				break;
			case 2:
				disp->far_chip_disp++;
				break;
			default:
				pr_debug_ratelimited("vcpudispatch_stats: cpu %d (%d -> %d): unexpected relative dispatch distance %d\n",
						 smp_processor_id(),
						 disp->last_disp_cpu,
						 disp_cpu,
						 distance);
			}
		}
	}

	distance = cpu_home_node_dispatch_distance(disp_cpu);
	if (distance < 0)
		pr_debug_ratelimited("vcpudispatch_stats: cpu %d: error determining associativity\n",
				smp_processor_id());
	else {
		switch (distance) {
		case 0:
			disp->numa_home_disp++;
			break;
		case 1:
			disp->numa_remote_disp++;
			break;
		case 2:
			disp->numa_far_disp++;
			break;
		default:
			pr_debug_ratelimited("vcpudispatch_stats: cpu %d on %d: unexpected numa dispatch distance %d\n",
						 smp_processor_id(),
						 disp_cpu,
						 distance);
		}
	}

	disp->last_disp_cpu = disp_cpu;
}

static void process_dtl_buffer(struct work_struct *work)
{
	struct dtl_entry dtle;
	u64 i = __this_cpu_read(dtl_entry_ridx);
	struct dtl_entry *dtl = local_paca->dispatch_log + (i % N_DISPATCH_LOG);
	struct dtl_entry *dtl_end = local_paca->dispatch_log_end;
	struct lppaca *vpa = local_paca->lppaca_ptr;
	struct dtl_worker *d = container_of(work, struct dtl_worker, work.work);

	if (!local_paca->dispatch_log)
		return;

	/* if we have been migrated away, we cancel ourself */
	if (d->cpu != smp_processor_id()) {
		pr_debug("vcpudispatch_stats: cpu %d worker migrated -- canceling worker\n",
						smp_processor_id());
		return;
	}

	if (i == be64_to_cpu(vpa->dtl_idx))
		goto out;

	while (i < be64_to_cpu(vpa->dtl_idx)) {
		dtle = *dtl;
		barrier();
		if (i + N_DISPATCH_LOG < be64_to_cpu(vpa->dtl_idx)) {
			/* buffer has overflowed */
			pr_debug_ratelimited("vcpudispatch_stats: cpu %d lost %lld DTL samples\n",
				d->cpu,
				be64_to_cpu(vpa->dtl_idx) - N_DISPATCH_LOG - i);
			i = be64_to_cpu(vpa->dtl_idx) - N_DISPATCH_LOG;
			dtl = local_paca->dispatch_log + (i % N_DISPATCH_LOG);
			continue;
		}
		update_vcpu_disp_stat(be16_to_cpu(dtle.processor_id));
		++i;
		++dtl;
		if (dtl == dtl_end)
			dtl = local_paca->dispatch_log;
	}

	__this_cpu_write(dtl_entry_ridx, i);

out:
	schedule_delayed_work_on(d->cpu, to_delayed_work(work),
					HZ / vcpudispatch_stats_freq);
}

static int dtl_worker_online(unsigned int cpu)
{
	struct dtl_worker *d = &per_cpu(dtl_workers, cpu);

	memset(d, 0, sizeof(*d));
	INIT_DELAYED_WORK(&d->work, process_dtl_buffer);
	d->cpu = cpu;

#ifndef CONFIG_VIRT_CPU_ACCOUNTING_NATIVE
	per_cpu(dtl_entry_ridx, cpu) = 0;
	register_dtl_buffer(cpu);
#else
	per_cpu(dtl_entry_ridx, cpu) = be64_to_cpu(lppaca_of(cpu).dtl_idx);
#endif

	schedule_delayed_work_on(cpu, &d->work, HZ / vcpudispatch_stats_freq);
	return 0;
}

static int dtl_worker_offline(unsigned int cpu)
{
	struct dtl_worker *d = &per_cpu(dtl_workers, cpu);

	cancel_delayed_work_sync(&d->work);

#ifndef CONFIG_VIRT_CPU_ACCOUNTING_NATIVE
	unregister_dtl(get_hard_smp_processor_id(cpu));
#endif

	return 0;
}

static void set_global_dtl_mask(u8 mask)
{
	int cpu;

	dtl_mask = mask;
	for_each_present_cpu(cpu)
		lppaca_of(cpu).dtl_enable_mask = dtl_mask;
}

static void reset_global_dtl_mask(void)
{
	int cpu;

#ifdef CONFIG_VIRT_CPU_ACCOUNTING_NATIVE
	dtl_mask = DTL_LOG_PREEMPT;
#else
	dtl_mask = 0;
#endif
	for_each_present_cpu(cpu)
		lppaca_of(cpu).dtl_enable_mask = dtl_mask;
}

static int dtl_worker_enable(unsigned long *time_limit)
{
	int rc = 0, state;

	if (!write_trylock(&dtl_access_lock)) {
		rc = -EBUSY;
		goto out;
	}

	set_global_dtl_mask(DTL_LOG_ALL);

	/* Setup dtl buffers and register those */
	alloc_dtl_buffers(time_limit);

	state = cpuhp_setup_state(CPUHP_AP_ONLINE_DYN, "powerpc/dtl:online",
					dtl_worker_online, dtl_worker_offline);
	if (state < 0) {
		pr_err("vcpudispatch_stats: unable to setup workqueue for DTL processing\n");
		free_dtl_buffers(time_limit);
		reset_global_dtl_mask();
		write_unlock(&dtl_access_lock);
		rc = -EINVAL;
		goto out;
	}
	dtl_worker_state = state;

out:
	return rc;
}

static void dtl_worker_disable(unsigned long *time_limit)
{
	cpuhp_remove_state(dtl_worker_state);
	free_dtl_buffers(time_limit);
	reset_global_dtl_mask();
	write_unlock(&dtl_access_lock);
}

static ssize_t vcpudispatch_stats_write(struct file *file, const char __user *p,
		size_t count, loff_t *ppos)
{
	unsigned long time_limit = jiffies + HZ;
	struct vcpu_dispatch_data *disp;
	int rc, cmd, cpu;
	char buf[16];

	if (count > 15)
		return -EINVAL;

	if (copy_from_user(buf, p, count))
		return -EFAULT;

	buf[count] = 0;
	rc = kstrtoint(buf, 0, &cmd);
	if (rc || cmd < 0 || cmd > 1) {
		pr_err("vcpudispatch_stats: please use 0 to disable or 1 to enable dispatch statistics\n");
		return rc ? rc : -EINVAL;
	}

	mutex_lock(&dtl_enable_mutex);

	if ((cmd == 0 && !vcpudispatch_stats_on) ||
			(cmd == 1 && vcpudispatch_stats_on))
		goto out;

	if (cmd) {
		rc = init_cpu_associativity();
		if (rc)
			goto out;

		for_each_possible_cpu(cpu) {
			disp = per_cpu_ptr(&vcpu_disp_data, cpu);
			memset(disp, 0, sizeof(*disp));
			disp->last_disp_cpu = -1;
		}

		rc = dtl_worker_enable(&time_limit);
		if (rc) {
			destroy_cpu_associativity();
			goto out;
		}
	} else {
		dtl_worker_disable(&time_limit);
		destroy_cpu_associativity();
	}

	vcpudispatch_stats_on = cmd;

out:
	mutex_unlock(&dtl_enable_mutex);
	if (rc)
		return rc;
	return count;
}

static int vcpudispatch_stats_display(struct seq_file *p, void *v)
{
	int cpu;
	struct vcpu_dispatch_data *disp;

	if (!vcpudispatch_stats_on) {
		seq_puts(p, "off\n");
		return 0;
	}

	for_each_online_cpu(cpu) {
		disp = per_cpu_ptr(&vcpu_disp_data, cpu);
		seq_printf(p, "cpu%d", cpu);
		seq_put_decimal_ull(p, " ", disp->total_disp);
		seq_put_decimal_ull(p, " ", disp->same_cpu_disp);
		seq_put_decimal_ull(p, " ", disp->same_chip_disp);
		seq_put_decimal_ull(p, " ", disp->diff_chip_disp);
		seq_put_decimal_ull(p, " ", disp->far_chip_disp);
		seq_put_decimal_ull(p, " ", disp->numa_home_disp);
		seq_put_decimal_ull(p, " ", disp->numa_remote_disp);
		seq_put_decimal_ull(p, " ", disp->numa_far_disp);
		seq_puts(p, "\n");
	}

	return 0;
}

static int vcpudispatch_stats_open(struct inode *inode, struct file *file)
{
	return single_open(file, vcpudispatch_stats_display, NULL);
}

static const struct proc_ops vcpudispatch_stats_proc_ops = {
	.proc_open	= vcpudispatch_stats_open,
	.proc_read	= seq_read,
	.proc_write	= vcpudispatch_stats_write,
	.proc_lseek	= seq_lseek,
	.proc_release	= single_release,
};

static ssize_t vcpudispatch_stats_freq_write(struct file *file,
		const char __user *p, size_t count, loff_t *ppos)
{
	int rc, freq;
	char buf[16];

	if (count > 15)
		return -EINVAL;

	if (copy_from_user(buf, p, count))
		return -EFAULT;

	buf[count] = 0;
	rc = kstrtoint(buf, 0, &freq);
	if (rc || freq < 1 || freq > HZ) {
		pr_err("vcpudispatch_stats_freq: please specify a frequency between 1 and %d\n",
				HZ);
		return rc ? rc : -EINVAL;
	}

	vcpudispatch_stats_freq = freq;

	return count;
}

static int vcpudispatch_stats_freq_display(struct seq_file *p, void *v)
{
	seq_printf(p, "%d\n", vcpudispatch_stats_freq);
	return 0;
}

static int vcpudispatch_stats_freq_open(struct inode *inode, struct file *file)
{
	return single_open(file, vcpudispatch_stats_freq_display, NULL);
}

static const struct proc_ops vcpudispatch_stats_freq_proc_ops = {
	.proc_open	= vcpudispatch_stats_freq_open,
	.proc_read	= seq_read,
	.proc_write	= vcpudispatch_stats_freq_write,
	.proc_lseek	= seq_lseek,
	.proc_release	= single_release,
};

static int __init vcpudispatch_stats_procfs_init(void)
{
	/*
	 * Avoid smp_processor_id while preemptible. All CPUs should have
	 * the same value for lppaca_shared_proc.
	 */
	preempt_disable();
	if (!lppaca_shared_proc(get_lppaca())) {
		preempt_enable();
		return 0;
	}
	preempt_enable();

	if (!proc_create("powerpc/vcpudispatch_stats", 0600, NULL,
					&vcpudispatch_stats_proc_ops))
		pr_err("vcpudispatch_stats: error creating procfs file\n");
	else if (!proc_create("powerpc/vcpudispatch_stats_freq", 0600, NULL,
					&vcpudispatch_stats_freq_proc_ops))
		pr_err("vcpudispatch_stats_freq: error creating procfs file\n");

	return 0;
}

machine_device_initcall(pseries, vcpudispatch_stats_procfs_init);
#endif /* CONFIG_PPC_SPLPAR */

void vpa_init(int cpu)
{
	int hwcpu = get_hard_smp_processor_id(cpu);
	unsigned long addr;
	long ret;

	/*
	 * The spec says it "may be problematic" if CPU x registers the VPA of
	 * CPU y. We should never do that, but wail if we ever do.
	 */
	WARN_ON(cpu != smp_processor_id());

	if (cpu_has_feature(CPU_FTR_ALTIVEC))
		lppaca_of(cpu).vmxregs_in_use = 1;

	if (cpu_has_feature(CPU_FTR_ARCH_207S))
		lppaca_of(cpu).ebb_regs_in_use = 1;

	addr = __pa(&lppaca_of(cpu));
	ret = register_vpa(hwcpu, addr);

	if (ret) {
		pr_err("WARNING: VPA registration for cpu %d (hw %d) of area "
		       "%lx failed with %ld\n", cpu, hwcpu, addr, ret);
		return;
	}

#ifdef CONFIG_PPC_BOOK3S_64
	/*
	 * PAPR says this feature is SLB-Buffer but firmware never
	 * reports that.  All SPLPAR support SLB shadow buffer.
	 */
	if (!radix_enabled() && firmware_has_feature(FW_FEATURE_SPLPAR)) {
		addr = __pa(paca_ptrs[cpu]->slb_shadow_ptr);
		ret = register_slb_shadow(hwcpu, addr);
		if (ret)
			pr_err("WARNING: SLB shadow buffer registration for "
			       "cpu %d (hw %d) of area %lx failed with %ld\n",
			       cpu, hwcpu, addr, ret);
	}
#endif /* CONFIG_PPC_BOOK3S_64 */

	/*
	 * Register dispatch trace log, if one has been allocated.
	 */
	register_dtl_buffer(cpu);
}

#ifdef CONFIG_PPC_BOOK3S_64

static long pSeries_lpar_hpte_insert(unsigned long hpte_group,
				     unsigned long vpn, unsigned long pa,
				     unsigned long rflags, unsigned long vflags,
				     int psize, int apsize, int ssize)
{
	unsigned long lpar_rc;
	unsigned long flags;
	unsigned long slot;
	unsigned long hpte_v, hpte_r;

	if (!(vflags & HPTE_V_BOLTED))
		pr_devel("hpte_insert(group=%lx, vpn=%016lx, "
			 "pa=%016lx, rflags=%lx, vflags=%lx, psize=%d)\n",
			 hpte_group, vpn,  pa, rflags, vflags, psize);

	hpte_v = hpte_encode_v(vpn, psize, apsize, ssize) | vflags | HPTE_V_VALID;
	hpte_r = hpte_encode_r(pa, psize, apsize) | rflags;

	if (!(vflags & HPTE_V_BOLTED))
		pr_devel(" hpte_v=%016lx, hpte_r=%016lx\n", hpte_v, hpte_r);

	/* Now fill in the actual HPTE */
	/* Set CEC cookie to 0         */
	/* Zero page = 0               */
	/* I-cache Invalidate = 0      */
	/* I-cache synchronize = 0     */
	/* Exact = 0                   */
	flags = 0;

	if (firmware_has_feature(FW_FEATURE_XCMO) && !(hpte_r & HPTE_R_N))
		flags |= H_COALESCE_CAND;

	lpar_rc = plpar_pte_enter(flags, hpte_group, hpte_v, hpte_r, &slot);
	if (unlikely(lpar_rc == H_PTEG_FULL)) {
		pr_devel("Hash table group is full\n");
		return -1;
	}

	/*
	 * Since we try and ioremap PHBs we don't own, the pte insert
	 * will fail. However we must catch the failure in hash_page
	 * or we will loop forever, so return -2 in this case.
	 */
	if (unlikely(lpar_rc != H_SUCCESS)) {
		pr_err("Failed hash pte insert with error %ld\n", lpar_rc);
		return -2;
	}
	if (!(vflags & HPTE_V_BOLTED))
		pr_devel(" -> slot: %lu\n", slot & 7);

	/* Because of iSeries, we have to pass down the secondary
	 * bucket bit here as well
	 */
	return (slot & 7) | (!!(vflags & HPTE_V_SECONDARY) << 3);
}

static DEFINE_SPINLOCK(pSeries_lpar_tlbie_lock);

static long pSeries_lpar_hpte_remove(unsigned long hpte_group)
{
	unsigned long slot_offset;
	unsigned long lpar_rc;
	int i;
	unsigned long dummy1, dummy2;

	/* pick a random slot to start at */
	slot_offset = mftb() & 0x7;

	for (i = 0; i < HPTES_PER_GROUP; i++) {

		/* don't remove a bolted entry */
		lpar_rc = plpar_pte_remove(H_ANDCOND, hpte_group + slot_offset,
					   HPTE_V_BOLTED, &dummy1, &dummy2);
		if (lpar_rc == H_SUCCESS)
			return i;

		/*
		 * The test for adjunct partition is performed before the
		 * ANDCOND test.  H_RESOURCE may be returned, so we need to
		 * check for that as well.
		 */
		BUG_ON(lpar_rc != H_NOT_FOUND && lpar_rc != H_RESOURCE);

		slot_offset++;
		slot_offset &= 0x7;
	}

	return -1;
}

static void manual_hpte_clear_all(void)
{
	unsigned long size_bytes = 1UL << ppc64_pft_size;
	unsigned long hpte_count = size_bytes >> 4;
	struct {
		unsigned long pteh;
		unsigned long ptel;
	} ptes[4];
	long lpar_rc;
	unsigned long i, j;

	/* Read in batches of 4,
	 * invalidate only valid entries not in the VRMA
	 * hpte_count will be a multiple of 4
         */
	for (i = 0; i < hpte_count; i += 4) {
		lpar_rc = plpar_pte_read_4_raw(0, i, (void *)ptes);
		if (lpar_rc != H_SUCCESS) {
			pr_info("Failed to read hash page table at %ld err %ld\n",
				i, lpar_rc);
			continue;
		}
		for (j = 0; j < 4; j++){
			if ((ptes[j].pteh & HPTE_V_VRMA_MASK) ==
				HPTE_V_VRMA_MASK)
				continue;
			if (ptes[j].pteh & HPTE_V_VALID)
				plpar_pte_remove_raw(0, i + j, 0,
					&(ptes[j].pteh), &(ptes[j].ptel));
		}
	}
}

static int hcall_hpte_clear_all(void)
{
	int rc;

	do {
		rc = plpar_hcall_norets(H_CLEAR_HPT);
	} while (rc == H_CONTINUE);

	return rc;
}

static void pseries_hpte_clear_all(void)
{
	int rc;

	rc = hcall_hpte_clear_all();
	if (rc != H_SUCCESS)
		manual_hpte_clear_all();

#ifdef __LITTLE_ENDIAN__
	/*
	 * Reset exceptions to big endian.
	 *
	 * FIXME this is a hack for kexec, we need to reset the exception
	 * endian before starting the new kernel and this is a convenient place
	 * to do it.
	 *
	 * This is also called on boot when a fadump happens. In that case we
	 * must not change the exception endian mode.
	 */
	if (firmware_has_feature(FW_FEATURE_SET_MODE) && !is_fadump_active())
		pseries_big_endian_exceptions();
#endif
}

/*
 * NOTE: for updatepp ops we are fortunate that the linux "newpp" bits and
 * the low 3 bits of flags happen to line up.  So no transform is needed.
 * We can probably optimize here and assume the high bits of newpp are
 * already zero.  For now I am paranoid.
 */
static long pSeries_lpar_hpte_updatepp(unsigned long slot,
				       unsigned long newpp,
				       unsigned long vpn,
				       int psize, int apsize,
				       int ssize, unsigned long inv_flags)
{
	unsigned long lpar_rc;
	unsigned long flags;
	unsigned long want_v;

	want_v = hpte_encode_avpn(vpn, psize, ssize);

	flags = (newpp & (HPTE_R_PP | HPTE_R_N | HPTE_R_KEY_LO)) | H_AVPN;
	flags |= (newpp & HPTE_R_KEY_HI) >> 48;
	if (mmu_has_feature(MMU_FTR_KERNEL_RO))
		/* Move pp0 into bit 8 (IBM 55) */
		flags |= (newpp & HPTE_R_PP0) >> 55;

	pr_devel("    update: avpnv=%016lx, hash=%016lx, f=%lx, psize: %d ...",
		 want_v, slot, flags, psize);

	lpar_rc = plpar_pte_protect(flags, slot, want_v);

	if (lpar_rc == H_NOT_FOUND) {
		pr_devel("not found !\n");
		return -1;
	}

	pr_devel("ok\n");

	BUG_ON(lpar_rc != H_SUCCESS);

	return 0;
}

static long __pSeries_lpar_hpte_find(unsigned long want_v, unsigned long hpte_group)
{
	long lpar_rc;
	unsigned long i, j;
	struct {
		unsigned long pteh;
		unsigned long ptel;
	} ptes[4];

	for (i = 0; i < HPTES_PER_GROUP; i += 4, hpte_group += 4) {

		lpar_rc = plpar_pte_read_4(0, hpte_group, (void *)ptes);
		if (lpar_rc != H_SUCCESS) {
			pr_info("Failed to read hash page table at %ld err %ld\n",
				hpte_group, lpar_rc);
			continue;
		}

		for (j = 0; j < 4; j++) {
			if (HPTE_V_COMPARE(ptes[j].pteh, want_v) &&
			    (ptes[j].pteh & HPTE_V_VALID))
				return i + j;
		}
	}

	return -1;
}

static long pSeries_lpar_hpte_find(unsigned long vpn, int psize, int ssize)
{
	long slot;
	unsigned long hash;
	unsigned long want_v;
	unsigned long hpte_group;

	hash = hpt_hash(vpn, mmu_psize_defs[psize].shift, ssize);
	want_v = hpte_encode_avpn(vpn, psize, ssize);

	/*
	 * We try to keep bolted entries always in primary hash
	 * But in some case we can find them in secondary too.
	 */
	hpte_group = (hash & htab_hash_mask) * HPTES_PER_GROUP;
	slot = __pSeries_lpar_hpte_find(want_v, hpte_group);
	if (slot < 0) {
		/* Try in secondary */
		hpte_group = (~hash & htab_hash_mask) * HPTES_PER_GROUP;
		slot = __pSeries_lpar_hpte_find(want_v, hpte_group);
		if (slot < 0)
			return -1;
	}
	return hpte_group + slot;
}

static void pSeries_lpar_hpte_updateboltedpp(unsigned long newpp,
					     unsigned long ea,
					     int psize, int ssize)
{
	unsigned long vpn;
	unsigned long lpar_rc, slot, vsid, flags;

	vsid = get_kernel_vsid(ea, ssize);
	vpn = hpt_vpn(ea, vsid, ssize);

	slot = pSeries_lpar_hpte_find(vpn, psize, ssize);
	BUG_ON(slot == -1);

	flags = newpp & (HPTE_R_PP | HPTE_R_N);
	if (mmu_has_feature(MMU_FTR_KERNEL_RO))
		/* Move pp0 into bit 8 (IBM 55) */
		flags |= (newpp & HPTE_R_PP0) >> 55;

	flags |= ((newpp & HPTE_R_KEY_HI) >> 48) | (newpp & HPTE_R_KEY_LO);

	lpar_rc = plpar_pte_protect(flags, slot, 0);

	BUG_ON(lpar_rc != H_SUCCESS);
}

static void pSeries_lpar_hpte_invalidate(unsigned long slot, unsigned long vpn,
					 int psize, int apsize,
					 int ssize, int local)
{
	unsigned long want_v;
	unsigned long lpar_rc;
	unsigned long dummy1, dummy2;

	pr_devel("    inval : slot=%lx, vpn=%016lx, psize: %d, local: %d\n",
		 slot, vpn, psize, local);

	want_v = hpte_encode_avpn(vpn, psize, ssize);
	lpar_rc = plpar_pte_remove(H_AVPN, slot, want_v, &dummy1, &dummy2);
	if (lpar_rc == H_NOT_FOUND)
		return;

	BUG_ON(lpar_rc != H_SUCCESS);
}


/*
 * As defined in the PAPR's section 14.5.4.1.8
 * The control mask doesn't include the returned reference and change bit from
 * the processed PTE.
 */
#define HBLKR_AVPN		0x0100000000000000UL
#define HBLKR_CTRL_MASK		0xf800000000000000UL
#define HBLKR_CTRL_SUCCESS	0x8000000000000000UL
#define HBLKR_CTRL_ERRNOTFOUND	0x8800000000000000UL
#define HBLKR_CTRL_ERRBUSY	0xa000000000000000UL

/*
 * Returned true if we are supporting this block size for the specified segment
 * base page size and actual page size.
 *
 * Currently, we only support 8 size block.
 */
static inline bool is_supported_hlbkrm(int bpsize, int psize)
{
	return (hblkrm_size[bpsize][psize] == HBLKRM_SUPPORTED_BLOCK_SIZE);
}

/**
 * H_BLOCK_REMOVE caller.
 * @idx should point to the latest @param entry set with a PTEX.
 * If PTE cannot be processed because another CPUs has already locked that
 * group, those entries are put back in @param starting at index 1.
 * If entries has to be retried and @retry_busy is set to true, these entries
 * are retried until success. If @retry_busy is set to false, the returned
 * is the number of entries yet to process.
 */
static unsigned long call_block_remove(unsigned long idx, unsigned long *param,
				       bool retry_busy)
{
	unsigned long i, rc, new_idx;
	unsigned long retbuf[PLPAR_HCALL9_BUFSIZE];

	if (idx < 2) {
		pr_warn("Unexpected empty call to H_BLOCK_REMOVE");
		return 0;
	}
again:
	new_idx = 0;
	if (idx > PLPAR_HCALL9_BUFSIZE) {
		pr_err("Too many PTEs (%lu) for H_BLOCK_REMOVE", idx);
		idx = PLPAR_HCALL9_BUFSIZE;
	} else if (idx < PLPAR_HCALL9_BUFSIZE)
		param[idx] = HBR_END;

	rc = plpar_hcall9(H_BLOCK_REMOVE, retbuf,
			  param[0], /* AVA */
			  param[1],  param[2],  param[3],  param[4], /* TS0-7 */
			  param[5],  param[6],  param[7],  param[8]);
	if (rc == H_SUCCESS)
		return 0;

	BUG_ON(rc != H_PARTIAL);

	/* Check that the unprocessed entries were 'not found' or 'busy' */
	for (i = 0; i < idx-1; i++) {
		unsigned long ctrl = retbuf[i] & HBLKR_CTRL_MASK;

		if (ctrl == HBLKR_CTRL_ERRBUSY) {
			param[++new_idx] = param[i+1];
			continue;
		}

		BUG_ON(ctrl != HBLKR_CTRL_SUCCESS
		       && ctrl != HBLKR_CTRL_ERRNOTFOUND);
	}

	/*
	 * If there were entries found busy, retry these entries if requested,
	 * of if all the entries have to be retried.
	 */
	if (new_idx && (retry_busy || new_idx == (PLPAR_HCALL9_BUFSIZE-1))) {
		idx = new_idx + 1;
		goto again;
	}

	return new_idx;
}

#ifdef CONFIG_TRANSPARENT_HUGEPAGE
/*
 * Limit iterations holding pSeries_lpar_tlbie_lock to 3. We also need
 * to make sure that we avoid bouncing the hypervisor tlbie lock.
 */
#define PPC64_HUGE_HPTE_BATCH 12

static void hugepage_block_invalidate(unsigned long *slot, unsigned long *vpn,
				      int count, int psize, int ssize)
{
	unsigned long param[PLPAR_HCALL9_BUFSIZE];
	unsigned long shift, current_vpgb, vpgb;
	int i, pix = 0;

	shift = mmu_psize_defs[psize].shift;

	for (i = 0; i < count; i++) {
		/*
		 * Shifting 3 bits more on the right to get a
		 * 8 pages aligned virtual addresse.
		 */
		vpgb = (vpn[i] >> (shift - VPN_SHIFT + 3));
		if (!pix || vpgb != current_vpgb) {
			/*
			 * Need to start a new 8 pages block, flush
			 * the current one if needed.
			 */
			if (pix)
				(void)call_block_remove(pix, param, true);
			current_vpgb = vpgb;
			param[0] = hpte_encode_avpn(vpn[i], psize, ssize);
			pix = 1;
		}

		param[pix++] = HBR_REQUEST | HBLKR_AVPN | slot[i];
		if (pix == PLPAR_HCALL9_BUFSIZE) {
			pix = call_block_remove(pix, param, false);
			/*
			 * pix = 0 means that all the entries were
			 * removed, we can start a new block.
			 * Otherwise, this means that there are entries
			 * to retry, and pix points to latest one, so
			 * we should increment it and try to continue
			 * the same block.
			 */
			if (pix)
				pix++;
		}
	}
	if (pix)
		(void)call_block_remove(pix, param, true);
}

static void hugepage_bulk_invalidate(unsigned long *slot, unsigned long *vpn,
				     int count, int psize, int ssize)
{
	unsigned long param[PLPAR_HCALL9_BUFSIZE];
	int i = 0, pix = 0, rc;

	for (i = 0; i < count; i++) {

		if (!firmware_has_feature(FW_FEATURE_BULK_REMOVE)) {
			pSeries_lpar_hpte_invalidate(slot[i], vpn[i], psize, 0,
						     ssize, 0);
		} else {
			param[pix] = HBR_REQUEST | HBR_AVPN | slot[i];
			param[pix+1] = hpte_encode_avpn(vpn[i], psize, ssize);
			pix += 2;
			if (pix == 8) {
				rc = plpar_hcall9(H_BULK_REMOVE, param,
						  param[0], param[1], param[2],
						  param[3], param[4], param[5],
						  param[6], param[7]);
				BUG_ON(rc != H_SUCCESS);
				pix = 0;
			}
		}
	}
	if (pix) {
		param[pix] = HBR_END;
		rc = plpar_hcall9(H_BULK_REMOVE, param, param[0], param[1],
				  param[2], param[3], param[4], param[5],
				  param[6], param[7]);
		BUG_ON(rc != H_SUCCESS);
	}
}

static inline void __pSeries_lpar_hugepage_invalidate(unsigned long *slot,
						      unsigned long *vpn,
						      int count, int psize,
						      int ssize)
{
	unsigned long flags = 0;
	int lock_tlbie = !mmu_has_feature(MMU_FTR_LOCKLESS_TLBIE);

	if (lock_tlbie)
		spin_lock_irqsave(&pSeries_lpar_tlbie_lock, flags);

	/* Assuming THP size is 16M */
	if (is_supported_hlbkrm(psize, MMU_PAGE_16M))
		hugepage_block_invalidate(slot, vpn, count, psize, ssize);
	else
		hugepage_bulk_invalidate(slot, vpn, count, psize, ssize);

	if (lock_tlbie)
		spin_unlock_irqrestore(&pSeries_lpar_tlbie_lock, flags);
}

static void pSeries_lpar_hugepage_invalidate(unsigned long vsid,
					     unsigned long addr,
					     unsigned char *hpte_slot_array,
					     int psize, int ssize, int local)
{
	int i, index = 0;
	unsigned long s_addr = addr;
	unsigned int max_hpte_count, valid;
	unsigned long vpn_array[PPC64_HUGE_HPTE_BATCH];
	unsigned long slot_array[PPC64_HUGE_HPTE_BATCH];
	unsigned long shift, hidx, vpn = 0, hash, slot;

	shift = mmu_psize_defs[psize].shift;
	max_hpte_count = 1U << (PMD_SHIFT - shift);

	for (i = 0; i < max_hpte_count; i++) {
		valid = hpte_valid(hpte_slot_array, i);
		if (!valid)
			continue;
		hidx =  hpte_hash_index(hpte_slot_array, i);

		/* get the vpn */
		addr = s_addr + (i * (1ul << shift));
		vpn = hpt_vpn(addr, vsid, ssize);
		hash = hpt_hash(vpn, shift, ssize);
		if (hidx & _PTEIDX_SECONDARY)
			hash = ~hash;

		slot = (hash & htab_hash_mask) * HPTES_PER_GROUP;
		slot += hidx & _PTEIDX_GROUP_IX;

		slot_array[index] = slot;
		vpn_array[index] = vpn;
		if (index == PPC64_HUGE_HPTE_BATCH - 1) {
			/*
			 * Now do a bluk invalidate
			 */
			__pSeries_lpar_hugepage_invalidate(slot_array,
							   vpn_array,
							   PPC64_HUGE_HPTE_BATCH,
							   psize, ssize);
			index = 0;
		} else
			index++;
	}
	if (index)
		__pSeries_lpar_hugepage_invalidate(slot_array, vpn_array,
						   index, psize, ssize);
}
#else
static void pSeries_lpar_hugepage_invalidate(unsigned long vsid,
					     unsigned long addr,
					     unsigned char *hpte_slot_array,
					     int psize, int ssize, int local)
{
	WARN(1, "%s called without THP support\n", __func__);
}
#endif

static int pSeries_lpar_hpte_removebolted(unsigned long ea,
					  int psize, int ssize)
{
	unsigned long vpn;
	unsigned long slot, vsid;

	vsid = get_kernel_vsid(ea, ssize);
	vpn = hpt_vpn(ea, vsid, ssize);

	slot = pSeries_lpar_hpte_find(vpn, psize, ssize);
	if (slot == -1)
		return -ENOENT;

	/*
	 * lpar doesn't use the passed actual page size
	 */
	pSeries_lpar_hpte_invalidate(slot, vpn, psize, 0, ssize, 0);
	return 0;
}


static inline unsigned long compute_slot(real_pte_t pte,
					 unsigned long vpn,
					 unsigned long index,
					 unsigned long shift,
					 int ssize)
{
	unsigned long slot, hash, hidx;

	hash = hpt_hash(vpn, shift, ssize);
	hidx = __rpte_to_hidx(pte, index);
	if (hidx & _PTEIDX_SECONDARY)
		hash = ~hash;
	slot = (hash & htab_hash_mask) * HPTES_PER_GROUP;
	slot += hidx & _PTEIDX_GROUP_IX;
	return slot;
}

/**
 * The hcall H_BLOCK_REMOVE implies that the virtual pages to processed are
 * "all within the same naturally aligned 8 page virtual address block".
 */
static void do_block_remove(unsigned long number, struct ppc64_tlb_batch *batch,
			    unsigned long *param)
{
	unsigned long vpn;
	unsigned long i, pix = 0;
	unsigned long index, shift, slot, current_vpgb, vpgb;
	real_pte_t pte;
	int psize, ssize;

	psize = batch->psize;
	ssize = batch->ssize;

	for (i = 0; i < number; i++) {
		vpn = batch->vpn[i];
		pte = batch->pte[i];
		pte_iterate_hashed_subpages(pte, psize, vpn, index, shift) {
			/*
			 * Shifting 3 bits more on the right to get a
			 * 8 pages aligned virtual addresse.
			 */
			vpgb = (vpn >> (shift - VPN_SHIFT + 3));
			if (!pix || vpgb != current_vpgb) {
				/*
				 * Need to start a new 8 pages block, flush
				 * the current one if needed.
				 */
				if (pix)
					(void)call_block_remove(pix, param,
								true);
				current_vpgb = vpgb;
				param[0] = hpte_encode_avpn(vpn, psize,
							    ssize);
				pix = 1;
			}

			slot = compute_slot(pte, vpn, index, shift, ssize);
			param[pix++] = HBR_REQUEST | HBLKR_AVPN | slot;

			if (pix == PLPAR_HCALL9_BUFSIZE) {
				pix = call_block_remove(pix, param, false);
				/*
				 * pix = 0 means that all the entries were
				 * removed, we can start a new block.
				 * Otherwise, this means that there are entries
				 * to retry, and pix points to latest one, so
				 * we should increment it and try to continue
				 * the same block.
				 */
				if (pix)
					pix++;
			}
		} pte_iterate_hashed_end();
	}

	if (pix)
		(void)call_block_remove(pix, param, true);
}

/*
 * TLB Block Invalidate Characteristics
 *
 * These characteristics define the size of the block the hcall H_BLOCK_REMOVE
 * is able to process for each couple segment base page size, actual page size.
 *
 * The ibm,get-system-parameter properties is returning a buffer with the
 * following layout:
 *
 * [ 2 bytes size of the RTAS buffer (excluding these 2 bytes) ]
 * -----------------
 * TLB Block Invalidate Specifiers:
 * [ 1 byte LOG base 2 of the TLB invalidate block size being specified ]
 * [ 1 byte Number of page sizes (N) that are supported for the specified
 *          TLB invalidate block size ]
 * [ 1 byte Encoded segment base page size and actual page size
 *          MSB=0 means 4k segment base page size and actual page size
 *          MSB=1 the penc value in mmu_psize_def ]
 * ...
 * -----------------
 * Next TLB Block Invalidate Specifiers...
 * -----------------
 * [ 0 ]
 */
static inline void set_hblkrm_bloc_size(int bpsize, int psize,
					unsigned int block_size)
{
	if (block_size > hblkrm_size[bpsize][psize])
		hblkrm_size[bpsize][psize] = block_size;
}

/*
 * Decode the Encoded segment base page size and actual page size.
 * PAPR specifies:
 *   - bit 7 is the L bit
 *   - bits 0-5 are the penc value
 * If the L bit is 0, this means 4K segment base page size and actual page size
 * otherwise the penc value should be read.
 */
#define HBLKRM_L_MASK		0x80
#define HBLKRM_PENC_MASK	0x3f
static inline void __init check_lp_set_hblkrm(unsigned int lp,
					      unsigned int block_size)
{
	unsigned int bpsize, psize;

	/* First, check the L bit, if not set, this means 4K */
	if ((lp & HBLKRM_L_MASK) == 0) {
		set_hblkrm_bloc_size(MMU_PAGE_4K, MMU_PAGE_4K, block_size);
		return;
	}

	lp &= HBLKRM_PENC_MASK;
	for (bpsize = 0; bpsize < MMU_PAGE_COUNT; bpsize++) {
		struct mmu_psize_def *def = &mmu_psize_defs[bpsize];

		for (psize = 0; psize < MMU_PAGE_COUNT; psize++) {
			if (def->penc[psize] == lp) {
				set_hblkrm_bloc_size(bpsize, psize, block_size);
				return;
			}
		}
	}
}

#define SPLPAR_TLB_BIC_TOKEN		50

/*
 * The size of the TLB Block Invalidate Characteristics is variable. But at the
 * maximum it will be the number of possible page sizes *2 + 10 bytes.
 * Currently MMU_PAGE_COUNT is 16, which means 42 bytes. Use a cache line size
 * (128 bytes) for the buffer to get plenty of space.
 */
#define SPLPAR_TLB_BIC_MAXLENGTH	128

void __init pseries_lpar_read_hblkrm_characteristics(void)
{
	unsigned char local_buffer[SPLPAR_TLB_BIC_MAXLENGTH];
	int call_status, len, idx, bpsize;

	if (!firmware_has_feature(FW_FEATURE_BLOCK_REMOVE))
		return;

	spin_lock(&rtas_data_buf_lock);
	memset(rtas_data_buf, 0, RTAS_DATA_BUF_SIZE);
	call_status = rtas_call(rtas_token("ibm,get-system-parameter"), 3, 1,
				NULL,
				SPLPAR_TLB_BIC_TOKEN,
				__pa(rtas_data_buf),
				RTAS_DATA_BUF_SIZE);
	memcpy(local_buffer, rtas_data_buf, SPLPAR_TLB_BIC_MAXLENGTH);
	local_buffer[SPLPAR_TLB_BIC_MAXLENGTH - 1] = '\0';
	spin_unlock(&rtas_data_buf_lock);

	if (call_status != 0) {
		pr_warn("%s %s Error calling get-system-parameter (0x%x)\n",
			__FILE__, __func__, call_status);
		return;
	}

	/*
	 * The first two (2) bytes of the data in the buffer are the length of
	 * the returned data, not counting these first two (2) bytes.
	 */
	len = be16_to_cpu(*((u16 *)local_buffer)) + 2;
	if (len > SPLPAR_TLB_BIC_MAXLENGTH) {
		pr_warn("%s too large returned buffer %d", __func__, len);
		return;
	}

	idx = 2;
	while (idx < len) {
		u8 block_shift = local_buffer[idx++];
		u32 block_size;
		unsigned int npsize;

		if (!block_shift)
			break;

		block_size = 1 << block_shift;

		for (npsize = local_buffer[idx++];
		     npsize > 0 && idx < len; npsize--)
			check_lp_set_hblkrm((unsigned int) local_buffer[idx++],
					    block_size);
	}

	for (bpsize = 0; bpsize < MMU_PAGE_COUNT; bpsize++)
		for (idx = 0; idx < MMU_PAGE_COUNT; idx++)
			if (hblkrm_size[bpsize][idx])
				pr_info("H_BLOCK_REMOVE supports base psize:%d psize:%d block size:%d",
					bpsize, idx, hblkrm_size[bpsize][idx]);
}

/*
 * Take a spinlock around flushes to avoid bouncing the hypervisor tlbie
 * lock.
 */
static void pSeries_lpar_flush_hash_range(unsigned long number, int local)
{
	unsigned long vpn;
	unsigned long i, pix, rc;
	unsigned long flags = 0;
	struct ppc64_tlb_batch *batch = this_cpu_ptr(&ppc64_tlb_batch);
	int lock_tlbie = !mmu_has_feature(MMU_FTR_LOCKLESS_TLBIE);
	unsigned long param[PLPAR_HCALL9_BUFSIZE];
	unsigned long index, shift, slot;
	real_pte_t pte;
	int psize, ssize;

	if (lock_tlbie)
		spin_lock_irqsave(&pSeries_lpar_tlbie_lock, flags);

	if (is_supported_hlbkrm(batch->psize, batch->psize)) {
		do_block_remove(number, batch, param);
		goto out;
	}

	psize = batch->psize;
	ssize = batch->ssize;
	pix = 0;
	for (i = 0; i < number; i++) {
		vpn = batch->vpn[i];
		pte = batch->pte[i];
		pte_iterate_hashed_subpages(pte, psize, vpn, index, shift) {
			slot = compute_slot(pte, vpn, index, shift, ssize);
			if (!firmware_has_feature(FW_FEATURE_BULK_REMOVE)) {
				/*
				 * lpar doesn't use the passed actual page size
				 */
				pSeries_lpar_hpte_invalidate(slot, vpn, psize,
							     0, ssize, local);
			} else {
				param[pix] = HBR_REQUEST | HBR_AVPN | slot;
				param[pix+1] = hpte_encode_avpn(vpn, psize,
								ssize);
				pix += 2;
				if (pix == 8) {
					rc = plpar_hcall9(H_BULK_REMOVE, param,
						param[0], param[1], param[2],
						param[3], param[4], param[5],
						param[6], param[7]);
					BUG_ON(rc != H_SUCCESS);
					pix = 0;
				}
			}
		} pte_iterate_hashed_end();
	}
	if (pix) {
		param[pix] = HBR_END;
		rc = plpar_hcall9(H_BULK_REMOVE, param, param[0], param[1],
				  param[2], param[3], param[4], param[5],
				  param[6], param[7]);
		BUG_ON(rc != H_SUCCESS);
	}

out:
	if (lock_tlbie)
		spin_unlock_irqrestore(&pSeries_lpar_tlbie_lock, flags);
}

static int __init disable_bulk_remove(char *str)
{
	if (strcmp(str, "off") == 0 &&
	    firmware_has_feature(FW_FEATURE_BULK_REMOVE)) {
		pr_info("Disabling BULK_REMOVE firmware feature");
		powerpc_firmware_features &= ~FW_FEATURE_BULK_REMOVE;
	}
	return 1;
}

__setup("bulk_remove=", disable_bulk_remove);

#define HPT_RESIZE_TIMEOUT	10000 /* ms */

struct hpt_resize_state {
	unsigned long shift;
	int commit_rc;
};

static int pseries_lpar_resize_hpt_commit(void *data)
{
	struct hpt_resize_state *state = data;

	state->commit_rc = plpar_resize_hpt_commit(0, state->shift);
	if (state->commit_rc != H_SUCCESS)
		return -EIO;

	/* Hypervisor has transitioned the HTAB, update our globals */
	ppc64_pft_size = state->shift;
	htab_size_bytes = 1UL << ppc64_pft_size;
	htab_hash_mask = (htab_size_bytes >> 7) - 1;

	return 0;
}

/*
 * Must be called in process context. The caller must hold the
 * cpus_lock.
 */
static int pseries_lpar_resize_hpt(unsigned long shift)
{
	struct hpt_resize_state state = {
		.shift = shift,
		.commit_rc = H_FUNCTION,
	};
	unsigned int delay, total_delay = 0;
	int rc;
	ktime_t t0, t1, t2;

	might_sleep();

	if (!firmware_has_feature(FW_FEATURE_HPT_RESIZE))
		return -ENODEV;

	pr_info("Attempting to resize HPT to shift %lu\n", shift);

	t0 = ktime_get();

	rc = plpar_resize_hpt_prepare(0, shift);
	while (H_IS_LONG_BUSY(rc)) {
		delay = get_longbusy_msecs(rc);
		total_delay += delay;
		if (total_delay > HPT_RESIZE_TIMEOUT) {
			/* prepare with shift==0 cancels an in-progress resize */
			rc = plpar_resize_hpt_prepare(0, 0);
			if (rc != H_SUCCESS)
				pr_warn("Unexpected error %d cancelling timed out HPT resize\n",
				       rc);
			return -ETIMEDOUT;
		}
		msleep(delay);
		rc = plpar_resize_hpt_prepare(0, shift);
	}

	switch (rc) {
	case H_SUCCESS:
		/* Continue on */
		break;

	case H_PARAMETER:
		pr_warn("Invalid argument from H_RESIZE_HPT_PREPARE\n");
		return -EINVAL;
	case H_RESOURCE:
		pr_warn("Operation not permitted from H_RESIZE_HPT_PREPARE\n");
		return -EPERM;
	default:
		pr_warn("Unexpected error %d from H_RESIZE_HPT_PREPARE\n", rc);
		return -EIO;
	}

	t1 = ktime_get();

	rc = stop_machine_cpuslocked(pseries_lpar_resize_hpt_commit,
				     &state, NULL);

	t2 = ktime_get();

	if (rc != 0) {
		switch (state.commit_rc) {
		case H_PTEG_FULL:
			return -ENOSPC;

		default:
			pr_warn("Unexpected error %d from H_RESIZE_HPT_COMMIT\n",
				state.commit_rc);
			return -EIO;
		};
	}

	pr_info("HPT resize to shift %lu complete (%lld ms / %lld ms)\n",
		shift, (long long) ktime_ms_delta(t1, t0),
		(long long) ktime_ms_delta(t2, t1));

	return 0;
}

static int pseries_lpar_register_process_table(unsigned long base,
			unsigned long page_size, unsigned long table_size)
{
	long rc;
	unsigned long flags = 0;

	if (table_size)
		flags |= PROC_TABLE_NEW;
	if (radix_enabled()) {
		flags |= PROC_TABLE_RADIX;
		if (mmu_has_feature(MMU_FTR_GTSE))
			flags |= PROC_TABLE_GTSE;
	} else
		flags |= PROC_TABLE_HPT_SLB;
	for (;;) {
		rc = plpar_hcall_norets(H_REGISTER_PROC_TBL, flags, base,
					page_size, table_size);
		if (!H_IS_LONG_BUSY(rc))
			break;
		mdelay(get_longbusy_msecs(rc));
	}
	if (rc != H_SUCCESS) {
		pr_err("Failed to register process table (rc=%ld)\n", rc);
		BUG();
	}
	return rc;
}

void __init hpte_init_pseries(void)
{
	mmu_hash_ops.hpte_invalidate	 = pSeries_lpar_hpte_invalidate;
	mmu_hash_ops.hpte_updatepp	 = pSeries_lpar_hpte_updatepp;
	mmu_hash_ops.hpte_updateboltedpp = pSeries_lpar_hpte_updateboltedpp;
	mmu_hash_ops.hpte_insert	 = pSeries_lpar_hpte_insert;
	mmu_hash_ops.hpte_remove	 = pSeries_lpar_hpte_remove;
	mmu_hash_ops.hpte_removebolted   = pSeries_lpar_hpte_removebolted;
	mmu_hash_ops.flush_hash_range	 = pSeries_lpar_flush_hash_range;
	mmu_hash_ops.hpte_clear_all      = pseries_hpte_clear_all;
	mmu_hash_ops.hugepage_invalidate = pSeries_lpar_hugepage_invalidate;

	if (firmware_has_feature(FW_FEATURE_HPT_RESIZE))
		mmu_hash_ops.resize_hpt = pseries_lpar_resize_hpt;

	/*
	 * On POWER9, we need to do a H_REGISTER_PROC_TBL hcall
	 * to inform the hypervisor that we wish to use the HPT.
	 */
	if (cpu_has_feature(CPU_FTR_ARCH_300))
		pseries_lpar_register_process_table(0, 0, 0);
}

#ifdef CONFIG_PPC_RADIX_MMU
void radix_init_pseries(void)
{
	pr_info("Using radix MMU under hypervisor\n");

	pseries_lpar_register_process_table(__pa(process_tb),
						0, PRTB_SIZE_SHIFT - 12);
}
#endif

#ifdef CONFIG_PPC_SMLPAR
#define CMO_FREE_HINT_DEFAULT 1
static int cmo_free_hint_flag = CMO_FREE_HINT_DEFAULT;

static int __init cmo_free_hint(char *str)
{
	char *parm;
	parm = strstrip(str);

	if (strcasecmp(parm, "no") == 0 || strcasecmp(parm, "off") == 0) {
		pr_info("%s: CMO free page hinting is not active.\n", __func__);
		cmo_free_hint_flag = 0;
		return 1;
	}

	cmo_free_hint_flag = 1;
	pr_info("%s: CMO free page hinting is active.\n", __func__);

	if (strcasecmp(parm, "yes") == 0 || strcasecmp(parm, "on") == 0)
		return 1;

	return 0;
}

__setup("cmo_free_hint=", cmo_free_hint);

static void pSeries_set_page_state(struct page *page, int order,
				   unsigned long state)
{
	int i, j;
	unsigned long cmo_page_sz, addr;

	cmo_page_sz = cmo_get_page_size();
	addr = __pa((unsigned long)page_address(page));

	for (i = 0; i < (1 << order); i++, addr += PAGE_SIZE) {
		for (j = 0; j < PAGE_SIZE; j += cmo_page_sz)
			plpar_hcall_norets(H_PAGE_INIT, state, addr + j, 0);
	}
}

void arch_free_page(struct page *page, int order)
{
	if (radix_enabled())
		return;
	if (!cmo_free_hint_flag || !firmware_has_feature(FW_FEATURE_CMO))
		return;

	pSeries_set_page_state(page, order, H_PAGE_SET_UNUSED);
}
EXPORT_SYMBOL(arch_free_page);

#endif /* CONFIG_PPC_SMLPAR */
#endif /* CONFIG_PPC_BOOK3S_64 */

#ifdef CONFIG_TRACEPOINTS
#ifdef CONFIG_JUMP_LABEL
struct static_key hcall_tracepoint_key = STATIC_KEY_INIT;

int hcall_tracepoint_regfunc(void)
{
	static_key_slow_inc(&hcall_tracepoint_key);
	return 0;
}

void hcall_tracepoint_unregfunc(void)
{
	static_key_slow_dec(&hcall_tracepoint_key);
}
#else
/*
 * We optimise our hcall path by placing hcall_tracepoint_refcount
 * directly in the TOC so we can check if the hcall tracepoints are
 * enabled via a single load.
 */

/* NB: reg/unreg are called while guarded with the tracepoints_mutex */
extern long hcall_tracepoint_refcount;

int hcall_tracepoint_regfunc(void)
{
	hcall_tracepoint_refcount++;
	return 0;
}

void hcall_tracepoint_unregfunc(void)
{
	hcall_tracepoint_refcount--;
}
#endif

/*
<<<<<<< HEAD
 * Since the tracing code might execute hcalls we need to guard against
 * recursion.
=======
 * Keep track of hcall tracing depth and prevent recursion. Warn if any is
 * detected because it may indicate a problem. This will not catch all
 * problems with tracing code making hcalls, because the tracing might have
 * been invoked from a non-hcall, so the first hcall could recurse into it
 * without warning here, but this better than nothing.
 *
 * Hcalls with specific problems being traced should use the _notrace
 * plpar_hcall variants.
>>>>>>> 25423f4b
 */
static DEFINE_PER_CPU(unsigned int, hcall_trace_depth);


notrace void __trace_hcall_entry(unsigned long opcode, unsigned long *args)
{
	unsigned long flags;
	unsigned int *depth;

	local_irq_save(flags);

	depth = this_cpu_ptr(&hcall_trace_depth);

	if (WARN_ON_ONCE(*depth))
		goto out;

	(*depth)++;
	preempt_disable();
	trace_hcall_entry(opcode, args);
	(*depth)--;

out:
	local_irq_restore(flags);
}

notrace void __trace_hcall_exit(long opcode, long retval, unsigned long *retbuf)
{
	unsigned long flags;
	unsigned int *depth;

	local_irq_save(flags);

	depth = this_cpu_ptr(&hcall_trace_depth);

	if (*depth) /* Don't warn again on the way out */
		goto out;

	(*depth)++;
	trace_hcall_exit(opcode, retval, retbuf);
	preempt_enable();
	(*depth)--;

out:
	local_irq_restore(flags);
}
#endif

/**
 * h_get_mpp
 * H_GET_MPP hcall returns info in 7 parms
 */
int h_get_mpp(struct hvcall_mpp_data *mpp_data)
{
	int rc;
	unsigned long retbuf[PLPAR_HCALL9_BUFSIZE];

	rc = plpar_hcall9(H_GET_MPP, retbuf);

	mpp_data->entitled_mem = retbuf[0];
	mpp_data->mapped_mem = retbuf[1];

	mpp_data->group_num = (retbuf[2] >> 2 * 8) & 0xffff;
	mpp_data->pool_num = retbuf[2] & 0xffff;

	mpp_data->mem_weight = (retbuf[3] >> 7 * 8) & 0xff;
	mpp_data->unallocated_mem_weight = (retbuf[3] >> 6 * 8) & 0xff;
	mpp_data->unallocated_entitlement = retbuf[3] & 0xffffffffffffUL;

	mpp_data->pool_size = retbuf[4];
	mpp_data->loan_request = retbuf[5];
	mpp_data->backing_mem = retbuf[6];

	return rc;
}
EXPORT_SYMBOL(h_get_mpp);

int h_get_mpp_x(struct hvcall_mpp_x_data *mpp_x_data)
{
	int rc;
	unsigned long retbuf[PLPAR_HCALL9_BUFSIZE] = { 0 };

	rc = plpar_hcall9(H_GET_MPP_X, retbuf);

	mpp_x_data->coalesced_bytes = retbuf[0];
	mpp_x_data->pool_coalesced_bytes = retbuf[1];
	mpp_x_data->pool_purr_cycles = retbuf[2];
	mpp_x_data->pool_spurr_cycles = retbuf[3];

	return rc;
}

static unsigned long vsid_unscramble(unsigned long vsid, int ssize)
{
	unsigned long protovsid;
	unsigned long va_bits = VA_BITS;
	unsigned long modinv, vsid_modulus;
	unsigned long max_mod_inv, tmp_modinv;

	if (!mmu_has_feature(MMU_FTR_68_BIT_VA))
		va_bits = 65;

	if (ssize == MMU_SEGSIZE_256M) {
		modinv = VSID_MULINV_256M;
		vsid_modulus = ((1UL << (va_bits - SID_SHIFT)) - 1);
	} else {
		modinv = VSID_MULINV_1T;
		vsid_modulus = ((1UL << (va_bits - SID_SHIFT_1T)) - 1);
	}

	/*
	 * vsid outside our range.
	 */
	if (vsid >= vsid_modulus)
		return 0;

	/*
	 * If modinv is the modular multiplicate inverse of (x % vsid_modulus)
	 * and vsid = (protovsid * x) % vsid_modulus, then we say:
	 *   protovsid = (vsid * modinv) % vsid_modulus
	 */

	/* Check if (vsid * modinv) overflow (63 bits) */
	max_mod_inv = 0x7fffffffffffffffull / vsid;
	if (modinv < max_mod_inv)
		return (vsid * modinv) % vsid_modulus;

	tmp_modinv = modinv/max_mod_inv;
	modinv %= max_mod_inv;

	protovsid = (((vsid * max_mod_inv) % vsid_modulus) * tmp_modinv) % vsid_modulus;
	protovsid = (protovsid + vsid * modinv) % vsid_modulus;

	return protovsid;
}

static int __init reserve_vrma_context_id(void)
{
	unsigned long protovsid;

	/*
	 * Reserve context ids which map to reserved virtual addresses. For now
	 * we only reserve the context id which maps to the VRMA VSID. We ignore
	 * the addresses in "ibm,adjunct-virtual-addresses" because we don't
	 * enable adjunct support via the "ibm,client-architecture-support"
	 * interface.
	 */
	protovsid = vsid_unscramble(VRMA_VSID, MMU_SEGSIZE_1T);
	hash__reserve_context_id(protovsid >> ESID_BITS_1T);
	return 0;
}
machine_device_initcall(pseries, reserve_vrma_context_id);

#ifdef CONFIG_DEBUG_FS
/* debugfs file interface for vpa data */
static ssize_t vpa_file_read(struct file *filp, char __user *buf, size_t len,
			      loff_t *pos)
{
	int cpu = (long)filp->private_data;
	struct lppaca *lppaca = &lppaca_of(cpu);

	return simple_read_from_buffer(buf, len, pos, lppaca,
				sizeof(struct lppaca));
}

static const struct file_operations vpa_fops = {
	.open		= simple_open,
	.read		= vpa_file_read,
	.llseek		= default_llseek,
};

static int __init vpa_debugfs_init(void)
{
	char name[16];
	long i;
	struct dentry *vpa_dir;

	if (!firmware_has_feature(FW_FEATURE_SPLPAR))
		return 0;

	vpa_dir = debugfs_create_dir("vpa", powerpc_debugfs_root);

	/* set up the per-cpu vpa file*/
	for_each_possible_cpu(i) {
		sprintf(name, "cpu-%ld", i);
		debugfs_create_file(name, 0400, vpa_dir, (void *)i, &vpa_fops);
	}

	return 0;
}
machine_arch_initcall(pseries, vpa_debugfs_init);
#endif /* CONFIG_DEBUG_FS */<|MERGE_RESOLUTION|>--- conflicted
+++ resolved
@@ -1829,10 +1829,6 @@
 #endif
 
 /*
-<<<<<<< HEAD
- * Since the tracing code might execute hcalls we need to guard against
- * recursion.
-=======
  * Keep track of hcall tracing depth and prevent recursion. Warn if any is
  * detected because it may indicate a problem. This will not catch all
  * problems with tracing code making hcalls, because the tracing might have
@@ -1841,7 +1837,6 @@
  *
  * Hcalls with specific problems being traced should use the _notrace
  * plpar_hcall variants.
->>>>>>> 25423f4b
  */
 static DEFINE_PER_CPU(unsigned int, hcall_trace_depth);
 
