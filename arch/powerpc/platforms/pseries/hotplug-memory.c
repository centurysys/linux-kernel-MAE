/*
 * pseries Memory Hotplug infrastructure.
 *
 * Copyright (C) 2008 Badari Pulavarty, IBM Corporation
 *
 *      This program is free software; you can redistribute it and/or
 *      modify it under the terms of the GNU General Public License
 *      as published by the Free Software Foundation; either version
 *      2 of the License, or (at your option) any later version.
 */

#include <linux/of.h>
#include <linux/of_address.h>
#include <linux/memblock.h>
#include <linux/vmalloc.h>
#include <linux/memory.h>
#include <linux/memory_hotplug.h>

#include <asm/firmware.h>
#include <asm/machdep.h>
#include <asm/prom.h>
#include <asm/sparsemem.h>

static unsigned long get_memblock_size(void)
{
	struct device_node *np;
	unsigned int memblock_size = MIN_MEMORY_BLOCK_SIZE;
	struct resource r;

	np = of_find_node_by_path("/ibm,dynamic-reconfiguration-memory");
	if (np) {
		const __be64 *size;

		size = of_get_property(np, "ibm,lmb-size", NULL);
		if (size)
			memblock_size = be64_to_cpup(size);
		of_node_put(np);
	} else  if (machine_is(pseries)) {
		/* This fallback really only applies to pseries */
		unsigned int memzero_size = 0;

		np = of_find_node_by_path("/memory@0");
		if (np) {
			if (!of_address_to_resource(np, 0, &r))
				memzero_size = resource_size(&r);
			of_node_put(np);
		}

		if (memzero_size) {
			/* We now know the size of memory@0, use this to find
			 * the first memoryblock and get its size.
			 */
			char buf[64];

			sprintf(buf, "/memory@%x", memzero_size);
			np = of_find_node_by_path(buf);
			if (np) {
				if (!of_address_to_resource(np, 0, &r))
					memblock_size = resource_size(&r);
				of_node_put(np);
			}
		}
	}
	return memblock_size;
}

/* WARNING: This is going to override the generic definition whenever
 * pseries is built-in regardless of what platform is active at boot
 * time. This is fine for now as this is the only "option" and it
 * should work everywhere. If not, we'll have to turn this into a
 * ppc_md. callback
 */
unsigned long memory_block_size_bytes(void)
{
	return get_memblock_size();
}

#ifdef CONFIG_MEMORY_HOTREMOVE
static int pseries_remove_memory(u64 start, u64 size)
{
	int ret;
<<<<<<< HEAD

	/* Remove htab bolted mappings for this section of memory */
	start = (unsigned long)__va(start);
	ret = remove_section_mapping(start, start + size);

	/* Ensure all vmalloc mappings are flushed in case they also
	 * hit that section of memory
	 */
	vm_unmap_aliases();

	return ret;
}

static int pseries_remove_memblock(unsigned long base, unsigned int memblock_size)
{
	unsigned long block_sz, start_pfn;
	int sections_per_block;
	int i, nid;

	start_pfn = base >> PAGE_SHIFT;

	if (!pfn_valid(start_pfn)) {
		memblock_remove(base, memblock_size);
		return 0;
	}

	block_sz = memory_block_size_bytes();
	sections_per_block = block_sz / MIN_MEMORY_BLOCK_SIZE;
	nid = memory_add_physaddr_to_nid(base);

	for (i = 0; i < sections_per_block; i++) {
		remove_memory(nid, base, MIN_MEMORY_BLOCK_SIZE);
		base += MIN_MEMORY_BLOCK_SIZE;
	}

	/* Update memory regions for memory remove */
	memblock_remove(base, memblock_size);
	return 0;
}

=======

	/* Remove htab bolted mappings for this section of memory */
	start = (unsigned long)__va(start);
	ret = remove_section_mapping(start, start + size);

	/* Ensure all vmalloc mappings are flushed in case they also
	 * hit that section of memory
	 */
	vm_unmap_aliases();

	return ret;
}

static int pseries_remove_memblock(unsigned long base, unsigned int memblock_size)
{
	unsigned long block_sz, start_pfn;
	int sections_per_block;
	int i, nid;

	start_pfn = base >> PAGE_SHIFT;

	lock_device_hotplug();

	if (!pfn_valid(start_pfn))
		goto out;

	block_sz = memory_block_size_bytes();
	sections_per_block = block_sz / MIN_MEMORY_BLOCK_SIZE;
	nid = memory_add_physaddr_to_nid(base);

	for (i = 0; i < sections_per_block; i++) {
		remove_memory(nid, base, MIN_MEMORY_BLOCK_SIZE);
		base += MIN_MEMORY_BLOCK_SIZE;
	}

out:
	/* Update memory regions for memory remove */
	memblock_remove(base, memblock_size);
	unlock_device_hotplug();
	return 0;
}

>>>>>>> c739f77f
static int pseries_remove_mem_node(struct device_node *np)
{
	const char *type;
	const unsigned int *regs;
	unsigned long base;
	unsigned int lmb_size;
	int ret = -EINVAL;

	/*
	 * Check to see if we are actually removing memory
	 */
	type = of_get_property(np, "device_type", NULL);
	if (type == NULL || strcmp(type, "memory") != 0)
		return 0;

	/*
	 * Find the bae address and size of the memblock
	 */
	regs = of_get_property(np, "reg", NULL);
	if (!regs)
		return ret;

	base = *(unsigned long *)regs;
	lmb_size = regs[3];

	pseries_remove_memblock(base, lmb_size);
	return 0;
}
#else
static inline int pseries_remove_memblock(unsigned long base,
					  unsigned int memblock_size)
{
	return -EOPNOTSUPP;
}
static inline int pseries_remove_mem_node(struct device_node *np)
{
	return -EOPNOTSUPP;
}
#endif /* CONFIG_MEMORY_HOTREMOVE */

static int pseries_add_mem_node(struct device_node *np)
{
	const char *type;
	const unsigned int *regs;
	unsigned long base;
	unsigned int lmb_size;
	int ret = -EINVAL;

	/*
	 * Check to see if we are actually adding memory
	 */
	type = of_get_property(np, "device_type", NULL);
	if (type == NULL || strcmp(type, "memory") != 0)
		return 0;

	/*
	 * Find the base and size of the memblock
	 */
	regs = of_get_property(np, "reg", NULL);
	if (!regs)
		return ret;

	base = *(unsigned long *)regs;
	lmb_size = regs[3];

	/*
	 * Update memory region to represent the memory add
	 */
	ret = memblock_add(base, lmb_size);
	return (ret < 0) ? -EINVAL : 0;
}

static int pseries_update_drconf_memory(struct of_prop_reconfig *pr)
{
	struct of_drconf_cell *new_drmem, *old_drmem;
	unsigned long memblock_size;
	u32 entries;
	u32 *p;
	int i, rc = -EINVAL;

	memblock_size = get_memblock_size();
	if (!memblock_size)
		return -EINVAL;

	p = (u32 *)of_get_property(pr->dn, "ibm,dynamic-memory", NULL);
	if (!p)
		return -EINVAL;

	/* The first int of the property is the number of lmb's described
	 * by the property. This is followed by an array of of_drconf_cell
	 * entries. Get the niumber of entries and skip to the array of
	 * of_drconf_cell's.
	 */
	entries = *p++;
	old_drmem = (struct of_drconf_cell *)p;

	p = (u32 *)pr->prop->value;
	p++;
	new_drmem = (struct of_drconf_cell *)p;

	for (i = 0; i < entries; i++) {
		if ((old_drmem[i].flags & DRCONF_MEM_ASSIGNED) &&
		    (!(new_drmem[i].flags & DRCONF_MEM_ASSIGNED))) {
			rc = pseries_remove_memblock(old_drmem[i].base_addr,
						     memblock_size);
			break;
		} else if ((!(old_drmem[i].flags & DRCONF_MEM_ASSIGNED)) &&
			   (new_drmem[i].flags & DRCONF_MEM_ASSIGNED)) {
			rc = memblock_add(old_drmem[i].base_addr,
					  memblock_size);
			rc = (rc < 0) ? -EINVAL : 0;
			break;
		}
	}

	return rc;
}

static int pseries_memory_notifier(struct notifier_block *nb,
				   unsigned long action, void *node)
{
	struct of_prop_reconfig *pr;
	int err = 0;

	switch (action) {
	case OF_RECONFIG_ATTACH_NODE:
		err = pseries_add_mem_node(node);
		break;
	case OF_RECONFIG_DETACH_NODE:
		err = pseries_remove_mem_node(node);
		break;
	case OF_RECONFIG_UPDATE_PROPERTY:
		pr = (struct of_prop_reconfig *)node;
		if (!strcmp(pr->prop->name, "ibm,dynamic-memory"))
			err = pseries_update_drconf_memory(pr);
		break;
	}
	return notifier_from_errno(err);
}

static struct notifier_block pseries_mem_nb = {
	.notifier_call = pseries_memory_notifier,
};

static int __init pseries_memory_hotplug_init(void)
{
	if (firmware_has_feature(FW_FEATURE_LPAR))
		of_reconfig_notifier_register(&pseries_mem_nb);

#ifdef CONFIG_MEMORY_HOTREMOVE
	ppc_md.remove_memory = pseries_remove_memory;
#endif

	return 0;
}
machine_device_initcall(pseries, pseries_memory_hotplug_init);<|MERGE_RESOLUTION|>--- conflicted
+++ resolved
@@ -79,48 +79,6 @@
 static int pseries_remove_memory(u64 start, u64 size)
 {
 	int ret;
-<<<<<<< HEAD
-
-	/* Remove htab bolted mappings for this section of memory */
-	start = (unsigned long)__va(start);
-	ret = remove_section_mapping(start, start + size);
-
-	/* Ensure all vmalloc mappings are flushed in case they also
-	 * hit that section of memory
-	 */
-	vm_unmap_aliases();
-
-	return ret;
-}
-
-static int pseries_remove_memblock(unsigned long base, unsigned int memblock_size)
-{
-	unsigned long block_sz, start_pfn;
-	int sections_per_block;
-	int i, nid;
-
-	start_pfn = base >> PAGE_SHIFT;
-
-	if (!pfn_valid(start_pfn)) {
-		memblock_remove(base, memblock_size);
-		return 0;
-	}
-
-	block_sz = memory_block_size_bytes();
-	sections_per_block = block_sz / MIN_MEMORY_BLOCK_SIZE;
-	nid = memory_add_physaddr_to_nid(base);
-
-	for (i = 0; i < sections_per_block; i++) {
-		remove_memory(nid, base, MIN_MEMORY_BLOCK_SIZE);
-		base += MIN_MEMORY_BLOCK_SIZE;
-	}
-
-	/* Update memory regions for memory remove */
-	memblock_remove(base, memblock_size);
-	return 0;
-}
-
-=======
 
 	/* Remove htab bolted mappings for this section of memory */
 	start = (unsigned long)__va(start);
@@ -163,7 +121,6 @@
 	return 0;
 }
 
->>>>>>> c739f77f
 static int pseries_remove_mem_node(struct device_node *np)
 {
 	const char *type;
