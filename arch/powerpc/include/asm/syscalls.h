--- conflicted
+++ resolved
@@ -8,18 +8,6 @@
 #include <linux/types.h>
 #include <linux/compat.h>
 
-<<<<<<< HEAD
-/*
- * long long munging:
- * The 32 bit ABI passes long longs in an odd even register pair.
- * High and low parts are swapped depending on endian mode,
- * so define a macro (similar to mips linux32) to handle that.
- */
-#ifdef __LITTLE_ENDIAN__
-#define merge_64(low, high) (((u64)high << 32) | low)
-#else
-#define merge_64(high, low) (((u64)high << 32) | low)
-=======
 #include <asm/syscall.h>
 #ifdef CONFIG_PPC64
 #include <asm/syscalls_32.h>
@@ -31,7 +19,6 @@
 long sys_ni_syscall(void);
 #else
 long sys_ni_syscall(const struct pt_regs *regs);
->>>>>>> 2cb8e624
 #endif
 
 struct rtas_args;
