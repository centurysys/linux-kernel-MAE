/*
 * PowerNV OPAL definitions.
 *
 * Copyright 2011 IBM Corp.
 *
 * This program is free software; you can redistribute it and/or
 * modify it under the terms of the GNU General Public License
 * as published by the Free Software Foundation; either version
 * 2 of the License, or (at your option) any later version.
 */

#ifndef __OPAL_H
#define __OPAL_H

/****** Takeover interface ********/

/* PAPR H-Call used to querty the HAL existence and/or instanciate
 * it from within pHyp (tech preview only).
 *
 * This is exclusively used in prom_init.c
 */

#ifndef __ASSEMBLY__

struct opal_takeover_args {
	u64	k_image;		/* r4 */
	u64	k_size;			/* r5 */
	u64	k_entry;		/* r6 */
	u64	k_entry2;		/* r7 */
	u64	hal_addr;		/* r8 */
	u64	rd_image;		/* r9 */
	u64	rd_size;		/* r10 */
	u64	rd_loc;			/* r11 */
};

/*
 * SG entry
 *
 * WARNING: The current implementation requires each entry
 * to represent a block that is 4k aligned *and* each block
 * size except the last one in the list to be as well.
 */
struct opal_sg_entry {
	__be64 data;
	__be64 length;
};

/* SG list */
struct opal_sg_list {
	__be64 length;
	__be64 next;
	struct opal_sg_entry entry[];
};

/* We calculate number of sg entries based on PAGE_SIZE */
#define SG_ENTRIES_PER_NODE ((PAGE_SIZE - 16) / sizeof(struct opal_sg_entry))

extern long opal_query_takeover(u64 *hal_size, u64 *hal_align);

extern long opal_do_takeover(struct opal_takeover_args *args);

struct rtas_args;
extern int opal_enter_rtas(struct rtas_args *args,
			   unsigned long data,
			   unsigned long entry);

#endif /* __ASSEMBLY__ */

/****** OPAL APIs ******/

/* Return codes */
#define OPAL_SUCCESS 		0
#define OPAL_PARAMETER		-1
#define OPAL_BUSY		-2
#define OPAL_PARTIAL		-3
#define OPAL_CONSTRAINED	-4
#define OPAL_CLOSED		-5
#define OPAL_HARDWARE		-6
#define OPAL_UNSUPPORTED	-7
#define OPAL_PERMISSION		-8
#define OPAL_NO_MEM		-9
#define OPAL_RESOURCE		-10
#define OPAL_INTERNAL_ERROR	-11
#define OPAL_BUSY_EVENT		-12
#define OPAL_HARDWARE_FROZEN	-13
#define OPAL_WRONG_STATE	-14
#define OPAL_ASYNC_COMPLETION	-15

/* API Tokens (in r0) */
#define OPAL_INVALID_CALL			-1
#define OPAL_CONSOLE_WRITE			1
#define OPAL_CONSOLE_READ			2
#define OPAL_RTC_READ				3
#define OPAL_RTC_WRITE				4
#define OPAL_CEC_POWER_DOWN			5
#define OPAL_CEC_REBOOT				6
#define OPAL_READ_NVRAM				7
#define OPAL_WRITE_NVRAM			8
#define OPAL_HANDLE_INTERRUPT			9
#define OPAL_POLL_EVENTS			10
#define OPAL_PCI_SET_HUB_TCE_MEMORY		11
#define OPAL_PCI_SET_PHB_TCE_MEMORY		12
#define OPAL_PCI_CONFIG_READ_BYTE		13
#define OPAL_PCI_CONFIG_READ_HALF_WORD  	14
#define OPAL_PCI_CONFIG_READ_WORD		15
#define OPAL_PCI_CONFIG_WRITE_BYTE		16
#define OPAL_PCI_CONFIG_WRITE_HALF_WORD		17
#define OPAL_PCI_CONFIG_WRITE_WORD		18
#define OPAL_SET_XIVE				19
#define OPAL_GET_XIVE				20
#define OPAL_GET_COMPLETION_TOKEN_STATUS	21 /* obsolete */
#define OPAL_REGISTER_OPAL_EXCEPTION_HANDLER	22
#define OPAL_PCI_EEH_FREEZE_STATUS		23
#define OPAL_PCI_SHPC				24
#define OPAL_CONSOLE_WRITE_BUFFER_SPACE		25
#define OPAL_PCI_EEH_FREEZE_CLEAR		26
#define OPAL_PCI_PHB_MMIO_ENABLE		27
#define OPAL_PCI_SET_PHB_MEM_WINDOW		28
#define OPAL_PCI_MAP_PE_MMIO_WINDOW		29
#define OPAL_PCI_SET_PHB_TABLE_MEMORY		30
#define OPAL_PCI_SET_PE				31
#define OPAL_PCI_SET_PELTV			32
#define OPAL_PCI_SET_MVE			33
#define OPAL_PCI_SET_MVE_ENABLE			34
#define OPAL_PCI_GET_XIVE_REISSUE		35
#define OPAL_PCI_SET_XIVE_REISSUE		36
#define OPAL_PCI_SET_XIVE_PE			37
#define OPAL_GET_XIVE_SOURCE			38
#define OPAL_GET_MSI_32				39
#define OPAL_GET_MSI_64				40
#define OPAL_START_CPU				41
#define OPAL_QUERY_CPU_STATUS			42
#define OPAL_WRITE_OPPANEL			43
#define OPAL_PCI_MAP_PE_DMA_WINDOW		44
#define OPAL_PCI_MAP_PE_DMA_WINDOW_REAL		45
#define OPAL_PCI_RESET				49
#define OPAL_PCI_GET_HUB_DIAG_DATA		50
#define OPAL_PCI_GET_PHB_DIAG_DATA		51
#define OPAL_PCI_FENCE_PHB			52
#define OPAL_PCI_REINIT				53
#define OPAL_PCI_MASK_PE_ERROR			54
#define OPAL_SET_SLOT_LED_STATUS		55
#define OPAL_GET_EPOW_STATUS			56
#define OPAL_SET_SYSTEM_ATTENTION_LED		57
#define OPAL_RESERVED1				58
#define OPAL_RESERVED2				59
#define OPAL_PCI_NEXT_ERROR			60
#define OPAL_PCI_EEH_FREEZE_STATUS2		61
#define OPAL_PCI_POLL				62
#define OPAL_PCI_MSI_EOI			63
#define OPAL_PCI_GET_PHB_DIAG_DATA2		64
#define OPAL_XSCOM_READ				65
#define OPAL_XSCOM_WRITE			66
#define OPAL_LPC_READ				67
#define OPAL_LPC_WRITE				68
#define OPAL_RETURN_CPU				69
#define OPAL_ELOG_READ				71
#define OPAL_ELOG_WRITE				72
#define OPAL_ELOG_ACK				73
#define OPAL_ELOG_RESEND			74
#define OPAL_ELOG_SIZE				75
#define OPAL_FLASH_VALIDATE			76
#define OPAL_FLASH_MANAGE			77
#define OPAL_FLASH_UPDATE			78
#define OPAL_RESYNC_TIMEBASE			79
#define OPAL_DUMP_INIT				81
#define OPAL_DUMP_INFO				82
#define OPAL_DUMP_READ				83
#define OPAL_DUMP_ACK				84
#define OPAL_GET_MSG				85
#define OPAL_CHECK_ASYNC_COMPLETION		86
#define OPAL_SYNC_HOST_REBOOT			87
#define OPAL_SENSOR_READ			88
#define OPAL_GET_PARAM				89
#define OPAL_SET_PARAM				90
#define OPAL_DUMP_RESEND			91
#define OPAL_DUMP_INFO2				94

#ifndef __ASSEMBLY__

#include <linux/notifier.h>

/* Other enums */
enum OpalVendorApiTokens {
	OPAL_START_VENDOR_API_RANGE = 1000, OPAL_END_VENDOR_API_RANGE = 1999
};

enum OpalFreezeState {
	OPAL_EEH_STOPPED_NOT_FROZEN = 0,
	OPAL_EEH_STOPPED_MMIO_FREEZE = 1,
	OPAL_EEH_STOPPED_DMA_FREEZE = 2,
	OPAL_EEH_STOPPED_MMIO_DMA_FREEZE = 3,
	OPAL_EEH_STOPPED_RESET = 4,
	OPAL_EEH_STOPPED_TEMP_UNAVAIL = 5,
	OPAL_EEH_STOPPED_PERM_UNAVAIL = 6
};

enum OpalEehFreezeActionToken {
	OPAL_EEH_ACTION_CLEAR_FREEZE_MMIO = 1,
	OPAL_EEH_ACTION_CLEAR_FREEZE_DMA = 2,
	OPAL_EEH_ACTION_CLEAR_FREEZE_ALL = 3
};

enum OpalPciStatusToken {
	OPAL_EEH_NO_ERROR	= 0,
	OPAL_EEH_IOC_ERROR	= 1,
	OPAL_EEH_PHB_ERROR	= 2,
	OPAL_EEH_PE_ERROR	= 3,
	OPAL_EEH_PE_MMIO_ERROR	= 4,
	OPAL_EEH_PE_DMA_ERROR	= 5
};

enum OpalPciErrorSeverity {
	OPAL_EEH_SEV_NO_ERROR	= 0,
	OPAL_EEH_SEV_IOC_DEAD	= 1,
	OPAL_EEH_SEV_PHB_DEAD	= 2,
	OPAL_EEH_SEV_PHB_FENCED	= 3,
	OPAL_EEH_SEV_PE_ER	= 4,
	OPAL_EEH_SEV_INF	= 5
};

enum OpalShpcAction {
	OPAL_SHPC_GET_LINK_STATE = 0,
	OPAL_SHPC_GET_SLOT_STATE = 1
};

enum OpalShpcLinkState {
	OPAL_SHPC_LINK_DOWN = 0,
	OPAL_SHPC_LINK_UP = 1
};

enum OpalMmioWindowType {
	OPAL_M32_WINDOW_TYPE = 1,
	OPAL_M64_WINDOW_TYPE = 2,
	OPAL_IO_WINDOW_TYPE = 3
};

enum OpalShpcSlotState {
	OPAL_SHPC_DEV_NOT_PRESENT = 0,
	OPAL_SHPC_DEV_PRESENT = 1
};

enum OpalExceptionHandler {
	OPAL_MACHINE_CHECK_HANDLER = 1,
	OPAL_HYPERVISOR_MAINTENANCE_HANDLER = 2,
	OPAL_SOFTPATCH_HANDLER = 3
};

enum OpalPendingState {
	OPAL_EVENT_OPAL_INTERNAL	= 0x1,
	OPAL_EVENT_NVRAM		= 0x2,
	OPAL_EVENT_RTC			= 0x4,
	OPAL_EVENT_CONSOLE_OUTPUT	= 0x8,
	OPAL_EVENT_CONSOLE_INPUT	= 0x10,
	OPAL_EVENT_ERROR_LOG_AVAIL	= 0x20,
	OPAL_EVENT_ERROR_LOG		= 0x40,
	OPAL_EVENT_EPOW			= 0x80,
	OPAL_EVENT_LED_STATUS		= 0x100,
	OPAL_EVENT_PCI_ERROR		= 0x200,
	OPAL_EVENT_DUMP_AVAIL		= 0x400,
	OPAL_EVENT_MSG_PENDING		= 0x800,
};

enum OpalMessageType {
	OPAL_MSG_ASYNC_COMP = 0,	/* params[0] = token, params[1] = rc,
					 * additional params function-specific
					 */
	OPAL_MSG_MEM_ERR,
	OPAL_MSG_EPOW,
	OPAL_MSG_SHUTDOWN,
	OPAL_MSG_TYPE_MAX,
};

/* Machine check related definitions */
enum OpalMCE_Version {
	OpalMCE_V1 = 1,
};

enum OpalMCE_Severity {
	OpalMCE_SEV_NO_ERROR = 0,
	OpalMCE_SEV_WARNING = 1,
	OpalMCE_SEV_ERROR_SYNC = 2,
	OpalMCE_SEV_FATAL = 3,
};

enum OpalMCE_Disposition {
	OpalMCE_DISPOSITION_RECOVERED = 0,
	OpalMCE_DISPOSITION_NOT_RECOVERED = 1,
};

enum OpalMCE_Initiator {
	OpalMCE_INITIATOR_UNKNOWN = 0,
	OpalMCE_INITIATOR_CPU = 1,
};

enum OpalMCE_ErrorType {
	OpalMCE_ERROR_TYPE_UNKNOWN = 0,
	OpalMCE_ERROR_TYPE_UE = 1,
	OpalMCE_ERROR_TYPE_SLB = 2,
	OpalMCE_ERROR_TYPE_ERAT = 3,
	OpalMCE_ERROR_TYPE_TLB = 4,
};

enum OpalMCE_UeErrorType {
	OpalMCE_UE_ERROR_INDETERMINATE = 0,
	OpalMCE_UE_ERROR_IFETCH = 1,
	OpalMCE_UE_ERROR_PAGE_TABLE_WALK_IFETCH = 2,
	OpalMCE_UE_ERROR_LOAD_STORE = 3,
	OpalMCE_UE_ERROR_PAGE_TABLE_WALK_LOAD_STORE = 4,
};

enum OpalMCE_SlbErrorType {
	OpalMCE_SLB_ERROR_INDETERMINATE = 0,
	OpalMCE_SLB_ERROR_PARITY = 1,
	OpalMCE_SLB_ERROR_MULTIHIT = 2,
};

enum OpalMCE_EratErrorType {
	OpalMCE_ERAT_ERROR_INDETERMINATE = 0,
	OpalMCE_ERAT_ERROR_PARITY = 1,
	OpalMCE_ERAT_ERROR_MULTIHIT = 2,
};

enum OpalMCE_TlbErrorType {
	OpalMCE_TLB_ERROR_INDETERMINATE = 0,
	OpalMCE_TLB_ERROR_PARITY = 1,
	OpalMCE_TLB_ERROR_MULTIHIT = 2,
};

enum OpalThreadStatus {
	OPAL_THREAD_INACTIVE = 0x0,
	OPAL_THREAD_STARTED = 0x1,
	OPAL_THREAD_UNAVAILABLE = 0x2 /* opal-v3 */
};

enum OpalPciBusCompare {
	OpalPciBusAny	= 0,	/* Any bus number match */
	OpalPciBus3Bits	= 2,	/* Match top 3 bits of bus number */
	OpalPciBus4Bits	= 3,	/* Match top 4 bits of bus number */
	OpalPciBus5Bits	= 4,	/* Match top 5 bits of bus number */
	OpalPciBus6Bits	= 5,	/* Match top 6 bits of bus number */
	OpalPciBus7Bits	= 6,	/* Match top 7 bits of bus number */
	OpalPciBusAll	= 7,	/* Match bus number exactly */
};

enum OpalDeviceCompare {
	OPAL_IGNORE_RID_DEVICE_NUMBER = 0,
	OPAL_COMPARE_RID_DEVICE_NUMBER = 1
};

enum OpalFuncCompare {
	OPAL_IGNORE_RID_FUNCTION_NUMBER = 0,
	OPAL_COMPARE_RID_FUNCTION_NUMBER = 1
};

enum OpalPeAction {
	OPAL_UNMAP_PE = 0,
	OPAL_MAP_PE = 1
};

enum OpalPeltvAction {
	OPAL_REMOVE_PE_FROM_DOMAIN = 0,
	OPAL_ADD_PE_TO_DOMAIN = 1
};

enum OpalMveEnableAction {
	OPAL_DISABLE_MVE = 0,
	OPAL_ENABLE_MVE = 1
};

enum OpalPciResetScope {
	OPAL_PHB_COMPLETE = 1, OPAL_PCI_LINK = 2, OPAL_PHB_ERROR = 3,
	OPAL_PCI_HOT_RESET = 4, OPAL_PCI_FUNDAMENTAL_RESET = 5,
	OPAL_PCI_IODA_TABLE_RESET = 6,
};

enum OpalPciReinitScope {
	OPAL_REINIT_PCI_DEV = 1000
};

enum OpalPciResetState {
	OPAL_DEASSERT_RESET = 0,
	OPAL_ASSERT_RESET = 1
};

enum OpalPciMaskAction {
	OPAL_UNMASK_ERROR_TYPE = 0,
	OPAL_MASK_ERROR_TYPE = 1
};

enum OpalSlotLedType {
	OPAL_SLOT_LED_ID_TYPE = 0,
	OPAL_SLOT_LED_FAULT_TYPE = 1
};

enum OpalLedAction {
	OPAL_TURN_OFF_LED = 0,
	OPAL_TURN_ON_LED = 1,
	OPAL_QUERY_LED_STATE_AFTER_BUSY = 2
};

enum OpalEpowStatus {
	OPAL_EPOW_NONE = 0,
	OPAL_EPOW_UPS = 1,
	OPAL_EPOW_OVER_AMBIENT_TEMP = 2,
	OPAL_EPOW_OVER_INTERNAL_TEMP = 3
};

/*
 * Address cycle types for LPC accesses. These also correspond
 * to the content of the first cell of the "reg" property for
 * device nodes on the LPC bus
 */
enum OpalLPCAddressType {
	OPAL_LPC_MEM	= 0,
	OPAL_LPC_IO	= 1,
	OPAL_LPC_FW	= 2,
};

/* System parameter permission */
enum OpalSysparamPerm {
	OPAL_SYSPARAM_READ      = 0x1,
	OPAL_SYSPARAM_WRITE     = 0x2,
	OPAL_SYSPARAM_RW        = (OPAL_SYSPARAM_READ | OPAL_SYSPARAM_WRITE),
};

struct opal_msg {
	__be32 msg_type;
	__be32 reserved;
	__be64 params[8];
};

struct opal_machine_check_event {
	enum OpalMCE_Version	version:8;	/* 0x00 */
	uint8_t			in_use;		/* 0x01 */
	enum OpalMCE_Severity	severity:8;	/* 0x02 */
	enum OpalMCE_Initiator	initiator:8;	/* 0x03 */
	enum OpalMCE_ErrorType	error_type:8;	/* 0x04 */
	enum OpalMCE_Disposition disposition:8; /* 0x05 */
	uint8_t			reserved_1[2];	/* 0x06 */
	uint64_t		gpr3;		/* 0x08 */
	uint64_t		srr0;		/* 0x10 */
	uint64_t		srr1;		/* 0x18 */
	union {					/* 0x20 */
		struct {
			enum OpalMCE_UeErrorType ue_error_type:8;
			uint8_t		effective_address_provided;
			uint8_t		physical_address_provided;
			uint8_t		reserved_1[5];
			uint64_t	effective_address;
			uint64_t	physical_address;
			uint8_t		reserved_2[8];
		} ue_error;

		struct {
			enum OpalMCE_SlbErrorType slb_error_type:8;
			uint8_t		effective_address_provided;
			uint8_t		reserved_1[6];
			uint64_t	effective_address;
			uint8_t		reserved_2[16];
		} slb_error;

		struct {
			enum OpalMCE_EratErrorType erat_error_type:8;
			uint8_t		effective_address_provided;
			uint8_t		reserved_1[6];
			uint64_t	effective_address;
			uint8_t		reserved_2[16];
		} erat_error;

		struct {
			enum OpalMCE_TlbErrorType tlb_error_type:8;
			uint8_t		effective_address_provided;
			uint8_t		reserved_1[6];
			uint64_t	effective_address;
			uint8_t		reserved_2[16];
		} tlb_error;
	} u;
};

/* FSP memory errors handling */
enum OpalMemErr_Version {
	OpalMemErr_V1 = 1,
};

enum OpalMemErrType {
	OPAL_MEM_ERR_TYPE_RESILIENCE	= 0,
	OPAL_MEM_ERR_TYPE_DYN_DALLOC,
	OPAL_MEM_ERR_TYPE_SCRUB,
};

/* Memory Reilience error type */
enum OpalMemErr_ResilErrType {
	OPAL_MEM_RESILIENCE_CE		= 0,
	OPAL_MEM_RESILIENCE_UE,
	OPAL_MEM_RESILIENCE_UE_SCRUB,
};

/* Dynamic Memory Deallocation type */
enum OpalMemErr_DynErrType {
	OPAL_MEM_DYNAMIC_DEALLOC	= 0,
};

/* OpalMemoryErrorData->flags */
#define OPAL_MEM_CORRECTED_ERROR	0x0001
#define OPAL_MEM_THRESHOLD_EXCEEDED	0x0002
#define OPAL_MEM_ACK_REQUIRED		0x8000

struct OpalMemoryErrorData {
	enum OpalMemErr_Version	version:8;	/* 0x00 */
	enum OpalMemErrType	type:8;		/* 0x01 */
	uint16_t		flags;		/* 0x02 */
	uint8_t			reserved_1[4];	/* 0x04 */

	union {
		/* Memory Resilience corrected/uncorrected error info */
		struct {
			enum OpalMemErr_ResilErrType resil_err_type:8;
			uint8_t		reserved_1[7];
			uint64_t	physical_address_start;
			uint64_t	physical_address_end;
		} resilience;
		/* Dynamic memory deallocation error info */
		struct {
			enum OpalMemErr_DynErrType dyn_err_type:8;
			uint8_t		reserved_1[7];
			uint64_t	physical_address_start;
			uint64_t	physical_address_end;
		} dyn_dealloc;
	} u;
};

enum {
	OPAL_P7IOC_DIAG_TYPE_NONE	= 0,
	OPAL_P7IOC_DIAG_TYPE_RGC	= 1,
	OPAL_P7IOC_DIAG_TYPE_BI		= 2,
	OPAL_P7IOC_DIAG_TYPE_CI		= 3,
	OPAL_P7IOC_DIAG_TYPE_MISC	= 4,
	OPAL_P7IOC_DIAG_TYPE_I2C	= 5,
	OPAL_P7IOC_DIAG_TYPE_LAST	= 6
};

struct OpalIoP7IOCErrorData {
	uint16_t type;

	/* GEM */
	uint64_t gemXfir;
	uint64_t gemRfir;
	uint64_t gemRirqfir;
	uint64_t gemMask;
	uint64_t gemRwof;

	/* LEM */
	uint64_t lemFir;
	uint64_t lemErrMask;
	uint64_t lemAction0;
	uint64_t lemAction1;
	uint64_t lemWof;

	union {
		struct OpalIoP7IOCRgcErrorData {
			uint64_t rgcStatus;		/* 3E1C10 */
			uint64_t rgcLdcp;		/* 3E1C18 */
		}rgc;
		struct OpalIoP7IOCBiErrorData {
			uint64_t biLdcp0;		/* 3C0100, 3C0118 */
			uint64_t biLdcp1;		/* 3C0108, 3C0120 */
			uint64_t biLdcp2;		/* 3C0110, 3C0128 */
			uint64_t biFenceStatus;		/* 3C0130, 3C0130 */

			uint8_t  biDownbound;		/* BI Downbound or Upbound */
		}bi;
		struct OpalIoP7IOCCiErrorData {
			uint64_t ciPortStatus;		/* 3Dn008 */
			uint64_t ciPortLdcp;		/* 3Dn010 */

			uint8_t	 ciPort;		/* Index of CI port: 0/1 */
		}ci;
	};
};

/**
 * This structure defines the overlay which will be used to store PHB error
 * data upon request.
 */
enum {
	OPAL_PHB_ERROR_DATA_VERSION_1 = 1,
};

enum {
	OPAL_PHB_ERROR_DATA_TYPE_P7IOC = 1,
	OPAL_PHB_ERROR_DATA_TYPE_PHB3 = 2
};

enum {
	OPAL_P7IOC_NUM_PEST_REGS = 128,
	OPAL_PHB3_NUM_PEST_REGS = 256
};

struct OpalIoPhbErrorCommon {
	uint32_t version;
	uint32_t ioType;
	uint32_t len;
};

struct OpalIoP7IOCPhbErrorData {
	struct OpalIoPhbErrorCommon common;

	uint32_t brdgCtl;

	// P7IOC utl regs
	uint32_t portStatusReg;
	uint32_t rootCmplxStatus;
	uint32_t busAgentStatus;

	// P7IOC cfg regs
	uint32_t deviceStatus;
	uint32_t slotStatus;
	uint32_t linkStatus;
	uint32_t devCmdStatus;
	uint32_t devSecStatus;

	// cfg AER regs
	uint32_t rootErrorStatus;
	uint32_t uncorrErrorStatus;
	uint32_t corrErrorStatus;
	uint32_t tlpHdr1;
	uint32_t tlpHdr2;
	uint32_t tlpHdr3;
	uint32_t tlpHdr4;
	uint32_t sourceId;

	uint32_t rsv3;

	// Record data about the call to allocate a buffer.
	uint64_t errorClass;
	uint64_t correlator;

	//P7IOC MMIO Error Regs
	uint64_t p7iocPlssr;                // n120
	uint64_t p7iocCsr;                  // n110
	uint64_t lemFir;                    // nC00
	uint64_t lemErrorMask;              // nC18
	uint64_t lemWOF;                    // nC40
	uint64_t phbErrorStatus;            // nC80
	uint64_t phbFirstErrorStatus;       // nC88
	uint64_t phbErrorLog0;              // nCC0
	uint64_t phbErrorLog1;              // nCC8
	uint64_t mmioErrorStatus;           // nD00
	uint64_t mmioFirstErrorStatus;      // nD08
	uint64_t mmioErrorLog0;             // nD40
	uint64_t mmioErrorLog1;             // nD48
	uint64_t dma0ErrorStatus;           // nD80
	uint64_t dma0FirstErrorStatus;      // nD88
	uint64_t dma0ErrorLog0;             // nDC0
	uint64_t dma0ErrorLog1;             // nDC8
	uint64_t dma1ErrorStatus;           // nE00
	uint64_t dma1FirstErrorStatus;      // nE08
	uint64_t dma1ErrorLog0;             // nE40
	uint64_t dma1ErrorLog1;             // nE48
	uint64_t pestA[OPAL_P7IOC_NUM_PEST_REGS];
	uint64_t pestB[OPAL_P7IOC_NUM_PEST_REGS];
};

struct OpalIoPhb3ErrorData {
	struct OpalIoPhbErrorCommon common;

	uint32_t brdgCtl;

	/* PHB3 UTL regs */
	uint32_t portStatusReg;
	uint32_t rootCmplxStatus;
	uint32_t busAgentStatus;

	/* PHB3 cfg regs */
	uint32_t deviceStatus;
	uint32_t slotStatus;
	uint32_t linkStatus;
	uint32_t devCmdStatus;
	uint32_t devSecStatus;

	/* cfg AER regs */
	uint32_t rootErrorStatus;
	uint32_t uncorrErrorStatus;
	uint32_t corrErrorStatus;
	uint32_t tlpHdr1;
	uint32_t tlpHdr2;
	uint32_t tlpHdr3;
	uint32_t tlpHdr4;
	uint32_t sourceId;

	uint32_t rsv3;

	/* Record data about the call to allocate a buffer */
	uint64_t errorClass;
	uint64_t correlator;

	uint64_t nFir;			/* 000 */
	uint64_t nFirMask;		/* 003 */
	uint64_t nFirWOF;		/* 008 */

	/* PHB3 MMIO Error Regs */
	uint64_t phbPlssr;		/* 120 */
	uint64_t phbCsr;		/* 110 */
	uint64_t lemFir;		/* C00 */
	uint64_t lemErrorMask;		/* C18 */
	uint64_t lemWOF;		/* C40 */
	uint64_t phbErrorStatus;	/* C80 */
	uint64_t phbFirstErrorStatus;	/* C88 */
	uint64_t phbErrorLog0;		/* CC0 */
	uint64_t phbErrorLog1;		/* CC8 */
	uint64_t mmioErrorStatus;	/* D00 */
	uint64_t mmioFirstErrorStatus;	/* D08 */
	uint64_t mmioErrorLog0;		/* D40 */
	uint64_t mmioErrorLog1;		/* D48 */
	uint64_t dma0ErrorStatus;	/* D80 */
	uint64_t dma0FirstErrorStatus;	/* D88 */
	uint64_t dma0ErrorLog0;		/* DC0 */
	uint64_t dma0ErrorLog1;		/* DC8 */
	uint64_t dma1ErrorStatus;	/* E00 */
	uint64_t dma1FirstErrorStatus;	/* E08 */
	uint64_t dma1ErrorLog0;		/* E40 */
	uint64_t dma1ErrorLog1;		/* E48 */
	uint64_t pestA[OPAL_PHB3_NUM_PEST_REGS];
	uint64_t pestB[OPAL_PHB3_NUM_PEST_REGS];
};

typedef struct oppanel_line {
	const char * 	line;
	uint64_t 	line_len;
} oppanel_line_t;

/* /sys/firmware/opal */
extern struct kobject *opal_kobj;

/* /ibm,opal */
extern struct device_node *opal_node;

/* API functions */
int64_t opal_invalid_call(void);
int64_t opal_console_write(int64_t term_number, __be64 *length,
			   const uint8_t *buffer);
int64_t opal_console_read(int64_t term_number, __be64 *length,
			  uint8_t *buffer);
int64_t opal_console_write_buffer_space(int64_t term_number,
					__be64 *length);
int64_t opal_rtc_read(__be32 *year_month_day,
		      __be64 *hour_minute_second_millisecond);
int64_t opal_rtc_write(uint32_t year_month_day,
		       uint64_t hour_minute_second_millisecond);
int64_t opal_cec_power_down(uint64_t request);
int64_t opal_cec_reboot(void);
int64_t opal_read_nvram(uint64_t buffer, uint64_t size, uint64_t offset);
int64_t opal_write_nvram(uint64_t buffer, uint64_t size, uint64_t offset);
int64_t opal_handle_interrupt(uint64_t isn, __be64 *outstanding_event_mask);
int64_t opal_poll_events(__be64 *outstanding_event_mask);
int64_t opal_pci_set_hub_tce_memory(uint64_t hub_id, uint64_t tce_mem_addr,
				    uint64_t tce_mem_size);
int64_t opal_pci_set_phb_tce_memory(uint64_t phb_id, uint64_t tce_mem_addr,
				    uint64_t tce_mem_size);
int64_t opal_pci_config_read_byte(uint64_t phb_id, uint64_t bus_dev_func,
				  uint64_t offset, uint8_t *data);
int64_t opal_pci_config_read_half_word(uint64_t phb_id, uint64_t bus_dev_func,
				       uint64_t offset, __be16 *data);
int64_t opal_pci_config_read_word(uint64_t phb_id, uint64_t bus_dev_func,
				  uint64_t offset, __be32 *data);
int64_t opal_pci_config_write_byte(uint64_t phb_id, uint64_t bus_dev_func,
				   uint64_t offset, uint8_t data);
int64_t opal_pci_config_write_half_word(uint64_t phb_id, uint64_t bus_dev_func,
					uint64_t offset, uint16_t data);
int64_t opal_pci_config_write_word(uint64_t phb_id, uint64_t bus_dev_func,
				   uint64_t offset, uint32_t data);
int64_t opal_set_xive(uint32_t isn, uint16_t server, uint8_t priority);
int64_t opal_get_xive(uint32_t isn, __be16 *server, uint8_t *priority);
int64_t opal_register_exception_handler(uint64_t opal_exception,
					uint64_t handler_address,
					uint64_t glue_cache_line);
int64_t opal_pci_eeh_freeze_status(uint64_t phb_id, uint64_t pe_number,
				   uint8_t *freeze_state,
				   __be16 *pci_error_type,
				   __be64 *phb_status);
int64_t opal_pci_eeh_freeze_clear(uint64_t phb_id, uint64_t pe_number,
				  uint64_t eeh_action_token);
int64_t opal_pci_shpc(uint64_t phb_id, uint64_t shpc_action, uint8_t *state);



int64_t opal_pci_phb_mmio_enable(uint64_t phb_id, uint16_t window_type,
				 uint16_t window_num, uint16_t enable);
int64_t opal_pci_set_phb_mem_window(uint64_t phb_id, uint16_t window_type,
				    uint16_t window_num,
				    uint64_t starting_real_address,
				    uint64_t starting_pci_address,
				    uint16_t segment_size);
int64_t opal_pci_map_pe_mmio_window(uint64_t phb_id, uint16_t pe_number,
				    uint16_t window_type, uint16_t window_num,
				    uint16_t segment_num);
int64_t opal_pci_set_phb_table_memory(uint64_t phb_id, uint64_t rtt_addr,
				      uint64_t ivt_addr, uint64_t ivt_len,
				      uint64_t reject_array_addr,
				      uint64_t peltv_addr);
int64_t opal_pci_set_pe(uint64_t phb_id, uint64_t pe_number, uint64_t bus_dev_func,
			uint8_t bus_compare, uint8_t dev_compare, uint8_t func_compare,
			uint8_t pe_action);
int64_t opal_pci_set_peltv(uint64_t phb_id, uint32_t parent_pe, uint32_t child_pe,
			   uint8_t state);
int64_t opal_pci_set_mve(uint64_t phb_id, uint32_t mve_number, uint32_t pe_number);
int64_t opal_pci_set_mve_enable(uint64_t phb_id, uint32_t mve_number,
				uint32_t state);
int64_t opal_pci_get_xive_reissue(uint64_t phb_id, uint32_t xive_number,
				  uint8_t *p_bit, uint8_t *q_bit);
int64_t opal_pci_set_xive_reissue(uint64_t phb_id, uint32_t xive_number,
				  uint8_t p_bit, uint8_t q_bit);
int64_t opal_pci_msi_eoi(uint64_t phb_id, uint32_t hw_irq);
int64_t opal_pci_set_xive_pe(uint64_t phb_id, uint32_t pe_number,
			     uint32_t xive_num);
int64_t opal_get_xive_source(uint64_t phb_id, uint32_t xive_num,
			     __be32 *interrupt_source_number);
int64_t opal_get_msi_32(uint64_t phb_id, uint32_t mve_number, uint32_t xive_num,
			uint8_t msi_range, __be32 *msi_address,
			__be32 *message_data);
int64_t opal_get_msi_64(uint64_t phb_id, uint32_t mve_number,
			uint32_t xive_num, uint8_t msi_range,
			__be64 *msi_address, __be32 *message_data);
int64_t opal_start_cpu(uint64_t thread_number, uint64_t start_address);
int64_t opal_query_cpu_status(uint64_t thread_number, uint8_t *thread_status);
int64_t opal_write_oppanel(oppanel_line_t *lines, uint64_t num_lines);
int64_t opal_pci_map_pe_dma_window(uint64_t phb_id, uint16_t pe_number, uint16_t window_id,
				   uint16_t tce_levels, uint64_t tce_table_addr,
				   uint64_t tce_table_size, uint64_t tce_page_size);
int64_t opal_pci_map_pe_dma_window_real(uint64_t phb_id, uint16_t pe_number,
					uint16_t dma_window_number, uint64_t pci_start_addr,
					uint64_t pci_mem_size);
int64_t opal_pci_reset(uint64_t phb_id, uint8_t reset_scope, uint8_t assert_state);

int64_t opal_pci_get_hub_diag_data(uint64_t hub_id, void *diag_buffer,
				   uint64_t diag_buffer_len);
int64_t opal_pci_get_phb_diag_data(uint64_t phb_id, void *diag_buffer,
				   uint64_t diag_buffer_len);
int64_t opal_pci_get_phb_diag_data2(uint64_t phb_id, void *diag_buffer,
				    uint64_t diag_buffer_len);
int64_t opal_pci_fence_phb(uint64_t phb_id);
int64_t opal_pci_reinit(uint64_t phb_id, uint64_t reinit_scope, uint64_t data);
int64_t opal_pci_mask_pe_error(uint64_t phb_id, uint16_t pe_number, uint8_t error_type, uint8_t mask_action);
int64_t opal_set_slot_led_status(uint64_t phb_id, uint64_t slot_id, uint8_t led_type, uint8_t led_action);
int64_t opal_get_epow_status(__be64 *status);
int64_t opal_set_system_attention_led(uint8_t led_action);
int64_t opal_pci_next_error(uint64_t phb_id, uint64_t *first_frozen_pe,
			    uint16_t *pci_error_type, uint16_t *severity);
int64_t opal_pci_poll(uint64_t phb_id);
int64_t opal_return_cpu(void);

int64_t opal_xscom_read(uint32_t gcid, uint64_t pcb_addr, __be64 *val);
int64_t opal_xscom_write(uint32_t gcid, uint64_t pcb_addr, uint64_t val);

int64_t opal_lpc_write(uint32_t chip_id, enum OpalLPCAddressType addr_type,
		       uint32_t addr, uint32_t data, uint32_t sz);
int64_t opal_lpc_read(uint32_t chip_id, enum OpalLPCAddressType addr_type,
		      uint32_t addr, __be32 *data, uint32_t sz);

<<<<<<< HEAD
int64_t opal_read_elog(uint64_t buffer, size_t size, uint64_t log_id);
int64_t opal_get_elog_size(uint64_t *log_id, size_t *size, uint64_t *elog_type);
=======
int64_t opal_read_elog(uint64_t buffer, uint64_t size, uint64_t log_id);
int64_t opal_get_elog_size(__be64 *log_id, __be64 *size, __be64 *elog_type);
>>>>>>> c739f77f
int64_t opal_write_elog(uint64_t buffer, uint64_t size, uint64_t offset);
int64_t opal_send_ack_elog(uint64_t log_id);
void opal_resend_pending_logs(void);

int64_t opal_validate_flash(uint64_t buffer, uint32_t *size, uint32_t *result);
int64_t opal_manage_flash(uint8_t op);
int64_t opal_update_flash(uint64_t blk_list);
int64_t opal_dump_init(uint8_t dump_type);
<<<<<<< HEAD
int64_t opal_dump_info(uint32_t *dump_id, uint32_t *dump_size);
int64_t opal_dump_info2(uint32_t *dump_id, uint32_t *dump_size, uint32_t *dump_type);
=======
int64_t opal_dump_info(__be32 *dump_id, __be32 *dump_size);
int64_t opal_dump_info2(__be32 *dump_id, __be32 *dump_size, __be32 *dump_type);
>>>>>>> c739f77f
int64_t opal_dump_read(uint32_t dump_id, uint64_t buffer);
int64_t opal_dump_ack(uint32_t dump_id);
int64_t opal_dump_resend_notification(void);

<<<<<<< HEAD
int64_t opal_get_msg(uint64_t buffer, size_t size);
int64_t opal_check_completion(uint64_t buffer, size_t size, uint64_t token);
int64_t opal_sync_host_reboot(void);
int64_t opal_get_param(uint64_t token, uint32_t param_id, uint64_t buffer,
		size_t length);
int64_t opal_set_param(uint64_t token, uint32_t param_id, uint64_t buffer,
		size_t length);
int64_t opal_sensor_read(uint32_t sensor_hndl, int token, __be32 *sensor_data);

/* Internal functions */
extern int early_init_dt_scan_opal(unsigned long node, const char *uname, int depth, void *data);
=======
int64_t opal_get_msg(uint64_t buffer, uint64_t size);
int64_t opal_check_completion(uint64_t buffer, uint64_t size, uint64_t token);
int64_t opal_sync_host_reboot(void);
int64_t opal_get_param(uint64_t token, uint32_t param_id, uint64_t buffer,
		uint64_t length);
int64_t opal_set_param(uint64_t token, uint32_t param_id, uint64_t buffer,
		uint64_t length);
int64_t opal_sensor_read(uint32_t sensor_hndl, int token, __be32 *sensor_data);

/* Internal functions */
extern int early_init_dt_scan_opal(unsigned long node, const char *uname,
				   int depth, void *data);
>>>>>>> c739f77f
extern int early_init_dt_scan_recoverable_ranges(unsigned long node,
				 const char *uname, int depth, void *data);

extern int opal_get_chars(uint32_t vtermno, char *buf, int count);
extern int opal_put_chars(uint32_t vtermno, const char *buf, int total_len);

extern void hvc_opal_init_early(void);

extern int opal_notifier_register(struct notifier_block *nb);
extern int opal_notifier_unregister(struct notifier_block *nb);

extern int opal_message_notifier_register(enum OpalMessageType msg_type,
						struct notifier_block *nb);
extern void opal_notifier_enable(void);
extern void opal_notifier_disable(void);
extern void opal_notifier_update_evt(uint64_t evt_mask, uint64_t evt_val);

<<<<<<< HEAD
extern int opal_get_chars(uint32_t vtermno, char *buf, int count);
extern int opal_put_chars(uint32_t vtermno, const char *buf, int total_len);

=======
>>>>>>> c739f77f
extern int __opal_async_get_token(void);
extern int opal_async_get_token_interruptible(void);
extern int __opal_async_release_token(int token);
extern int opal_async_release_token(int token);
extern int opal_async_wait_response(uint64_t token, struct opal_msg *msg);
extern int opal_get_sensor_data(u32 sensor_hndl, u32 *sensor_data);
<<<<<<< HEAD

extern void hvc_opal_init_early(void);
=======
>>>>>>> c739f77f

struct rtc_time;
extern int opal_set_rtc_time(struct rtc_time *tm);
extern void opal_get_rtc_time(struct rtc_time *tm);
extern unsigned long opal_get_boot_time(void);
extern void opal_nvram_init(void);
extern void opal_flash_init(void);
extern int opal_elog_init(void);
extern void opal_platform_dump_init(void);
extern void opal_sys_param_init(void);
extern void opal_msglog_init(void);

extern int opal_machine_check(struct pt_regs *regs);
extern bool opal_mce_check_early_recovery(struct pt_regs *regs);

extern void opal_shutdown(void);
extern int opal_resync_timebase(void);

extern void opal_lpc_init(void);

struct opal_sg_list *opal_vmalloc_to_sg_list(void *vmalloc_addr,
					     unsigned long vmalloc_size);
void opal_free_sg_list(struct opal_sg_list *sg);

#endif /* __ASSEMBLY__ */

#endif /* __OPAL_H */<|MERGE_RESOLUTION|>--- conflicted
+++ resolved
@@ -858,13 +858,8 @@
 int64_t opal_lpc_read(uint32_t chip_id, enum OpalLPCAddressType addr_type,
 		      uint32_t addr, __be32 *data, uint32_t sz);
 
-<<<<<<< HEAD
-int64_t opal_read_elog(uint64_t buffer, size_t size, uint64_t log_id);
-int64_t opal_get_elog_size(uint64_t *log_id, size_t *size, uint64_t *elog_type);
-=======
 int64_t opal_read_elog(uint64_t buffer, uint64_t size, uint64_t log_id);
 int64_t opal_get_elog_size(__be64 *log_id, __be64 *size, __be64 *elog_type);
->>>>>>> c739f77f
 int64_t opal_write_elog(uint64_t buffer, uint64_t size, uint64_t offset);
 int64_t opal_send_ack_elog(uint64_t log_id);
 void opal_resend_pending_logs(void);
@@ -873,30 +868,12 @@
 int64_t opal_manage_flash(uint8_t op);
 int64_t opal_update_flash(uint64_t blk_list);
 int64_t opal_dump_init(uint8_t dump_type);
-<<<<<<< HEAD
-int64_t opal_dump_info(uint32_t *dump_id, uint32_t *dump_size);
-int64_t opal_dump_info2(uint32_t *dump_id, uint32_t *dump_size, uint32_t *dump_type);
-=======
 int64_t opal_dump_info(__be32 *dump_id, __be32 *dump_size);
 int64_t opal_dump_info2(__be32 *dump_id, __be32 *dump_size, __be32 *dump_type);
->>>>>>> c739f77f
 int64_t opal_dump_read(uint32_t dump_id, uint64_t buffer);
 int64_t opal_dump_ack(uint32_t dump_id);
 int64_t opal_dump_resend_notification(void);
 
-<<<<<<< HEAD
-int64_t opal_get_msg(uint64_t buffer, size_t size);
-int64_t opal_check_completion(uint64_t buffer, size_t size, uint64_t token);
-int64_t opal_sync_host_reboot(void);
-int64_t opal_get_param(uint64_t token, uint32_t param_id, uint64_t buffer,
-		size_t length);
-int64_t opal_set_param(uint64_t token, uint32_t param_id, uint64_t buffer,
-		size_t length);
-int64_t opal_sensor_read(uint32_t sensor_hndl, int token, __be32 *sensor_data);
-
-/* Internal functions */
-extern int early_init_dt_scan_opal(unsigned long node, const char *uname, int depth, void *data);
-=======
 int64_t opal_get_msg(uint64_t buffer, uint64_t size);
 int64_t opal_check_completion(uint64_t buffer, uint64_t size, uint64_t token);
 int64_t opal_sync_host_reboot(void);
@@ -909,7 +886,6 @@
 /* Internal functions */
 extern int early_init_dt_scan_opal(unsigned long node, const char *uname,
 				   int depth, void *data);
->>>>>>> c739f77f
 extern int early_init_dt_scan_recoverable_ranges(unsigned long node,
 				 const char *uname, int depth, void *data);
 
@@ -927,23 +903,12 @@
 extern void opal_notifier_disable(void);
 extern void opal_notifier_update_evt(uint64_t evt_mask, uint64_t evt_val);
 
-<<<<<<< HEAD
-extern int opal_get_chars(uint32_t vtermno, char *buf, int count);
-extern int opal_put_chars(uint32_t vtermno, const char *buf, int total_len);
-
-=======
->>>>>>> c739f77f
 extern int __opal_async_get_token(void);
 extern int opal_async_get_token_interruptible(void);
 extern int __opal_async_release_token(int token);
 extern int opal_async_release_token(int token);
 extern int opal_async_wait_response(uint64_t token, struct opal_msg *msg);
 extern int opal_get_sensor_data(u32 sensor_hndl, u32 *sensor_data);
-<<<<<<< HEAD
-
-extern void hvc_opal_init_early(void);
-=======
->>>>>>> c739f77f
 
 struct rtc_time;
 extern int opal_set_rtc_time(struct rtc_time *tm);
