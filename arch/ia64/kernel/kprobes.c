--- conflicted
+++ resolved
@@ -398,12 +398,7 @@
 
 int __kprobes trampoline_probe_handler(struct kprobe *p, struct pt_regs *regs)
 {
-<<<<<<< HEAD
-	regs->cr_iip = __kretprobe_trampoline_handler(regs,
-		dereference_function_descriptor(kretprobe_trampoline), NULL);
-=======
 	regs->cr_iip = __kretprobe_trampoline_handler(regs, NULL);
->>>>>>> 92b4b594
 	/*
 	 * By returning a non-zero value, we are telling
 	 * kprobe_handler() that we don't want the post_handler
@@ -419,11 +414,7 @@
 	ri->fp = NULL;
 
 	/* Replace the return addr with trampoline addr */
-<<<<<<< HEAD
-	regs->b0 = (unsigned long)dereference_function_descriptor(kretprobe_trampoline);
-=======
 	regs->b0 = (unsigned long)dereference_function_descriptor(__kretprobe_trampoline);
->>>>>>> 92b4b594
 }
 
 /* Check the instruction in the slot is break */
@@ -906,22 +897,14 @@
 int __init arch_init_kprobes(void)
 {
 	trampoline_p.addr =
-<<<<<<< HEAD
-		dereference_function_descriptor(kretprobe_trampoline);
-=======
 		dereference_function_descriptor(__kretprobe_trampoline);
->>>>>>> 92b4b594
 	return register_kprobe(&trampoline_p);
 }
 
 int __kprobes arch_trampoline_kprobe(struct kprobe *p)
 {
 	if (p->addr ==
-<<<<<<< HEAD
-		dereference_function_descriptor(kretprobe_trampoline))
-=======
 		dereference_function_descriptor(__kretprobe_trampoline))
->>>>>>> 92b4b594
 		return 1;
 
 	return 0;
