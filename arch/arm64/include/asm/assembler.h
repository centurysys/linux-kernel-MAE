/* SPDX-License-Identifier: GPL-2.0-only */
/*
 * Based on arch/arm/include/asm/assembler.h, arch/arm/mm/proc-macros.S
 *
 * Copyright (C) 1996-2000 Russell King
 * Copyright (C) 2012 ARM Ltd.
 */
#ifndef __ASSEMBLY__
#error "Only include this from assembly code"
#endif

#ifndef __ASM_ASSEMBLER_H
#define __ASM_ASSEMBLER_H

#include <asm-generic/export.h>

#include <asm/asm-offsets.h>
#include <asm/alternative.h>
<<<<<<< HEAD
=======
#include <asm/asm-bug.h>
>>>>>>> 3bf0fcd7
#include <asm/cpufeature.h>
#include <asm/cputype.h>
#include <asm/debug-monitors.h>
#include <asm/page.h>
#include <asm/pgtable-hwdef.h>
#include <asm/ptrace.h>
#include <asm/thread_info.h>

	/*
	 * Provide a wxN alias for each wN register so what we can paste a xN
	 * reference after a 'w' to obtain the 32-bit version.
	 */
	.irp	n,0,1,2,3,4,5,6,7,8,9,10,11,12,13,14,15,16,17,18,19,20,21,22,23,24,25,26,27,28,29,30
	wx\n	.req	w\n
	.endr

	.macro save_and_disable_daif, flags
	mrs	\flags, daif
	msr	daifset, #0xf
	.endm

	.macro disable_daif
	msr	daifset, #0xf
	.endm

	.macro enable_daif
	msr	daifclr, #0xf
	.endm

	.macro	restore_daif, flags:req
	msr	daif, \flags
	.endm

	/* IRQ/FIQ are the lowest priority flags, unconditionally unmask the rest. */
	.macro enable_da
	msr	daifclr, #(8 | 4)
	.endm

/*
 * Save/restore interrupts.
 */
	.macro	save_and_disable_irq, flags
	mrs	\flags, daif
	msr	daifset, #3
	.endm

	.macro	restore_irq, flags
	msr	daif, \flags
	.endm

	.macro	enable_dbg
	msr	daifclr, #8
	.endm

	.macro	disable_step_tsk, flgs, tmp
	tbz	\flgs, #TIF_SINGLESTEP, 9990f
	mrs	\tmp, mdscr_el1
	bic	\tmp, \tmp, #DBG_MDSCR_SS
	msr	mdscr_el1, \tmp
	isb	// Synchronise with enable_dbg
9990:
	.endm

	/* call with daif masked */
	.macro	enable_step_tsk, flgs, tmp
	tbz	\flgs, #TIF_SINGLESTEP, 9990f
	mrs	\tmp, mdscr_el1
	orr	\tmp, \tmp, #DBG_MDSCR_SS
	msr	mdscr_el1, \tmp
9990:
	.endm

/*
 * RAS Error Synchronization barrier
 */
	.macro  esb
#ifdef CONFIG_ARM64_RAS_EXTN
	hint    #16
#else
	nop
#endif
	.endm

/*
 * Value prediction barrier
 */
	.macro	csdb
	hint	#20
	.endm

/*
 * Speculation barrier
 */
	.macro	sb
alternative_if_not ARM64_HAS_SB
	dsb	nsh
	isb
alternative_else
	SB_BARRIER_INSN
	nop
alternative_endif
	.endm

/*
 * NOP sequence
 */
	.macro	nops, num
	.rept	\num
	nop
	.endr
	.endm

/*
 * Emit an entry into the exception table
 */
	.macro		_asm_extable, from, to
	.pushsection	__ex_table, "a"
	.align		3
	.long		(\from - .), (\to - .)
	.popsection
	.endm

#define USER(l, x...)				\
9999:	x;					\
	_asm_extable	9999b, l

/*
 * Register aliases.
 */
lr	.req	x30		// link register

/*
 * Vector entry
 */
	 .macro	ventry	label
	.align	7
	b	\label
	.endm

/*
 * Select code when configured for BE.
 */
#ifdef CONFIG_CPU_BIG_ENDIAN
#define CPU_BE(code...) code
#else
#define CPU_BE(code...)
#endif

/*
 * Select code when configured for LE.
 */
#ifdef CONFIG_CPU_BIG_ENDIAN
#define CPU_LE(code...)
#else
#define CPU_LE(code...) code
#endif

/*
 * Define a macro that constructs a 64-bit value by concatenating two
 * 32-bit registers. Note that on big endian systems the order of the
 * registers is swapped.
 */
#ifndef CONFIG_CPU_BIG_ENDIAN
	.macro	regs_to_64, rd, lbits, hbits
#else
	.macro	regs_to_64, rd, hbits, lbits
#endif
	orr	\rd, \lbits, \hbits, lsl #32
	.endm

/*
 * Pseudo-ops for PC-relative adr/ldr/str <reg>, <symbol> where
 * <symbol> is within the range +/- 4 GB of the PC.
 */
	/*
	 * @dst: destination register (64 bit wide)
	 * @sym: name of the symbol
	 */
	.macro	adr_l, dst, sym
	adrp	\dst, \sym
	add	\dst, \dst, :lo12:\sym
	.endm

	/*
	 * @dst: destination register (32 or 64 bit wide)
	 * @sym: name of the symbol
	 * @tmp: optional 64-bit scratch register to be used if <dst> is a
	 *       32-bit wide register, in which case it cannot be used to hold
	 *       the address
	 */
	.macro	ldr_l, dst, sym, tmp=
	.ifb	\tmp
	adrp	\dst, \sym
	ldr	\dst, [\dst, :lo12:\sym]
	.else
	adrp	\tmp, \sym
	ldr	\dst, [\tmp, :lo12:\sym]
	.endif
	.endm

	/*
	 * @src: source register (32 or 64 bit wide)
	 * @sym: name of the symbol
	 * @tmp: mandatory 64-bit scratch register to calculate the address
	 *       while <src> needs to be preserved.
	 */
	.macro	str_l, src, sym, tmp
	adrp	\tmp, \sym
	str	\src, [\tmp, :lo12:\sym]
	.endm

	/*
	 * @dst: destination register
	 */
#if defined(__KVM_NVHE_HYPERVISOR__) || defined(__KVM_VHE_HYPERVISOR__)
	.macro	this_cpu_offset, dst
	mrs	\dst, tpidr_el2
	.endm
#else
	.macro	this_cpu_offset, dst
alternative_if_not ARM64_HAS_VIRT_HOST_EXTN
	mrs	\dst, tpidr_el1
alternative_else
	mrs	\dst, tpidr_el2
alternative_endif
	.endm
#endif

	/*
	 * @dst: Result of per_cpu(sym, smp_processor_id()) (can be SP)
	 * @sym: The name of the per-cpu variable
	 * @tmp: scratch register
	 */
	.macro adr_this_cpu, dst, sym, tmp
	adrp	\tmp, \sym
	add	\dst, \tmp, #:lo12:\sym
	this_cpu_offset \tmp
	add	\dst, \dst, \tmp
	.endm

	/*
	 * @dst: Result of READ_ONCE(per_cpu(sym, smp_processor_id()))
	 * @sym: The name of the per-cpu variable
	 * @tmp: scratch register
	 */
	.macro ldr_this_cpu dst, sym, tmp
	adr_l	\dst, \sym
	this_cpu_offset \tmp
	ldr	\dst, [\dst, \tmp]
	.endm

/*
 * vma_vm_mm - get mm pointer from vma pointer (vma->vm_mm)
 */
	.macro	vma_vm_mm, rd, rn
	ldr	\rd, [\rn, #VMA_VM_MM]
	.endm

/*
 * read_ctr - read CTR_EL0. If the system has mismatched register fields,
 * provide the system wide safe value from arm64_ftr_reg_ctrel0.sys_val
 */
	.macro	read_ctr, reg
#ifndef __KVM_NVHE_HYPERVISOR__
alternative_if_not ARM64_MISMATCHED_CACHE_TYPE
	mrs	\reg, ctr_el0			// read CTR
	nop
alternative_else
	ldr_l	\reg, arm64_ftr_reg_ctrel0 + ARM64_FTR_SYSVAL
alternative_endif
#else
alternative_if_not ARM64_KVM_PROTECTED_MODE
	ASM_BUG()
alternative_else_nop_endif
alternative_cb kvm_compute_final_ctr_el0
	movz	\reg, #0
	movk	\reg, #0, lsl #16
	movk	\reg, #0, lsl #32
	movk	\reg, #0, lsl #48
alternative_cb_end
#endif
	.endm


/*
 * raw_dcache_line_size - get the minimum D-cache line size on this CPU
 * from the CTR register.
 */
	.macro	raw_dcache_line_size, reg, tmp
	mrs	\tmp, ctr_el0			// read CTR
	ubfm	\tmp, \tmp, #16, #19		// cache line size encoding
	mov	\reg, #4			// bytes per word
	lsl	\reg, \reg, \tmp		// actual cache line size
	.endm

/*
 * dcache_line_size - get the safe D-cache line size across all CPUs
 */
	.macro	dcache_line_size, reg, tmp
	read_ctr	\tmp
	ubfm		\tmp, \tmp, #16, #19	// cache line size encoding
	mov		\reg, #4		// bytes per word
	lsl		\reg, \reg, \tmp	// actual cache line size
	.endm

/*
 * raw_icache_line_size - get the minimum I-cache line size on this CPU
 * from the CTR register.
 */
	.macro	raw_icache_line_size, reg, tmp
	mrs	\tmp, ctr_el0			// read CTR
	and	\tmp, \tmp, #0xf		// cache line size encoding
	mov	\reg, #4			// bytes per word
	lsl	\reg, \reg, \tmp		// actual cache line size
	.endm

/*
 * icache_line_size - get the safe I-cache line size across all CPUs
 */
	.macro	icache_line_size, reg, tmp
	read_ctr	\tmp
	and		\tmp, \tmp, #0xf	// cache line size encoding
	mov		\reg, #4		// bytes per word
	lsl		\reg, \reg, \tmp	// actual cache line size
	.endm

/*
 * tcr_set_t0sz - update TCR.T0SZ so that we can load the ID map
 */
	.macro	tcr_set_t0sz, valreg, t0sz
	bfi	\valreg, \t0sz, #TCR_T0SZ_OFFSET, #TCR_TxSZ_WIDTH
	.endm

/*
 * tcr_set_t1sz - update TCR.T1SZ
 */
	.macro	tcr_set_t1sz, valreg, t1sz
	bfi	\valreg, \t1sz, #TCR_T1SZ_OFFSET, #TCR_TxSZ_WIDTH
	.endm

/*
 * tcr_compute_pa_size - set TCR.(I)PS to the highest supported
 * ID_AA64MMFR0_EL1.PARange value
 *
 *	tcr:		register with the TCR_ELx value to be updated
 *	pos:		IPS or PS bitfield position
 *	tmp{0,1}:	temporary registers
 */
	.macro	tcr_compute_pa_size, tcr, pos, tmp0, tmp1
	mrs	\tmp0, ID_AA64MMFR0_EL1
	// Narrow PARange to fit the PS field in TCR_ELx
	ubfx	\tmp0, \tmp0, #ID_AA64MMFR0_PARANGE_SHIFT, #3
	mov	\tmp1, #ID_AA64MMFR0_PARANGE_MAX
	cmp	\tmp0, \tmp1
	csel	\tmp0, \tmp1, \tmp0, hi
	bfi	\tcr, \tmp0, \pos, #3
	.endm

/*
 * Macro to perform a data cache maintenance for the interval
 * [kaddr, kaddr + size)
 *
 * 	op:		operation passed to dc instruction
 * 	domain:		domain used in dsb instruciton
 * 	kaddr:		starting virtual address of the region
 * 	size:		size of the region
 * 	Corrupts:	kaddr, size, tmp1, tmp2
 */
	.macro __dcache_op_workaround_clean_cache, op, kaddr
alternative_if_not ARM64_WORKAROUND_CLEAN_CACHE
	dc	\op, \kaddr
alternative_else
	dc	civac, \kaddr
alternative_endif
	.endm

	.macro dcache_by_line_op op, domain, kaddr, size, tmp1, tmp2
	dcache_line_size \tmp1, \tmp2
	add	\size, \kaddr, \size
	sub	\tmp2, \tmp1, #1
	bic	\kaddr, \kaddr, \tmp2
9998:
	.ifc	\op, cvau
	__dcache_op_workaround_clean_cache \op, \kaddr
	.else
	.ifc	\op, cvac
	__dcache_op_workaround_clean_cache \op, \kaddr
	.else
	.ifc	\op, cvap
	sys	3, c7, c12, 1, \kaddr	// dc cvap
	.else
	.ifc	\op, cvadp
	sys	3, c7, c13, 1, \kaddr	// dc cvadp
	.else
	dc	\op, \kaddr
	.endif
	.endif
	.endif
	.endif
	add	\kaddr, \kaddr, \tmp1
	cmp	\kaddr, \size
	b.lo	9998b
	dsb	\domain
	.endm

/*
 * Macro to perform an instruction cache maintenance for the interval
 * [start, end)
 *
 * 	start, end:	virtual addresses describing the region
 *	label:		A label to branch to on user fault.
 * 	Corrupts:	tmp1, tmp2
 */
	.macro invalidate_icache_by_line start, end, tmp1, tmp2, label
	icache_line_size \tmp1, \tmp2
	sub	\tmp2, \tmp1, #1
	bic	\tmp2, \start, \tmp2
9997:
USER(\label, ic	ivau, \tmp2)			// invalidate I line PoU
	add	\tmp2, \tmp2, \tmp1
	cmp	\tmp2, \end
	b.lo	9997b
	dsb	ish
	isb
	.endm

/*
 * reset_pmuserenr_el0 - reset PMUSERENR_EL0 if PMUv3 present
 */
	.macro	reset_pmuserenr_el0, tmpreg
	mrs	\tmpreg, id_aa64dfr0_el1
	sbfx	\tmpreg, \tmpreg, #ID_AA64DFR0_PMUVER_SHIFT, #4
	cmp	\tmpreg, #1			// Skip if no PMU present
	b.lt	9000f
	msr	pmuserenr_el0, xzr		// Disable PMU access from EL0
9000:
	.endm

/*
 * reset_amuserenr_el0 - reset AMUSERENR_EL0 if AMUv1 present
 */
	.macro	reset_amuserenr_el0, tmpreg
	mrs	\tmpreg, id_aa64pfr0_el1	// Check ID_AA64PFR0_EL1
	ubfx	\tmpreg, \tmpreg, #ID_AA64PFR0_AMU_SHIFT, #4
	cbz	\tmpreg, .Lskip_\@		// Skip if no AMU present
	msr_s	SYS_AMUSERENR_EL0, xzr		// Disable AMU access from EL0
.Lskip_\@:
	.endm
/*
 * copy_page - copy src to dest using temp registers t1-t8
 */
	.macro copy_page dest:req src:req t1:req t2:req t3:req t4:req t5:req t6:req t7:req t8:req
9998:	ldp	\t1, \t2, [\src]
	ldp	\t3, \t4, [\src, #16]
	ldp	\t5, \t6, [\src, #32]
	ldp	\t7, \t8, [\src, #48]
	add	\src, \src, #64
	stnp	\t1, \t2, [\dest]
	stnp	\t3, \t4, [\dest, #16]
	stnp	\t5, \t6, [\dest, #32]
	stnp	\t7, \t8, [\dest, #48]
	add	\dest, \dest, #64
	tst	\src, #(PAGE_SIZE - 1)
	b.ne	9998b
	.endm

/*
 * Annotate a function as being unsuitable for kprobes.
 */
#ifdef CONFIG_KPROBES
#define NOKPROBE(x)				\
	.pushsection "_kprobe_blacklist", "aw";	\
	.quad	x;				\
	.popsection;
#else
#define NOKPROBE(x)
#endif

#if defined(CONFIG_KASAN_GENERIC) || defined(CONFIG_KASAN_SW_TAGS)
#define EXPORT_SYMBOL_NOKASAN(name)
#else
#define EXPORT_SYMBOL_NOKASAN(name)	EXPORT_SYMBOL(name)
#endif

	/*
	 * Emit a 64-bit absolute little endian symbol reference in a way that
	 * ensures that it will be resolved at build time, even when building a
	 * PIE binary. This requires cooperation from the linker script, which
	 * must emit the lo32/hi32 halves individually.
	 */
	.macro	le64sym, sym
	.long	\sym\()_lo32
	.long	\sym\()_hi32
	.endm

	/*
	 * mov_q - move an immediate constant into a 64-bit register using
	 *         between 2 and 4 movz/movk instructions (depending on the
	 *         magnitude and sign of the operand)
	 */
	.macro	mov_q, reg, val
	.if (((\val) >> 31) == 0 || ((\val) >> 31) == 0x1ffffffff)
	movz	\reg, :abs_g1_s:\val
	.else
	.if (((\val) >> 47) == 0 || ((\val) >> 47) == 0x1ffff)
	movz	\reg, :abs_g2_s:\val
	.else
	movz	\reg, :abs_g3:\val
	movk	\reg, :abs_g2_nc:\val
	.endif
	movk	\reg, :abs_g1_nc:\val
	.endif
	movk	\reg, :abs_g0_nc:\val
	.endm

/*
 * Return the current task_struct.
 */
	.macro	get_current_task, rd
	mrs	\rd, sp_el0
	.endm

/*
 * Offset ttbr1 to allow for 48-bit kernel VAs set with 52-bit PTRS_PER_PGD.
 * orr is used as it can cover the immediate value (and is idempotent).
 * In future this may be nop'ed out when dealing with 52-bit kernel VAs.
 * 	ttbr: Value of ttbr to set, modified.
 */
	.macro	offset_ttbr1, ttbr, tmp
#ifdef CONFIG_ARM64_VA_BITS_52
	mrs_s	\tmp, SYS_ID_AA64MMFR2_EL1
	and	\tmp, \tmp, #(0xf << ID_AA64MMFR2_LVA_SHIFT)
	cbnz	\tmp, .Lskipoffs_\@
	orr	\ttbr, \ttbr, #TTBR1_BADDR_4852_OFFSET
.Lskipoffs_\@ :
#endif
	.endm

/*
 * Perform the reverse of offset_ttbr1.
 * bic is used as it can cover the immediate value and, in future, won't need
 * to be nop'ed out when dealing with 52-bit kernel VAs.
 */
	.macro	restore_ttbr1, ttbr
#ifdef CONFIG_ARM64_VA_BITS_52
	bic	\ttbr, \ttbr, #TTBR1_BADDR_4852_OFFSET
#endif
	.endm

/*
 * Arrange a physical address in a TTBR register, taking care of 52-bit
 * addresses.
 *
 * 	phys:	physical address, preserved
 * 	ttbr:	returns the TTBR value
 */
	.macro	phys_to_ttbr, ttbr, phys
#ifdef CONFIG_ARM64_PA_BITS_52
	orr	\ttbr, \phys, \phys, lsr #46
	and	\ttbr, \ttbr, #TTBR_BADDR_MASK_52
#else
	mov	\ttbr, \phys
#endif
	.endm

	.macro	phys_to_pte, pte, phys
#ifdef CONFIG_ARM64_PA_BITS_52
	/*
	 * We assume \phys is 64K aligned and this is guaranteed by only
	 * supporting this configuration with 64K pages.
	 */
	orr	\pte, \phys, \phys, lsr #36
	and	\pte, \pte, #PTE_ADDR_MASK
#else
	mov	\pte, \phys
#endif
	.endm

	.macro	pte_to_phys, phys, pte
#ifdef CONFIG_ARM64_PA_BITS_52
	ubfiz	\phys, \pte, #(48 - 16 - 12), #16
	bfxil	\phys, \pte, #16, #32
	lsl	\phys, \phys, #16
#else
	and	\phys, \pte, #PTE_ADDR_MASK
#endif
	.endm

/*
 * tcr_clear_errata_bits - Clear TCR bits that trigger an errata on this CPU.
 */
	.macro	tcr_clear_errata_bits, tcr, tmp1, tmp2
#ifdef CONFIG_FUJITSU_ERRATUM_010001
	mrs	\tmp1, midr_el1

	mov_q	\tmp2, MIDR_FUJITSU_ERRATUM_010001_MASK
	and	\tmp1, \tmp1, \tmp2
	mov_q	\tmp2, MIDR_FUJITSU_ERRATUM_010001
	cmp	\tmp1, \tmp2
	b.ne	10f

	mov_q	\tmp2, TCR_CLEAR_FUJITSU_ERRATUM_010001
	bic	\tcr, \tcr, \tmp2
10:
#endif /* CONFIG_FUJITSU_ERRATUM_010001 */
	.endm

/**
 * Errata workaround prior to disable MMU. Insert an ISB immediately prior
 * to executing the MSR that will change SCTLR_ELn[M] from a value of 1 to 0.
 */
	.macro pre_disable_mmu_workaround
#ifdef CONFIG_QCOM_FALKOR_ERRATUM_E1041
	isb
#endif
	.endm

	/*
	 * frame_push - Push @regcount callee saved registers to the stack,
	 *              starting at x19, as well as x29/x30, and set x29 to
	 *              the new value of sp. Add @extra bytes of stack space
	 *              for locals.
	 */
	.macro		frame_push, regcount:req, extra
	__frame		st, \regcount, \extra
	.endm

	/*
	 * frame_pop  - Pop the callee saved registers from the stack that were
	 *              pushed in the most recent call to frame_push, as well
	 *              as x29/x30 and any extra stack space that may have been
	 *              allocated.
	 */
	.macro		frame_pop
	__frame		ld
	.endm

	.macro		__frame_regs, reg1, reg2, op, num
	.if		.Lframe_regcount == \num
	\op\()r		\reg1, [sp, #(\num + 1) * 8]
	.elseif		.Lframe_regcount > \num
	\op\()p		\reg1, \reg2, [sp, #(\num + 1) * 8]
	.endif
	.endm

	.macro		__frame, op, regcount, extra=0
	.ifc		\op, st
	.if		(\regcount) < 0 || (\regcount) > 10
	.error		"regcount should be in the range [0 ... 10]"
	.endif
	.if		((\extra) % 16) != 0
	.error		"extra should be a multiple of 16 bytes"
	.endif
	.ifdef		.Lframe_regcount
	.if		.Lframe_regcount != -1
	.error		"frame_push/frame_pop may not be nested"
	.endif
	.endif
	.set		.Lframe_regcount, \regcount
	.set		.Lframe_extra, \extra
	.set		.Lframe_local_offset, ((\regcount + 3) / 2) * 16
	stp		x29, x30, [sp, #-.Lframe_local_offset - .Lframe_extra]!
	mov		x29, sp
	.endif

	__frame_regs	x19, x20, \op, 1
	__frame_regs	x21, x22, \op, 3
	__frame_regs	x23, x24, \op, 5
	__frame_regs	x25, x26, \op, 7
	__frame_regs	x27, x28, \op, 9

	.ifc		\op, ld
	.if		.Lframe_regcount == -1
	.error		"frame_push/frame_pop may not be nested"
	.endif
	ldp		x29, x30, [sp], #.Lframe_local_offset + .Lframe_extra
	.set		.Lframe_regcount, -1
	.endif
	.endm

/*
 * Set SCTLR_ELx to the @reg value, and invalidate the local icache
 * in the process. This is called when setting the MMU on.
 */
.macro set_sctlr, sreg, reg
	msr	\sreg, \reg
	isb
	/*
	 * Invalidate the local I-cache so that any instructions fetched
	 * speculatively from the PoC are discarded, since they may have
	 * been dynamically patched at the PoU.
	 */
	ic	iallu
	dsb	nsh
	isb
.endm

<<<<<<< HEAD
=======
.macro set_sctlr_el1, reg
	set_sctlr sctlr_el1, \reg
.endm

.macro set_sctlr_el2, reg
	set_sctlr sctlr_el2, \reg
.endm

>>>>>>> 3bf0fcd7
	/*
	 * Check whether preempt/bh-disabled asm code should yield as soon as
	 * it is able. This is the case if we are currently running in task
	 * context, and either a softirq is pending, or the TIF_NEED_RESCHED
	 * flag is set and re-enabling preemption a single time would result in
	 * a preempt count of zero. (Note that the TIF_NEED_RESCHED flag is
	 * stored negated in the top word of the thread_info::preempt_count
	 * field)
	 */
	.macro		cond_yield, lbl:req, tmp:req, tmp2:req
	get_current_task \tmp
	ldr		\tmp, [\tmp, #TSK_TI_PREEMPT]
	/*
	 * If we are serving a softirq, there is no point in yielding: the
	 * softirq will not be preempted no matter what we do, so we should
	 * run to completion as quickly as we can.
	 */
	tbnz		\tmp, #SOFTIRQ_SHIFT, .Lnoyield_\@
#ifdef CONFIG_PREEMPTION
	sub		\tmp, \tmp, #PREEMPT_DISABLE_OFFSET
	cbz		\tmp, \lbl
#endif
	adr_l		\tmp, irq_stat + IRQ_CPUSTAT_SOFTIRQ_PENDING
	this_cpu_offset	\tmp2
	ldr		w\tmp, [\tmp, \tmp2]
	cbnz		w\tmp, \lbl	// yield on pending softirq in task context
.Lnoyield_\@:
	.endm

/*
 * This macro emits a program property note section identifying
 * architecture features which require special handling, mainly for
 * use in assembly files included in the VDSO.
 */

#define NT_GNU_PROPERTY_TYPE_0  5
#define GNU_PROPERTY_AARCH64_FEATURE_1_AND      0xc0000000

#define GNU_PROPERTY_AARCH64_FEATURE_1_BTI      (1U << 0)
#define GNU_PROPERTY_AARCH64_FEATURE_1_PAC      (1U << 1)

#ifdef CONFIG_ARM64_BTI_KERNEL
#define GNU_PROPERTY_AARCH64_FEATURE_1_DEFAULT		\
		((GNU_PROPERTY_AARCH64_FEATURE_1_BTI |	\
		  GNU_PROPERTY_AARCH64_FEATURE_1_PAC))
#endif

#ifdef GNU_PROPERTY_AARCH64_FEATURE_1_DEFAULT
.macro emit_aarch64_feature_1_and, feat=GNU_PROPERTY_AARCH64_FEATURE_1_DEFAULT
	.pushsection .note.gnu.property, "a"
	.align  3
	.long   2f - 1f
	.long   6f - 3f
	.long   NT_GNU_PROPERTY_TYPE_0
1:      .string "GNU"
2:
	.align  3
3:      .long   GNU_PROPERTY_AARCH64_FEATURE_1_AND
	.long   5f - 4f
4:
	/*
	 * This is described with an array of char in the Linux API
	 * spec but the text and all other usage (including binutils,
	 * clang and GCC) treat this as a 32 bit value so no swizzling
	 * is required for big endian.
	 */
	.long   \feat
5:
	.align  3
6:
	.popsection
.endm

#else
.macro emit_aarch64_feature_1_and, feat=0
.endm

#endif /* GNU_PROPERTY_AARCH64_FEATURE_1_DEFAULT */

#endif	/* __ASM_ASSEMBLER_H */<|MERGE_RESOLUTION|>--- conflicted
+++ resolved
@@ -16,10 +16,7 @@
 
 #include <asm/asm-offsets.h>
 #include <asm/alternative.h>
-<<<<<<< HEAD
-=======
 #include <asm/asm-bug.h>
->>>>>>> 3bf0fcd7
 #include <asm/cpufeature.h>
 #include <asm/cputype.h>
 #include <asm/debug-monitors.h>
@@ -717,8 +714,6 @@
 	isb
 .endm
 
-<<<<<<< HEAD
-=======
 .macro set_sctlr_el1, reg
 	set_sctlr sctlr_el1, \reg
 .endm
@@ -727,7 +722,6 @@
 	set_sctlr sctlr_el2, \reg
 .endm
 
->>>>>>> 3bf0fcd7
 	/*
 	 * Check whether preempt/bh-disabled asm code should yield as soon as
 	 * it is able. This is the case if we are currently running in task
