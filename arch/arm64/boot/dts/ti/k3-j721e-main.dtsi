--- conflicted
+++ resolved
@@ -112,8 +112,6 @@
 			reg = <0x00 0x30e00000 0x00 0x1000>;
 			#hwlock-cells = <1>;
 		};
-<<<<<<< HEAD
-=======
 
 		mailbox0_cluster0: mailbox@31f80000 {
 			compatible = "ti,am654-mailbox";
@@ -222,8 +220,6 @@
 			ti,mbox-num-fifos = <16>;
 			interrupt-parent = <&main_navss_intr>;
 		};
-	};
->>>>>>> bcac9f14
 
 		main_ringacc: ringacc@3c000000 {
 			compatible = "ti,am654-navss-ringacc";
@@ -545,7 +541,6 @@
 		clock-names = "gpio";
 	};
 
-<<<<<<< HEAD
 	main_rti0: rti@2200000 {
 		compatible = "ti,rti-wdt";
 		reg = <0x0 0x2200000 0x0 0x100>;
@@ -965,7 +960,8 @@
 		ti,clkbuf-sel = <0x7>;
 		dma-coherent;
 		sdhci-caps-mask = <0x2 0x0>;
-=======
+	};
+
 	main_r5fss0: r5fss@5c00000 {
 		compatible = "ti,j721e-r5fss";
 		lockstep-mode = <0>;
@@ -1082,6 +1078,5 @@
 		ti,sci-proc-ids = <0x30 0xFF>;
 		resets = <&k3_reset 15 1>;
 		firmware-name = "j7-c71_0-fw";
->>>>>>> bcac9f14
 	};
 };