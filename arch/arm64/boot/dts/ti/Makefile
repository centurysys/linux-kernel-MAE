--- conflicted
+++ resolved
@@ -9,11 +9,6 @@
 DTC_FLAGS += -@
 
 dtb-$(CONFIG_ARCH_K3_AM6_SOC) += k3-am654-base-board.dtb \
-<<<<<<< HEAD
-	k3-am654-gp.dtbo
-
-dtb-$(CONFIG_ARCH_K3_AM6_SOC) += $(shell grep -s incbin $(srctree)/$(src)/*.its | grep dtb | cut -d "\"" -f 2)
-=======
 	k3-am654-gp.dtbo \
 	k3-am654-evm-hdmi.dtbo \
 	k3-am654-evm-oldi-lcd1evm.dtbo \
@@ -32,17 +27,9 @@
 				   k3-j721e-common-proc-board-infotainment-display-sharing.dtbo \
 				   k3-j721e-common-proc-board-jailhouse.dtbo \
 				   k3-j721e-pcie-backplane.dtbo
->>>>>>> 307d9db0
 
 $(obj)/%.dtbo: $(src)/%.dtso FORCE
 	$(call if_changed_dep,dtc)
 
-<<<<<<< HEAD
-$(addprefix $(obj)/,$(dtb-merge-y)): $(addprefix $(obj)/,$(dtb-y))
-	@$(srctree)/scripts/dtb-merge $(srctree) $(objtree) $@ $(objtree)/scripts/dtc/fdtoverlay $(src)
-
-always		:= $(dtb-merge-y)
-=======
 always		:= $(dtb-y)
-clean-files	:= *.dtb *.dtbo
->>>>>>> 307d9db0
+clean-files	:= *.dtb *.dtbo