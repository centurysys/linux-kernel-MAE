// SPDX-License-Identifier: GPL-2.0
/*
 * Device Tree Source for AM6 SoC Family Main Domain peripherals
 *
 * Copyright (C) 2016-2018 Texas Instruments Incorporated - http://www.ti.com/
 */
#include <dt-bindings/phy/phy-am654-serdes.h>

&cbass_main {
	msmc_ram: sram@70000000 {
		compatible = "mmio-sram";
		reg = <0x0 0x70000000 0x0 0x200000>;
		#address-cells = <1>;
		#size-cells = <1>;
		ranges = <0x0 0x0 0x70000000 0x200000>;

		atf-sram@0 {
			reg = <0x0 0x20000>;
		};

		sysfw-sram@f0000 {
			reg = <0xf0000 0x10000>;
		};

		l3cache-sram@100000 {
			reg = <0x100000 0x100000>;
		};
	};

	gic500: interrupt-controller@1800000 {
		compatible = "arm,gic-v3";
		#address-cells = <2>;
		#size-cells = <2>;
		ranges;
		#interrupt-cells = <3>;
		interrupt-controller;
		reg = <0x00 0x01800000 0x00 0x10000>,	/* GICD */
		      <0x00 0x01880000 0x00 0x90000>;	/* GICR */
		/*
		 * vcpumntirq:
		 * virtual CPU interface maintenance interrupt
		 */
		interrupts = <GIC_PPI 9 IRQ_TYPE_LEVEL_HIGH>;

		gic_its: gic-its@1820000 {
			compatible = "arm,gic-v3-its";
			reg = <0x00 0x01820000 0x00 0x10000>;
			socionext,synquacer-pre-its = <0x1000000 0x400000>;
			msi-controller;
			#msi-cells = <1>;
		};
	};

	serdes0: serdes@900000 {
		compatible = "ti,phy-am654-serdes";
		reg = <0x0 0x900000 0x0 0x2000>;
		reg-names = "serdes";
		#phy-cells = <2>;
		power-domains = <&k3_pds 153 TI_SCI_PD_EXCLUSIVE>;
		clocks = <&k3_clks 153 4>, <&k3_clks 153 1>, <&serdes1 AM654_SERDES_LO_REFCLK>;
		clock-output-names = "serdes0_cmu_refclk", "serdes0_lo_refclk", "serdes0_ro_refclk";
		assigned-clocks = <&k3_clks 153 4>, <&serdes0 AM654_SERDES_CMU_REFCLK>;
		assigned-clock-parents = <&k3_clks 153 8>, <&k3_clks 153 4>;
		ti,serdes-clk = <&serdes0_clk>;
		#clock-cells = <1>;
		mux-controls = <&serdes_mux 0>;
	};

	serdes1: serdes@910000 {
		compatible = "ti,phy-am654-serdes";
		reg = <0x0 0x910000 0x0 0x2000>;
		reg-names = "serdes";
		#phy-cells = <2>;
		power-domains = <&k3_pds 154 TI_SCI_PD_EXCLUSIVE>;
		clocks = <&serdes0 AM654_SERDES_RO_REFCLK>, <&k3_clks 154 1>, <&k3_clks 154 5>;
		clock-output-names = "serdes1_cmu_refclk", "serdes1_lo_refclk", "serdes1_ro_refclk";
		assigned-clocks = <&k3_clks 154 5>, <&serdes1 AM654_SERDES_CMU_REFCLK>;
		assigned-clock-parents = <&k3_clks 154 9>, <&k3_clks 154 5>;
		ti,serdes-clk = <&serdes1_clk>;
		#clock-cells = <1>;
		mux-controls = <&serdes_mux 1>;
	};

	main_uart0: serial@2800000 {
		compatible = "ti,am654-uart";
		reg = <0x00 0x02800000 0x00 0x100>;
		reg-shift = <2>;
		reg-io-width = <4>;
		interrupts = <GIC_SPI 192 IRQ_TYPE_LEVEL_HIGH>;
		clock-frequency = <48000000>;
		current-speed = <115200>;
		power-domains = <&k3_pds 146 TI_SCI_PD_EXCLUSIVE>;
	};

	main_uart1: serial@2810000 {
		compatible = "ti,am654-uart";
		reg = <0x00 0x02810000 0x00 0x100>;
		reg-shift = <2>;
		reg-io-width = <4>;
		interrupts = <GIC_SPI 193 IRQ_TYPE_LEVEL_HIGH>;
		clock-frequency = <48000000>;
		power-domains = <&k3_pds 147 TI_SCI_PD_EXCLUSIVE>;
	};

	main_uart2: serial@2820000 {
		compatible = "ti,am654-uart";
		reg = <0x00 0x02820000 0x00 0x100>;
		reg-shift = <2>;
		reg-io-width = <4>;
		interrupts = <GIC_SPI 194 IRQ_TYPE_LEVEL_HIGH>;
		clock-frequency = <48000000>;
		power-domains = <&k3_pds 148 TI_SCI_PD_EXCLUSIVE>;
	};

	crypto: crypto@4E00000 {
		compatible = "ti,sa2ul-crypto";
		label = "crypto-aes-gbe";
		reg = <0x0 0x4E00000 0x0 0x1200>;
		power-domains = <&k3_pds 136 TI_SCI_PD_EXCLUSIVE>;
		clocks = <&k3_clks 136 0>, <&k3_clks 136 1>, <&k3_clks 136 2>;
		clock-names = "x2_clk", "pka_in_clk", "x1_clk";
		#address-cells = <2>;
		#size-cells = <2>;
		ranges = <0x0 0x04E00000 0x00 0x04E00000 0x0 0x30000>;
		status = "okay";

		dmas = <&main_udmap 0xc000>, <&main_udmap 0x4000>,
				<&main_udmap 0x4001>;
		dma-names = "tx", "rx1", "rx2";

		eip76d_trng: trng@4e10000 {
			compatible = "inside-secure,safexcel-eip76";
			reg = <0x0 0x4e10000 0x0 0x7d>;
			interrupts = <GIC_SPI 24 IRQ_TYPE_LEVEL_HIGH>;
			clocks = <&k3_clks 136 1>;
		};
	};

	main_pmx0: pinmux@11c000 {
		compatible = "pinctrl-single";
		reg = <0x0 0x11c000 0x0 0x2e4>;
		#pinctrl-cells = <1>;
		pinctrl-single,register-width = <32>;
		pinctrl-single,function-mask = <0xffffffff>;
	};

	main_pmx1: pinmux@11c2e8 {
		compatible = "pinctrl-single";
		reg = <0x0 0x11c2e8 0x0 0x24>;
		#pinctrl-cells = <1>;
		pinctrl-single,register-width = <32>;
		pinctrl-single,function-mask = <0xffffffff>;
	};

	main_i2c0: i2c@2000000 {
		compatible = "ti,am654-i2c", "ti,omap4-i2c";
		reg = <0x0 0x2000000 0x0 0x100>;
		interrupts = <GIC_SPI 200 IRQ_TYPE_LEVEL_HIGH>;
		#address-cells = <1>;
		#size-cells = <0>;
		clock-names = "fck";
		clocks = <&k3_clks 110 1>;
		power-domains = <&k3_pds 110 TI_SCI_PD_EXCLUSIVE>;
	};

	main_i2c1: i2c@2010000 {
		compatible = "ti,am654-i2c", "ti,omap4-i2c";
		reg = <0x0 0x2010000 0x0 0x100>;
		interrupts = <GIC_SPI 201 IRQ_TYPE_LEVEL_HIGH>;
		#address-cells = <1>;
		#size-cells = <0>;
		clock-names = "fck";
		clocks = <&k3_clks 111 1>;
		power-domains = <&k3_pds 111 TI_SCI_PD_EXCLUSIVE>;
	};

	main_i2c2: i2c@2020000 {
		compatible = "ti,am654-i2c", "ti,omap4-i2c";
		reg = <0x0 0x2020000 0x0 0x100>;
		interrupts = <GIC_SPI 202 IRQ_TYPE_LEVEL_HIGH>;
		#address-cells = <1>;
		#size-cells = <0>;
		clock-names = "fck";
		clocks = <&k3_clks 112 1>;
		power-domains = <&k3_pds 112 TI_SCI_PD_EXCLUSIVE>;
	};

	main_i2c3: i2c@2030000 {
		compatible = "ti,am654-i2c", "ti,omap4-i2c";
		reg = <0x0 0x2030000 0x0 0x100>;
		interrupts = <GIC_SPI 203 IRQ_TYPE_LEVEL_HIGH>;
		#address-cells = <1>;
		#size-cells = <0>;
		clock-names = "fck";
		clocks = <&k3_clks 113 1>;
		power-domains = <&k3_pds 113 TI_SCI_PD_EXCLUSIVE>;
	};

	ecap0: pwm@3100000 {
		compatible = "ti,am654-ecap", "ti,am3352-ecap";
		#pwm-cells = <3>;
		reg = <0x0 0x03100000 0x0 0x60>;
		power-domains = <&k3_pds 39 TI_SCI_PD_EXCLUSIVE>;
		clocks = <&k3_clks 39 0>;
		clock-names = "fck";
	};

	main_spi0: spi@2100000 {
		compatible = "ti,am654-mcspi","ti,omap4-mcspi";
		reg = <0x0 0x2100000 0x0 0x400>;
		interrupts = <GIC_SPI 184 IRQ_TYPE_LEVEL_HIGH>;
		clocks = <&k3_clks 137 1>;
		power-domains = <&k3_pds 137 TI_SCI_PD_EXCLUSIVE>;
		#address-cells = <1>;
		#size-cells = <0>;
	};

	main_spi1: spi@2110000 {
		compatible = "ti,am654-mcspi","ti,omap4-mcspi";
		reg = <0x0 0x2110000 0x0 0x400>;
		interrupts = <GIC_SPI 185 IRQ_TYPE_LEVEL_HIGH>;
		clocks = <&k3_clks 138 1>;
		power-domains = <&k3_pds 138 TI_SCI_PD_EXCLUSIVE>;
		#address-cells = <1>;
		#size-cells = <0>;
		assigned-clocks = <&k3_clks 137 1>;
		assigned-clock-rates = <48000000>;
	};

	main_spi2: spi@2120000 {
		compatible = "ti,am654-mcspi","ti,omap4-mcspi";
		reg = <0x0 0x2120000 0x0 0x400>;
		interrupts = <GIC_SPI 186 IRQ_TYPE_LEVEL_HIGH>;
		clocks = <&k3_clks 139 1>;
		power-domains = <&k3_pds 139 TI_SCI_PD_EXCLUSIVE>;
		#address-cells = <1>;
		#size-cells = <0>;
	};

	main_spi3: spi@2130000 {
		compatible = "ti,am654-mcspi","ti,omap4-mcspi";
		reg = <0x0 0x2130000 0x0 0x400>;
		interrupts = <GIC_SPI 187 IRQ_TYPE_LEVEL_HIGH>;
		clocks = <&k3_clks 140 1>;
		power-domains = <&k3_pds 140 TI_SCI_PD_EXCLUSIVE>;
		#address-cells = <1>;
		#size-cells = <0>;
	};

	main_spi4: spi@2140000 {
		compatible = "ti,am654-mcspi","ti,omap4-mcspi";
		reg = <0x0 0x2140000 0x0 0x400>;
		interrupts = <GIC_SPI 188 IRQ_TYPE_LEVEL_HIGH>;
		clocks = <&k3_clks 141 1>;
		power-domains = <&k3_pds 141 TI_SCI_PD_EXCLUSIVE>;
		#address-cells = <1>;
		#size-cells = <0>;
	};

	sdhci0: sdhci@4f80000 {
		compatible = "ti,am654-sdhci-5.1";
		reg = <0x0 0x4f80000 0x0 0x260>, <0x0 0x4f90000 0x0 0x134>;
		power-domains = <&k3_pds 47 TI_SCI_PD_EXCLUSIVE>;
		clocks = <&k3_clks 47 0>, <&k3_clks 47 1>;
		clock-names = "clk_ahb", "clk_xin";
		interrupts = <GIC_SPI 136 IRQ_TYPE_LEVEL_HIGH>;
		mmc-ddr-1_8v;
		mmc-hs200-1_8v;
		ti,otap-del-sel-legacy = <0x0>;
		ti,otap-del-sel-mmc-hs = <0x0>;
		ti,otap-del-sel-sd-hs = <0x0>;
		ti,otap-del-sel-sdr12 = <0x0>;
		ti,otap-del-sel-sdr25 = <0x0>;
		ti,otap-del-sel-sdr50 = <0x8>;
		ti,otap-del-sel-sdr104 = <0x5>;
		ti,otap-del-sel-ddr50 = <0x5>;
		ti,otap-del-sel-ddr52 = <0x5>;
		ti,otap-del-sel-hs200 = <0x5>;
		ti,otap-del-sel-hs400 = <0x0>;
		ti,trm-icp = <0x8>;
		dma-coherent;
	};

	sdhci1: sdhci@4fa0000 {
		compatible = "ti,am654-sdhci-5.1";
		reg = <0x0 0x4fa0000 0x0 0x260>, <0x0 0x4fb0000 0x0 0x134>;
		power-domains = <&k3_pds 48 TI_SCI_PD_EXCLUSIVE>;
		clocks = <&k3_clks 48 0>, <&k3_clks 48 1>;
		clock-names = "clk_ahb", "clk_xin";
		interrupts = <GIC_SPI 137 IRQ_TYPE_LEVEL_HIGH>;
		ti,otap-del-sel-legacy = <0x0>;
		ti,otap-del-sel-mmc-hs = <0x0>;
		ti,otap-del-sel-sd-hs = <0x0>;
		ti,otap-del-sel-sdr12 = <0x0>;
		ti,otap-del-sel-sdr25 = <0x0>;
		ti,otap-del-sel-sdr50 = <0x8>;
		ti,otap-del-sel-sdr104 = <0x7>;
		ti,otap-del-sel-ddr50 = <0x4>;
		ti,otap-del-sel-ddr52 = <0x4>;
		ti,otap-del-sel-hs200 = <0x7>;
		ti,trm-icp = <0x8>;
		no-1-8-v;
		dma-coherent;
	};

	scm_conf: scm_conf@100000 {
		compatible = "syscon", "simple-mfd";
		reg = <0 0x00100000 0 0x1c000>;
		#address-cells = <1>;
		#size-cells = <1>;
		ranges = <0x0 0x0 0x00100000 0x1c000>;

		pcie0_mode: pcie-mode@4060 {
			compatible = "syscon";
			reg = <0x00004060 0x4>;
		};

		pcie1_mode: pcie-mode@4070 {
			compatible = "syscon";
			reg = <0x00004070 0x4>;
		};

		pcie_devid: pcie-devid@210 {
			compatible = "syscon";
			reg = <0x00000210 0x4>;
		};

		serdes0_clk: serdes_clk@4080 {
			compatible = "syscon";
			reg = <0x00004080 0x4>;
		};

		serdes1_clk: serdes_clk@4090 {
			compatible = "syscon";
			reg = <0x00004090 0x4>;
		};

		serdes_mux: mux-controller {
			compatible = "mmio-mux";
			#mux-control-cells = <1>;
			mux-reg-masks = <0x4080 0x3>, /* SERDES0 lane select */
					<0x4090 0x3>; /* SERDES1 lane select */
		};

		dss_oldi_io_ctrl: dss_oldi_io_ctrl@41E0 {
			compatible = "syscon";
			reg = <0x0000041E0 0x14>;
		};
	};

	dwc3_0: dwc3@4000000 {
		compatible = "ti,am654-dwc3";
		reg = <0x0 0x4000000 0x0 0x4000>;
		#address-cells = <1>;
		#size-cells = <1>;
		ranges = <0x0 0x0 0x4000000 0x20000>;
		interrupts = <GIC_SPI 97 IRQ_TYPE_LEVEL_HIGH>;
		dma-coherent;
		power-domains = <&k3_pds 151 TI_SCI_PD_EXCLUSIVE>;
		assigned-clocks = <&k3_clks 151 2>, <&k3_clks 151 7>;
		assigned-clock-parents = <&k3_clks 151 4>,	/* set REF_CLK to 20MHz i.e. PER0_PLL/48 */
					 <&k3_clks 151 9>;	/* set PIPE3_TXB_CLK to CLK_12M_RC/256 (for HS only) */

		usb0: usb@10000 {
			compatible = "snps,dwc3";
			reg = <0x10000 0x10000>;
			interrupts = <GIC_SPI 100 IRQ_TYPE_LEVEL_HIGH>,
				     <GIC_SPI 100 IRQ_TYPE_LEVEL_HIGH>,
				     <GIC_SPI 96 IRQ_TYPE_LEVEL_HIGH>;
			interrupt-names = "peripheral",
					  "host",
					  "otg";
			maximum-speed = "high-speed";
			dr_mode = "otg";
			phys = <&usb0_phy>;
			phy-names = "usb2-phy";
			snps,dis_u3_susphy_quirk;
		};
	};

	usb0_phy: phy@4100000 {
		compatible = "ti,am654-usb2", "ti,omap-usb2";
		reg = <0x0 0x4100000 0x0 0x54>;
		syscon-phy-power = <&scm_conf 0x4000>;
		clocks = <&k3_clks 151 0>, <&k3_clks 151 1>;
		clock-names = "wkupclk", "refclk";
		#phy-cells = <0>;
	};

	dwc3_1: dwc3@4020000 {
		compatible = "ti,am654-dwc3";
		reg = <0x0 0x4020000 0x0 0x4000>;
		#address-cells = <1>;
		#size-cells = <1>;
		ranges = <0x0 0x0 0x4020000 0x20000>;
		interrupts = <GIC_SPI 117 IRQ_TYPE_LEVEL_HIGH>;
		dma-coherent;
		power-domains = <&k3_pds 152 TI_SCI_PD_EXCLUSIVE>;
		assigned-clocks = <&k3_clks 152 2>;
		assigned-clock-parents = <&k3_clks 152 4>;	/* set REF_CLK to 20MHz i.e. PER0_PLL/48 */

		usb1: usb@10000 {
			compatible = "snps,dwc3";
			reg = <0x10000 0x10000>;
			interrupts = <GIC_SPI 120 IRQ_TYPE_LEVEL_HIGH>,
				     <GIC_SPI 120 IRQ_TYPE_LEVEL_HIGH>,
				     <GIC_SPI 116 IRQ_TYPE_LEVEL_HIGH>;
			interrupt-names = "peripheral",
					  "host",
					  "otg";
			maximum-speed = "high-speed";
			dr_mode = "otg";
			phys = <&usb1_phy>;
			phy-names = "usb2-phy";
		};
	};

	usb1_phy: phy@4110000 {
		compatible = "ti,am654-usb2", "ti,omap-usb2";
		reg = <0x0 0x4110000 0x0 0x54>;
		syscon-phy-power = <&scm_conf 0x4020>;
		clocks = <&k3_clks 152 0>, <&k3_clks 152 1>;
		clock-names = "wkupclk", "refclk";
		#phy-cells = <0>;
	};

	intr_main_gpio: interrupt-controller0 {
		compatible = "ti,sci-intr";
		ti,intr-trigger-type = <1>;
		interrupt-controller;
		interrupt-parent = <&gic500>;
		#interrupt-cells = <2>;
		ti,sci = <&dmsc>;
		ti,sci-dst-id = <56>;
		ti,sci-rm-range-girq = <0x1>;
	};

	cbass_main_navss: navss@30800000 {
		compatible = "simple-mfd";
		#address-cells = <2>;
		#size-cells = <2>;
		ranges;
		dma-coherent;
		dma-ranges;

		ti,sci-dev-id = <118>;

		intr_main_navss: interrupt-controller1 {
			compatible = "ti,sci-intr";
			ti,intr-trigger-type = <4>;
			interrupt-controller;
			interrupt-parent = <&gic500>;
			#interrupt-cells = <2>;
			ti,sci = <&dmsc>;
			ti,sci-dst-id = <56>;
			ti,sci-rm-range-girq = <0x0>, <0x2>;
		};

		inta_main_udmass: interrupt-controller@33d00000 {
			compatible = "ti,sci-inta";
			reg = <0x0 0x33d00000 0x0 0x100000>;
			interrupt-controller;
			interrupt-parent = <&intr_main_navss>;
			msi-controller;
			ti,sci = <&dmsc>;
			ti,sci-dev-id = <179>;
			ti,sci-rm-range-vint = <0x0>;
			ti,sci-rm-range-global-event = <0x1>;
		};

		secure_proxy_main: mailbox@32c00000 {
			compatible = "ti,am654-secure-proxy";
			#mbox-cells = <1>;
			reg-names = "target_data", "rt", "scfg";
			reg = <0x00 0x32c00000 0x00 0x100000>,
			      <0x00 0x32400000 0x00 0x100000>,
			      <0x00 0x32800000 0x00 0x100000>;
			interrupt-names = "rx_011";
			interrupts = <GIC_SPI 37 IRQ_TYPE_LEVEL_HIGH>;
		};

		hwspinlock: spinlock@30e00000 {
			compatible = "ti,am654-hwspinlock";
			reg = <0x00 0x30e00000 0x00 0x1000>;
			#hwlock-cells = <1>;
		};

		mailbox0_cluster0: mailbox@31f80000 {
			compatible = "ti,am654-mailbox";
			reg = <0x00 0x31f80000 0x00 0x200>;
			#mbox-cells = <1>;
			ti,mbox-num-users = <4>;
			ti,mbox-num-fifos = <16>;
			interrupt-parent = <&intr_main_navss>;
		};

		mailbox0_cluster1: mailbox@31f81000 {
			compatible = "ti,am654-mailbox";
			reg = <0x00 0x31f81000 0x00 0x200>;
			#mbox-cells = <1>;
			ti,mbox-num-users = <4>;
			ti,mbox-num-fifos = <16>;
			interrupt-parent = <&intr_main_navss>;
		};

		mailbox0_cluster2: mailbox@31f82000 {
			compatible = "ti,am654-mailbox";
			reg = <0x00 0x31f82000 0x00 0x200>;
			#mbox-cells = <1>;
			ti,mbox-num-users = <4>;
			ti,mbox-num-fifos = <16>;
			interrupt-parent = <&intr_main_navss>;
		};

		mailbox0_cluster3: mailbox@31f83000 {
			compatible = "ti,am654-mailbox";
			reg = <0x00 0x31f83000 0x00 0x200>;
			#mbox-cells = <1>;
			ti,mbox-num-users = <4>;
			ti,mbox-num-fifos = <16>;
			interrupt-parent = <&intr_main_navss>;
		};

		mailbox0_cluster4: mailbox@31f84000 {
			compatible = "ti,am654-mailbox";
			reg = <0x00 0x31f84000 0x00 0x200>;
			#mbox-cells = <1>;
			ti,mbox-num-users = <4>;
			ti,mbox-num-fifos = <16>;
			interrupt-parent = <&intr_main_navss>;
		};

		mailbox0_cluster5: mailbox@31f85000 {
			compatible = "ti,am654-mailbox";
			reg = <0x00 0x31f85000 0x00 0x200>;
			#mbox-cells = <1>;
			ti,mbox-num-users = <4>;
			ti,mbox-num-fifos = <16>;
			interrupt-parent = <&intr_main_navss>;
		};

		mailbox0_cluster6: mailbox@31f86000 {
			compatible = "ti,am654-mailbox";
			reg = <0x00 0x31f86000 0x00 0x200>;
			#mbox-cells = <1>;
			ti,mbox-num-users = <4>;
			ti,mbox-num-fifos = <16>;
			interrupt-parent = <&intr_main_navss>;
		};

		mailbox0_cluster7: mailbox@31f87000 {
			compatible = "ti,am654-mailbox";
			reg = <0x00 0x31f87000 0x00 0x200>;
			#mbox-cells = <1>;
			ti,mbox-num-users = <4>;
			ti,mbox-num-fifos = <16>;
			interrupt-parent = <&intr_main_navss>;
		};

		mailbox0_cluster8: mailbox@31f88000 {
			compatible = "ti,am654-mailbox";
			reg = <0x00 0x31f88000 0x00 0x200>;
			#mbox-cells = <1>;
			ti,mbox-num-users = <4>;
			ti,mbox-num-fifos = <16>;
			interrupt-parent = <&intr_main_navss>;
		};

		mailbox0_cluster9: mailbox@31f89000 {
			compatible = "ti,am654-mailbox";
			reg = <0x00 0x31f89000 0x00 0x200>;
			#mbox-cells = <1>;
			ti,mbox-num-users = <4>;
			ti,mbox-num-fifos = <16>;
			interrupt-parent = <&intr_main_navss>;
		};

		mailbox0_cluster10: mailbox@31f8a000 {
			compatible = "ti,am654-mailbox";
			reg = <0x00 0x31f8a000 0x00 0x200>;
			#mbox-cells = <1>;
			ti,mbox-num-users = <4>;
			ti,mbox-num-fifos = <16>;
			interrupt-parent = <&intr_main_navss>;
		};

		mailbox0_cluster11: mailbox@31f8b000 {
			compatible = "ti,am654-mailbox";
			reg = <0x00 0x31f8b000 0x00 0x200>;
			#mbox-cells = <1>;
			ti,mbox-num-users = <4>;
			ti,mbox-num-fifos = <16>;
			interrupt-parent = <&intr_main_navss>;
		};

		ringacc: ringacc@3c000000 {
			compatible = "ti,am654-navss-ringacc";
			reg =	<0x0 0x3c000000 0x0 0x400000>,
				<0x0 0x38000000 0x0 0x400000>,
				<0x0 0x31120000 0x0 0x100>,
				<0x0 0x33000000 0x0 0x40000>;
			reg-names = "rt", "fifos", "proxy_gcfg", "proxy_target";
			ti,num-rings = <818>;
			ti,sci-rm-range-gp-rings = <0x2>; /* GP ring range */
			ti,dma-ring-reset-quirk;
			ti,sci = <&dmsc>;
			ti,sci-dev-id = <187>;
			msi-parent = <&inta_main_udmass>;
		};

		main_udmap: dma-controller@31150000 {
			compatible = "ti,am654-navss-main-udmap";
			reg =	<0x0 0x31150000 0x0 0x100>,
				<0x0 0x34000000 0x0 0x100000>,
				<0x0 0x35000000 0x0 0x100000>;
			reg-names = "gcfg", "rchanrt", "tchanrt";
			msi-parent = <&inta_main_udmass>;
			#dma-cells = <1>;

			ti,sci = <&dmsc>;
			ti,sci-dev-id = <188>;
			ti,ringacc = <&ringacc>;

			ti,sci-rm-range-tchan = <0x1>, /* TX_HCHAN */
						<0x2>; /* TX_CHAN */
			ti,sci-rm-range-rchan = <0x4>, /* RX_HCHAN */
						<0x5>; /* RX_CHAN */
			ti,sci-rm-range-rflow = <0x6>; /* GP RFLOW */
		};

		cpts@310d0000 {
			compatible = "ti,am65-cpts";
			reg = <0x0 0x310d0000 0x0 0x400>;
			reg-names = "cpts";
			clocks = <&main_cpts_mux>;
			clock-names = "cpts";
			interrupts-extended = <&intr_main_navss 163 0>;
			interrupt-names = "cpts";
			ti,cpts-periodic-outputs = <6>;
			ti,cpts-ext-ts-inputs = <8>;

			main_cpts_mux: cpts_refclk_mux {
				#clock-cells = <0>;
				clocks = <&k3_clks 118 5>, <&k3_clks 118 11>,
					<&k3_clks 157 91>, <&k3_clks 157 77>,
					<&k3_clks 157 102>, <&k3_clks 157 80>,
					<&k3_clks 120 3>, <&k3_clks 121 3>;
				cpts-mux-tbl = <0>, <1>;
				assigned-clocks = <&main_cpts_mux>;
				assigned-clock-parents = <&k3_clks 118 5>;
			};
		};
	};

	main_gpio0:  main_gpio0@600000 {
		compatible = "ti,am654-gpio", "ti,keystone-gpio";
		reg = <0x0 0x600000 0x0 0x100>;
		gpio-controller;
		#gpio-cells = <2>;
		interrupt-parent = <&intr_main_gpio>;
		interrupts = <57 256>, <57 257>, <57 258>, <57 259>, <57 260>,
				<57 261>;
		interrupt-controller;
		#interrupt-cells = <2>;
		ti,ngpio = <96>;
		ti,davinci-gpio-unbanked = <0>;
		clocks = <&k3_clks 57 0>;
		clock-names = "gpio";
	};

	main_gpio1:  main_gpio1@601000 {
		compatible = "ti,am654-gpio", "ti,keystone-gpio";
		reg = <0x0 0x601000 0x0 0x100>;
		gpio-controller;
		#gpio-cells = <2>;
		interrupt-parent = <&intr_main_gpio>;
		interrupts = <58 256>, <58 257>, <58 258>, <58 259>, <58 260>,
				<58 261>;
		interrupt-controller;
		#interrupt-cells = <2>;
		ti,ngpio = <90>;
		ti,davinci-gpio-unbanked = <0>;
		clocks = <&k3_clks 58 0>;
		clock-names = "gpio";
	};

	pcie0_rc: pcie@5500000 {
		compatible = "ti,am654-pcie-rc";
		reg =  <0x0 0x5500000 0x0 0x1000>, <0x0 0x5501000 0x0 0x1000>, <0x0 0x10000000 0x0 0x2000>, <0x0 0x5506000 0x0 0x1000>;
		reg-names = "app", "dbics", "config", "atu";
		power-domains = <&k3_pds 120 TI_SCI_PD_EXCLUSIVE>;
		#address-cells = <3>;
		#size-cells = <2>;
		ranges = <0x81000000 0 0          0x0 0x10020000 0 0x00010000
			  0x82000000 0 0x10030000 0x0 0x10030000 0 0x07FD0000>;
		ti,syscon-pcie-id = <&pcie_devid>;
		ti,syscon-pcie-mode = <&pcie0_mode>;
		bus-range = <0x0 0xff>;
		num-viewport = <16>;
		max-link-speed = <3>;
		dma-coherent;
		interrupts = <GIC_SPI 340 IRQ_TYPE_EDGE_RISING>;
		msi-map = <0x0 &gic_its 0x0 0x10000>;
	};

	pcie0_ep: pcie-ep@5500000 {
		compatible = "ti,am654-pcie-ep";
		reg =  <0x0 0x5500000 0x0 0x1000>, <0x0 0x5501000 0x0 0x1000>, <0x0 0x10000000 0x0 0x8000000>, <0x0 0x5506000 0x0 0x1000>;
		reg-names = "app", "dbics", "addr_space", "atu";
		power-domains = <&k3_pds 120 TI_SCI_PD_EXCLUSIVE>;
		ti,syscon-pcie-mode = <&pcie0_mode>;
		num-ib-windows = <16>;
		num-ob-windows = <16>;
		max-link-speed = <3>;
		dma-coherent;
		interrupts = <GIC_SPI 340 IRQ_TYPE_EDGE_RISING>;
	};

	pcie1_rc: pcie@5600000 {
		compatible = "ti,am654-pcie-rc";
		reg =  <0x0 0x5600000 0x0 0x1000>, <0x0 0x5601000 0x0 0x1000>, <0x0 0x18000000 0x0 0x2000>, <0x0 0x5606000 0x0 0x1000>;
		reg-names = "app", "dbics", "config", "atu";
		power-domains = <&k3_pds 121 TI_SCI_PD_EXCLUSIVE>;
		#address-cells = <3>;
		#size-cells = <2>;
		ranges = <0x81000000 0 0          0x0   0x18020000 0 0x00010000
			  0x82000000 0 0x18030000 0x0   0x18030000 0 0x07FD0000>;
		ti,syscon-pcie-id = <&pcie_devid>;
		ti,syscon-pcie-mode = <&pcie1_mode>;
		bus-range = <0x0 0xff>;
		num-viewport = <16>;
		max-link-speed = <3>;
		dma-coherent;
		interrupts = <GIC_SPI 355 IRQ_TYPE_EDGE_RISING>;
		msi-map = <0x0 &gic_its 0x10000 0x10000>;
	};

	pcie1_ep: pcie-ep@5600000 {
		compatible = "ti,am654-pcie-ep";
		reg =  <0x0 0x5600000 0x0 0x1000>, <0x0 0x5601000 0x0 0x1000>, <0x0 0x18000000 0x0 0x4000000>, <0x0 0x5606000 0x0 0x1000>;
		reg-names = "app", "dbics", "addr_space", "atu";
		power-domains = <&k3_pds 121 TI_SCI_PD_EXCLUSIVE>;
		ti,syscon-pcie-mode = <&pcie1_mode>;
		num-ib-windows = <16>;
		num-ob-windows = <16>;
		max-link-speed = <3>;
		dma-coherent;
		interrupts = <GIC_SPI 355 IRQ_TYPE_EDGE_RISING>;
	};

<<<<<<< HEAD
	cal: cal@6f03000 {
		compatible = "ti,am654-cal";
		reg = <0x0 0x06f03000 0x0 0x400>,
		      <0x0 0x06f03800 0x0 0x40>;
		reg-names = "cal_top",
			    "cal_rx_core0";
		interrupts = <GIC_SPI 152 IRQ_TYPE_LEVEL_HIGH>;
		ti,camerrx-control = <&scm_conf 0x40c0>;
		clock-names = "fck";
		clocks = <&k3_clks 2 0>;
		power-domains = <&k3_pds 2 TI_SCI_PD_EXCLUSIVE>;

		ports {
			#address-cells = <1>;
			#size-cells = <0>;

			csi2_0: port@0 {
				reg = <0>;
			};
		};
	};

	mcasp0: mcasp@02B00000 {
		compatible = "ti,am33xx-mcasp-audio";
		reg = <0x0 0x02B00000 0x0 0x2000>,
			<0x0 0x02B08000 0x0 0x1000>;
		reg-names = "mpu","dat";
		interrupts = <GIC_SPI 208 IRQ_TYPE_LEVEL_HIGH>,
				<GIC_SPI 209 IRQ_TYPE_LEVEL_HIGH>;
		interrupt-names = "tx", "rx";

		dmas = <&main_udmap 0xc400>, <&main_udmap 0x4400>;
		dma-names = "tx", "rx";

		clocks = <&k3_clks 104 0>;
		clock-names = "fck";
		power-domains = <&k3_pds 104 TI_SCI_PD_EXCLUSIVE>;

		status = "disabled";
	};

	mcasp1: mcasp@02B10000 {
		compatible = "ti,am33xx-mcasp-audio";
		reg = <0x0 0x02B10000 0x0 0x2000>,
			<0x0 0x02B18000 0x0 0x1000>;
		reg-names = "mpu","dat";
		interrupts = <GIC_SPI 210 IRQ_TYPE_LEVEL_HIGH>,
				<GIC_SPI 211 IRQ_TYPE_LEVEL_HIGH>;
		interrupt-names = "tx", "rx";

		dmas = <&main_udmap 0xc401>, <&main_udmap 0x4401>;
		dma-names = "tx", "rx";

		clocks = <&k3_clks 105 0>;
		clock-names = "fck";
		power-domains = <&k3_pds 105 TI_SCI_PD_EXCLUSIVE>;

		status = "disabled";
	};

	mcasp2: mcasp@02B20000 {
		compatible = "ti,am33xx-mcasp-audio";
		reg = <0x0 0x02B20000 0x0 0x2000>,
			<0x0 0x02B28000 0x0 0x1000>;
		reg-names = "mpu","dat";
		interrupts = <GIC_SPI 212 IRQ_TYPE_LEVEL_HIGH>,
				<GIC_SPI 213 IRQ_TYPE_LEVEL_HIGH>;
		interrupt-names = "tx", "rx";

		dmas = <&main_udmap 0xc402>, <&main_udmap 0x4402>;
		dma-names = "tx", "rx";

		clocks = <&k3_clks 106 0>;
		clock-names = "fck";
		power-domains = <&k3_pds 106 TI_SCI_PD_EXCLUSIVE>;

		status = "disabled";
	};

	timesync_router: timesync_router@A40000 {
		compatible = "pinctrl-single";
		reg = <0x0 0xA40000 0x0 0x800>;
		#address-cells = <1>;
		#size-cells = <0>;
		#pinctrl-cells = <1>;
		pinctrl-single,register-width = <32>;
		pinctrl-single,function-mask = <0x800007ff>;
	};

	dss: dss@04a00000 {
		compatible = "ti,am65x-dss";
		reg =	<0x0 0x04a00000 0x0 0x1000>, /* common */
			<0x0 0x04a02000 0x0 0x1000>, /* vidl1 */
			<0x0 0x04a06000 0x0 0x1000>, /* vid */
			<0x0 0x04a07000 0x0 0x1000>, /* ovr1 */
			<0x0 0x04a08000 0x0 0x1000>, /* ovr2 */
			<0x0 0x04a0a000 0x0 0x1000>, /* vp1 */
			<0x0 0x04a0b000 0x0 0x1000>; /* vp2 */
		reg-names = "common", "vidl1", "vid",
			"ovr1", "ovr2", "vp1", "vp2";

		ti,am65x-oldi-io-ctrl = <&dss_oldi_io_ctrl>;

		power-domains = <&k3_pds 67 TI_SCI_PD_EXCLUSIVE>;

		clocks =	<&k3_clks 67 1>,
				<&k3_clks 216 1>,
				<&k3_clks 67 2>;
		clock-names = "fck", "vp1", "vp2";

		/*
		 * Set vp2 clk (DPI_1_IN_CLK) mux to PLL4 via
		 * DIV1. See "Figure 12-3365. DSS Integration"
		 * in AM65x TRM for details.
		 */
		assigned-clocks = <&k3_clks 67 2>;
		assigned-clock-parents = <&k3_clks 67 5>;

		interrupts = <GIC_SPI 166 IRQ_TYPE_EDGE_RISING>;

		status = "disabled";

		dss_ports: ports {
			#address-cells = <1>;
			#size-cells = <0>;
		};
	};

	gpu: gpu@7000000 {
		compatible = "ti,am654-sgx544", "img,sgx544";
		reg = <0x0 0x7000000 0x0 0x10000>;
		interrupts = <GIC_SPI 162 IRQ_TYPE_LEVEL_HIGH>;
		power-domains = <&k3_pds 65 TI_SCI_PD_EXCLUSIVE>;
		clocks = <&k3_clks 65 0>,
			 <&k3_clks 65 1>,
			 <&k3_clks 65 2>,
			 <&k3_clks 65 3>;
		clock-names = "mem_clk",
			      "hyd_clk",
			      "sgx_clk",
			      "sys_clk";
=======
	icssg0: icssg@b000000 {
		compatible = "ti,am654-icssg";
		reg = <0x00 0xb000000 0x00 0x80000>;
		power-domains = <&k3_pds 62 TI_SCI_PD_EXCLUSIVE>;
		#address-cells = <1>;
		#size-cells = <1>;
		ranges = <0x0 0x00 0xb000000 0x80000>;
		dma-ranges;

		icssg0_mem: memories@0 {
			reg = <0x0 0x2000>,
			      <0x2000 0x2000>,
			      <0x10000 0x10000>;
			reg-names = "dram0", "dram1",
				    "shrdram2";
		};

		icssg0_cfg: cfg@26000 {
			compatible = "syscon";
			reg = <0x26000 0x200>;
		};

		icssg0_coreclk_mux: coreclk-mux {
			#clock-cells = <0>;
			clocks = <&k3_clks 62 19>, /* icssg0_core_clk */
				 <&k3_clks 62 3>;  /* icssg0_iclk */
			assigned-clocks = <&icssg0_coreclk_mux>;
			assigned-clock-parents = <&k3_clks 62 3>;
		};

		icssg0_iepclk_mux: iepclk-mux {
			#clock-cells = <0>;
			clocks = <&k3_clks 62 10>,	/* icssg0_iep_clk */
				 <&icssg0_coreclk_mux>;	/* core_clk */
			assigned-clocks = <&icssg0_iepclk_mux>;
			assigned-clock-parents = <&icssg0_coreclk_mux>;
		};

		icssg0_iep0: iep@2e000 {
			compatible = "syscon";
			reg = <0x2e000 0x1000>;
			clocks = <&icssg0_iepclk_mux>;
		};

		icssg0_iep1: iep@2f000 {
			compatible = "syscon";
			reg = <0x2f000 0x1000>;
			clocks = <&icssg0_iepclk_mux>;
		};

		icssg0_mii_rt: mii-rt@32000 {
			compatible = "syscon";
			reg = <0x32000 0x100>;
		};

		icssg0_mii_g_rt: mii-g-rt@33000 {
			compatible = "syscon";
			reg = <0x33000 0x1000>;
		};

		icssg0_intc: interrupt-controller@20000 {
			compatible = "ti,icssg-intc";
			reg = <0x20000 0x2000>;
			interrupt-controller;
			#interrupt-cells = <1>;
			interrupts = <GIC_SPI 254 IRQ_TYPE_LEVEL_HIGH>,
				     <GIC_SPI 255 IRQ_TYPE_LEVEL_HIGH>,
				     <GIC_SPI 256 IRQ_TYPE_LEVEL_HIGH>,
				     <GIC_SPI 257 IRQ_TYPE_LEVEL_HIGH>,
				     <GIC_SPI 258 IRQ_TYPE_LEVEL_HIGH>,
				     <GIC_SPI 259 IRQ_TYPE_LEVEL_HIGH>,
				     <GIC_SPI 260 IRQ_TYPE_LEVEL_HIGH>,
				     <GIC_SPI 261 IRQ_TYPE_LEVEL_HIGH>;
			interrupt-names = "host_intr0", "host_intr1",
					  "host_intr2", "host_intr3",
					  "host_intr4", "host_intr5",
					  "host_intr6", "host_intr7";
			ti,irqs-shared = /bits/ 8 <5 6 7>;
		};

		pru0_0: pru@34000 {
			compatible = "ti,am654-pru";
			reg = <0x34000 0x4000>,
			      <0x22000 0x100>,
			      <0x22400 0x100>;
			reg-names = "iram", "control", "debug";
			firmware-name = "am65x-pru0_0-fw";
			interrupt-parent = <&icssg0_intc>;
			interrupts = <16>, <17>;
			interrupt-names = "vring", "kick";
		};

		rtu0_0: rtu@4000 {
			compatible = "ti,am654-rtu";
			reg = <0x4000 0x2000>,
			      <0x23000 0x100>,
			      <0x23400 0x100>;
			reg-names = "iram", "control", "debug";
			firmware-name = "am65x-rtu0_0-fw";
			interrupt-parent = <&icssg0_intc>;
			interrupts = <20>, <21>;
			interrupt-names = "vring", "kick";
		};

		pru0_1: pru@38000 {
			compatible = "ti,am654-pru";
			reg = <0x38000 0x4000>,
			      <0x24000 0x100>,
			      <0x24400 0x100>;
			reg-names = "iram", "control", "debug";
			firmware-name = "am65x-pru0_1-fw";
			interrupt-parent = <&icssg0_intc>;
			interrupts = <18>, <19>;
			interrupt-names = "vring", "kick";
		};

		rtu0_1: rtu@6000 {
			compatible = "ti,am654-rtu";
			reg = <0x6000 0x2000>,
			      <0x23800 0x100>,
			      <0x23c00 0x100>;
			reg-names = "iram", "control", "debug";
			firmware-name = "am65x-rtu0_1-fw";
			interrupt-parent = <&icssg0_intc>;
			interrupts = <22>, <23>;
			interrupt-names = "vring", "kick";
		};

		icssg0_mdio: mdio@32400 {
			compatible = "ti,davinci_mdio";
			reg = <0x32400 0x100>;
			clocks = <&k3_clks 62 3>;
			clock-names = "fck";
			#address-cells = <1>;
			#size-cells = <0>;
			bus_freq = <1000000>;
			status = "disabled";
		};
	};

	icssg1: icssg@b100000 {
		compatible = "ti,am654-icssg";
		reg = <0x00 0xb100000 0x00 0x80000>;
		power-domains = <&k3_pds 63 TI_SCI_PD_EXCLUSIVE>;
		#address-cells = <1>;
		#size-cells = <1>;
		ranges = <0x0 0x00 0xb100000 0x80000>;
		dma-ranges;

		icssg1_mem: memories@0 {
			reg = <0x0 0x2000>,
			      <0x2000 0x2000>,
			      <0x10000 0x10000>;
			reg-names = "dram0", "dram1",
				    "shrdram2";
		};

		icssg1_cfg: cfg@26000 {
			compatible = "syscon";
			reg = <0x26000 0x200>;
		};

		icssg1_coreclk_mux: coreclk-mux {
			#clock-cells = <0>;
			clocks = <&k3_clks 63 19>, /* icssg1_core_clk */
				 <&k3_clks 63 3>;  /* icssg1_iclk */
			assigned-clocks = <&icssg1_coreclk_mux>;
			assigned-clock-parents = <&k3_clks 63 3>;
		};

		icssg1_iepclk_mux: iepclk-mux {
			#clock-cells = <0>;
			clocks = <&k3_clks 63 10>,	/* icssg1_iep_clk */
				 <&icssg1_coreclk_mux>;	/* core_clk */
			assigned-clocks = <&icssg1_iepclk_mux>;
			assigned-clock-parents = <&icssg1_coreclk_mux>;
		};

		icssg1_iep0: iep@2e000 {
			compatible = "syscon";
			reg = <0x2e000 0x1000>;
			clocks = <&icssg1_iepclk_mux>;
		};

		icssg1_iep1: iep@2f000 {
			compatible = "syscon";
			reg = <0x2f000 0x1000>;
			clocks = <&icssg1_iepclk_mux>;
		};

		icssg1_mii_rt: mii-rt@32000 {
			compatible = "syscon";
			reg = <0x32000 0x100>;
		};

		icssg1_mii_g_rt: mii-g-rt@33000 {
			compatible = "syscon";
			reg = <0x33000 0x1000>;
		};

		icssg1_intc: interrupt-controller@20000 {
			compatible = "ti,icssg-intc";
			reg = <0x20000 0x2000>;
			interrupt-controller;
			#interrupt-cells = <1>;
			interrupts = <GIC_SPI 262 IRQ_TYPE_LEVEL_HIGH>,
				     <GIC_SPI 263 IRQ_TYPE_LEVEL_HIGH>,
				     <GIC_SPI 264 IRQ_TYPE_LEVEL_HIGH>,
				     <GIC_SPI 265 IRQ_TYPE_LEVEL_HIGH>,
				     <GIC_SPI 266 IRQ_TYPE_LEVEL_HIGH>,
				     <GIC_SPI 267 IRQ_TYPE_LEVEL_HIGH>,
				     <GIC_SPI 268 IRQ_TYPE_LEVEL_HIGH>,
				     <GIC_SPI 269 IRQ_TYPE_LEVEL_HIGH>;
			interrupt-names = "host_intr0", "host_intr1",
					  "host_intr2", "host_intr3",
					  "host_intr4", "host_intr5",
					  "host_intr6", "host_intr7";
			ti,irqs-shared = /bits/ 8 <5 6 7>;
		};

		pru1_0: pru@34000 {
			compatible = "ti,am654-pru";
			reg = <0x34000 0x4000>,
			      <0x22000 0x100>,
			      <0x22400 0x100>;
			reg-names = "iram", "control", "debug";
			firmware-name = "am65x-pru1_0-fw";
			interrupt-parent = <&icssg1_intc>;
			interrupts = <16>, <17>;
			interrupt-names = "vring", "kick";
		};

		rtu1_0: rtu@4000 {
			compatible = "ti,am654-rtu";
			reg = <0x4000 0x2000>,
			      <0x23000 0x100>,
			      <0x23400 0x100>;
			reg-names = "iram", "control", "debug";
			firmware-name = "am65x-rtu1_0-fw";
			interrupt-parent = <&icssg1_intc>;
			interrupts = <20>, <21>;
			interrupt-names = "vring", "kick";
		};

		pru1_1: pru@38000 {
			compatible = "ti,am654-pru";
			reg = <0x38000 0x4000>,
			      <0x24000 0x100>,
			      <0x24400 0x100>;
			reg-names = "iram", "control", "debug";
			firmware-name = "am65x-pru1_1-fw";
			interrupt-parent = <&icssg1_intc>;
			interrupts = <18>, <19>;
			interrupt-names = "vring", "kick";
		};

		rtu1_1: rtu@6000 {
			compatible = "ti,am654-rtu";
			reg = <0x6000 0x2000>,
			      <0x23800 0x100>,
			      <0x23c00 0x100>;
			reg-names = "iram", "control", "debug";
			firmware-name = "am65x-rtu1_1-fw";
			interrupt-parent = <&icssg1_intc>;
			interrupts = <22>, <23>;
			interrupt-names = "vring", "kick";
		};

		icssg1_mdio: mdio@32400 {
			compatible = "ti,davinci_mdio";
			reg = <0x32400 0x100>;
			clocks = <&k3_clks 63 3>;
			clock-names = "fck";
			#address-cells = <1>;
			#size-cells = <0>;
			bus_freq = <1000000>;
			status = "disabled";
		};
	};

	icssg2: icssg@b200000 {
		compatible = "ti,am654-icssg";
		reg = <0x00 0xb200000 0x00 0x80000>;
		power-domains = <&k3_pds 64 TI_SCI_PD_EXCLUSIVE>;
		#address-cells = <1>;
		#size-cells = <1>;
		ranges = <0x0 0x00 0xb200000 0x80000>;
		dma-ranges;

		icssg2_mem: memories@0 {
			reg = <0x0 0x2000>,
			      <0x2000 0x2000>,
			      <0x10000 0x10000>;
			reg-names = "dram0", "dram1",
				    "shrdram2";
		};

		icssg2_cfg: cfg@26000 {
			compatible = "syscon";
			reg = <0x26000 0x200>;
		};

		icssg2_coreclk_mux: coreclk-mux {
			#clock-cells = <0>;
			clocks = <&k3_clks 64 19>, /* icssg1_core_clk */
				 <&k3_clks 64 3>;  /* icssg1_iclk */
			assigned-clocks = <&icssg2_coreclk_mux>;
			assigned-clock-parents = <&k3_clks 64 3>;
		};

		icssg2_iepclk_mux: iepclk-mux {
			#clock-cells = <0>;
			clocks = <&k3_clks 64 10>,	/* icssg1_iep_clk */
				 <&icssg2_coreclk_mux>;	/* core_clk */
			assigned-clocks = <&icssg2_iepclk_mux>;
			assigned-clock-parents = <&icssg2_coreclk_mux>;
		};

		icssg2_iep0: iep@2e000 {
			compatible = "syscon";
			reg = <0x2e000 0x1000>;
			clocks = <&icssg2_iepclk_mux>;
		};

		icssg2_iep1: iep@2f000 {
			compatible = "syscon";
			reg = <0x2f000 0x1000>;
			clocks = <&icssg2_iepclk_mux>;
		};

		icssg2_mii_rt: mii-rt@32000 {
			compatible = "syscon";
			reg = <0x32000 0x100>;
		};

		icssg2_mii_g_rt: mii-g-rt@33000 {
			compatible = "syscon";
			reg = <0x33000 0x1000>;
		};

		icssg2_intc: interrupt-controller@20000 {
			compatible = "ti,icssg-intc";
			reg = <0x20000 0x2000>;
			interrupt-controller;
			#interrupt-cells = <1>;
			interrupts = <GIC_SPI 270 IRQ_TYPE_LEVEL_HIGH>,
				     <GIC_SPI 271 IRQ_TYPE_LEVEL_HIGH>,
				     <GIC_SPI 272 IRQ_TYPE_LEVEL_HIGH>,
				     <GIC_SPI 273 IRQ_TYPE_LEVEL_HIGH>,
				     <GIC_SPI 274 IRQ_TYPE_LEVEL_HIGH>,
				     <GIC_SPI 275 IRQ_TYPE_LEVEL_HIGH>,
				     <GIC_SPI 276 IRQ_TYPE_LEVEL_HIGH>,
				     <GIC_SPI 277 IRQ_TYPE_LEVEL_HIGH>;
			interrupt-names = "host_intr0", "host_intr1",
					  "host_intr2", "host_intr3",
					  "host_intr4", "host_intr5",
					  "host_intr6", "host_intr7";
			ti,irqs-shared = /bits/ 8 <5 6 7>;
		};

		pru2_0: pru@34000 {
			compatible = "ti,am654-pru";
			reg = <0x34000 0x4000>,
			      <0x22000 0x100>,
			      <0x22400 0x100>;
			reg-names = "iram", "control", "debug";
			firmware-name = "am65x-pru2_0-fw";
			interrupt-parent = <&icssg2_intc>;
			interrupts = <16>, <17>;
			interrupt-names = "vring", "kick";
		};

		rtu2_0: rtu@4000 {
			compatible = "ti,am654-rtu";
			reg = <0x4000 0x2000>,
			      <0x23000 0x100>,
			      <0x23400 0x100>;
			reg-names = "iram", "control", "debug";
			firmware-name = "am65x-rtu2_0-fw";
			interrupt-parent = <&icssg2_intc>;
			interrupts = <20>, <21>;
			interrupt-names = "vring", "kick";
		};

		pru2_1: pru@38000 {
			compatible = "ti,am654-pru";
			reg = <0x38000 0x4000>,
			      <0x24000 0x100>,
			      <0x24400 0x100>;
			reg-names = "iram", "control", "debug";
			firmware-name = "am65x-pru2_1-fw";
			interrupt-parent = <&icssg2_intc>;
			interrupts = <18>, <19>;
			interrupt-names = "vring", "kick";
		};

		rtu2_1: rtu@6000 {
			compatible = "ti,am654-rtu";
			reg = <0x6000 0x2000>,
			      <0x23800 0x100>,
			      <0x23c00 0x100>;
			reg-names = "iram", "control", "debug";
			firmware-name = "am65x-rtu2_1-fw";
			interrupt-parent = <&icssg2_intc>;
			interrupts = <22>, <23>;
			interrupt-names = "vring", "kick";
		};

		icssg2_mdio: mdio@32400 {
			compatible = "ti,davinci_mdio";
			reg = <0x32400 0x100>;
			clocks = <&k3_clks 64 3>;
			clock-names = "fck";
			#address-cells = <1>;
			#size-cells = <0>;
			bus_freq = <1000000>;
			status = "disabled";
		};
>>>>>>> 0f6c3b74
	};
};<|MERGE_RESOLUTION|>--- conflicted
+++ resolved
@@ -748,7 +748,6 @@
 		interrupts = <GIC_SPI 355 IRQ_TYPE_EDGE_RISING>;
 	};
 
-<<<<<<< HEAD
 	cal: cal@6f03000 {
 		compatible = "ti,am654-cal";
 		reg = <0x0 0x06f03000 0x0 0x400>,
@@ -890,7 +889,8 @@
 			      "hyd_clk",
 			      "sgx_clk",
 			      "sys_clk";
-=======
+	};
+
 	icssg0: icssg@b000000 {
 		compatible = "ti,am654-icssg";
 		reg = <0x00 0xb000000 0x00 0x80000>;
@@ -1309,6 +1309,5 @@
 			bus_freq = <1000000>;
 			status = "disabled";
 		};
->>>>>>> 0f6c3b74
 	};
 };