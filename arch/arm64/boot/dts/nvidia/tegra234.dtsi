--- conflicted
+++ resolved
@@ -606,198 +606,6 @@
 			};
 		};
 
-<<<<<<< HEAD
-		misc@100000 {
-			compatible = "nvidia,tegra234-misc";
-			reg = <0x00100000 0xf000>,
-			      <0x0010f000 0x1000>;
-			status = "okay";
-		};
-
-		timer@2080000 {
-			compatible = "nvidia,tegra234-timer";
-			reg = <0x02080000 0x00121000>;
-			interrupts = <GIC_SPI 0 IRQ_TYPE_LEVEL_HIGH>,
-				     <GIC_SPI 1 IRQ_TYPE_LEVEL_HIGH>,
-				     <GIC_SPI 2 IRQ_TYPE_LEVEL_HIGH>,
-				     <GIC_SPI 3 IRQ_TYPE_LEVEL_HIGH>,
-				     <GIC_SPI 4 IRQ_TYPE_LEVEL_HIGH>,
-				     <GIC_SPI 5 IRQ_TYPE_LEVEL_HIGH>,
-				     <GIC_SPI 6 IRQ_TYPE_LEVEL_HIGH>,
-				     <GIC_SPI 7 IRQ_TYPE_LEVEL_HIGH>,
-				     <GIC_SPI 8 IRQ_TYPE_LEVEL_HIGH>,
-				     <GIC_SPI 9 IRQ_TYPE_LEVEL_HIGH>,
-				     <GIC_SPI 10 IRQ_TYPE_LEVEL_HIGH>,
-				     <GIC_SPI 11 IRQ_TYPE_LEVEL_HIGH>,
-				     <GIC_SPI 12 IRQ_TYPE_LEVEL_HIGH>,
-				     <GIC_SPI 13 IRQ_TYPE_LEVEL_HIGH>,
-				     <GIC_SPI 14 IRQ_TYPE_LEVEL_HIGH>,
-				     <GIC_SPI 15 IRQ_TYPE_LEVEL_HIGH>;
-			status = "okay";
-		};
-
-		host1x@13e00000 {
-			compatible = "nvidia,tegra234-host1x";
-			reg = <0x13e00000 0x10000>,
-			      <0x13e10000 0x10000>,
-			      <0x13e40000 0x10000>;
-			reg-names = "common", "hypervisor", "vm";
-			interrupts = <GIC_SPI 448 IRQ_TYPE_LEVEL_HIGH>,
-				     <GIC_SPI 449 IRQ_TYPE_LEVEL_HIGH>,
-				     <GIC_SPI 450 IRQ_TYPE_LEVEL_HIGH>,
-				     <GIC_SPI 451 IRQ_TYPE_LEVEL_HIGH>,
-				     <GIC_SPI 452 IRQ_TYPE_LEVEL_HIGH>,
-				     <GIC_SPI 453 IRQ_TYPE_LEVEL_HIGH>,
-				     <GIC_SPI 454 IRQ_TYPE_LEVEL_HIGH>,
-				     <GIC_SPI 455 IRQ_TYPE_LEVEL_HIGH>,
-				     <GIC_SPI 263 IRQ_TYPE_LEVEL_HIGH>;
-			interrupt-names = "syncpt0", "syncpt1", "syncpt2", "syncpt3", "syncpt4",
-					  "syncpt5", "syncpt6", "syncpt7", "host1x";
-			clocks = <&bpmp TEGRA234_CLK_HOST1X>;
-			clock-names = "host1x";
-
-			#address-cells = <1>;
-			#size-cells = <1>;
-
-			ranges = <0x14800000 0x14800000 0x02000000>;
-			interconnects = <&mc TEGRA234_MEMORY_CLIENT_HOST1XDMAR &emc>;
-			interconnect-names = "dma-mem";
-			iommus = <&smmu_niso1 TEGRA234_SID_HOST1X>;
-			dma-coherent;
-
-			/* Context isolation domains */
-			iommu-map = <0 &smmu_niso0 TEGRA234_SID_HOST1X_CTX0 1>,
-				    <1 &smmu_niso0 TEGRA234_SID_HOST1X_CTX1 1>,
-				    <2 &smmu_niso0 TEGRA234_SID_HOST1X_CTX2 1>,
-				    <3 &smmu_niso0 TEGRA234_SID_HOST1X_CTX3 1>,
-				    <4 &smmu_niso0 TEGRA234_SID_HOST1X_CTX4 1>,
-				    <5 &smmu_niso0 TEGRA234_SID_HOST1X_CTX5 1>,
-				    <6 &smmu_niso0 TEGRA234_SID_HOST1X_CTX6 1>,
-				    <7 &smmu_niso0 TEGRA234_SID_HOST1X_CTX7 1>,
-				    <8 &smmu_niso1 TEGRA234_SID_HOST1X_CTX0 1>,
-				    <9 &smmu_niso1 TEGRA234_SID_HOST1X_CTX1 1>,
-				    <10 &smmu_niso1 TEGRA234_SID_HOST1X_CTX2 1>,
-				    <11 &smmu_niso1 TEGRA234_SID_HOST1X_CTX3 1>,
-				    <12 &smmu_niso1 TEGRA234_SID_HOST1X_CTX4 1>,
-				    <13 &smmu_niso1 TEGRA234_SID_HOST1X_CTX5 1>,
-				    <14 &smmu_niso1 TEGRA234_SID_HOST1X_CTX6 1>,
-				    <15 &smmu_niso1 TEGRA234_SID_HOST1X_CTX7 1>;
-
-			vic@15340000 {
-				compatible = "nvidia,tegra234-vic";
-				reg = <0x15340000 0x00040000>;
-				interrupts = <GIC_SPI 206 IRQ_TYPE_LEVEL_HIGH>;
-				clocks = <&bpmp TEGRA234_CLK_VIC>;
-				clock-names = "vic";
-				resets = <&bpmp TEGRA234_RESET_VIC>;
-				reset-names = "vic";
-
-				power-domains = <&bpmp TEGRA234_POWER_DOMAIN_VIC>;
-				interconnects = <&mc TEGRA234_MEMORY_CLIENT_VICSRD &emc>,
-						<&mc TEGRA234_MEMORY_CLIENT_VICSWR &emc>;
-				interconnect-names = "dma-mem", "write";
-				iommus = <&smmu_niso1 TEGRA234_SID_VIC>;
-				dma-coherent;
-			};
-
-			nvdec@15480000 {
-				compatible = "nvidia,tegra234-nvdec";
-				reg = <0x15480000 0x00040000>;
-				clocks = <&bpmp TEGRA234_CLK_NVDEC>,
-					 <&bpmp TEGRA234_CLK_FUSE>,
-					 <&bpmp TEGRA234_CLK_TSEC_PKA>;
-				clock-names = "nvdec", "fuse", "tsec_pka";
-				resets = <&bpmp TEGRA234_RESET_NVDEC>;
-				reset-names = "nvdec";
-				power-domains = <&bpmp TEGRA234_POWER_DOMAIN_NVDEC>;
-				interconnects = <&mc TEGRA234_MEMORY_CLIENT_NVDECSRD &emc>,
-						<&mc TEGRA234_MEMORY_CLIENT_NVDECSWR &emc>;
-				interconnect-names = "dma-mem", "write";
-				iommus = <&smmu_niso1 TEGRA234_SID_NVDEC>;
-				dma-coherent;
-
-				nvidia,memory-controller = <&mc>;
-
-				/*
-				 * Placeholder values that firmware needs to update with the real
-				 * offsets parsed from the microcode headers.
-				 */
-				nvidia,bl-manifest-offset = <0>;
-				nvidia,bl-data-offset = <0>;
-				nvidia,bl-code-offset = <0>;
-				nvidia,os-manifest-offset = <0>;
-				nvidia,os-data-offset = <0>;
-				nvidia,os-code-offset = <0>;
-
-				/*
-				 * Firmware needs to set this to "okay" once the above values have
-				 * been updated.
-				 */
-				status = "disabled";
-			};
-		};
-
-		gpio: gpio@2200000 {
-			compatible = "nvidia,tegra234-gpio";
-			reg-names = "security", "gpio";
-			reg = <0x02200000 0x10000>,
-			      <0x02210000 0x10000>;
-			interrupts = <GIC_SPI 288 IRQ_TYPE_LEVEL_HIGH>,
-				     <GIC_SPI 289 IRQ_TYPE_LEVEL_HIGH>,
-				     <GIC_SPI 290 IRQ_TYPE_LEVEL_HIGH>,
-				     <GIC_SPI 291 IRQ_TYPE_LEVEL_HIGH>,
-				     <GIC_SPI 292 IRQ_TYPE_LEVEL_HIGH>,
-				     <GIC_SPI 293 IRQ_TYPE_LEVEL_HIGH>,
-				     <GIC_SPI 294 IRQ_TYPE_LEVEL_HIGH>,
-				     <GIC_SPI 295 IRQ_TYPE_LEVEL_HIGH>,
-				     <GIC_SPI 296 IRQ_TYPE_LEVEL_HIGH>,
-				     <GIC_SPI 297 IRQ_TYPE_LEVEL_HIGH>,
-				     <GIC_SPI 298 IRQ_TYPE_LEVEL_HIGH>,
-				     <GIC_SPI 299 IRQ_TYPE_LEVEL_HIGH>,
-				     <GIC_SPI 300 IRQ_TYPE_LEVEL_HIGH>,
-				     <GIC_SPI 301 IRQ_TYPE_LEVEL_HIGH>,
-				     <GIC_SPI 302 IRQ_TYPE_LEVEL_HIGH>,
-				     <GIC_SPI 303 IRQ_TYPE_LEVEL_HIGH>,
-				     <GIC_SPI 304 IRQ_TYPE_LEVEL_HIGH>,
-				     <GIC_SPI 305 IRQ_TYPE_LEVEL_HIGH>,
-				     <GIC_SPI 306 IRQ_TYPE_LEVEL_HIGH>,
-				     <GIC_SPI 307 IRQ_TYPE_LEVEL_HIGH>,
-				     <GIC_SPI 308 IRQ_TYPE_LEVEL_HIGH>,
-				     <GIC_SPI 309 IRQ_TYPE_LEVEL_HIGH>,
-				     <GIC_SPI 310 IRQ_TYPE_LEVEL_HIGH>,
-				     <GIC_SPI 311 IRQ_TYPE_LEVEL_HIGH>,
-				     <GIC_SPI 312 IRQ_TYPE_LEVEL_HIGH>,
-				     <GIC_SPI 313 IRQ_TYPE_LEVEL_HIGH>,
-				     <GIC_SPI 314 IRQ_TYPE_LEVEL_HIGH>,
-				     <GIC_SPI 315 IRQ_TYPE_LEVEL_HIGH>,
-				     <GIC_SPI 316 IRQ_TYPE_LEVEL_HIGH>,
-				     <GIC_SPI 317 IRQ_TYPE_LEVEL_HIGH>,
-				     <GIC_SPI 318 IRQ_TYPE_LEVEL_HIGH>,
-				     <GIC_SPI 319 IRQ_TYPE_LEVEL_HIGH>,
-				     <GIC_SPI 320 IRQ_TYPE_LEVEL_HIGH>,
-				     <GIC_SPI 321 IRQ_TYPE_LEVEL_HIGH>,
-				     <GIC_SPI 322 IRQ_TYPE_LEVEL_HIGH>,
-				     <GIC_SPI 323 IRQ_TYPE_LEVEL_HIGH>,
-				     <GIC_SPI 324 IRQ_TYPE_LEVEL_HIGH>,
-				     <GIC_SPI 325 IRQ_TYPE_LEVEL_HIGH>,
-				     <GIC_SPI 326 IRQ_TYPE_LEVEL_HIGH>,
-				     <GIC_SPI 327 IRQ_TYPE_LEVEL_HIGH>,
-				     <GIC_SPI 328 IRQ_TYPE_LEVEL_HIGH>,
-				     <GIC_SPI 329 IRQ_TYPE_LEVEL_HIGH>,
-				     <GIC_SPI 330 IRQ_TYPE_LEVEL_HIGH>,
-				     <GIC_SPI 331 IRQ_TYPE_LEVEL_HIGH>,
-				     <GIC_SPI 332 IRQ_TYPE_LEVEL_HIGH>,
-				     <GIC_SPI 333 IRQ_TYPE_LEVEL_HIGH>,
-				     <GIC_SPI 334 IRQ_TYPE_LEVEL_HIGH>,
-				     <GIC_SPI 335 IRQ_TYPE_LEVEL_HIGH>;
-			#interrupt-cells = <2>;
-			interrupt-controller;
-			#gpio-cells = <2>;
-			gpio-controller;
-		};
-
-=======
->>>>>>> 5729a900
 		mc: memory-controller@2c00000 {
 			compatible = "nvidia,tegra234-mc";
 			reg = <0x0 0x02c00000 0x0 0x10000>,   /* MC-SID */
