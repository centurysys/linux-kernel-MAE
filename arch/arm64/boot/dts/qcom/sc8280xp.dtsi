--- conflicted
+++ resolved
@@ -1431,17 +1431,8 @@
 
 		ufs_mem_phy: phy@1d87000 {
 			compatible = "qcom,sc8280xp-qmp-ufs-phy";
-<<<<<<< HEAD
-			reg = <0 0x01d87000 0 0x1c8>;
-			#address-cells = <2>;
-			#size-cells = <2>;
-			ranges;
-			clock-names = "ref",
-				      "ref_aux";
-=======
 			reg = <0 0x01d87000 0 0x1000>;
 
->>>>>>> 6ab3eda1
 			clocks = <&gcc GCC_UFS_CARD_CLKREF_CLK>,
 				 <&gcc GCC_UFS_PHY_PHY_AUX_CLK>;
 			clock-names = "ref", "ref_aux";
@@ -1502,17 +1493,8 @@
 
 		ufs_card_phy: phy@1da7000 {
 			compatible = "qcom,sc8280xp-qmp-ufs-phy";
-<<<<<<< HEAD
-			reg = <0 0x01da7000 0 0x1c8>;
-			#address-cells = <2>;
-			#size-cells = <2>;
-			ranges;
-			clock-names = "ref",
-				      "ref_aux";
-=======
 			reg = <0 0x01da7000 0 0x1000>;
 
->>>>>>> 6ab3eda1
 			clocks = <&gcc GCC_UFS_1_CARD_CLKREF_CLK>,
 				 <&gcc GCC_UFS_CARD_PHY_AUX_CLK>;
 			clock-names = "ref", "ref_aux";
