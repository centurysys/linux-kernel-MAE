--- conflicted
+++ resolved
@@ -473,18 +473,6 @@
 		function = "gpio";
 		bias-pull-up;
 	};
-<<<<<<< HEAD
-
-	wcd_intr_default: wcd_intr_default {
-		pins = "gpio54";
-		function = "gpio";
-
-		input-enable;
-		bias-pull-down;
-		drive-strength = <2>;
-	};
-=======
->>>>>>> 5729a900
 };
 
 &uart6 {
