// SPDX-License-Identifier: GPL-2.0-only
/*
 * Stack tracing support
 *
 * Copyright (C) 2012 ARM Ltd.
 */
#include <linux/kernel.h>
#include <linux/export.h>
#include <linux/ftrace.h>
#include <linux/sched.h>
#include <linux/sched/debug.h>
#include <linux/sched/task_stack.h>
#include <linux/stacktrace.h>

#include <asm/irq.h>
#include <asm/stack_pointer.h>
#include <asm/stacktrace.h>

/*
 * Start an unwind from a pt_regs.
 *
 * The unwind will begin at the PC within the regs.
 *
 * The regs must be on a stack currently owned by the calling task.
 */
static __always_inline void unwind_init_from_regs(struct unwind_state *state,
						  struct pt_regs *regs)
{
	unwind_init_common(state, current);

	state->fp = regs->regs[29];
	state->pc = regs->pc;
}

/*
 * Start an unwind from a caller.
 *
 * The unwind will begin at the caller of whichever function this is inlined
 * into.
 *
 * The function which invokes this must be noinline.
 */
static __always_inline void unwind_init_from_caller(struct unwind_state *state)
{
	unwind_init_common(state, current);

	state->fp = (unsigned long)__builtin_frame_address(1);
	state->pc = (unsigned long)__builtin_return_address(0);
}

/*
 * Start an unwind from a blocked task.
 *
 * The unwind will begin at the blocked tasks saved PC (i.e. the caller of
 * cpu_switch_to()).
 *
 * The caller should ensure the task is blocked in cpu_switch_to() for the
 * duration of the unwind, or the unwind will be bogus. It is never valid to
 * call this for the current task.
 */
static __always_inline void unwind_init_from_task(struct unwind_state *state,
						  struct task_struct *task)
{
	unwind_init_common(state, task);

	state->fp = thread_saved_fp(task);
	state->pc = thread_saved_pc(task);
}

/*
 * Unwind from one frame record (A) to the next frame record (B).
 *
 * We terminate early if the location of B indicates a malformed chain of frame
 * records (e.g. a cycle), determined based on the location and fp value of A
 * and the location (but not the fp value) of B.
 */
static int notrace unwind_next(struct unwind_state *state)
{
	struct task_struct *tsk = state->task;
	unsigned long fp = state->fp;
	int err;

	/* Final frame; nothing to unwind */
	if (fp == (unsigned long)task_pt_regs(tsk)->stackframe)
		return -ENOENT;

	err = unwind_next_frame_record(state);
	if (err)
		return err;

	state->pc = ptrauth_strip_insn_pac(state->pc);

#ifdef CONFIG_FUNCTION_GRAPH_TRACER
	if (tsk->ret_stack &&
		(state->pc == (unsigned long)return_to_handler)) {
		unsigned long orig_pc;
		/*
		 * This is a case where function graph tracer has
		 * modified a return address (LR) in a stack frame
		 * to hook a function return.
		 * So replace it to an original value.
		 */
		orig_pc = ftrace_graph_ret_addr(tsk, NULL, state->pc,
						(void *)state->fp);
		if (WARN_ON_ONCE(state->pc == orig_pc))
			return -EINVAL;
		state->pc = orig_pc;
	}
#endif /* CONFIG_FUNCTION_GRAPH_TRACER */
#ifdef CONFIG_KRETPROBES
	if (is_kretprobe_trampoline(state->pc))
		state->pc = kretprobe_find_ret_addr(tsk, (void *)state->fp, &state->kr_cur);
#endif

	return 0;
}
NOKPROBE_SYMBOL(unwind_next);

static void notrace unwind(struct unwind_state *state,
			   stack_trace_consume_fn consume_entry, void *cookie)
{
	while (1) {
		int ret;

		if (!consume_entry(cookie, state->pc))
			break;
		ret = unwind_next(state);
		if (ret < 0)
			break;
	}
}
NOKPROBE_SYMBOL(unwind);

static bool dump_backtrace_entry(void *arg, unsigned long where)
{
	char *loglvl = arg;
	printk("%s %pSb\n", loglvl, (void *)where);
	return true;
}

void dump_backtrace(struct pt_regs *regs, struct task_struct *tsk,
		    const char *loglvl)
{
	pr_debug("%s(regs = %p tsk = %p)\n", __func__, regs, tsk);

	if (regs && user_mode(regs))
		return;

	if (!tsk)
		tsk = current;

	if (!try_get_task_stack(tsk))
		return;

	printk("%sCall trace:\n", loglvl);
	arch_stack_walk(dump_backtrace_entry, (void *)loglvl, tsk, regs);

	put_task_stack(tsk);
}

void show_stack(struct task_struct *tsk, unsigned long *sp, const char *loglvl)
{
	dump_backtrace(NULL, tsk, loglvl);
	barrier();
}

<<<<<<< HEAD
=======
/*
 * Per-cpu stacks are only accessible when unwinding the current task in a
 * non-preemptible context.
 */
#define STACKINFO_CPU(name)					\
	({							\
		((task == current) && !preemptible())		\
			? stackinfo_get_##name()		\
			: stackinfo_get_unknown();		\
	})

/*
 * SDEI stacks are only accessible when unwinding the current task in an NMI
 * context.
 */
#define STACKINFO_SDEI(name)					\
	({							\
		((task == current) && in_nmi())			\
			? stackinfo_get_sdei_##name()		\
			: stackinfo_get_unknown();		\
	})

>>>>>>> 2cb8e624
noinline noinstr void arch_stack_walk(stack_trace_consume_fn consume_entry,
			      void *cookie, struct task_struct *task,
			      struct pt_regs *regs)
{
	struct stack_info stacks[] = {
		stackinfo_get_task(task),
		STACKINFO_CPU(irq),
#if defined(CONFIG_VMAP_STACK)
		STACKINFO_CPU(overflow),
#endif
#if defined(CONFIG_VMAP_STACK) && defined(CONFIG_ARM_SDE_INTERFACE)
		STACKINFO_SDEI(normal),
		STACKINFO_SDEI(critical),
#endif
	};
	struct unwind_state state = {
		.stacks = stacks,
		.nr_stacks = ARRAY_SIZE(stacks),
	};

	if (regs) {
		if (task != current)
			return;
		unwind_init_from_regs(&state, regs);
	} else if (task == current) {
		unwind_init_from_caller(&state);
	} else {
		unwind_init_from_task(&state, task);
	}

	unwind(&state, consume_entry, cookie);
}<|MERGE_RESOLUTION|>--- conflicted
+++ resolved
@@ -164,8 +164,6 @@
 	barrier();
 }
 
-<<<<<<< HEAD
-=======
 /*
  * Per-cpu stacks are only accessible when unwinding the current task in a
  * non-preemptible context.
@@ -188,7 +186,6 @@
 			: stackinfo_get_unknown();		\
 	})
 
->>>>>>> 2cb8e624
 noinline noinstr void arch_stack_walk(stack_trace_consume_fn consume_entry,
 			      void *cookie, struct task_struct *task,
 			      struct pt_regs *regs)
