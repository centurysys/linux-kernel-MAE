// SPDX-License-Identifier: GPL-2.0-only
/*
 * Copyright (C) 2015 Linaro Ltd.
 * Author: Shannon Zhao <shannon.zhao@linaro.org>
 */

#include <linux/cpu.h>
#include <linux/kvm.h>
#include <linux/kvm_host.h>
#include <linux/list.h>
#include <linux/perf_event.h>
#include <linux/perf/arm_pmu.h>
#include <linux/uaccess.h>
#include <asm/kvm_emulate.h>
#include <kvm/arm_pmu.h>
#include <kvm/arm_vgic.h>

DEFINE_STATIC_KEY_FALSE(kvm_arm_pmu_available);

static LIST_HEAD(arm_pmus);
static DEFINE_MUTEX(arm_pmus_lock);

static void kvm_pmu_create_perf_event(struct kvm_vcpu *vcpu, u64 select_idx);
static void kvm_pmu_update_pmc_chained(struct kvm_vcpu *vcpu, u64 select_idx);
static void kvm_pmu_stop_counter(struct kvm_vcpu *vcpu, struct kvm_pmc *pmc);

#define PERF_ATTR_CFG1_KVM_PMU_CHAINED 0x1

static u32 kvm_pmu_event_mask(struct kvm *kvm)
{
	unsigned int pmuver;

	pmuver = kvm->arch.arm_pmu->pmuver;

	switch (pmuver) {
	case ID_AA64DFR0_PMUVER_8_0:
		return GENMASK(9, 0);
	case ID_AA64DFR0_PMUVER_8_1:
	case ID_AA64DFR0_PMUVER_8_4:
	case ID_AA64DFR0_PMUVER_8_5:
	case ID_AA64DFR0_PMUVER_8_7:
		return GENMASK(15, 0);
	default:		/* Shouldn't be here, just for sanity */
		WARN_ONCE(1, "Unknown PMU version %d\n", pmuver);
		return 0;
	}
}

/**
 * kvm_pmu_idx_is_64bit - determine if select_idx is a 64bit counter
 * @vcpu: The vcpu pointer
 * @select_idx: The counter index
 */
static bool kvm_pmu_idx_is_64bit(struct kvm_vcpu *vcpu, u64 select_idx)
{
	return (select_idx == ARMV8_PMU_CYCLE_IDX &&
		__vcpu_sys_reg(vcpu, PMCR_EL0) & ARMV8_PMU_PMCR_LC);
}

static struct kvm_vcpu *kvm_pmc_to_vcpu(struct kvm_pmc *pmc)
{
	struct kvm_pmu *pmu;
	struct kvm_vcpu_arch *vcpu_arch;

	pmc -= pmc->idx;
	pmu = container_of(pmc, struct kvm_pmu, pmc[0]);
	vcpu_arch = container_of(pmu, struct kvm_vcpu_arch, pmu);
	return container_of(vcpu_arch, struct kvm_vcpu, arch);
}

/**
 * kvm_pmu_pmc_is_chained - determine if the pmc is chained
 * @pmc: The PMU counter pointer
 */
static bool kvm_pmu_pmc_is_chained(struct kvm_pmc *pmc)
{
	struct kvm_vcpu *vcpu = kvm_pmc_to_vcpu(pmc);

	return test_bit(pmc->idx >> 1, vcpu->arch.pmu.chained);
}

/**
 * kvm_pmu_idx_is_high_counter - determine if select_idx is a high/low counter
 * @select_idx: The counter index
 */
static bool kvm_pmu_idx_is_high_counter(u64 select_idx)
{
	return select_idx & 0x1;
}

/**
 * kvm_pmu_get_canonical_pmc - obtain the canonical pmc
 * @pmc: The PMU counter pointer
 *
 * When a pair of PMCs are chained together we use the low counter (canonical)
 * to hold the underlying perf event.
 */
static struct kvm_pmc *kvm_pmu_get_canonical_pmc(struct kvm_pmc *pmc)
{
	if (kvm_pmu_pmc_is_chained(pmc) &&
	    kvm_pmu_idx_is_high_counter(pmc->idx))
		return pmc - 1;

	return pmc;
}
static struct kvm_pmc *kvm_pmu_get_alternate_pmc(struct kvm_pmc *pmc)
{
	if (kvm_pmu_idx_is_high_counter(pmc->idx))
		return pmc - 1;
	else
		return pmc + 1;
}

/**
 * kvm_pmu_idx_has_chain_evtype - determine if the event type is chain
 * @vcpu: The vcpu pointer
 * @select_idx: The counter index
 */
static bool kvm_pmu_idx_has_chain_evtype(struct kvm_vcpu *vcpu, u64 select_idx)
{
	u64 eventsel, reg;

	select_idx |= 0x1;

	if (select_idx == ARMV8_PMU_CYCLE_IDX)
		return false;

	reg = PMEVTYPER0_EL0 + select_idx;
	eventsel = __vcpu_sys_reg(vcpu, reg) & kvm_pmu_event_mask(vcpu->kvm);

	return eventsel == ARMV8_PMUV3_PERFCTR_CHAIN;
}

/**
 * kvm_pmu_get_pair_counter_value - get PMU counter value
 * @vcpu: The vcpu pointer
 * @pmc: The PMU counter pointer
 */
static u64 kvm_pmu_get_pair_counter_value(struct kvm_vcpu *vcpu,
					  struct kvm_pmc *pmc)
{
	u64 counter, counter_high, reg, enabled, running;

	if (kvm_pmu_pmc_is_chained(pmc)) {
		pmc = kvm_pmu_get_canonical_pmc(pmc);
		reg = PMEVCNTR0_EL0 + pmc->idx;

		counter = __vcpu_sys_reg(vcpu, reg);
		counter_high = __vcpu_sys_reg(vcpu, reg + 1);

		counter = lower_32_bits(counter) | (counter_high << 32);
	} else {
		reg = (pmc->idx == ARMV8_PMU_CYCLE_IDX)
		      ? PMCCNTR_EL0 : PMEVCNTR0_EL0 + pmc->idx;
		counter = __vcpu_sys_reg(vcpu, reg);
	}

	/*
	 * The real counter value is equal to the value of counter register plus
	 * the value perf event counts.
	 */
	if (pmc->perf_event)
		counter += perf_event_read_value(pmc->perf_event, &enabled,
						 &running);

	return counter;
}

/**
 * kvm_pmu_get_counter_value - get PMU counter value
 * @vcpu: The vcpu pointer
 * @select_idx: The counter index
 */
u64 kvm_pmu_get_counter_value(struct kvm_vcpu *vcpu, u64 select_idx)
{
	u64 counter;
	struct kvm_pmu *pmu = &vcpu->arch.pmu;
	struct kvm_pmc *pmc = &pmu->pmc[select_idx];

	if (!kvm_vcpu_has_pmu(vcpu))
		return 0;

	counter = kvm_pmu_get_pair_counter_value(vcpu, pmc);

	if (kvm_pmu_pmc_is_chained(pmc) &&
	    kvm_pmu_idx_is_high_counter(select_idx))
		counter = upper_32_bits(counter);
	else if (select_idx != ARMV8_PMU_CYCLE_IDX)
		counter = lower_32_bits(counter);

	return counter;
}

/**
 * kvm_pmu_set_counter_value - set PMU counter value
 * @vcpu: The vcpu pointer
 * @select_idx: The counter index
 * @val: The counter value
 */
void kvm_pmu_set_counter_value(struct kvm_vcpu *vcpu, u64 select_idx, u64 val)
{
	u64 reg;

	if (!kvm_vcpu_has_pmu(vcpu))
		return;

	reg = (select_idx == ARMV8_PMU_CYCLE_IDX)
	      ? PMCCNTR_EL0 : PMEVCNTR0_EL0 + select_idx;
	__vcpu_sys_reg(vcpu, reg) += (s64)val - kvm_pmu_get_counter_value(vcpu, select_idx);

	/* Recreate the perf event to reflect the updated sample_period */
	kvm_pmu_create_perf_event(vcpu, select_idx);
}

/**
 * kvm_pmu_release_perf_event - remove the perf event
 * @pmc: The PMU counter pointer
 */
static void kvm_pmu_release_perf_event(struct kvm_pmc *pmc)
{
	pmc = kvm_pmu_get_canonical_pmc(pmc);
	if (pmc->perf_event) {
		perf_event_disable(pmc->perf_event);
		perf_event_release_kernel(pmc->perf_event);
		pmc->perf_event = NULL;
	}
}

/**
 * kvm_pmu_stop_counter - stop PMU counter
 * @pmc: The PMU counter pointer
 *
 * If this counter has been configured to monitor some event, release it here.
 */
static void kvm_pmu_stop_counter(struct kvm_vcpu *vcpu, struct kvm_pmc *pmc)
{
	u64 counter, reg, val;

	pmc = kvm_pmu_get_canonical_pmc(pmc);
	if (!pmc->perf_event)
		return;

	counter = kvm_pmu_get_pair_counter_value(vcpu, pmc);

	if (pmc->idx == ARMV8_PMU_CYCLE_IDX) {
		reg = PMCCNTR_EL0;
		val = counter;
	} else {
		reg = PMEVCNTR0_EL0 + pmc->idx;
		val = lower_32_bits(counter);
	}

	__vcpu_sys_reg(vcpu, reg) = val;

	if (kvm_pmu_pmc_is_chained(pmc))
		__vcpu_sys_reg(vcpu, reg + 1) = upper_32_bits(counter);

	kvm_pmu_release_perf_event(pmc);
}

/**
 * kvm_pmu_vcpu_init - assign pmu counter idx for cpu
 * @vcpu: The vcpu pointer
 *
 */
void kvm_pmu_vcpu_init(struct kvm_vcpu *vcpu)
{
	int i;
	struct kvm_pmu *pmu = &vcpu->arch.pmu;

	for (i = 0; i < ARMV8_PMU_MAX_COUNTERS; i++)
		pmu->pmc[i].idx = i;
}

/**
 * kvm_pmu_vcpu_reset - reset pmu state for cpu
 * @vcpu: The vcpu pointer
 *
 */
void kvm_pmu_vcpu_reset(struct kvm_vcpu *vcpu)
{
	unsigned long mask = kvm_pmu_valid_counter_mask(vcpu);
	struct kvm_pmu *pmu = &vcpu->arch.pmu;
	int i;

	for_each_set_bit(i, &mask, 32)
		kvm_pmu_stop_counter(vcpu, &pmu->pmc[i]);

	bitmap_zero(vcpu->arch.pmu.chained, ARMV8_PMU_MAX_COUNTER_PAIRS);
}

/**
 * kvm_pmu_vcpu_destroy - free perf event of PMU for cpu
 * @vcpu: The vcpu pointer
 *
 */
void kvm_pmu_vcpu_destroy(struct kvm_vcpu *vcpu)
{
	int i;
	struct kvm_pmu *pmu = &vcpu->arch.pmu;

	for (i = 0; i < ARMV8_PMU_MAX_COUNTERS; i++)
		kvm_pmu_release_perf_event(&pmu->pmc[i]);
	irq_work_sync(&vcpu->arch.pmu.overflow_work);
}

u64 kvm_pmu_valid_counter_mask(struct kvm_vcpu *vcpu)
{
	u64 val = __vcpu_sys_reg(vcpu, PMCR_EL0) >> ARMV8_PMU_PMCR_N_SHIFT;

	val &= ARMV8_PMU_PMCR_N_MASK;
	if (val == 0)
		return BIT(ARMV8_PMU_CYCLE_IDX);
	else
		return GENMASK(val - 1, 0) | BIT(ARMV8_PMU_CYCLE_IDX);
}

/**
 * kvm_pmu_enable_counter_mask - enable selected PMU counters
 * @vcpu: The vcpu pointer
 * @val: the value guest writes to PMCNTENSET register
 *
 * Call perf_event_enable to start counting the perf event
 */
void kvm_pmu_enable_counter_mask(struct kvm_vcpu *vcpu, u64 val)
{
	int i;
	struct kvm_pmu *pmu = &vcpu->arch.pmu;
	struct kvm_pmc *pmc;

	if (!kvm_vcpu_has_pmu(vcpu))
		return;

	if (!(__vcpu_sys_reg(vcpu, PMCR_EL0) & ARMV8_PMU_PMCR_E) || !val)
		return;

	for (i = 0; i < ARMV8_PMU_MAX_COUNTERS; i++) {
		if (!(val & BIT(i)))
			continue;

		pmc = &pmu->pmc[i];

		/* A change in the enable state may affect the chain state */
		kvm_pmu_update_pmc_chained(vcpu, i);
		kvm_pmu_create_perf_event(vcpu, i);

		/* At this point, pmc must be the canonical */
		if (pmc->perf_event) {
			perf_event_enable(pmc->perf_event);
			if (pmc->perf_event->state != PERF_EVENT_STATE_ACTIVE)
				kvm_debug("fail to enable perf event\n");
		}
	}
}

/**
 * kvm_pmu_disable_counter_mask - disable selected PMU counters
 * @vcpu: The vcpu pointer
 * @val: the value guest writes to PMCNTENCLR register
 *
 * Call perf_event_disable to stop counting the perf event
 */
void kvm_pmu_disable_counter_mask(struct kvm_vcpu *vcpu, u64 val)
{
	int i;
	struct kvm_pmu *pmu = &vcpu->arch.pmu;
	struct kvm_pmc *pmc;

	if (!kvm_vcpu_has_pmu(vcpu) || !val)
		return;

	for (i = 0; i < ARMV8_PMU_MAX_COUNTERS; i++) {
		if (!(val & BIT(i)))
			continue;

		pmc = &pmu->pmc[i];

		/* A change in the enable state may affect the chain state */
		kvm_pmu_update_pmc_chained(vcpu, i);
		kvm_pmu_create_perf_event(vcpu, i);

		/* At this point, pmc must be the canonical */
		if (pmc->perf_event)
			perf_event_disable(pmc->perf_event);
	}
}

static u64 kvm_pmu_overflow_status(struct kvm_vcpu *vcpu)
{
	u64 reg = 0;

	if ((__vcpu_sys_reg(vcpu, PMCR_EL0) & ARMV8_PMU_PMCR_E)) {
		reg = __vcpu_sys_reg(vcpu, PMOVSSET_EL0);
		reg &= __vcpu_sys_reg(vcpu, PMCNTENSET_EL0);
		reg &= __vcpu_sys_reg(vcpu, PMINTENSET_EL1);
	}

	return reg;
}

static void kvm_pmu_update_state(struct kvm_vcpu *vcpu)
{
	struct kvm_pmu *pmu = &vcpu->arch.pmu;
	bool overflow;

	if (!kvm_vcpu_has_pmu(vcpu))
		return;

	overflow = !!kvm_pmu_overflow_status(vcpu);
	if (pmu->irq_level == overflow)
		return;

	pmu->irq_level = overflow;

	if (likely(irqchip_in_kernel(vcpu->kvm))) {
		int ret = kvm_vgic_inject_irq(vcpu->kvm, vcpu->vcpu_id,
					      pmu->irq_num, overflow, pmu);
		WARN_ON(ret);
	}
}

bool kvm_pmu_should_notify_user(struct kvm_vcpu *vcpu)
{
	struct kvm_pmu *pmu = &vcpu->arch.pmu;
	struct kvm_sync_regs *sregs = &vcpu->run->s.regs;
	bool run_level = sregs->device_irq_level & KVM_ARM_DEV_PMU;

	if (likely(irqchip_in_kernel(vcpu->kvm)))
		return false;

	return pmu->irq_level != run_level;
}

/*
 * Reflect the PMU overflow interrupt output level into the kvm_run structure
 */
void kvm_pmu_update_run(struct kvm_vcpu *vcpu)
{
	struct kvm_sync_regs *regs = &vcpu->run->s.regs;

	/* Populate the timer bitmap for user space */
	regs->device_irq_level &= ~KVM_ARM_DEV_PMU;
	if (vcpu->arch.pmu.irq_level)
		regs->device_irq_level |= KVM_ARM_DEV_PMU;
}

/**
 * kvm_pmu_flush_hwstate - flush pmu state to cpu
 * @vcpu: The vcpu pointer
 *
 * Check if the PMU has overflowed while we were running in the host, and inject
 * an interrupt if that was the case.
 */
void kvm_pmu_flush_hwstate(struct kvm_vcpu *vcpu)
{
	kvm_pmu_update_state(vcpu);
}

/**
 * kvm_pmu_sync_hwstate - sync pmu state from cpu
 * @vcpu: The vcpu pointer
 *
 * Check if the PMU has overflowed while we were running in the guest, and
 * inject an interrupt if that was the case.
 */
void kvm_pmu_sync_hwstate(struct kvm_vcpu *vcpu)
{
	kvm_pmu_update_state(vcpu);
}

/**
 * When perf interrupt is an NMI, we cannot safely notify the vcpu corresponding
 * to the event.
 * This is why we need a callback to do it once outside of the NMI context.
 */
static void kvm_pmu_perf_overflow_notify_vcpu(struct irq_work *work)
{
	struct kvm_vcpu *vcpu;
	struct kvm_pmu *pmu;

	pmu = container_of(work, struct kvm_pmu, overflow_work);
	vcpu = kvm_pmc_to_vcpu(pmu->pmc);

	kvm_vcpu_kick(vcpu);
}

/**
 * When the perf event overflows, set the overflow status and inform the vcpu.
 */
static void kvm_pmu_perf_overflow(struct perf_event *perf_event,
				  struct perf_sample_data *data,
				  struct pt_regs *regs)
{
	struct kvm_pmc *pmc = perf_event->overflow_handler_context;
	struct arm_pmu *cpu_pmu = to_arm_pmu(perf_event->pmu);
	struct kvm_vcpu *vcpu = kvm_pmc_to_vcpu(pmc);
	int idx = pmc->idx;
	u64 period;

	cpu_pmu->pmu.stop(perf_event, PERF_EF_UPDATE);

	/*
	 * Reset the sample period to the architectural limit,
	 * i.e. the point where the counter overflows.
	 */
	period = -(local64_read(&perf_event->count));

	if (!kvm_pmu_idx_is_64bit(vcpu, pmc->idx))
		period &= GENMASK(31, 0);

	local64_set(&perf_event->hw.period_left, 0);
	perf_event->attr.sample_period = period;
	perf_event->hw.sample_period = period;

	__vcpu_sys_reg(vcpu, PMOVSSET_EL0) |= BIT(idx);

	if (kvm_pmu_overflow_status(vcpu)) {
		kvm_make_request(KVM_REQ_IRQ_PENDING, vcpu);

		if (!in_nmi())
			kvm_vcpu_kick(vcpu);
		else
			irq_work_queue(&vcpu->arch.pmu.overflow_work);
	}

	cpu_pmu->pmu.start(perf_event, PERF_EF_RELOAD);
}

/**
 * kvm_pmu_software_increment - do software increment
 * @vcpu: The vcpu pointer
 * @val: the value guest writes to PMSWINC register
 */
void kvm_pmu_software_increment(struct kvm_vcpu *vcpu, u64 val)
{
	struct kvm_pmu *pmu = &vcpu->arch.pmu;
	int i;

	if (!kvm_vcpu_has_pmu(vcpu))
		return;

	if (!(__vcpu_sys_reg(vcpu, PMCR_EL0) & ARMV8_PMU_PMCR_E))
		return;

	/* Weed out disabled counters */
	val &= __vcpu_sys_reg(vcpu, PMCNTENSET_EL0);

	for (i = 0; i < ARMV8_PMU_CYCLE_IDX; i++) {
		u64 type, reg;

		if (!(val & BIT(i)))
			continue;

		/* PMSWINC only applies to ... SW_INC! */
		type = __vcpu_sys_reg(vcpu, PMEVTYPER0_EL0 + i);
		type &= kvm_pmu_event_mask(vcpu->kvm);
		if (type != ARMV8_PMUV3_PERFCTR_SW_INCR)
			continue;

		/* increment this even SW_INC counter */
		reg = __vcpu_sys_reg(vcpu, PMEVCNTR0_EL0 + i) + 1;
		reg = lower_32_bits(reg);
		__vcpu_sys_reg(vcpu, PMEVCNTR0_EL0 + i) = reg;

		if (reg) /* no overflow on the low part */
			continue;

		if (kvm_pmu_pmc_is_chained(&pmu->pmc[i])) {
			/* increment the high counter */
			reg = __vcpu_sys_reg(vcpu, PMEVCNTR0_EL0 + i + 1) + 1;
			reg = lower_32_bits(reg);
			__vcpu_sys_reg(vcpu, PMEVCNTR0_EL0 + i + 1) = reg;
			if (!reg) /* mark overflow on the high counter */
				__vcpu_sys_reg(vcpu, PMOVSSET_EL0) |= BIT(i + 1);
		} else {
			/* mark overflow on low counter */
			__vcpu_sys_reg(vcpu, PMOVSSET_EL0) |= BIT(i);
		}
	}
}

/**
 * kvm_pmu_handle_pmcr - handle PMCR register
 * @vcpu: The vcpu pointer
 * @val: the value guest writes to PMCR register
 */
void kvm_pmu_handle_pmcr(struct kvm_vcpu *vcpu, u64 val)
{
	int i;

	if (!kvm_vcpu_has_pmu(vcpu))
		return;

	if (val & ARMV8_PMU_PMCR_E) {
		kvm_pmu_enable_counter_mask(vcpu,
		       __vcpu_sys_reg(vcpu, PMCNTENSET_EL0));
	} else {
		kvm_pmu_disable_counter_mask(vcpu,
		       __vcpu_sys_reg(vcpu, PMCNTENSET_EL0));
	}

	if (val & ARMV8_PMU_PMCR_C)
		kvm_pmu_set_counter_value(vcpu, ARMV8_PMU_CYCLE_IDX, 0);

	if (val & ARMV8_PMU_PMCR_P) {
		unsigned long mask = kvm_pmu_valid_counter_mask(vcpu);
		mask &= ~BIT(ARMV8_PMU_CYCLE_IDX);
		for_each_set_bit(i, &mask, 32)
			kvm_pmu_set_counter_value(vcpu, i, 0);
	}
}

static bool kvm_pmu_counter_is_enabled(struct kvm_vcpu *vcpu, u64 select_idx)
{
	return (__vcpu_sys_reg(vcpu, PMCR_EL0) & ARMV8_PMU_PMCR_E) &&
	       (__vcpu_sys_reg(vcpu, PMCNTENSET_EL0) & BIT(select_idx));
}

/**
 * kvm_pmu_create_perf_event - create a perf event for a counter
 * @vcpu: The vcpu pointer
 * @select_idx: The number of selected counter
 */
static void kvm_pmu_create_perf_event(struct kvm_vcpu *vcpu, u64 select_idx)
{
	struct arm_pmu *arm_pmu = vcpu->kvm->arch.arm_pmu;
	struct kvm_pmu *pmu = &vcpu->arch.pmu;
	struct kvm_pmc *pmc;
	struct perf_event *event;
	struct perf_event_attr attr;
	u64 eventsel, counter, reg, data;

	/*
	 * For chained counters the event type and filtering attributes are
	 * obtained from the low/even counter. We also use this counter to
	 * determine if the event is enabled/disabled.
	 */
	pmc = kvm_pmu_get_canonical_pmc(&pmu->pmc[select_idx]);

	reg = (pmc->idx == ARMV8_PMU_CYCLE_IDX)
	      ? PMCCFILTR_EL0 : PMEVTYPER0_EL0 + pmc->idx;
	data = __vcpu_sys_reg(vcpu, reg);

	kvm_pmu_stop_counter(vcpu, pmc);
	if (pmc->idx == ARMV8_PMU_CYCLE_IDX)
		eventsel = ARMV8_PMUV3_PERFCTR_CPU_CYCLES;
	else
		eventsel = data & kvm_pmu_event_mask(vcpu->kvm);

	/* Software increment event doesn't need to be backed by a perf event */
	if (eventsel == ARMV8_PMUV3_PERFCTR_SW_INCR)
		return;

	/*
	 * If we have a filter in place and that the event isn't allowed, do
	 * not install a perf event either.
	 */
	if (vcpu->kvm->arch.pmu_filter &&
	    !test_bit(eventsel, vcpu->kvm->arch.pmu_filter))
		return;

	memset(&attr, 0, sizeof(struct perf_event_attr));
	attr.type = arm_pmu->pmu.type;
	attr.size = sizeof(attr);
	attr.pinned = 1;
	attr.disabled = !kvm_pmu_counter_is_enabled(vcpu, pmc->idx);
	attr.exclude_user = data & ARMV8_PMU_EXCLUDE_EL0 ? 1 : 0;
	attr.exclude_kernel = data & ARMV8_PMU_EXCLUDE_EL1 ? 1 : 0;
	attr.exclude_hv = 1; /* Don't count EL2 events */
	attr.exclude_host = 1; /* Don't count host events */
	attr.config = eventsel;

	counter = kvm_pmu_get_pair_counter_value(vcpu, pmc);

	if (kvm_pmu_pmc_is_chained(pmc)) {
		/**
		 * The initial sample period (overflow count) of an event. For
		 * chained counters we only support overflow interrupts on the
		 * high counter.
		 */
		attr.sample_period = (-counter) & GENMASK(63, 0);
		attr.config1 |= PERF_ATTR_CFG1_KVM_PMU_CHAINED;

		event = perf_event_create_kernel_counter(&attr, -1, current,
							 kvm_pmu_perf_overflow,
							 pmc + 1);
	} else {
		/* The initial sample period (overflow count) of an event. */
		if (kvm_pmu_idx_is_64bit(vcpu, pmc->idx))
			attr.sample_period = (-counter) & GENMASK(63, 0);
		else
			attr.sample_period = (-counter) & GENMASK(31, 0);

		event = perf_event_create_kernel_counter(&attr, -1, current,
						 kvm_pmu_perf_overflow, pmc);
	}

	if (IS_ERR(event)) {
		pr_err_once("kvm: pmu event creation failed %ld\n",
			    PTR_ERR(event));
		return;
	}

	pmc->perf_event = event;
}

/**
 * kvm_pmu_update_pmc_chained - update chained bitmap
 * @vcpu: The vcpu pointer
 * @select_idx: The number of selected counter
 *
 * Update the chained bitmap based on the event type written in the
 * typer register and the enable state of the odd register.
 */
static void kvm_pmu_update_pmc_chained(struct kvm_vcpu *vcpu, u64 select_idx)
{
	struct kvm_pmu *pmu = &vcpu->arch.pmu;
	struct kvm_pmc *pmc = &pmu->pmc[select_idx], *canonical_pmc;
	bool new_state, old_state;

	old_state = kvm_pmu_pmc_is_chained(pmc);
	new_state = kvm_pmu_idx_has_chain_evtype(vcpu, pmc->idx) &&
		    kvm_pmu_counter_is_enabled(vcpu, pmc->idx | 0x1);

	if (old_state == new_state)
		return;

	canonical_pmc = kvm_pmu_get_canonical_pmc(pmc);
	kvm_pmu_stop_counter(vcpu, canonical_pmc);
	if (new_state) {
		/*
		 * During promotion from !chained to chained we must ensure
		 * the adjacent counter is stopped and its event destroyed
		 */
		kvm_pmu_stop_counter(vcpu, kvm_pmu_get_alternate_pmc(pmc));
		set_bit(pmc->idx >> 1, vcpu->arch.pmu.chained);
		return;
	}
	clear_bit(pmc->idx >> 1, vcpu->arch.pmu.chained);
}

/**
 * kvm_pmu_set_counter_event_type - set selected counter to monitor some event
 * @vcpu: The vcpu pointer
 * @data: The data guest writes to PMXEVTYPER_EL0
 * @select_idx: The number of selected counter
 *
 * When OS accesses PMXEVTYPER_EL0, that means it wants to set a PMC to count an
 * event with given hardware event number. Here we call perf_event API to
 * emulate this action and create a kernel perf event for it.
 */
void kvm_pmu_set_counter_event_type(struct kvm_vcpu *vcpu, u64 data,
				    u64 select_idx)
{
	u64 reg, mask;

	if (!kvm_vcpu_has_pmu(vcpu))
		return;

	mask  =  ARMV8_PMU_EVTYPE_MASK;
	mask &= ~ARMV8_PMU_EVTYPE_EVENT;
	mask |= kvm_pmu_event_mask(vcpu->kvm);

	reg = (select_idx == ARMV8_PMU_CYCLE_IDX)
	      ? PMCCFILTR_EL0 : PMEVTYPER0_EL0 + select_idx;

	__vcpu_sys_reg(vcpu, reg) = data & mask;

	kvm_pmu_update_pmc_chained(vcpu, select_idx);
	kvm_pmu_create_perf_event(vcpu, select_idx);
}

void kvm_host_pmu_init(struct arm_pmu *pmu)
{
	struct arm_pmu_entry *entry;

	if (pmu->pmuver == 0 || pmu->pmuver == ID_AA64DFR0_PMUVER_IMP_DEF ||
	    is_protected_kvm_enabled())
		return;

	mutex_lock(&arm_pmus_lock);

	entry = kmalloc(sizeof(*entry), GFP_KERNEL);
	if (!entry)
		goto out_unlock;

	entry->arm_pmu = pmu;
	list_add_tail(&entry->entry, &arm_pmus);

	if (list_is_singular(&arm_pmus))
		static_branch_enable(&kvm_arm_pmu_available);

out_unlock:
	mutex_unlock(&arm_pmus_lock);
}

static struct arm_pmu *kvm_pmu_probe_armpmu(void)
{
	struct perf_event_attr attr = { };
	struct perf_event *event;
	struct arm_pmu *pmu = NULL;

	/*
	 * Create a dummy event that only counts user cycles. As we'll never
	 * leave this function with the event being live, it will never
	 * count anything. But it allows us to probe some of the PMU
	 * details. Yes, this is terrible.
	 */
	attr.type = PERF_TYPE_RAW;
	attr.size = sizeof(attr);
	attr.pinned = 1;
	attr.disabled = 0;
	attr.exclude_user = 0;
	attr.exclude_kernel = 1;
	attr.exclude_hv = 1;
	attr.exclude_host = 1;
	attr.config = ARMV8_PMUV3_PERFCTR_CPU_CYCLES;
	attr.sample_period = GENMASK(63, 0);

	event = perf_event_create_kernel_counter(&attr, -1, current,
						 kvm_pmu_perf_overflow, &attr);

	if (IS_ERR(event)) {
		pr_err_once("kvm: pmu event creation failed %ld\n",
			    PTR_ERR(event));
		return NULL;
	}

	if (event->pmu) {
		pmu = to_arm_pmu(event->pmu);
		if (pmu->pmuver == 0 ||
		    pmu->pmuver == ID_AA64DFR0_PMUVER_IMP_DEF)
			pmu = NULL;
	}

	perf_event_disable(event);
	perf_event_release_kernel(event);

	return pmu;
}

u64 kvm_pmu_get_pmceid(struct kvm_vcpu *vcpu, bool pmceid1)
{
	unsigned long *bmap = vcpu->kvm->arch.pmu_filter;
	u64 val, mask = 0;
	int base, i, nr_events;

	if (!kvm_vcpu_has_pmu(vcpu))
		return 0;

	if (!pmceid1) {
		val = read_sysreg(pmceid0_el0);
		base = 0;
	} else {
		val = read_sysreg(pmceid1_el0);
		/*
		 * Don't advertise STALL_SLOT, as PMMIR_EL0 is handled
		 * as RAZ
		 */
		if (vcpu->kvm->arch.arm_pmu->pmuver >= ID_AA64DFR0_PMUVER_8_4)
			val &= ~BIT_ULL(ARMV8_PMUV3_PERFCTR_STALL_SLOT - 32);
		base = 32;
	}

	if (!bmap)
		return val;

	nr_events = kvm_pmu_event_mask(vcpu->kvm) + 1;

	for (i = 0; i < 32; i += 8) {
		u64 byte;

		byte = bitmap_get_value8(bmap, base + i);
		mask |= byte << i;
		if (nr_events >= (0x4000 + base + 32)) {
			byte = bitmap_get_value8(bmap, 0x4000 + base + i);
			mask |= byte << (32 + i);
		}
	}

	return val & mask;
}

int kvm_arm_pmu_v3_enable(struct kvm_vcpu *vcpu)
{
	if (!kvm_vcpu_has_pmu(vcpu))
		return 0;

	if (!vcpu->arch.pmu.created)
		return -EINVAL;

	/*
	 * A valid interrupt configuration for the PMU is either to have a
	 * properly configured interrupt number and using an in-kernel
	 * irqchip, or to not have an in-kernel GIC and not set an IRQ.
	 */
	if (irqchip_in_kernel(vcpu->kvm)) {
		int irq = vcpu->arch.pmu.irq_num;
		/*
		 * If we are using an in-kernel vgic, at this point we know
		 * the vgic will be initialized, so we can check the PMU irq
		 * number against the dimensions of the vgic and make sure
		 * it's valid.
		 */
		if (!irq_is_ppi(irq) && !vgic_valid_spi(vcpu->kvm, irq))
			return -EINVAL;
	} else if (kvm_arm_pmu_irq_initialized(vcpu)) {
		   return -EINVAL;
	}

	/* One-off reload of the PMU on first run */
	kvm_make_request(KVM_REQ_RELOAD_PMU, vcpu);

	return 0;
}

static int kvm_arm_pmu_v3_init(struct kvm_vcpu *vcpu)
{
	if (irqchip_in_kernel(vcpu->kvm)) {
		int ret;

		/*
		 * If using the PMU with an in-kernel virtual GIC
		 * implementation, we require the GIC to be already
		 * initialized when initializing the PMU.
		 */
		if (!vgic_initialized(vcpu->kvm))
			return -ENODEV;

		if (!kvm_arm_pmu_irq_initialized(vcpu))
			return -ENXIO;

		ret = kvm_vgic_set_owner(vcpu, vcpu->arch.pmu.irq_num,
					 &vcpu->arch.pmu);
		if (ret)
			return ret;
	}

	init_irq_work(&vcpu->arch.pmu.overflow_work,
		      kvm_pmu_perf_overflow_notify_vcpu);

	vcpu->arch.pmu.created = true;
	return 0;
}

/*
 * For one VM the interrupt type must be same for each vcpu.
 * As a PPI, the interrupt number is the same for all vcpus,
 * while as an SPI it must be a separate number per vcpu.
 */
static bool pmu_irq_is_valid(struct kvm *kvm, int irq)
{
	unsigned long i;
	struct kvm_vcpu *vcpu;

	kvm_for_each_vcpu(i, vcpu, kvm) {
		if (!kvm_arm_pmu_irq_initialized(vcpu))
			continue;

		if (irq_is_ppi(irq)) {
			if (vcpu->arch.pmu.irq_num != irq)
				return false;
		} else {
			if (vcpu->arch.pmu.irq_num == irq)
				return false;
		}
	}

	return true;
}

static int kvm_arm_pmu_v3_set_pmu(struct kvm_vcpu *vcpu, int pmu_id)
{
	struct kvm *kvm = vcpu->kvm;
	struct arm_pmu_entry *entry;
	struct arm_pmu *arm_pmu;
	int ret = -ENXIO;

	mutex_lock(&kvm->lock);
	mutex_lock(&arm_pmus_lock);

	list_for_each_entry(entry, &arm_pmus, entry) {
		arm_pmu = entry->arm_pmu;
		if (arm_pmu->pmu.type == pmu_id) {
			if (test_bit(KVM_ARCH_FLAG_HAS_RAN_ONCE, &kvm->arch.flags) ||
			    (kvm->arch.pmu_filter && kvm->arch.arm_pmu != arm_pmu)) {
				ret = -EBUSY;
				break;
			}

			kvm->arch.arm_pmu = arm_pmu;
			cpumask_copy(kvm->arch.supported_cpus, &arm_pmu->supported_cpus);
			ret = 0;
			break;
		}
	}

	mutex_unlock(&arm_pmus_lock);
	mutex_unlock(&kvm->lock);
	return ret;
}

int kvm_arm_pmu_v3_set_attr(struct kvm_vcpu *vcpu, struct kvm_device_attr *attr)
{
	struct kvm *kvm = vcpu->kvm;

	if (!kvm_vcpu_has_pmu(vcpu))
		return -ENODEV;

	if (vcpu->arch.pmu.created)
		return -EBUSY;

	mutex_lock(&kvm->lock);
	if (!kvm->arch.arm_pmu) {
		/* No PMU set, get the default one */
		kvm->arch.arm_pmu = kvm_pmu_probe_armpmu();
		if (!kvm->arch.arm_pmu) {
			mutex_unlock(&kvm->lock);
			return -ENODEV;
		}
	}
	mutex_unlock(&kvm->lock);

	switch (attr->attr) {
	case KVM_ARM_VCPU_PMU_V3_IRQ: {
		int __user *uaddr = (int __user *)(long)attr->addr;
		int irq;

		if (!irqchip_in_kernel(kvm))
			return -EINVAL;

		if (get_user(irq, uaddr))
			return -EFAULT;

		/* The PMU overflow interrupt can be a PPI or a valid SPI. */
		if (!(irq_is_ppi(irq) || irq_is_spi(irq)))
			return -EINVAL;

		if (!pmu_irq_is_valid(kvm, irq))
			return -EINVAL;

		if (kvm_arm_pmu_irq_initialized(vcpu))
			return -EBUSY;

		kvm_debug("Set kvm ARM PMU irq: %d\n", irq);
		vcpu->arch.pmu.irq_num = irq;
		return 0;
	}
	case KVM_ARM_VCPU_PMU_V3_FILTER: {
		struct kvm_pmu_event_filter __user *uaddr;
		struct kvm_pmu_event_filter filter;
		int nr_events;

		nr_events = kvm_pmu_event_mask(kvm) + 1;

		uaddr = (struct kvm_pmu_event_filter __user *)(long)attr->addr;

		if (copy_from_user(&filter, uaddr, sizeof(filter)))
			return -EFAULT;

		if (((u32)filter.base_event + filter.nevents) > nr_events ||
		    (filter.action != KVM_PMU_EVENT_ALLOW &&
		     filter.action != KVM_PMU_EVENT_DENY))
			return -EINVAL;

		mutex_lock(&kvm->lock);
<<<<<<< HEAD

		if (test_bit(KVM_ARCH_FLAG_HAS_RAN_ONCE, &kvm->arch.flags)) {
			mutex_unlock(&kvm->lock);
			return -EBUSY;
		}

=======

		if (test_bit(KVM_ARCH_FLAG_HAS_RAN_ONCE, &kvm->arch.flags)) {
			mutex_unlock(&kvm->lock);
			return -EBUSY;
		}

>>>>>>> 3a82f341
		if (!kvm->arch.pmu_filter) {
			kvm->arch.pmu_filter = bitmap_alloc(nr_events, GFP_KERNEL_ACCOUNT);
			if (!kvm->arch.pmu_filter) {
				mutex_unlock(&kvm->lock);
				return -ENOMEM;
			}

			/*
			 * The default depends on the first applied filter.
			 * If it allows events, the default is to deny.
			 * Conversely, if the first filter denies a set of
			 * events, the default is to allow.
			 */
			if (filter.action == KVM_PMU_EVENT_ALLOW)
				bitmap_zero(kvm->arch.pmu_filter, nr_events);
			else
				bitmap_fill(kvm->arch.pmu_filter, nr_events);
		}

		if (filter.action == KVM_PMU_EVENT_ALLOW)
			bitmap_set(kvm->arch.pmu_filter, filter.base_event, filter.nevents);
		else
			bitmap_clear(kvm->arch.pmu_filter, filter.base_event, filter.nevents);

		mutex_unlock(&kvm->lock);

		return 0;
	}
	case KVM_ARM_VCPU_PMU_V3_SET_PMU: {
		int __user *uaddr = (int __user *)(long)attr->addr;
		int pmu_id;

		if (get_user(pmu_id, uaddr))
			return -EFAULT;

		return kvm_arm_pmu_v3_set_pmu(vcpu, pmu_id);
	}
	case KVM_ARM_VCPU_PMU_V3_INIT:
		return kvm_arm_pmu_v3_init(vcpu);
	}

	return -ENXIO;
}

int kvm_arm_pmu_v3_get_attr(struct kvm_vcpu *vcpu, struct kvm_device_attr *attr)
{
	switch (attr->attr) {
	case KVM_ARM_VCPU_PMU_V3_IRQ: {
		int __user *uaddr = (int __user *)(long)attr->addr;
		int irq;

		if (!irqchip_in_kernel(vcpu->kvm))
			return -EINVAL;

		if (!kvm_vcpu_has_pmu(vcpu))
			return -ENODEV;

		if (!kvm_arm_pmu_irq_initialized(vcpu))
			return -ENXIO;

		irq = vcpu->arch.pmu.irq_num;
		return put_user(irq, uaddr);
	}
	}

	return -ENXIO;
}

int kvm_arm_pmu_v3_has_attr(struct kvm_vcpu *vcpu, struct kvm_device_attr *attr)
{
	switch (attr->attr) {
	case KVM_ARM_VCPU_PMU_V3_IRQ:
	case KVM_ARM_VCPU_PMU_V3_INIT:
	case KVM_ARM_VCPU_PMU_V3_FILTER:
	case KVM_ARM_VCPU_PMU_V3_SET_PMU:
		if (kvm_vcpu_has_pmu(vcpu))
			return 0;
	}

	return -ENXIO;
}<|MERGE_RESOLUTION|>--- conflicted
+++ resolved
@@ -1064,21 +1064,12 @@
 			return -EINVAL;
 
 		mutex_lock(&kvm->lock);
-<<<<<<< HEAD
 
 		if (test_bit(KVM_ARCH_FLAG_HAS_RAN_ONCE, &kvm->arch.flags)) {
 			mutex_unlock(&kvm->lock);
 			return -EBUSY;
 		}
 
-=======
-
-		if (test_bit(KVM_ARCH_FLAG_HAS_RAN_ONCE, &kvm->arch.flags)) {
-			mutex_unlock(&kvm->lock);
-			return -EBUSY;
-		}
-
->>>>>>> 3a82f341
 		if (!kvm->arch.pmu_filter) {
 			kvm->arch.pmu_filter = bitmap_alloc(nr_events, GFP_KERNEL_ACCOUNT);
 			if (!kvm->arch.pmu_filter) {
