--- conflicted
+++ resolved
@@ -384,15 +384,6 @@
 	}
 	/* Setup stack and backchain */
 	if (jit->seen & SEEN_STACK) {
-<<<<<<< HEAD
-		/* lgr %bfp,%r15 (BPF frame pointer) */
-		EMIT4(0xb9040000, BPF_REG_FP, REG_15);
-		/* aghi %r15,-STK_OFF */
-		EMIT4_IMM(0xa70b0000, REG_15, -STK_OFF);
-		if (jit->seen & SEEN_FUNC)
-			/* stg %bfp,152(%r15) (backchain) */
-			EMIT6_DISP_LH(0xe3000000, 0x0024, BPF_REG_FP, REG_0,
-=======
 		if (jit->seen & SEEN_FUNC)
 			/* lgr %w1,%r15 (backchain) */
 			EMIT4(0xb9040000, REG_W1, REG_15);
@@ -403,7 +394,6 @@
 		if (jit->seen & SEEN_FUNC)
 			/* stg %w1,152(%r15) (backchain) */
 			EMIT6_DISP_LH(0xe3000000, 0x0024, REG_W1, REG_0,
->>>>>>> aa6e1fc0
 				      REG_15, 152);
 	}
 	/*
