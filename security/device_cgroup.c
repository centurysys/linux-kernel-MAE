/*
 * device_cgroup.c - device cgroup subsystem
 *
 * Copyright 2007 IBM Corp
 */

#include <linux/device_cgroup.h>
#include <linux/cgroup.h>
#include <linux/ctype.h>
#include <linux/list.h>
#include <linux/uaccess.h>
#include <linux/seq_file.h>
#include <linux/slab.h>
#include <linux/rcupdate.h>
#include <linux/mutex.h>

#define ACC_MKNOD 1
#define ACC_READ  2
#define ACC_WRITE 4
#define ACC_MASK (ACC_MKNOD | ACC_READ | ACC_WRITE)

#define DEV_BLOCK 1
#define DEV_CHAR  2
#define DEV_ALL   4  /* this represents all devices */

static DEFINE_MUTEX(devcgroup_mutex);

enum devcg_behavior {
	DEVCG_DEFAULT_NONE,
	DEVCG_DEFAULT_ALLOW,
	DEVCG_DEFAULT_DENY,
};

/*
 * exception list locking rules:
 * hold devcgroup_mutex for update/read.
 * hold rcu_read_lock() for read.
 */

struct dev_exception_item {
	u32 major, minor;
	short type;
	short access;
	struct list_head list;
	struct rcu_head rcu;
};

struct dev_cgroup {
	struct cgroup_subsys_state css;
	struct list_head exceptions;
	enum devcg_behavior behavior;
};

static inline struct dev_cgroup *css_to_devcgroup(struct cgroup_subsys_state *s)
{
	return s ? container_of(s, struct dev_cgroup, css) : NULL;
}

static inline struct dev_cgroup *task_devcgroup(struct task_struct *task)
{
	return css_to_devcgroup(task_css(task, devices_cgrp_id));
}

/*
 * called under devcgroup_mutex
 */
static int dev_exceptions_copy(struct list_head *dest, struct list_head *orig)
{
	struct dev_exception_item *ex, *tmp, *new;

	lockdep_assert_held(&devcgroup_mutex);

	list_for_each_entry(ex, orig, list) {
		new = kmemdup(ex, sizeof(*ex), GFP_KERNEL);
		if (!new)
			goto free_and_exit;
		list_add_tail(&new->list, dest);
	}

	return 0;

free_and_exit:
	list_for_each_entry_safe(ex, tmp, dest, list) {
		list_del(&ex->list);
		kfree(ex);
	}
	return -ENOMEM;
}

/*
 * called under devcgroup_mutex
 */
static int dev_exception_add(struct dev_cgroup *dev_cgroup,
			     struct dev_exception_item *ex)
{
	struct dev_exception_item *excopy, *walk;

	lockdep_assert_held(&devcgroup_mutex);

	excopy = kmemdup(ex, sizeof(*ex), GFP_KERNEL);
	if (!excopy)
		return -ENOMEM;

	list_for_each_entry(walk, &dev_cgroup->exceptions, list) {
		if (walk->type != ex->type)
			continue;
		if (walk->major != ex->major)
			continue;
		if (walk->minor != ex->minor)
			continue;

		walk->access |= ex->access;
		kfree(excopy);
		excopy = NULL;
	}

	if (excopy != NULL)
		list_add_tail_rcu(&excopy->list, &dev_cgroup->exceptions);
	return 0;
}

/*
 * called under devcgroup_mutex
 */
static void dev_exception_rm(struct dev_cgroup *dev_cgroup,
			     struct dev_exception_item *ex)
{
	struct dev_exception_item *walk, *tmp;

	lockdep_assert_held(&devcgroup_mutex);

	list_for_each_entry_safe(walk, tmp, &dev_cgroup->exceptions, list) {
		if (walk->type != ex->type)
			continue;
		if (walk->major != ex->major)
			continue;
		if (walk->minor != ex->minor)
			continue;

		walk->access &= ~ex->access;
		if (!walk->access) {
			list_del_rcu(&walk->list);
			kfree_rcu(walk, rcu);
		}
	}
}

static void __dev_exception_clean(struct dev_cgroup *dev_cgroup)
{
	struct dev_exception_item *ex, *tmp;

	list_for_each_entry_safe(ex, tmp, &dev_cgroup->exceptions, list) {
		list_del_rcu(&ex->list);
		kfree_rcu(ex, rcu);
	}
}

/**
 * dev_exception_clean - frees all entries of the exception list
 * @dev_cgroup: dev_cgroup with the exception list to be cleaned
 *
 * called under devcgroup_mutex
 */
static void dev_exception_clean(struct dev_cgroup *dev_cgroup)
{
	lockdep_assert_held(&devcgroup_mutex);

	__dev_exception_clean(dev_cgroup);
}

static inline bool is_devcg_online(const struct dev_cgroup *devcg)
{
	return (devcg->behavior != DEVCG_DEFAULT_NONE);
}

/**
 * devcgroup_online - initializes devcgroup's behavior and exceptions based on
 * 		      parent's
 * @css: css getting online
 * returns 0 in case of success, error code otherwise
 */
static int devcgroup_online(struct cgroup_subsys_state *css)
{
	struct dev_cgroup *dev_cgroup = css_to_devcgroup(css);
	struct dev_cgroup *parent_dev_cgroup = css_to_devcgroup(css->parent);
	int ret = 0;

	mutex_lock(&devcgroup_mutex);

	if (parent_dev_cgroup == NULL)
		dev_cgroup->behavior = DEVCG_DEFAULT_ALLOW;
	else {
		ret = dev_exceptions_copy(&dev_cgroup->exceptions,
					  &parent_dev_cgroup->exceptions);
		if (!ret)
			dev_cgroup->behavior = parent_dev_cgroup->behavior;
	}
	mutex_unlock(&devcgroup_mutex);

	return ret;
}

static void devcgroup_offline(struct cgroup_subsys_state *css)
{
	struct dev_cgroup *dev_cgroup = css_to_devcgroup(css);

	mutex_lock(&devcgroup_mutex);
	dev_cgroup->behavior = DEVCG_DEFAULT_NONE;
	mutex_unlock(&devcgroup_mutex);
}

/*
 * called from kernel/cgroup.c with cgroup_lock() held.
 */
static struct cgroup_subsys_state *
devcgroup_css_alloc(struct cgroup_subsys_state *parent_css)
{
	struct dev_cgroup *dev_cgroup;

	dev_cgroup = kzalloc(sizeof(*dev_cgroup), GFP_KERNEL);
	if (!dev_cgroup)
		return ERR_PTR(-ENOMEM);
	INIT_LIST_HEAD(&dev_cgroup->exceptions);
	dev_cgroup->behavior = DEVCG_DEFAULT_NONE;

	return &dev_cgroup->css;
}

static void devcgroup_css_free(struct cgroup_subsys_state *css)
{
	struct dev_cgroup *dev_cgroup = css_to_devcgroup(css);

	__dev_exception_clean(dev_cgroup);
	kfree(dev_cgroup);
}

#define DEVCG_ALLOW 1
#define DEVCG_DENY 2
#define DEVCG_LIST 3

#define MAJMINLEN 13
#define ACCLEN 4

static void set_access(char *acc, short access)
{
	int idx = 0;
	memset(acc, 0, ACCLEN);
	if (access & ACC_READ)
		acc[idx++] = 'r';
	if (access & ACC_WRITE)
		acc[idx++] = 'w';
	if (access & ACC_MKNOD)
		acc[idx++] = 'm';
}

static char type_to_char(short type)
{
	if (type == DEV_ALL)
		return 'a';
	if (type == DEV_CHAR)
		return 'c';
	if (type == DEV_BLOCK)
		return 'b';
	return 'X';
}

static void set_majmin(char *str, unsigned m)
{
	if (m == ~0)
		strcpy(str, "*");
	else
		sprintf(str, "%u", m);
}

static int devcgroup_seq_show(struct seq_file *m, void *v)
{
	struct dev_cgroup *devcgroup = css_to_devcgroup(seq_css(m));
	struct dev_exception_item *ex;
	char maj[MAJMINLEN], min[MAJMINLEN], acc[ACCLEN];

	rcu_read_lock();
	/*
	 * To preserve the compatibility:
	 * - Only show the "all devices" when the default policy is to allow
	 * - List the exceptions in case the default policy is to deny
	 * This way, the file remains as a "whitelist of devices"
	 */
	if (devcgroup->behavior == DEVCG_DEFAULT_ALLOW) {
		set_access(acc, ACC_MASK);
		set_majmin(maj, ~0);
		set_majmin(min, ~0);
		seq_printf(m, "%c %s:%s %s\n", type_to_char(DEV_ALL),
			   maj, min, acc);
	} else {
		list_for_each_entry_rcu(ex, &devcgroup->exceptions, list) {
			set_access(acc, ex->access);
			set_majmin(maj, ex->major);
			set_majmin(min, ex->minor);
			seq_printf(m, "%c %s:%s %s\n", type_to_char(ex->type),
				   maj, min, acc);
		}
	}
	rcu_read_unlock();

	return 0;
}

/**
 * match_exception	- iterates the exception list trying to find a complete match
 * @exceptions: list of exceptions
 * @type: device type (DEV_BLOCK or DEV_CHAR)
 * @major: device file major number, ~0 to match all
 * @minor: device file minor number, ~0 to match all
 * @access: permission mask (ACC_READ, ACC_WRITE, ACC_MKNOD)
 *
 * It is considered a complete match if an exception is found that will
 * contain the entire range of provided parameters.
 *
 * Return: true in case it matches an exception completely
 */
static bool match_exception(struct list_head *exceptions, short type,
			    u32 major, u32 minor, short access)
{
	struct dev_exception_item *ex;

	list_for_each_entry_rcu(ex, exceptions, list) {
		if ((type & DEV_BLOCK) && !(ex->type & DEV_BLOCK))
			continue;
		if ((type & DEV_CHAR) && !(ex->type & DEV_CHAR))
			continue;
		if (ex->major != ~0 && ex->major != major)
			continue;
		if (ex->minor != ~0 && ex->minor != minor)
			continue;
		/* provided access cannot have more than the exception rule */
		if (access & (~ex->access))
			continue;
		return true;
	}
	return false;
}

/**
 * match_exception_partial - iterates the exception list trying to find a partial match
 * @exceptions: list of exceptions
 * @type: device type (DEV_BLOCK or DEV_CHAR)
 * @major: device file major number, ~0 to match all
 * @minor: device file minor number, ~0 to match all
 * @access: permission mask (ACC_READ, ACC_WRITE, ACC_MKNOD)
 *
 * It is considered a partial match if an exception's range is found to
 * contain *any* of the devices specified by provided parameters. This is
 * used to make sure no extra access is being granted that is forbidden by
 * any of the exception list.
 *
 * Return: true in case the provided range mat matches an exception completely
 */
static bool match_exception_partial(struct list_head *exceptions, short type,
				    u32 major, u32 minor, short access)
{
	struct dev_exception_item *ex;

	list_for_each_entry_rcu(ex, exceptions, list) {
		if ((type & DEV_BLOCK) && !(ex->type & DEV_BLOCK))
			continue;
		if ((type & DEV_CHAR) && !(ex->type & DEV_CHAR))
			continue;
		/*
		 * We must be sure that both the exception and the provided
		 * range aren't masking all devices
		 */
		if (ex->major != ~0 && major != ~0 && ex->major != major)
			continue;
		if (ex->minor != ~0 && minor != ~0 && ex->minor != minor)
			continue;
		/*
		 * In order to make sure the provided range isn't matching
		 * an exception, all its access bits shouldn't match the
		 * exception's access bits
		 */
		if (!(access & ex->access))
			continue;
		return true;
	}
	return false;
}

/**
 * verify_new_ex - verifies if a new exception is allowed by parent cgroup's permissions
 * @dev_cgroup: dev cgroup to be tested against
 * @refex: new exception
 * @behavior: behavior of the exception's dev_cgroup
 *
 * This is used to make sure a child cgroup won't have more privileges
 * than its parent
 */
static bool verify_new_ex(struct dev_cgroup *dev_cgroup,
		          struct dev_exception_item *refex,
		          enum devcg_behavior behavior)
{
	bool match = false;

	RCU_LOCKDEP_WARN(!rcu_read_lock_held() &&
<<<<<<< HEAD
			 lockdep_is_held(&devcgroup_mutex),
=======
			 !lockdep_is_held(&devcgroup_mutex),
>>>>>>> 9f30a04d
			 "device_cgroup:verify_new_ex called without proper synchronization");

	if (dev_cgroup->behavior == DEVCG_DEFAULT_ALLOW) {
		if (behavior == DEVCG_DEFAULT_ALLOW) {
			/*
			 * new exception in the child doesn't matter, only
			 * adding extra restrictions
			 */ 
			return true;
		} else {
			/*
			 * new exception in the child will add more devices
			 * that can be acessed, so it can't match any of
			 * parent's exceptions, even slightly
			 */ 
			match = match_exception_partial(&dev_cgroup->exceptions,
							refex->type,
							refex->major,
							refex->minor,
							refex->access);

			if (match)
				return false;
			return true;
		}
	} else {
		/*
		 * Only behavior == DEVCG_DEFAULT_DENY allowed here, therefore
		 * the new exception will add access to more devices and must
		 * be contained completely in an parent's exception to be
		 * allowed
		 */
		match = match_exception(&dev_cgroup->exceptions, refex->type,
					refex->major, refex->minor,
					refex->access);

		if (match)
			/* parent has an exception that matches the proposed */
			return true;
		else
			return false;
	}
	return false;
}

/*
 * parent_has_perm:
 * when adding a new allow rule to a device exception list, the rule
 * must be allowed in the parent device
 */
static int parent_has_perm(struct dev_cgroup *childcg,
				  struct dev_exception_item *ex)
{
	struct dev_cgroup *parent = css_to_devcgroup(childcg->css.parent);

	if (!parent)
		return 1;
	return verify_new_ex(parent, ex, childcg->behavior);
}

/**
 * parent_allows_removal - verify if it's ok to remove an exception
 * @childcg: child cgroup from where the exception will be removed
 * @ex: exception being removed
 *
 * When removing an exception in cgroups with default ALLOW policy, it must
 * be checked if removing it will give the child cgroup more access than the
 * parent.
 *
 * Return: true if it's ok to remove exception, false otherwise
 */
static bool parent_allows_removal(struct dev_cgroup *childcg,
				  struct dev_exception_item *ex)
{
	struct dev_cgroup *parent = css_to_devcgroup(childcg->css.parent);

	if (!parent)
		return true;

	/* It's always allowed to remove access to devices */
	if (childcg->behavior == DEVCG_DEFAULT_DENY)
		return true;

	/*
	 * Make sure you're not removing part or a whole exception existing in
	 * the parent cgroup
	 */
	return !match_exception_partial(&parent->exceptions, ex->type,
					ex->major, ex->minor, ex->access);
}

/**
 * may_allow_all - checks if it's possible to change the behavior to
 *		   allow based on parent's rules.
 * @parent: device cgroup's parent
 * returns: != 0 in case it's allowed, 0 otherwise
 */
static inline int may_allow_all(struct dev_cgroup *parent)
{
	if (!parent)
		return 1;
	return parent->behavior == DEVCG_DEFAULT_ALLOW;
}

/**
 * revalidate_active_exceptions - walks through the active exception list and
 * 				  revalidates the exceptions based on parent's
 * 				  behavior and exceptions. The exceptions that
 * 				  are no longer valid will be removed.
 * 				  Called with devcgroup_mutex held.
 * @devcg: cgroup which exceptions will be checked
 *
 * This is one of the three key functions for hierarchy implementation.
 * This function is responsible for re-evaluating all the cgroup's active
 * exceptions due to a parent's exception change.
 * Refer to Documentation/cgroups/devices.txt for more details.
 */
static void revalidate_active_exceptions(struct dev_cgroup *devcg)
{
	struct dev_exception_item *ex;
	struct list_head *this, *tmp;

	list_for_each_safe(this, tmp, &devcg->exceptions) {
		ex = container_of(this, struct dev_exception_item, list);
		if (!parent_has_perm(devcg, ex))
			dev_exception_rm(devcg, ex);
	}
}

/**
 * propagate_exception - propagates a new exception to the children
 * @devcg_root: device cgroup that added a new exception
 * @ex: new exception to be propagated
 *
 * returns: 0 in case of success, != 0 in case of error
 */
static int propagate_exception(struct dev_cgroup *devcg_root,
			       struct dev_exception_item *ex)
{
	struct cgroup_subsys_state *pos;
	int rc = 0;

	rcu_read_lock();

	css_for_each_descendant_pre(pos, &devcg_root->css) {
		struct dev_cgroup *devcg = css_to_devcgroup(pos);

		/*
		 * Because devcgroup_mutex is held, no devcg will become
		 * online or offline during the tree walk (see on/offline
		 * methods), and online ones are safe to access outside RCU
		 * read lock without bumping refcnt.
		 */
		if (pos == &devcg_root->css || !is_devcg_online(devcg))
			continue;

		rcu_read_unlock();

		/*
		 * in case both root's behavior and devcg is allow, a new
		 * restriction means adding to the exception list
		 */
		if (devcg_root->behavior == DEVCG_DEFAULT_ALLOW &&
		    devcg->behavior == DEVCG_DEFAULT_ALLOW) {
			rc = dev_exception_add(devcg, ex);
			if (rc)
				break;
		} else {
			/*
			 * in the other possible cases:
			 * root's behavior: allow, devcg's: deny
			 * root's behavior: deny, devcg's: deny
			 * the exception will be removed
			 */
			dev_exception_rm(devcg, ex);
		}
		revalidate_active_exceptions(devcg);

		rcu_read_lock();
	}

	rcu_read_unlock();
	return rc;
}

/*
 * Modify the exception list using allow/deny rules.
 * CAP_SYS_ADMIN is needed for this.  It's at least separate from CAP_MKNOD
 * so we can give a container CAP_MKNOD to let it create devices but not
 * modify the exception list.
 * It seems likely we'll want to add a CAP_CONTAINER capability to allow
 * us to also grant CAP_SYS_ADMIN to containers without giving away the
 * device exception list controls, but for now we'll stick with CAP_SYS_ADMIN
 *
 * Taking rules away is always allowed (given CAP_SYS_ADMIN).  Granting
 * new access is only allowed if you're in the top-level cgroup, or your
 * parent cgroup has the access you're asking for.
 */
static int devcgroup_update_access(struct dev_cgroup *devcgroup,
				   int filetype, char *buffer)
{
	const char *b;
	char temp[12];		/* 11 + 1 characters needed for a u32 */
	int count, rc = 0;
	struct dev_exception_item ex;
	struct dev_cgroup *parent = css_to_devcgroup(devcgroup->css.parent);

	if (!capable(CAP_SYS_ADMIN))
		return -EPERM;

	memset(&ex, 0, sizeof(ex));
	b = buffer;

	switch (*b) {
	case 'a':
		switch (filetype) {
		case DEVCG_ALLOW:
			if (css_has_online_children(&devcgroup->css))
				return -EINVAL;

			if (!may_allow_all(parent))
				return -EPERM;
			dev_exception_clean(devcgroup);
			devcgroup->behavior = DEVCG_DEFAULT_ALLOW;
			if (!parent)
				break;

			rc = dev_exceptions_copy(&devcgroup->exceptions,
						 &parent->exceptions);
			if (rc)
				return rc;
			break;
		case DEVCG_DENY:
			if (css_has_online_children(&devcgroup->css))
				return -EINVAL;

			dev_exception_clean(devcgroup);
			devcgroup->behavior = DEVCG_DEFAULT_DENY;
			break;
		default:
			return -EINVAL;
		}
		return 0;
	case 'b':
		ex.type = DEV_BLOCK;
		break;
	case 'c':
		ex.type = DEV_CHAR;
		break;
	default:
		return -EINVAL;
	}
	b++;
	if (!isspace(*b))
		return -EINVAL;
	b++;
	if (*b == '*') {
		ex.major = ~0;
		b++;
	} else if (isdigit(*b)) {
		memset(temp, 0, sizeof(temp));
		for (count = 0; count < sizeof(temp) - 1; count++) {
			temp[count] = *b;
			b++;
			if (!isdigit(*b))
				break;
		}
		rc = kstrtou32(temp, 10, &ex.major);
		if (rc)
			return -EINVAL;
	} else {
		return -EINVAL;
	}
	if (*b != ':')
		return -EINVAL;
	b++;

	/* read minor */
	if (*b == '*') {
		ex.minor = ~0;
		b++;
	} else if (isdigit(*b)) {
		memset(temp, 0, sizeof(temp));
		for (count = 0; count < sizeof(temp) - 1; count++) {
			temp[count] = *b;
			b++;
			if (!isdigit(*b))
				break;
		}
		rc = kstrtou32(temp, 10, &ex.minor);
		if (rc)
			return -EINVAL;
	} else {
		return -EINVAL;
	}
	if (!isspace(*b))
		return -EINVAL;
	for (b++, count = 0; count < 3; count++, b++) {
		switch (*b) {
		case 'r':
			ex.access |= ACC_READ;
			break;
		case 'w':
			ex.access |= ACC_WRITE;
			break;
		case 'm':
			ex.access |= ACC_MKNOD;
			break;
		case '\n':
		case '\0':
			count = 3;
			break;
		default:
			return -EINVAL;
		}
	}

	switch (filetype) {
	case DEVCG_ALLOW:
		/*
		 * If the default policy is to allow by default, try to remove
		 * an matching exception instead. And be silent about it: we
		 * don't want to break compatibility
		 */
		if (devcgroup->behavior == DEVCG_DEFAULT_ALLOW) {
			/* Check if the parent allows removing it first */
			if (!parent_allows_removal(devcgroup, &ex))
				return -EPERM;
			dev_exception_rm(devcgroup, &ex);
			break;
		}

		if (!parent_has_perm(devcgroup, &ex))
			return -EPERM;
		rc = dev_exception_add(devcgroup, &ex);
		break;
	case DEVCG_DENY:
		/*
		 * If the default policy is to deny by default, try to remove
		 * an matching exception instead. And be silent about it: we
		 * don't want to break compatibility
		 */
		if (devcgroup->behavior == DEVCG_DEFAULT_DENY)
			dev_exception_rm(devcgroup, &ex);
		else
			rc = dev_exception_add(devcgroup, &ex);

		if (rc)
			break;
		/* we only propagate new restrictions */
		rc = propagate_exception(devcgroup, &ex);
		break;
	default:
		rc = -EINVAL;
	}
	return rc;
}

static ssize_t devcgroup_access_write(struct kernfs_open_file *of,
				      char *buf, size_t nbytes, loff_t off)
{
	int retval;

	mutex_lock(&devcgroup_mutex);
	retval = devcgroup_update_access(css_to_devcgroup(of_css(of)),
					 of_cft(of)->private, strstrip(buf));
	mutex_unlock(&devcgroup_mutex);
	return retval ?: nbytes;
}

static struct cftype dev_cgroup_files[] = {
	{
		.name = "allow",
		.write = devcgroup_access_write,
		.private = DEVCG_ALLOW,
	},
	{
		.name = "deny",
		.write = devcgroup_access_write,
		.private = DEVCG_DENY,
	},
	{
		.name = "list",
		.seq_show = devcgroup_seq_show,
		.private = DEVCG_LIST,
	},
	{ }	/* terminate */
};

struct cgroup_subsys devices_cgrp_subsys = {
	.css_alloc = devcgroup_css_alloc,
	.css_free = devcgroup_css_free,
	.css_online = devcgroup_online,
	.css_offline = devcgroup_offline,
	.legacy_cftypes = dev_cgroup_files,
};

/**
 * __devcgroup_check_permission - checks if an inode operation is permitted
 * @dev_cgroup: the dev cgroup to be tested against
 * @type: device type
 * @major: device major number
 * @minor: device minor number
 * @access: combination of ACC_WRITE, ACC_READ and ACC_MKNOD
 *
 * returns 0 on success, -EPERM case the operation is not permitted
 */
static int __devcgroup_check_permission(short type, u32 major, u32 minor,
				        short access)
{
	struct dev_cgroup *dev_cgroup;
	bool rc;

	rcu_read_lock();
	dev_cgroup = task_devcgroup(current);
	if (dev_cgroup->behavior == DEVCG_DEFAULT_ALLOW)
		/* Can't match any of the exceptions, even partially */
		rc = !match_exception_partial(&dev_cgroup->exceptions,
					      type, major, minor, access);
	else
		/* Need to match completely one exception to be allowed */
		rc = match_exception(&dev_cgroup->exceptions, type, major,
				     minor, access);
	rcu_read_unlock();

	if (!rc)
		return -EPERM;

	return 0;
}

int __devcgroup_inode_permission(struct inode *inode, int mask)
{
	short type, access = 0;

	if (S_ISBLK(inode->i_mode))
		type = DEV_BLOCK;
	if (S_ISCHR(inode->i_mode))
		type = DEV_CHAR;
	if (mask & MAY_WRITE)
		access |= ACC_WRITE;
	if (mask & MAY_READ)
		access |= ACC_READ;

	return __devcgroup_check_permission(type, imajor(inode), iminor(inode),
			access);
}

int devcgroup_inode_mknod(int mode, dev_t dev)
{
	short type;

	if (!S_ISBLK(mode) && !S_ISCHR(mode))
		return 0;

	if (S_ISBLK(mode))
		type = DEV_BLOCK;
	else
		type = DEV_CHAR;

	return __devcgroup_check_permission(type, MAJOR(dev), MINOR(dev),
			ACC_MKNOD);

}<|MERGE_RESOLUTION|>--- conflicted
+++ resolved
@@ -401,11 +401,7 @@
 	bool match = false;
 
 	RCU_LOCKDEP_WARN(!rcu_read_lock_held() &&
-<<<<<<< HEAD
-			 lockdep_is_held(&devcgroup_mutex),
-=======
 			 !lockdep_is_held(&devcgroup_mutex),
->>>>>>> 9f30a04d
 			 "device_cgroup:verify_new_ex called without proper synchronization");
 
 	if (dev_cgroup->behavior == DEVCG_DEFAULT_ALLOW) {
