--- conflicted
+++ resolved
@@ -95,11 +95,7 @@
 }
 EXPORT_SYMBOL_GPL(kvm_gfn_to_pfn_cache_check);
 
-<<<<<<< HEAD
-static void gpc_release_pfn_and_khva(struct kvm *kvm, kvm_pfn_t pfn, void *khva)
-=======
 static void gpc_unmap_khva(struct kvm *kvm, kvm_pfn_t pfn, void *khva)
->>>>>>> e6f4ff3f
 {
 	/* Unmap the old pfn/page if it was mapped before. */
 	if (!is_error_noslot_pfn(pfn) && khva) {
@@ -116,40 +112,21 @@
 {
 	/*
 	 * mn_active_invalidate_count acts for all intents and purposes
-<<<<<<< HEAD
-	 * like mmu_notifier_count here; but the latter cannot be used
-	 * here because the invalidation of caches in the mmu_notifier
-	 * event occurs _before_ mmu_notifier_count is elevated.
-=======
 	 * like mmu_invalidate_in_progress here; but the latter cannot
 	 * be used here because the invalidation of caches in the
 	 * mmu_notifier event occurs _before_ mmu_invalidate_in_progress
 	 * is elevated.
->>>>>>> e6f4ff3f
 	 *
 	 * Note, it does not matter that mn_active_invalidate_count
 	 * is not protected by gpc->lock.  It is guaranteed to
 	 * be elevated before the mmu_notifier acquires gpc->lock, and
-<<<<<<< HEAD
-	 * isn't dropped until after mmu_notifier_seq is updated.
-=======
 	 * isn't dropped until after mmu_invalidate_seq is updated.
->>>>>>> e6f4ff3f
 	 */
 	if (kvm->mn_active_invalidate_count)
 		return true;
 
 	/*
 	 * Ensure mn_active_invalidate_count is read before
-<<<<<<< HEAD
-	 * mmu_notifier_seq.  This pairs with the smp_wmb() in
-	 * mmu_notifier_invalidate_range_end() to guarantee either the
-	 * old (non-zero) value of mn_active_invalidate_count or the
-	 * new (incremented) value of mmu_notifier_seq is observed.
-	 */
-	smp_rmb();
-	return kvm->mmu_notifier_seq != mmu_seq;
-=======
 	 * mmu_invalidate_seq.  This pairs with the smp_wmb() in
 	 * mmu_notifier_invalidate_range_end() to guarantee either the
 	 * old (non-zero) value of mn_active_invalidate_count or the
@@ -157,7 +134,6 @@
 	 */
 	smp_rmb();
 	return kvm->mmu_invalidate_seq != mmu_seq;
->>>>>>> e6f4ff3f
 }
 
 static kvm_pfn_t hva_to_pfn_retry(struct kvm *kvm, struct gfn_to_pfn_cache *gpc)
@@ -197,17 +173,10 @@
 			 * Keep the mapping if the previous iteration reused
 			 * the existing mapping and didn't create a new one.
 			 */
-<<<<<<< HEAD
-			if (new_khva == old_khva)
-				new_khva = NULL;
-
-			gpc_release_pfn_and_khva(kvm, new_pfn, new_khva);
-=======
 			if (new_khva != old_khva)
 				gpc_unmap_khva(kvm, new_pfn, new_khva);
 
 			kvm_release_pfn_clean(new_pfn);
->>>>>>> e6f4ff3f
 
 			cond_resched();
 		}
@@ -237,7 +206,6 @@
 				goto out_error;
 			}
 		}
-<<<<<<< HEAD
 
 		write_lock_irq(&gpc->lock);
 
@@ -251,22 +219,6 @@
 	gpc->valid = true;
 	gpc->pfn = new_pfn;
 	gpc->khva = new_khva + (gpc->gpa & ~PAGE_MASK);
-	return 0;
-
-=======
-
-		write_lock_irq(&gpc->lock);
-
-		/*
-		 * Other tasks must wait for _this_ refresh to complete before
-		 * attempting to refresh.
-		 */
-		WARN_ON_ONCE(gpc->valid);
-	} while (mmu_notifier_retry_cache(kvm, mmu_seq));
-
-	gpc->valid = true;
-	gpc->pfn = new_pfn;
-	gpc->khva = new_khva + (gpc->gpa & ~PAGE_MASK);
 
 	/*
 	 * Put the reference to the _new_ pfn.  The pfn is now tracked by the
@@ -277,7 +229,6 @@
 
 	return 0;
 
->>>>>>> e6f4ff3f
 out_error:
 	write_lock_irq(&gpc->lock);
 
@@ -362,11 +313,7 @@
 	mutex_unlock(&gpc->refresh_lock);
 
 	if (old_pfn != new_pfn)
-<<<<<<< HEAD
-		gpc_release_pfn_and_khva(kvm, old_pfn, old_khva);
-=======
 		gpc_unmap_khva(kvm, old_pfn, old_khva);
->>>>>>> e6f4ff3f
 
 	return ret;
 }
@@ -395,11 +342,7 @@
 	write_unlock_irq(&gpc->lock);
 	mutex_unlock(&gpc->refresh_lock);
 
-<<<<<<< HEAD
-	gpc_release_pfn_and_khva(kvm, old_pfn, old_khva);
-=======
 	gpc_unmap_khva(kvm, old_pfn, old_khva);
->>>>>>> e6f4ff3f
 }
 EXPORT_SYMBOL_GPL(kvm_gfn_to_pfn_cache_unmap);
 
