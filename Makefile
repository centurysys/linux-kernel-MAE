# SPDX-License-Identifier: GPL-2.0
VERSION = 5
PATCHLEVEL = 4
<<<<<<< HEAD
SUBLEVEL = 72
EXTRAVERSION = -linux4sam-2020.10-rc2
=======
SUBLEVEL = 74
EXTRAVERSION =
>>>>>>> b300b28b
NAME = Kleptomaniac Octopus

# *DOCUMENTATION*
# To see a list of typical targets execute "make help"
# More info can be located in ./README
# Comments in this file are targeted only to the developer, do not
# expect to learn how to build the kernel reading this file.

# That's our default target when none is given on the command line
PHONY := _all
_all:

# We are using a recursive build, so we need to do a little thinking
# to get the ordering right.
#
# Most importantly: sub-Makefiles should only ever modify files in
# their own directory. If in some directory we have a dependency on
# a file in another dir (which doesn't happen often, but it's often
# unavoidable when linking the built-in.a targets which finally
# turn into vmlinux), we will call a sub make in that other dir, and
# after that we are sure that everything which is in that other dir
# is now up to date.
#
# The only cases where we need to modify files which have global
# effects are thus separated out and done before the recursive
# descending is started. They are now explicitly listed as the
# prepare rule.

ifneq ($(sub_make_done),1)

# Do not use make's built-in rules and variables
# (this increases performance and avoids hard-to-debug behaviour)
MAKEFLAGS += -rR

# Avoid funny character set dependencies
unexport LC_ALL
LC_COLLATE=C
LC_NUMERIC=C
export LC_COLLATE LC_NUMERIC

# Avoid interference with shell env settings
unexport GREP_OPTIONS

# Beautify output
# ---------------------------------------------------------------------------
#
# Normally, we echo the whole command before executing it. By making
# that echo $($(quiet)$(cmd)), we now have the possibility to set
# $(quiet) to choose other forms of output instead, e.g.
#
#         quiet_cmd_cc_o_c = Compiling $(RELDIR)/$@
#         cmd_cc_o_c       = $(CC) $(c_flags) -c -o $@ $<
#
# If $(quiet) is empty, the whole command will be printed.
# If it is set to "quiet_", only the short version will be printed.
# If it is set to "silent_", nothing will be printed at all, since
# the variable $(silent_cmd_cc_o_c) doesn't exist.
#
# A simple variant is to prefix commands with $(Q) - that's useful
# for commands that shall be hidden in non-verbose mode.
#
#	$(Q)ln $@ :<
#
# If KBUILD_VERBOSE equals 0 then the above command will be hidden.
# If KBUILD_VERBOSE equals 1 then the above command is displayed.
#
# To put more focus on warnings, be less verbose as default
# Use 'make V=1' to see the full commands

ifeq ("$(origin V)", "command line")
  KBUILD_VERBOSE = $(V)
endif
ifndef KBUILD_VERBOSE
  KBUILD_VERBOSE = 0
endif

ifeq ($(KBUILD_VERBOSE),1)
  quiet =
  Q =
else
  quiet=quiet_
  Q = @
endif

# If the user is running make -s (silent mode), suppress echoing of
# commands

ifneq ($(findstring s,$(filter-out --%,$(MAKEFLAGS))),)
  quiet=silent_
endif

export quiet Q KBUILD_VERBOSE

# Kbuild will save output files in the current working directory.
# This does not need to match to the root of the kernel source tree.
#
# For example, you can do this:
#
#  cd /dir/to/store/output/files; make -f /dir/to/kernel/source/Makefile
#
# If you want to save output files in a different location, there are
# two syntaxes to specify it.
#
# 1) O=
# Use "make O=dir/to/store/output/files/"
#
# 2) Set KBUILD_OUTPUT
# Set the environment variable KBUILD_OUTPUT to point to the output directory.
# export KBUILD_OUTPUT=dir/to/store/output/files/; make
#
# The O= assignment takes precedence over the KBUILD_OUTPUT environment
# variable.

# Do we want to change the working directory?
ifeq ("$(origin O)", "command line")
  KBUILD_OUTPUT := $(O)
endif

ifneq ($(KBUILD_OUTPUT),)
# Make's built-in functions such as $(abspath ...), $(realpath ...) cannot
# expand a shell special character '~'. We use a somewhat tedious way here.
abs_objtree := $(shell mkdir -p $(KBUILD_OUTPUT) && cd $(KBUILD_OUTPUT) && pwd)
$(if $(abs_objtree),, \
     $(error failed to create output directory "$(KBUILD_OUTPUT)"))

# $(realpath ...) resolves symlinks
abs_objtree := $(realpath $(abs_objtree))
else
abs_objtree := $(CURDIR)
endif # ifneq ($(KBUILD_OUTPUT),)

ifeq ($(abs_objtree),$(CURDIR))
# Suppress "Entering directory ..." unless we are changing the work directory.
MAKEFLAGS += --no-print-directory
else
need-sub-make := 1
endif

abs_srctree := $(realpath $(dir $(lastword $(MAKEFILE_LIST))))

ifneq ($(words $(subst :, ,$(abs_srctree))), 1)
$(error source directory cannot contain spaces or colons)
endif

ifneq ($(abs_srctree),$(abs_objtree))
# Look for make include files relative to root of kernel src
#
# This does not become effective immediately because MAKEFLAGS is re-parsed
# once after the Makefile is read. We need to invoke sub-make.
MAKEFLAGS += --include-dir=$(abs_srctree)
need-sub-make := 1
endif

ifneq ($(filter 3.%,$(MAKE_VERSION)),)
# 'MAKEFLAGS += -rR' does not immediately become effective for GNU Make 3.x
# We need to invoke sub-make to avoid implicit rules in the top Makefile.
need-sub-make := 1
# Cancel implicit rules for this Makefile.
$(lastword $(MAKEFILE_LIST)): ;
endif

export abs_srctree abs_objtree
export sub_make_done := 1

ifeq ($(need-sub-make),1)

PHONY += $(MAKECMDGOALS) sub-make

$(filter-out _all sub-make $(lastword $(MAKEFILE_LIST)), $(MAKECMDGOALS)) _all: sub-make
	@:

# Invoke a second make in the output directory, passing relevant variables
sub-make:
	$(Q)$(MAKE) -C $(abs_objtree) -f $(abs_srctree)/Makefile $(MAKECMDGOALS)

endif # need-sub-make
endif # sub_make_done

# We process the rest of the Makefile if this is the final invocation of make
ifeq ($(need-sub-make),)

# Do not print "Entering directory ...",
# but we want to display it when entering to the output directory
# so that IDEs/editors are able to understand relative filenames.
MAKEFLAGS += --no-print-directory

# Call a source code checker (by default, "sparse") as part of the
# C compilation.
#
# Use 'make C=1' to enable checking of only re-compiled files.
# Use 'make C=2' to enable checking of *all* source files, regardless
# of whether they are re-compiled or not.
#
# See the file "Documentation/dev-tools/sparse.rst" for more details,
# including where to get the "sparse" utility.

ifeq ("$(origin C)", "command line")
  KBUILD_CHECKSRC = $(C)
endif
ifndef KBUILD_CHECKSRC
  KBUILD_CHECKSRC = 0
endif

# Use make M=dir or set the environment variable KBUILD_EXTMOD to specify the
# directory of external module to build. Setting M= takes precedence.
ifeq ("$(origin M)", "command line")
  KBUILD_EXTMOD := $(M)
endif

export KBUILD_CHECKSRC KBUILD_EXTMOD

extmod-prefix = $(if $(KBUILD_EXTMOD),$(KBUILD_EXTMOD)/)

ifeq ($(abs_srctree),$(abs_objtree))
        # building in the source tree
        srctree := .
	building_out_of_srctree :=
else
        ifeq ($(abs_srctree)/,$(dir $(abs_objtree)))
                # building in a subdirectory of the source tree
                srctree := ..
        else
                srctree := $(abs_srctree)
        endif
	building_out_of_srctree := 1
endif

ifneq ($(KBUILD_ABS_SRCTREE),)
srctree := $(abs_srctree)
endif

objtree		:= .
VPATH		:= $(srctree)

export building_out_of_srctree srctree objtree VPATH

# To make sure we do not include .config for any of the *config targets
# catch them early, and hand them over to scripts/kconfig/Makefile
# It is allowed to specify more targets when calling make, including
# mixing *config targets and build targets.
# For example 'make oldconfig all'.
# Detect when mixed targets is specified, and make a second invocation
# of make so .config is not included in this case either (for *config).

version_h := include/generated/uapi/linux/version.h
old_version_h := include/linux/version.h

clean-targets := %clean mrproper cleandocs
no-dot-config-targets := $(clean-targets) \
			 cscope gtags TAGS tags help% %docs check% coccicheck \
			 $(version_h) headers headers_% archheaders archscripts \
			 %asm-generic kernelversion %src-pkg
no-sync-config-targets := $(no-dot-config-targets) install %install \
			   kernelrelease
single-targets := %.a %.i %.ko %.lds %.ll %.lst %.mod %.o %.s %.symtypes %/

config-build	:=
mixed-build	:=
need-config	:= 1
may-sync-config	:= 1
single-build	:=

ifneq ($(filter $(no-dot-config-targets), $(MAKECMDGOALS)),)
	ifeq ($(filter-out $(no-dot-config-targets), $(MAKECMDGOALS)),)
		need-config :=
	endif
endif

ifneq ($(filter $(no-sync-config-targets), $(MAKECMDGOALS)),)
	ifeq ($(filter-out $(no-sync-config-targets), $(MAKECMDGOALS)),)
		may-sync-config :=
	endif
endif

ifneq ($(KBUILD_EXTMOD),)
	may-sync-config :=
endif

ifeq ($(KBUILD_EXTMOD),)
        ifneq ($(filter config %config,$(MAKECMDGOALS)),)
		config-build := 1
                ifneq ($(words $(MAKECMDGOALS)),1)
			mixed-build := 1
                endif
        endif
endif

# We cannot build single targets and the others at the same time
ifneq ($(filter $(single-targets), $(MAKECMDGOALS)),)
	single-build := 1
	ifneq ($(filter-out $(single-targets), $(MAKECMDGOALS)),)
		mixed-build := 1
	endif
endif

# For "make -j clean all", "make -j mrproper defconfig all", etc.
ifneq ($(filter $(clean-targets),$(MAKECMDGOALS)),)
        ifneq ($(filter-out $(clean-targets),$(MAKECMDGOALS)),)
		mixed-build := 1
        endif
endif

# install and modules_install need also be processed one by one
ifneq ($(filter install,$(MAKECMDGOALS)),)
        ifneq ($(filter modules_install,$(MAKECMDGOALS)),)
		mixed-build := 1
        endif
endif

ifdef mixed-build
# ===========================================================================
# We're called with mixed targets (*config and build targets).
# Handle them one by one.

PHONY += $(MAKECMDGOALS) __build_one_by_one

$(filter-out __build_one_by_one, $(MAKECMDGOALS)): __build_one_by_one
	@:

__build_one_by_one:
	$(Q)set -e; \
	for i in $(MAKECMDGOALS); do \
		$(MAKE) -f $(srctree)/Makefile $$i; \
	done

else # !mixed-build

include scripts/Kbuild.include

# Read KERNELRELEASE from include/config/kernel.release (if it exists)
KERNELRELEASE = $(shell cat include/config/kernel.release 2> /dev/null)
KERNELVERSION = $(VERSION)$(if $(PATCHLEVEL),.$(PATCHLEVEL)$(if $(SUBLEVEL),.$(SUBLEVEL)))$(EXTRAVERSION)
export VERSION PATCHLEVEL SUBLEVEL KERNELRELEASE KERNELVERSION

include scripts/subarch.include

# Cross compiling and selecting different set of gcc/bin-utils
# ---------------------------------------------------------------------------
#
# When performing cross compilation for other architectures ARCH shall be set
# to the target architecture. (See arch/* for the possibilities).
# ARCH can be set during invocation of make:
# make ARCH=ia64
# Another way is to have ARCH set in the environment.
# The default ARCH is the host where make is executed.

# CROSS_COMPILE specify the prefix used for all executables used
# during compilation. Only gcc and related bin-utils executables
# are prefixed with $(CROSS_COMPILE).
# CROSS_COMPILE can be set on the command line
# make CROSS_COMPILE=ia64-linux-
# Alternatively CROSS_COMPILE can be set in the environment.
# Default value for CROSS_COMPILE is not to prefix executables
# Note: Some architectures assign CROSS_COMPILE in their arch/*/Makefile
ARCH		?= $(SUBARCH)

# Architecture as present in compile.h
UTS_MACHINE 	:= $(ARCH)
SRCARCH 	:= $(ARCH)

# Additional ARCH settings for x86
ifeq ($(ARCH),i386)
        SRCARCH := x86
endif
ifeq ($(ARCH),x86_64)
        SRCARCH := x86
endif

# Additional ARCH settings for sparc
ifeq ($(ARCH),sparc32)
       SRCARCH := sparc
endif
ifeq ($(ARCH),sparc64)
       SRCARCH := sparc
endif

# Additional ARCH settings for sh
ifeq ($(ARCH),sh64)
       SRCARCH := sh
endif

KCONFIG_CONFIG	?= .config
export KCONFIG_CONFIG

# SHELL used by kbuild
CONFIG_SHELL := sh

HOST_LFS_CFLAGS := $(shell getconf LFS_CFLAGS 2>/dev/null)
HOST_LFS_LDFLAGS := $(shell getconf LFS_LDFLAGS 2>/dev/null)
HOST_LFS_LIBS := $(shell getconf LFS_LIBS 2>/dev/null)

ifneq ($(LLVM),)
HOSTCC	= clang
HOSTCXX	= clang++
else
HOSTCC	= gcc
HOSTCXX	= g++
endif
KBUILD_HOSTCFLAGS   := -Wall -Wmissing-prototypes -Wstrict-prototypes -O2 \
		-fomit-frame-pointer -std=gnu89 $(HOST_LFS_CFLAGS) \
		$(HOSTCFLAGS)
KBUILD_HOSTCXXFLAGS := -O2 $(HOST_LFS_CFLAGS) $(HOSTCXXFLAGS)
KBUILD_HOSTLDFLAGS  := $(HOST_LFS_LDFLAGS) $(HOSTLDFLAGS)
KBUILD_HOSTLDLIBS   := $(HOST_LFS_LIBS) $(HOSTLDLIBS)

# Make variables (CC, etc...)
CPP		= $(CC) -E
ifneq ($(LLVM),)
CC		= clang
LD		= ld.lld
AR		= llvm-ar
NM		= llvm-nm
OBJCOPY		= llvm-objcopy
OBJDUMP		= llvm-objdump
READELF		= llvm-readelf
OBJSIZE		= llvm-size
STRIP		= llvm-strip
else
CC		= $(CROSS_COMPILE)gcc
LD		= $(CROSS_COMPILE)ld
AR		= $(CROSS_COMPILE)ar
NM		= $(CROSS_COMPILE)nm
OBJCOPY		= $(CROSS_COMPILE)objcopy
OBJDUMP		= $(CROSS_COMPILE)objdump
READELF		= $(CROSS_COMPILE)readelf
OBJSIZE		= $(CROSS_COMPILE)size
STRIP		= $(CROSS_COMPILE)strip
endif
PAHOLE		= pahole
LEX		= flex
YACC		= bison
AWK		= awk
INSTALLKERNEL  := installkernel
DEPMOD		= /sbin/depmod
PERL		= perl
PYTHON		= python
PYTHON3		= python3
CHECK		= sparse
BASH		= bash
KGZIP		= gzip
KBZIP2		= bzip2
KLZOP		= lzop
LZMA		= lzma
LZ4		= lz4c
XZ		= xz

CHECKFLAGS     := -D__linux__ -Dlinux -D__STDC__ -Dunix -D__unix__ \
		  -Wbitwise -Wno-return-void -Wno-unknown-attribute $(CF)
NOSTDINC_FLAGS :=
CFLAGS_MODULE   =
AFLAGS_MODULE   =
LDFLAGS_MODULE  =
CFLAGS_KERNEL	=
AFLAGS_KERNEL	=
LDFLAGS_vmlinux =

# Use USERINCLUDE when you must reference the UAPI directories only.
USERINCLUDE    := \
		-I$(srctree)/arch/$(SRCARCH)/include/uapi \
		-I$(objtree)/arch/$(SRCARCH)/include/generated/uapi \
		-I$(srctree)/include/uapi \
		-I$(objtree)/include/generated/uapi \
                -include $(srctree)/include/linux/kconfig.h

# Use LINUXINCLUDE when you must reference the include/ directory.
# Needed to be compatible with the O= option
LINUXINCLUDE    := \
		-I$(srctree)/arch/$(SRCARCH)/include \
		-I$(objtree)/arch/$(SRCARCH)/include/generated \
		$(if $(building_out_of_srctree),-I$(srctree)/include) \
		-I$(objtree)/include \
		$(USERINCLUDE)

KBUILD_AFLAGS   := -D__ASSEMBLY__ -fno-PIE
KBUILD_CFLAGS   := -Wall -Wundef -Werror=strict-prototypes -Wno-trigraphs \
		   -fno-strict-aliasing -fno-common -fshort-wchar -fno-PIE \
		   -Werror=implicit-function-declaration -Werror=implicit-int \
		   -Wno-format-security \
		   -std=gnu89
KBUILD_CPPFLAGS := -D__KERNEL__
KBUILD_AFLAGS_KERNEL :=
KBUILD_CFLAGS_KERNEL :=
KBUILD_AFLAGS_MODULE  := -DMODULE
KBUILD_CFLAGS_MODULE  := -DMODULE
KBUILD_LDFLAGS_MODULE :=
export KBUILD_LDS_MODULE := $(srctree)/scripts/module-common.lds
KBUILD_LDFLAGS :=
GCC_PLUGINS_CFLAGS :=
CLANG_FLAGS :=

export ARCH SRCARCH CONFIG_SHELL BASH HOSTCC KBUILD_HOSTCFLAGS CROSS_COMPILE LD CC
export CPP AR NM STRIP OBJCOPY OBJDUMP OBJSIZE READELF PAHOLE LEX YACC AWK INSTALLKERNEL
export PERL PYTHON PYTHON3 CHECK CHECKFLAGS MAKE UTS_MACHINE HOSTCXX
export KGZIP KBZIP2 KLZOP LZMA LZ4 XZ
export KBUILD_HOSTCXXFLAGS KBUILD_HOSTLDFLAGS KBUILD_HOSTLDLIBS LDFLAGS_MODULE

export KBUILD_CPPFLAGS NOSTDINC_FLAGS LINUXINCLUDE OBJCOPYFLAGS KBUILD_LDFLAGS
export KBUILD_CFLAGS CFLAGS_KERNEL CFLAGS_MODULE
export CFLAGS_KASAN CFLAGS_KASAN_NOSANITIZE CFLAGS_UBSAN
export KBUILD_AFLAGS AFLAGS_KERNEL AFLAGS_MODULE
export KBUILD_AFLAGS_MODULE KBUILD_CFLAGS_MODULE KBUILD_LDFLAGS_MODULE
export KBUILD_AFLAGS_KERNEL KBUILD_CFLAGS_KERNEL

# Files to ignore in find ... statements

export RCS_FIND_IGNORE := \( -name SCCS -o -name BitKeeper -o -name .svn -o    \
			  -name CVS -o -name .pc -o -name .hg -o -name .git \) \
			  -prune -o
export RCS_TAR_IGNORE := --exclude SCCS --exclude BitKeeper --exclude .svn \
			 --exclude CVS --exclude .pc --exclude .hg --exclude .git

# ===========================================================================
# Rules shared between *config targets and build targets

# Basic helpers built in scripts/basic/
PHONY += scripts_basic
scripts_basic:
	$(Q)$(MAKE) $(build)=scripts/basic
	$(Q)rm -f .tmp_quiet_recordmcount

PHONY += outputmakefile
# Before starting out-of-tree build, make sure the source tree is clean.
# outputmakefile generates a Makefile in the output directory, if using a
# separate output directory. This allows convenient use of make in the
# output directory.
# At the same time when output Makefile generated, generate .gitignore to
# ignore whole output directory
outputmakefile:
ifdef building_out_of_srctree
	$(Q)if [ -f $(srctree)/.config -o \
		 -d $(srctree)/include/config -o \
		 -d $(srctree)/arch/$(SRCARCH)/include/generated ]; then \
		echo >&2 "***"; \
		echo >&2 "*** The source tree is not clean, please run 'make$(if $(findstring command line, $(origin ARCH)), ARCH=$(ARCH)) mrproper'"; \
		echo >&2 "*** in $(abs_srctree)";\
		echo >&2 "***"; \
		false; \
	fi
	$(Q)ln -fsn $(srctree) source
	$(Q)$(CONFIG_SHELL) $(srctree)/scripts/mkmakefile $(srctree)
	$(Q)test -e .gitignore || \
	{ echo "# this is build directory, ignore it"; echo "*"; } > .gitignore
endif

ifneq ($(shell $(CC) --version 2>&1 | head -n 1 | grep clang),)
ifneq ($(CROSS_COMPILE),)
CLANG_FLAGS	+= --target=$(notdir $(CROSS_COMPILE:%-=%))
GCC_TOOLCHAIN_DIR := $(dir $(shell which $(CROSS_COMPILE)elfedit))
CLANG_FLAGS	+= --prefix=$(GCC_TOOLCHAIN_DIR)$(notdir $(CROSS_COMPILE))
GCC_TOOLCHAIN	:= $(realpath $(GCC_TOOLCHAIN_DIR)/..)
endif
ifneq ($(GCC_TOOLCHAIN),)
CLANG_FLAGS	+= --gcc-toolchain=$(GCC_TOOLCHAIN)
endif
ifneq ($(LLVM_IAS),1)
CLANG_FLAGS	+= -no-integrated-as
endif
CLANG_FLAGS	+= -Werror=unknown-warning-option
KBUILD_CFLAGS	+= $(CLANG_FLAGS)
KBUILD_AFLAGS	+= $(CLANG_FLAGS)
export CLANG_FLAGS
endif

# The expansion should be delayed until arch/$(SRCARCH)/Makefile is included.
# Some architectures define CROSS_COMPILE in arch/$(SRCARCH)/Makefile.
# CC_VERSION_TEXT is referenced from Kconfig (so it needs export),
# and from include/config/auto.conf.cmd to detect the compiler upgrade.
CC_VERSION_TEXT = $(shell $(CC) --version 2>/dev/null | head -n 1)

ifdef config-build
# ===========================================================================
# *config targets only - make sure prerequisites are updated, and descend
# in scripts/kconfig to make the *config target

# Read arch specific Makefile to set KBUILD_DEFCONFIG as needed.
# KBUILD_DEFCONFIG may point out an alternative default configuration
# used for 'make defconfig'
include arch/$(SRCARCH)/Makefile
export KBUILD_DEFCONFIG KBUILD_KCONFIG CC_VERSION_TEXT

config: outputmakefile scripts_basic FORCE
	$(Q)$(MAKE) $(build)=scripts/kconfig $@

%config: outputmakefile scripts_basic FORCE
	$(Q)$(MAKE) $(build)=scripts/kconfig $@

else #!config-build
# ===========================================================================
# Build targets only - this includes vmlinux, arch specific targets, clean
# targets and others. In general all targets except *config targets.

# If building an external module we do not care about the all: rule
# but instead _all depend on modules
PHONY += all
ifeq ($(KBUILD_EXTMOD),)
_all: all
else
_all: modules
endif

# Decide whether to build built-in, modular, or both.
# Normally, just do built-in.

KBUILD_MODULES :=
KBUILD_BUILTIN := 1

# If we have only "make modules", don't compile built-in objects.
ifeq ($(MAKECMDGOALS),modules)
  KBUILD_BUILTIN :=
endif

# If we have "make <whatever> modules", compile modules
# in addition to whatever we do anyway.
# Just "make" or "make all" shall build modules as well

ifneq ($(filter all _all modules nsdeps,$(MAKECMDGOALS)),)
  KBUILD_MODULES := 1
endif

ifeq ($(MAKECMDGOALS),)
  KBUILD_MODULES := 1
endif

export KBUILD_MODULES KBUILD_BUILTIN

ifdef need-config
include include/config/auto.conf
endif

ifeq ($(KBUILD_EXTMOD),)
# Objects we will link into vmlinux / subdirs we need to visit
init-y		:= init/
drivers-y	:= drivers/ sound/
drivers-$(CONFIG_SAMPLES) += samples/
net-y		:= net/
libs-y		:= lib/
core-y		:= usr/
virt-y		:= virt/
endif # KBUILD_EXTMOD

# The all: target is the default when no target is given on the
# command line.
# This allow a user to issue only 'make' to build a kernel including modules
# Defaults to vmlinux, but the arch makefile usually adds further targets
all: vmlinux

CFLAGS_GCOV	:= -fprofile-arcs -ftest-coverage \
	$(call cc-option,-fno-tree-loop-im) \
	$(call cc-disable-warning,maybe-uninitialized,)
export CFLAGS_GCOV

# The arch Makefiles can override CC_FLAGS_FTRACE. We may also append it later.
ifdef CONFIG_FUNCTION_TRACER
  CC_FLAGS_FTRACE := -pg
endif

RETPOLINE_CFLAGS_GCC := -mindirect-branch=thunk-extern -mindirect-branch-register
RETPOLINE_VDSO_CFLAGS_GCC := -mindirect-branch=thunk-inline -mindirect-branch-register
RETPOLINE_CFLAGS_CLANG := -mretpoline-external-thunk
RETPOLINE_VDSO_CFLAGS_CLANG := -mretpoline
RETPOLINE_CFLAGS := $(call cc-option,$(RETPOLINE_CFLAGS_GCC),$(call cc-option,$(RETPOLINE_CFLAGS_CLANG)))
RETPOLINE_VDSO_CFLAGS := $(call cc-option,$(RETPOLINE_VDSO_CFLAGS_GCC),$(call cc-option,$(RETPOLINE_VDSO_CFLAGS_CLANG)))
export RETPOLINE_CFLAGS
export RETPOLINE_VDSO_CFLAGS

include arch/$(SRCARCH)/Makefile

ifdef need-config
ifdef may-sync-config
# Read in dependencies to all Kconfig* files, make sure to run syncconfig if
# changes are detected. This should be included after arch/$(SRCARCH)/Makefile
# because some architectures define CROSS_COMPILE there.
include include/config/auto.conf.cmd

$(KCONFIG_CONFIG):
	@echo >&2 '***'
	@echo >&2 '*** Configuration file "$@" not found!'
	@echo >&2 '***'
	@echo >&2 '*** Please run some configurator (e.g. "make oldconfig" or'
	@echo >&2 '*** "make menuconfig" or "make xconfig").'
	@echo >&2 '***'
	@/bin/false

# The actual configuration files used during the build are stored in
# include/generated/ and include/config/. Update them if .config is newer than
# include/config/auto.conf (which mirrors .config).
#
# This exploits the 'multi-target pattern rule' trick.
# The syncconfig should be executed only once to make all the targets.
%/auto.conf %/auto.conf.cmd %/tristate.conf: $(KCONFIG_CONFIG)
	$(Q)$(MAKE) -f $(srctree)/Makefile syncconfig
else # !may-sync-config
# External modules and some install targets need include/generated/autoconf.h
# and include/config/auto.conf but do not care if they are up-to-date.
# Use auto.conf to trigger the test
PHONY += include/config/auto.conf

include/config/auto.conf:
	$(Q)test -e include/generated/autoconf.h -a -e $@ || (		\
	echo >&2;							\
	echo >&2 "  ERROR: Kernel configuration is invalid.";		\
	echo >&2 "         include/generated/autoconf.h or $@ are missing.";\
	echo >&2 "         Run 'make oldconfig && make prepare' on kernel src to fix it.";	\
	echo >&2 ;							\
	/bin/false)

endif # may-sync-config
endif # need-config

KBUILD_CFLAGS	+= $(call cc-option,-fno-delete-null-pointer-checks,)
KBUILD_CFLAGS	+= $(call cc-disable-warning,frame-address,)
KBUILD_CFLAGS	+= $(call cc-disable-warning, format-truncation)
KBUILD_CFLAGS	+= $(call cc-disable-warning, format-overflow)
KBUILD_CFLAGS	+= $(call cc-disable-warning, address-of-packed-member)

ifdef CONFIG_CC_OPTIMIZE_FOR_PERFORMANCE
KBUILD_CFLAGS += -O2
else ifdef CONFIG_CC_OPTIMIZE_FOR_PERFORMANCE_O3
KBUILD_CFLAGS += -O3
else ifdef CONFIG_CC_OPTIMIZE_FOR_SIZE
KBUILD_CFLAGS += -Os
endif

# Tell gcc to never replace conditional load with a non-conditional one
KBUILD_CFLAGS	+= $(call cc-option,--param=allow-store-data-races=0)
KBUILD_CFLAGS	+= $(call cc-option,-fno-allow-store-data-races)

include scripts/Makefile.kcov
include scripts/Makefile.gcc-plugins

ifdef CONFIG_READABLE_ASM
# Disable optimizations that make assembler listings hard to read.
# reorder blocks reorders the control in the function
# ipa clone creates specialized cloned functions
# partial inlining inlines only parts of functions
KBUILD_CFLAGS += $(call cc-option,-fno-reorder-blocks,) \
                 $(call cc-option,-fno-ipa-cp-clone,) \
                 $(call cc-option,-fno-partial-inlining)
endif

ifneq ($(CONFIG_FRAME_WARN),0)
KBUILD_CFLAGS += $(call cc-option,-Wframe-larger-than=${CONFIG_FRAME_WARN})
endif

stackp-flags-$(CONFIG_CC_HAS_STACKPROTECTOR_NONE) := -fno-stack-protector
stackp-flags-$(CONFIG_STACKPROTECTOR)             := -fstack-protector
stackp-flags-$(CONFIG_STACKPROTECTOR_STRONG)      := -fstack-protector-strong

KBUILD_CFLAGS += $(stackp-flags-y)

ifdef CONFIG_CC_IS_CLANG
KBUILD_CPPFLAGS += -Qunused-arguments
KBUILD_CFLAGS += -Wno-format-invalid-specifier
KBUILD_CFLAGS += -Wno-gnu
# Quiet clang warning: comparison of unsigned expression < 0 is always false
KBUILD_CFLAGS += -Wno-tautological-compare
# CLANG uses a _MergedGlobals as optimization, but this breaks modpost, as the
# source of a reference will be _MergedGlobals and not on of the whitelisted names.
# See modpost pattern 2
KBUILD_CFLAGS += -mno-global-merge
else

# These warnings generated too much noise in a regular build.
# Use make W=1 to enable them (see scripts/Makefile.extrawarn)
KBUILD_CFLAGS += -Wno-unused-but-set-variable

# Warn about unmarked fall-throughs in switch statement.
# Disabled for clang while comment to attribute conversion happens and
# https://github.com/ClangBuiltLinux/linux/issues/636 is discussed.
KBUILD_CFLAGS += $(call cc-option,-Wimplicit-fallthrough,)
endif

KBUILD_CFLAGS += $(call cc-disable-warning, unused-const-variable)
ifdef CONFIG_FRAME_POINTER
KBUILD_CFLAGS	+= -fno-omit-frame-pointer -fno-optimize-sibling-calls
else
# Some targets (ARM with Thumb2, for example), can't be built with frame
# pointers.  For those, we don't have FUNCTION_TRACER automatically
# select FRAME_POINTER.  However, FUNCTION_TRACER adds -pg, and this is
# incompatible with -fomit-frame-pointer with current GCC, so we don't use
# -fomit-frame-pointer with FUNCTION_TRACER.
ifndef CONFIG_FUNCTION_TRACER
KBUILD_CFLAGS	+= -fomit-frame-pointer
endif
endif

# Initialize all stack variables with a pattern, if desired.
ifdef CONFIG_INIT_STACK_ALL
KBUILD_CFLAGS	+= -ftrivial-auto-var-init=pattern
endif

DEBUG_CFLAGS	:= $(call cc-option, -fno-var-tracking-assignments)

ifdef CONFIG_DEBUG_INFO
ifdef CONFIG_DEBUG_INFO_SPLIT
DEBUG_CFLAGS	+= -gsplit-dwarf
else
DEBUG_CFLAGS	+= -g
endif
KBUILD_AFLAGS	+= -Wa,-gdwarf-2
endif
ifdef CONFIG_DEBUG_INFO_DWARF4
DEBUG_CFLAGS	+= -gdwarf-4
endif

ifdef CONFIG_DEBUG_INFO_REDUCED
DEBUG_CFLAGS	+= $(call cc-option, -femit-struct-debug-baseonly) \
		   $(call cc-option,-fno-var-tracking)
endif

KBUILD_CFLAGS += $(DEBUG_CFLAGS)
export DEBUG_CFLAGS

ifdef CONFIG_FUNCTION_TRACER
ifdef CONFIG_FTRACE_MCOUNT_RECORD
  # gcc 5 supports generating the mcount tables directly
  ifeq ($(call cc-option-yn,-mrecord-mcount),y)
    CC_FLAGS_FTRACE	+= -mrecord-mcount
    export CC_USING_RECORD_MCOUNT := 1
  endif
  ifdef CONFIG_HAVE_NOP_MCOUNT
    ifeq ($(call cc-option-yn, -mnop-mcount),y)
      CC_FLAGS_FTRACE	+= -mnop-mcount
      CC_FLAGS_USING	+= -DCC_USING_NOP_MCOUNT
    endif
  endif
endif
ifdef CONFIG_HAVE_FENTRY
  ifeq ($(call cc-option-yn, -mfentry),y)
    CC_FLAGS_FTRACE	+= -mfentry
    CC_FLAGS_USING	+= -DCC_USING_FENTRY
  endif
endif
export CC_FLAGS_FTRACE
KBUILD_CFLAGS	+= $(CC_FLAGS_FTRACE) $(CC_FLAGS_USING)
KBUILD_AFLAGS	+= $(CC_FLAGS_USING)
ifdef CONFIG_DYNAMIC_FTRACE
	ifdef CONFIG_HAVE_C_RECORDMCOUNT
		BUILD_C_RECORDMCOUNT := y
		export BUILD_C_RECORDMCOUNT
	endif
endif
endif

# We trigger additional mismatches with less inlining
ifdef CONFIG_DEBUG_SECTION_MISMATCH
KBUILD_CFLAGS += $(call cc-option, -fno-inline-functions-called-once)
endif

ifdef CONFIG_LD_DEAD_CODE_DATA_ELIMINATION
KBUILD_CFLAGS_KERNEL += -ffunction-sections -fdata-sections
LDFLAGS_vmlinux += --gc-sections
endif

ifdef CONFIG_LIVEPATCH
KBUILD_CFLAGS += $(call cc-option, -flive-patching=inline-clone)
endif

# arch Makefile may override CC so keep this after arch Makefile is included
NOSTDINC_FLAGS += -nostdinc -isystem $(shell $(CC) -print-file-name=include)

# warn about C99 declaration after statement
KBUILD_CFLAGS += -Wdeclaration-after-statement

# Variable Length Arrays (VLAs) should not be used anywhere in the kernel
KBUILD_CFLAGS += -Wvla

# disable pointer signed / unsigned warnings in gcc 4.0
KBUILD_CFLAGS += -Wno-pointer-sign

# disable stringop warnings in gcc 8+
KBUILD_CFLAGS += $(call cc-disable-warning, stringop-truncation)

# We'll want to enable this eventually, but it's not going away for 5.7 at least
KBUILD_CFLAGS += $(call cc-disable-warning, zero-length-bounds)
KBUILD_CFLAGS += $(call cc-disable-warning, array-bounds)
KBUILD_CFLAGS += $(call cc-disable-warning, stringop-overflow)

# Another good warning that we'll want to enable eventually
KBUILD_CFLAGS += $(call cc-disable-warning, restrict)

# Enabled with W=2, disabled by default as noisy
KBUILD_CFLAGS += $(call cc-disable-warning, maybe-uninitialized)

# disable invalid "can't wrap" optimizations for signed / pointers
KBUILD_CFLAGS	+= $(call cc-option,-fno-strict-overflow)

# clang sets -fmerge-all-constants by default as optimization, but this
# is non-conforming behavior for C and in fact breaks the kernel, so we
# need to disable it here generally.
KBUILD_CFLAGS	+= $(call cc-option,-fno-merge-all-constants)

# for gcc -fno-merge-all-constants disables everything, but it is fine
# to have actual conforming behavior enabled.
KBUILD_CFLAGS	+= $(call cc-option,-fmerge-constants)

# Make sure -fstack-check isn't enabled (like gentoo apparently did)
KBUILD_CFLAGS  += $(call cc-option,-fno-stack-check,)

# conserve stack if available
KBUILD_CFLAGS   += $(call cc-option,-fconserve-stack)

# Prohibit date/time macros, which would make the build non-deterministic
KBUILD_CFLAGS   += $(call cc-option,-Werror=date-time)

# enforce correct pointer usage
KBUILD_CFLAGS   += $(call cc-option,-Werror=incompatible-pointer-types)

# Require designated initializers for all marked structures
KBUILD_CFLAGS   += $(call cc-option,-Werror=designated-init)

# change __FILE__ to the relative path from the srctree
KBUILD_CFLAGS	+= $(call cc-option,-fmacro-prefix-map=$(srctree)/=)

# ensure -fcf-protection is disabled when using retpoline as it is
# incompatible with -mindirect-branch=thunk-extern
ifdef CONFIG_RETPOLINE
KBUILD_CFLAGS += $(call cc-option,-fcf-protection=none)
endif

include scripts/Makefile.kasan
include scripts/Makefile.extrawarn
include scripts/Makefile.ubsan

# Add user supplied CPPFLAGS, AFLAGS and CFLAGS as the last assignments
KBUILD_CPPFLAGS += $(KCPPFLAGS)
KBUILD_AFLAGS   += $(KAFLAGS)
KBUILD_CFLAGS   += $(KCFLAGS)

KBUILD_LDFLAGS_MODULE += --build-id
LDFLAGS_vmlinux += --build-id

ifeq ($(CONFIG_STRIP_ASM_SYMS),y)
LDFLAGS_vmlinux	+= $(call ld-option, -X,)
endif

ifeq ($(CONFIG_RELR),y)
LDFLAGS_vmlinux	+= --pack-dyn-relocs=relr
endif

# make the checker run with the right architecture
CHECKFLAGS += --arch=$(ARCH)

# insure the checker run with the right endianness
CHECKFLAGS += $(if $(CONFIG_CPU_BIG_ENDIAN),-mbig-endian,-mlittle-endian)

# the checker needs the correct machine size
CHECKFLAGS += $(if $(CONFIG_64BIT),-m64,-m32)

# Default kernel image to build when no specific target is given.
# KBUILD_IMAGE may be overruled on the command line or
# set in the environment
# Also any assignments in arch/$(ARCH)/Makefile take precedence over
# this default value
export KBUILD_IMAGE ?= vmlinux

#
# INSTALL_PATH specifies where to place the updated kernel and system map
# images. Default is /boot, but you can set it to other values
export	INSTALL_PATH ?= /boot

#
# INSTALL_DTBS_PATH specifies a prefix for relocations required by build roots.
# Like INSTALL_MOD_PATH, it isn't defined in the Makefile, but can be passed as
# an argument if needed. Otherwise it defaults to the kernel install path
#
export INSTALL_DTBS_PATH ?= $(INSTALL_PATH)/dtbs/$(KERNELRELEASE)

#
# INSTALL_MOD_PATH specifies a prefix to MODLIB for module directory
# relocations required by build roots.  This is not defined in the
# makefile but the argument can be passed to make if needed.
#

MODLIB	= $(INSTALL_MOD_PATH)/lib/modules/$(KERNELRELEASE)
export MODLIB

#
# INSTALL_MOD_STRIP, if defined, will cause modules to be
# stripped after they are installed.  If INSTALL_MOD_STRIP is '1', then
# the default option --strip-debug will be used.  Otherwise,
# INSTALL_MOD_STRIP value will be used as the options to the strip command.

ifdef INSTALL_MOD_STRIP
ifeq ($(INSTALL_MOD_STRIP),1)
mod_strip_cmd = $(STRIP) --strip-debug
else
mod_strip_cmd = $(STRIP) $(INSTALL_MOD_STRIP)
endif # INSTALL_MOD_STRIP=1
else
mod_strip_cmd = true
endif # INSTALL_MOD_STRIP
export mod_strip_cmd

# CONFIG_MODULE_COMPRESS, if defined, will cause module to be compressed
# after they are installed in agreement with CONFIG_MODULE_COMPRESS_GZIP
# or CONFIG_MODULE_COMPRESS_XZ.

mod_compress_cmd = true
ifdef CONFIG_MODULE_COMPRESS
  ifdef CONFIG_MODULE_COMPRESS_GZIP
    mod_compress_cmd = $(KGZIP) -n -f
  endif # CONFIG_MODULE_COMPRESS_GZIP
  ifdef CONFIG_MODULE_COMPRESS_XZ
    mod_compress_cmd = $(XZ) -f
  endif # CONFIG_MODULE_COMPRESS_XZ
endif # CONFIG_MODULE_COMPRESS
export mod_compress_cmd

ifdef CONFIG_MODULE_SIG_ALL
$(eval $(call config_filename,MODULE_SIG_KEY))

mod_sign_cmd = scripts/sign-file $(CONFIG_MODULE_SIG_HASH) $(MODULE_SIG_KEY_SRCPREFIX)$(CONFIG_MODULE_SIG_KEY) certs/signing_key.x509
else
mod_sign_cmd = true
endif
export mod_sign_cmd

HOST_LIBELF_LIBS = $(shell pkg-config libelf --libs 2>/dev/null || echo -lelf)

ifdef CONFIG_STACK_VALIDATION
  has_libelf := $(call try-run,\
		echo "int main() {}" | $(HOSTCC) -xc -o /dev/null $(HOST_LIBELF_LIBS) -,1,0)
  ifeq ($(has_libelf),1)
    objtool_target := tools/objtool FORCE
  else
    SKIP_STACK_VALIDATION := 1
    export SKIP_STACK_VALIDATION
  endif
endif

PHONY += prepare0

export MODORDER := $(extmod-prefix)modules.order

ifeq ($(KBUILD_EXTMOD),)
core-y		+= kernel/ certs/ mm/ fs/ ipc/ security/ crypto/ block/

vmlinux-dirs	:= $(patsubst %/,%,$(filter %/, $(init-y) $(init-m) \
		     $(core-y) $(core-m) $(drivers-y) $(drivers-m) \
		     $(net-y) $(net-m) $(libs-y) $(libs-m) $(virt-y)))

vmlinux-alldirs	:= $(sort $(vmlinux-dirs) Documentation \
		     $(patsubst %/,%,$(filter %/, $(init-) $(core-) \
			$(drivers-) $(net-) $(libs-) $(virt-))))

build-dirs	:= $(vmlinux-dirs)
clean-dirs	:= $(vmlinux-alldirs)

init-y		:= $(patsubst %/, %/built-in.a, $(init-y))
core-y		:= $(patsubst %/, %/built-in.a, $(core-y))
drivers-y	:= $(patsubst %/, %/built-in.a, $(drivers-y))
net-y		:= $(patsubst %/, %/built-in.a, $(net-y))
libs-y1		:= $(patsubst %/, %/lib.a, $(libs-y))
libs-y2		:= $(patsubst %/, %/built-in.a, $(filter-out %.a, $(libs-y)))
virt-y		:= $(patsubst %/, %/built-in.a, $(virt-y))

# Externally visible symbols (used by link-vmlinux.sh)
export KBUILD_VMLINUX_OBJS := $(head-y) $(init-y) $(core-y) $(libs-y2) \
			      $(drivers-y) $(net-y) $(virt-y)
export KBUILD_VMLINUX_LIBS := $(libs-y1)
export KBUILD_LDS          := arch/$(SRCARCH)/kernel/vmlinux.lds
export LDFLAGS_vmlinux
# used by scripts/Makefile.package
export KBUILD_ALLDIRS := $(sort $(filter-out arch/%,$(vmlinux-alldirs)) LICENSES arch include scripts tools)

vmlinux-deps := $(KBUILD_LDS) $(KBUILD_VMLINUX_OBJS) $(KBUILD_VMLINUX_LIBS)

# Recurse until adjust_autoksyms.sh is satisfied
PHONY += autoksyms_recursive
ifdef CONFIG_TRIM_UNUSED_KSYMS
autoksyms_recursive: descend modules.order
	$(Q)$(CONFIG_SHELL) $(srctree)/scripts/adjust_autoksyms.sh \
	  "$(MAKE) -f $(srctree)/Makefile vmlinux"
endif

# For the kernel to actually contain only the needed exported symbols,
# we have to build modules as well to determine what those symbols are.
# (this can be evaluated only once include/config/auto.conf has been included)
ifdef CONFIG_TRIM_UNUSED_KSYMS
  KBUILD_MODULES := 1
endif

autoksyms_h := $(if $(CONFIG_TRIM_UNUSED_KSYMS), include/generated/autoksyms.h)

$(autoksyms_h):
	$(Q)mkdir -p $(dir $@)
	$(Q)touch $@

ARCH_POSTLINK := $(wildcard $(srctree)/arch/$(SRCARCH)/Makefile.postlink)

# Final link of vmlinux with optional arch pass after final link
cmd_link-vmlinux =                                                 \
	$(CONFIG_SHELL) $< $(LD) $(KBUILD_LDFLAGS) $(LDFLAGS_vmlinux) ;    \
	$(if $(ARCH_POSTLINK), $(MAKE) -f $(ARCH_POSTLINK) $@, true)

vmlinux: scripts/link-vmlinux.sh autoksyms_recursive $(vmlinux-deps) FORCE
	+$(call if_changed,link-vmlinux)

targets := vmlinux

# The actual objects are generated when descending,
# make sure no implicit rule kicks in
$(sort $(vmlinux-deps)): descend ;

filechk_kernel.release = \
	echo "$(KERNELVERSION)$$($(CONFIG_SHELL) $(srctree)/scripts/setlocalversion $(srctree))"

# Store (new) KERNELRELEASE string in include/config/kernel.release
include/config/kernel.release: FORCE
	$(call filechk,kernel.release)

# Additional helpers built in scripts/
# Carefully list dependencies so we do not try to build scripts twice
# in parallel
PHONY += scripts
scripts: scripts_basic scripts_dtc
	$(Q)$(MAKE) $(build)=$(@)

# Things we need to do before we recursively start building the kernel
# or the modules are listed in "prepare".
# A multi level approach is used. prepareN is processed before prepareN-1.
# archprepare is used in arch Makefiles and when processed asm symlink,
# version.h and scripts_basic is processed / created.

PHONY += prepare archprepare

archprepare: outputmakefile archheaders archscripts scripts include/config/kernel.release \
	asm-generic $(version_h) $(autoksyms_h) include/generated/utsrelease.h

prepare0: archprepare
	$(Q)$(MAKE) $(build)=scripts/mod
	$(Q)$(MAKE) $(build)=.

# All the preparing..
prepare: prepare0 prepare-objtool

# Support for using generic headers in asm-generic
asm-generic := -f $(srctree)/scripts/Makefile.asm-generic obj

PHONY += asm-generic uapi-asm-generic
asm-generic: uapi-asm-generic
	$(Q)$(MAKE) $(asm-generic)=arch/$(SRCARCH)/include/generated/asm \
	generic=include/asm-generic
uapi-asm-generic:
	$(Q)$(MAKE) $(asm-generic)=arch/$(SRCARCH)/include/generated/uapi/asm \
	generic=include/uapi/asm-generic

PHONY += prepare-objtool
prepare-objtool: $(objtool_target)
ifeq ($(SKIP_STACK_VALIDATION),1)
ifdef CONFIG_UNWINDER_ORC
	@echo "error: Cannot generate ORC metadata for CONFIG_UNWINDER_ORC=y, please install libelf-dev, libelf-devel or elfutils-libelf-devel" >&2
	@false
else
	@echo "warning: Cannot use CONFIG_STACK_VALIDATION=y, please install libelf-dev, libelf-devel or elfutils-libelf-devel" >&2
endif
endif

# Generate some files
# ---------------------------------------------------------------------------

# KERNELRELEASE can change from a few different places, meaning version.h
# needs to be updated, so this check is forced on all builds

uts_len := 64
define filechk_utsrelease.h
	if [ `echo -n "$(KERNELRELEASE)" | wc -c ` -gt $(uts_len) ]; then \
	  echo '"$(KERNELRELEASE)" exceeds $(uts_len) characters' >&2;    \
	  exit 1;                                                         \
	fi;                                                               \
	echo \#define UTS_RELEASE \"$(KERNELRELEASE)\"
endef

define filechk_version.h
	echo \#define LINUX_VERSION_CODE $(shell                         \
	expr $(VERSION) \* 65536 + 0$(PATCHLEVEL) \* 256 + 0$(SUBLEVEL)); \
	echo '#define KERNEL_VERSION(a,b,c) (((a) << 16) + ((b) << 8) + (c))'
endef

$(version_h): FORCE
	$(call filechk,version.h)
	$(Q)rm -f $(old_version_h)

include/generated/utsrelease.h: include/config/kernel.release FORCE
	$(call filechk,utsrelease.h)

PHONY += headerdep
headerdep:
	$(Q)find $(srctree)/include/ -name '*.h' | xargs --max-args 1 \
	$(srctree)/scripts/headerdep.pl -I$(srctree)/include

# ---------------------------------------------------------------------------
# Kernel headers

#Default location for installed headers
export INSTALL_HDR_PATH = $(objtree)/usr

quiet_cmd_headers_install = INSTALL $(INSTALL_HDR_PATH)/include
      cmd_headers_install = \
	mkdir -p $(INSTALL_HDR_PATH); \
	rsync -mrl --include='*/' --include='*\.h' --exclude='*' \
	usr/include $(INSTALL_HDR_PATH)

PHONY += headers_install
headers_install: headers
	$(call cmd,headers_install)

PHONY += archheaders archscripts

hdr-inst := -f $(srctree)/scripts/Makefile.headersinst obj

PHONY += headers
headers: $(version_h) scripts_unifdef uapi-asm-generic archheaders archscripts
	$(if $(wildcard $(srctree)/arch/$(SRCARCH)/include/uapi/asm/Kbuild),, \
	  $(error Headers not exportable for the $(SRCARCH) architecture))
	$(Q)$(MAKE) $(hdr-inst)=include/uapi
	$(Q)$(MAKE) $(hdr-inst)=arch/$(SRCARCH)/include/uapi

# Deprecated. It is no-op now.
PHONY += headers_check
headers_check:
	@:

ifdef CONFIG_HEADERS_INSTALL
prepare: headers
endif

PHONY += scripts_unifdef
scripts_unifdef: scripts_basic
	$(Q)$(MAKE) $(build)=scripts scripts/unifdef

# ---------------------------------------------------------------------------
# Kernel selftest

PHONY += kselftest
kselftest:
	$(Q)$(MAKE) -C $(srctree)/tools/testing/selftests run_tests

kselftest-%: FORCE
	$(Q)$(MAKE) -C $(srctree)/tools/testing/selftests $*

PHONY += kselftest-merge
kselftest-merge:
	$(if $(wildcard $(objtree)/.config),, $(error No .config exists, config your kernel first!))
	$(Q)find $(srctree)/tools/testing/selftests -name config | \
		xargs $(srctree)/scripts/kconfig/merge_config.sh -m $(objtree)/.config
	$(Q)$(MAKE) -f $(srctree)/Makefile olddefconfig

# ---------------------------------------------------------------------------
# Devicetree files

ifneq ($(wildcard $(srctree)/arch/$(SRCARCH)/boot/dts/),)
dtstree := arch/$(SRCARCH)/boot/dts
endif

ifneq ($(dtstree),)

%.dtb: include/config/kernel.release scripts_dtc
	$(Q)$(MAKE) $(build)=$(dtstree) $(dtstree)/$@

PHONY += dtbs dtbs_install dtbs_check
dtbs: include/config/kernel.release scripts_dtc
	$(Q)$(MAKE) $(build)=$(dtstree)

ifneq ($(filter dtbs_check, $(MAKECMDGOALS)),)
dtbs: dt_binding_check
endif

dtbs_check: export CHECK_DTBS=1
dtbs_check: dtbs

dtbs_install:
	$(Q)$(MAKE) $(dtbinst)=$(dtstree)

ifdef CONFIG_OF_EARLY_FLATTREE
all: dtbs
endif

endif

PHONY += scripts_dtc
scripts_dtc: scripts_basic
	$(Q)$(MAKE) $(build)=scripts/dtc

PHONY += dt_binding_check
dt_binding_check: scripts_dtc
	$(Q)$(MAKE) $(build)=Documentation/devicetree/bindings

# ---------------------------------------------------------------------------
# Modules

ifdef CONFIG_MODULES

# By default, build modules as well

all: modules

# When we're building modules with modversions, we need to consider
# the built-in objects during the descend as well, in order to
# make sure the checksums are up to date before we record them.
ifdef CONFIG_MODVERSIONS
  KBUILD_BUILTIN := 1
endif

# Build modules
#
# A module can be listed more than once in obj-m resulting in
# duplicate lines in modules.order files.  Those are removed
# using awk while concatenating to the final file.

PHONY += modules
modules: $(if $(KBUILD_BUILTIN),vmlinux) modules.order modules.builtin
	$(Q)$(MAKE) -f $(srctree)/scripts/Makefile.modpost
	$(Q)$(CONFIG_SHELL) $(srctree)/scripts/modules-check.sh

modules.order: descend
	$(Q)$(AWK) '!x[$$0]++' $(addsuffix /$@, $(build-dirs)) > $@

modbuiltin-dirs := $(addprefix _modbuiltin_, $(build-dirs))

modules.builtin: $(modbuiltin-dirs)
	$(Q)$(AWK) '!x[$$0]++' $(addsuffix /$@, $(build-dirs)) > $@

PHONY += $(modbuiltin-dirs)
# tristate.conf is not included from this Makefile. Add it as a prerequisite
# here to make it self-healing in case somebody accidentally removes it.
$(modbuiltin-dirs): include/config/tristate.conf
	$(Q)$(MAKE) $(modbuiltin)=$(patsubst _modbuiltin_%,%,$@)

# Target to prepare building external modules
PHONY += modules_prepare
modules_prepare: prepare

# Target to install modules
PHONY += modules_install
modules_install: _modinst_ _modinst_post

PHONY += _modinst_
_modinst_:
	@rm -rf $(MODLIB)/kernel
	@rm -f $(MODLIB)/source
	@mkdir -p $(MODLIB)/kernel
	@ln -s $(abspath $(srctree)) $(MODLIB)/source
	@if [ ! $(objtree) -ef  $(MODLIB)/build ]; then \
		rm -f $(MODLIB)/build ; \
		ln -s $(CURDIR) $(MODLIB)/build ; \
	fi
	@sed 's:^:kernel/:' modules.order > $(MODLIB)/modules.order
	@sed 's:^:kernel/:' modules.builtin > $(MODLIB)/modules.builtin
	@cp -f $(objtree)/modules.builtin.modinfo $(MODLIB)/
	$(Q)$(MAKE) -f $(srctree)/scripts/Makefile.modinst

# This depmod is only for convenience to give the initial
# boot a modules.dep even before / is mounted read-write.  However the
# boot script depmod is the master version.
PHONY += _modinst_post
_modinst_post: _modinst_
	$(call cmd,depmod)

ifeq ($(CONFIG_MODULE_SIG), y)
PHONY += modules_sign
modules_sign:
	$(Q)$(MAKE) -f $(srctree)/scripts/Makefile.modsign
endif

else # CONFIG_MODULES

# Modules not configured
# ---------------------------------------------------------------------------

PHONY += modules modules_install
modules modules_install:
	@echo >&2
	@echo >&2 "The present kernel configuration has modules disabled."
	@echo >&2 "Type 'make config' and enable loadable module support."
	@echo >&2 "Then build a kernel with module support enabled."
	@echo >&2
	@exit 1

endif # CONFIG_MODULES

###
# Cleaning is done on three levels.
# make clean     Delete most generated files
#                Leave enough to build external modules
# make mrproper  Delete the current configuration, and all generated files
# make distclean Remove editor backup files, patch leftover files and the like

# Directories & files removed with 'make clean'
CLEAN_DIRS  += include/ksym
CLEAN_FILES += modules.builtin.modinfo

# Directories & files removed with 'make mrproper'
MRPROPER_DIRS  += include/config include/generated          \
		  arch/$(SRCARCH)/include/generated .tmp_objdiff \
		  debian/ snap/ tar-install/
MRPROPER_FILES += .config .config.old .version \
		  Module.symvers \
		  signing_key.pem signing_key.priv signing_key.x509	\
		  x509.genkey extra_certificates signing_key.x509.keyid	\
		  signing_key.x509.signer vmlinux-gdb.py \
		  *.spec

# Directories & files removed with 'make distclean'
DISTCLEAN_DIRS  +=
DISTCLEAN_FILES += tags TAGS cscope* GPATH GTAGS GRTAGS GSYMS

# clean - Delete most, but leave enough to build external modules
#
clean: rm-dirs  := $(CLEAN_DIRS)
clean: rm-files := $(CLEAN_FILES)

PHONY += archclean vmlinuxclean

vmlinuxclean:
	$(Q)$(CONFIG_SHELL) $(srctree)/scripts/link-vmlinux.sh clean
	$(Q)$(if $(ARCH_POSTLINK), $(MAKE) -f $(ARCH_POSTLINK) clean)

clean: archclean vmlinuxclean

# mrproper - Delete all generated files, including .config
#
mrproper: rm-dirs  := $(wildcard $(MRPROPER_DIRS))
mrproper: rm-files := $(wildcard $(MRPROPER_FILES))
mrproper-dirs      := $(addprefix _mrproper_,scripts)

PHONY += $(mrproper-dirs) mrproper
$(mrproper-dirs):
	$(Q)$(MAKE) $(clean)=$(patsubst _mrproper_%,%,$@)

mrproper: clean $(mrproper-dirs)
	$(call cmd,rmdirs)
	$(call cmd,rmfiles)

# distclean
#
distclean: rm-dirs  := $(wildcard $(DISTCLEAN_DIRS))
distclean: rm-files := $(wildcard $(DISTCLEAN_FILES))

PHONY += distclean

distclean: mrproper
	$(call cmd,rmdirs)
	$(call cmd,rmfiles)
	@find $(srctree) $(RCS_FIND_IGNORE) \
		\( -name '*.orig' -o -name '*.rej' -o -name '*~' \
		-o -name '*.bak' -o -name '#*#' -o -name '*%' \
		-o -name 'core' \) \
		-type f -print | xargs rm -f


# Packaging of the kernel to various formats
# ---------------------------------------------------------------------------

%src-pkg: FORCE
	$(Q)$(MAKE) -f $(srctree)/scripts/Makefile.package $@
%pkg: include/config/kernel.release FORCE
	$(Q)$(MAKE) -f $(srctree)/scripts/Makefile.package $@

# Brief documentation of the typical targets used
# ---------------------------------------------------------------------------

boards := $(wildcard $(srctree)/arch/$(SRCARCH)/configs/*_defconfig)
boards := $(sort $(notdir $(boards)))
board-dirs := $(dir $(wildcard $(srctree)/arch/$(SRCARCH)/configs/*/*_defconfig))
board-dirs := $(sort $(notdir $(board-dirs:/=)))

PHONY += help
help:
	@echo  'Cleaning targets:'
	@echo  '  clean		  - Remove most generated files but keep the config and'
	@echo  '                    enough build support to build external modules'
	@echo  '  mrproper	  - Remove all generated files + config + various backup files'
	@echo  '  distclean	  - mrproper + remove editor backup and patch files'
	@echo  ''
	@echo  'Configuration targets:'
	@$(MAKE) -f $(srctree)/scripts/kconfig/Makefile help
	@echo  ''
	@echo  'Other generic targets:'
	@echo  '  all		  - Build all targets marked with [*]'
	@echo  '* vmlinux	  - Build the bare kernel'
	@echo  '* modules	  - Build all modules'
	@echo  '  modules_install - Install all modules to INSTALL_MOD_PATH (default: /)'
	@echo  '  dir/            - Build all files in dir and below'
	@echo  '  dir/file.[ois]  - Build specified target only'
	@echo  '  dir/file.ll     - Build the LLVM assembly file'
	@echo  '                    (requires compiler support for LLVM assembly generation)'
	@echo  '  dir/file.lst    - Build specified mixed source/assembly target only'
	@echo  '                    (requires a recent binutils and recent build (System.map))'
	@echo  '  dir/file.ko     - Build module including final link'
	@echo  '  modules_prepare - Set up for building external modules'
	@echo  '  tags/TAGS	  - Generate tags file for editors'
	@echo  '  cscope	  - Generate cscope index'
	@echo  '  gtags           - Generate GNU GLOBAL index'
	@echo  '  kernelrelease	  - Output the release version string (use with make -s)'
	@echo  '  kernelversion	  - Output the version stored in Makefile (use with make -s)'
	@echo  '  image_name	  - Output the image name (use with make -s)'
	@echo  '  headers_install - Install sanitised kernel headers to INSTALL_HDR_PATH'; \
	 echo  '                    (default: $(INSTALL_HDR_PATH))'; \
	 echo  ''
	@echo  'Static analysers:'
	@echo  '  checkstack      - Generate a list of stack hogs'
	@echo  '  namespacecheck  - Name space analysis on compiled kernel'
	@echo  '  versioncheck    - Sanity check on version.h usage'
	@echo  '  includecheck    - Check for duplicate included header files'
	@echo  '  export_report   - List the usages of all exported symbols'
	@echo  '  headerdep       - Detect inclusion cycles in headers'
	@echo  '  coccicheck      - Check with Coccinelle'
	@echo  ''
	@echo  'Tools:'
	@echo  '  nsdeps          - Generate missing symbol namespace dependencies'
	@echo  ''
	@echo  'Kernel selftest:'
	@echo  '  kselftest       - Build and run kernel selftest (run as root)'
	@echo  '                    Build, install, and boot kernel before'
	@echo  '                    running kselftest on it'
	@echo  '  kselftest-clean - Remove all generated kselftest files'
	@echo  '  kselftest-merge - Merge all the config dependencies of kselftest to existing'
	@echo  '                    .config.'
	@echo  ''
	@$(if $(dtstree), \
		echo 'Devicetree:'; \
		echo '* dtbs             - Build device tree blobs for enabled boards'; \
		echo '  dtbs_install     - Install dtbs to $(INSTALL_DTBS_PATH)'; \
		echo '  dt_binding_check - Validate device tree binding documents'; \
		echo '  dtbs_check       - Validate device tree source files';\
		echo '')

	@echo 'Userspace tools targets:'
	@echo '  use "make tools/help"'
	@echo '  or  "cd tools; make help"'
	@echo  ''
	@echo  'Kernel packaging:'
	@$(MAKE) -f $(srctree)/scripts/Makefile.package help
	@echo  ''
	@echo  'Documentation targets:'
	@$(MAKE) -f $(srctree)/Documentation/Makefile dochelp
	@echo  ''
	@echo  'Architecture specific targets ($(SRCARCH)):'
	@$(if $(archhelp),$(archhelp),\
		echo '  No architecture specific help defined for $(SRCARCH)')
	@echo  ''
	@$(if $(boards), \
		$(foreach b, $(boards), \
		printf "  %-24s - Build for %s\\n" $(b) $(subst _defconfig,,$(b));) \
		echo '')
	@$(if $(board-dirs), \
		$(foreach b, $(board-dirs), \
		printf "  %-16s - Show %s-specific targets\\n" help-$(b) $(b);) \
		printf "  %-16s - Show all of the above\\n" help-boards; \
		echo '')

	@echo  '  make V=0|1 [targets] 0 => quiet build (default), 1 => verbose build'
	@echo  '  make V=2   [targets] 2 => give reason for rebuild of target'
	@echo  '  make O=dir [targets] Locate all output files in "dir", including .config'
	@echo  '  make C=1   [targets] Check re-compiled c source with $$CHECK (sparse by default)'
	@echo  '  make C=2   [targets] Force check of all c source with $$CHECK'
	@echo  '  make RECORDMCOUNT_WARN=1 [targets] Warn about ignored mcount sections'
	@echo  '  make W=n   [targets] Enable extra build checks, n=1,2,3 where'
	@echo  '		1: warnings which may be relevant and do not occur too often'
	@echo  '		2: warnings which occur quite often but may still be relevant'
	@echo  '		3: more obscure warnings, can most likely be ignored'
	@echo  '		Multiple levels can be combined with W=12 or W=123'
	@echo  ''
	@echo  'Execute "make" or "make all" to build all targets marked with [*] '
	@echo  'For further info see the ./README file'


help-board-dirs := $(addprefix help-,$(board-dirs))

help-boards: $(help-board-dirs)

boards-per-dir = $(sort $(notdir $(wildcard $(srctree)/arch/$(SRCARCH)/configs/$*/*_defconfig)))

$(help-board-dirs): help-%:
	@echo  'Architecture specific targets ($(SRCARCH) $*):'
	@$(if $(boards-per-dir), \
		$(foreach b, $(boards-per-dir), \
		printf "  %-24s - Build for %s\\n" $*/$(b) $(subst _defconfig,,$(b));) \
		echo '')


# Documentation targets
# ---------------------------------------------------------------------------
DOC_TARGETS := xmldocs latexdocs pdfdocs htmldocs epubdocs cleandocs \
	       linkcheckdocs dochelp refcheckdocs
PHONY += $(DOC_TARGETS)
$(DOC_TARGETS):
	$(Q)$(MAKE) $(build)=Documentation $@

# Misc
# ---------------------------------------------------------------------------

PHONY += scripts_gdb
scripts_gdb: prepare0
	$(Q)$(MAKE) $(build)=scripts/gdb
	$(Q)ln -fsn $(abspath $(srctree)/scripts/gdb/vmlinux-gdb.py)

ifdef CONFIG_GDB_SCRIPTS
all: scripts_gdb
endif

else # KBUILD_EXTMOD

###
# External module support.
# When building external modules the kernel used as basis is considered
# read-only, and no consistency checks are made and the make
# system is not used on the basis kernel. If updates are required
# in the basis kernel ordinary make commands (without M=...) must
# be used.
#
# The following are the only valid targets when building external
# modules.
# make M=dir clean     Delete all automatically generated files
# make M=dir modules   Make all modules in specified dir
# make M=dir	       Same as 'make M=dir modules'
# make M=dir modules_install
#                      Install the modules built in the module directory
#                      Assumes install directory is already created

# We are always building modules
KBUILD_MODULES := 1

PHONY += $(objtree)/Module.symvers
$(objtree)/Module.symvers:
	@test -e $(objtree)/Module.symvers || ( \
	echo; \
	echo "  WARNING: Symbol version dump $(objtree)/Module.symvers"; \
	echo "           is missing; modules will have no dependencies and modversions."; \
	echo )

build-dirs := $(KBUILD_EXTMOD)
PHONY += modules
modules: descend $(objtree)/Module.symvers
	$(Q)$(MAKE) -f $(srctree)/scripts/Makefile.modpost

PHONY += modules_install
modules_install: _emodinst_ _emodinst_post

install-dir := $(if $(INSTALL_MOD_DIR),$(INSTALL_MOD_DIR),extra)
PHONY += _emodinst_
_emodinst_:
	$(Q)mkdir -p $(MODLIB)/$(install-dir)
	$(Q)$(MAKE) -f $(srctree)/scripts/Makefile.modinst

PHONY += _emodinst_post
_emodinst_post: _emodinst_
	$(call cmd,depmod)

clean-dirs := $(KBUILD_EXTMOD)
clean: rm-files := $(KBUILD_EXTMOD)/Module.symvers

PHONY += /
/:
	@echo >&2 '"$(MAKE) /" is no longer supported. Please use "$(MAKE) ./" instead.'

PHONY += help
help:
	@echo  '  Building external modules.'
	@echo  '  Syntax: make -C path/to/kernel/src M=$$PWD target'
	@echo  ''
	@echo  '  modules         - default target, build the module(s)'
	@echo  '  modules_install - install the module'
	@echo  '  clean           - remove generated files in module directory only'
	@echo  ''

PHONY += prepare
endif # KBUILD_EXTMOD

# Single targets
# ---------------------------------------------------------------------------
# To build individual files in subdirectories, you can do like this:
#
#   make foo/bar/baz.s
#
# The supported suffixes for single-target are listed in 'single-targets'
#
# To build only under specific subdirectories, you can do like this:
#
#   make foo/bar/baz/

ifdef single-build

# .ko is special because modpost is needed
single-ko := $(sort $(filter %.ko, $(MAKECMDGOALS)))
single-no-ko := $(sort $(patsubst %.ko,%.mod, $(MAKECMDGOALS)))

$(single-ko): single_modpost
	@:
$(single-no-ko): descend
	@:

ifeq ($(KBUILD_EXTMOD),)
# For the single build of in-tree modules, use a temporary file to avoid
# the situation of modules_install installing an invalid modules.order.
MODORDER := .modules.tmp
endif

PHONY += single_modpost
single_modpost: $(single-no-ko)
	$(Q){ $(foreach m, $(single-ko), echo $(extmod-prefix)$m;) } > $(MODORDER)
	$(Q)$(MAKE) -f $(srctree)/scripts/Makefile.modpost

KBUILD_MODULES := 1

export KBUILD_SINGLE_TARGETS := $(addprefix $(extmod-prefix), $(single-no-ko))

# trim unrelated directories
build-dirs := $(foreach d, $(build-dirs), \
			$(if $(filter $(d)/%, $(KBUILD_SINGLE_TARGETS)), $(d)))

endif

# Handle descending into subdirectories listed in $(build-dirs)
# Preset locale variables to speed up the build process. Limit locale
# tweaks to this spot to avoid wrong language settings when running
# make menuconfig etc.
# Error messages still appears in the original language
PHONY += descend $(build-dirs)
descend: $(build-dirs)
$(build-dirs): prepare
	$(Q)$(MAKE) $(build)=$@ \
	single-build=$(if $(filter-out $@/, $(single-no-ko)),1) \
	need-builtin=1 need-modorder=1

clean-dirs := $(addprefix _clean_, $(clean-dirs))
PHONY += $(clean-dirs) clean
$(clean-dirs):
	$(Q)$(MAKE) $(clean)=$(patsubst _clean_%,%,$@)

clean: $(clean-dirs)
	$(call cmd,rmdirs)
	$(call cmd,rmfiles)
	@find $(if $(KBUILD_EXTMOD), $(KBUILD_EXTMOD), .) $(RCS_FIND_IGNORE) \
		\( -name '*.[aios]' -o -name '*.ko' -o -name '.*.cmd' \
		-o -name '*.ko.*' \
		-o -name '*.dtb' -o -name '*.dtb.S' -o -name '*.dt.yaml' \
		-o -name '*.dwo' -o -name '*.lst' \
		-o -name '*.su' -o -name '*.mod' -o -name '*.ns_deps' \
		-o -name '.*.d' -o -name '.*.tmp' -o -name '*.mod.c' \
		-o -name '*.lex.c' -o -name '*.tab.[ch]' \
		-o -name '*.asn1.[ch]' \
		-o -name '*.symtypes' -o -name 'modules.order' \
		-o -name modules.builtin -o -name '.tmp_*.o.*' \
		-o -name '*.c.[012]*.*' \
		-o -name '*.ll' \
		-o -name '*.gcno' \) -type f -print | xargs rm -f

# Generate tags for editors
# ---------------------------------------------------------------------------
quiet_cmd_tags = GEN     $@
      cmd_tags = $(BASH) $(srctree)/scripts/tags.sh $@

tags TAGS cscope gtags: FORCE
	$(call cmd,tags)

# Script to generate missing namespace dependencies
# ---------------------------------------------------------------------------

PHONY += nsdeps

nsdeps: modules
	$(Q)$(MAKE) -f $(srctree)/scripts/Makefile.modpost nsdeps
	$(Q)$(CONFIG_SHELL) $(srctree)/scripts/$@

# Scripts to check various things for consistency
# ---------------------------------------------------------------------------

PHONY += includecheck versioncheck coccicheck namespacecheck export_report

includecheck:
	find $(srctree)/* $(RCS_FIND_IGNORE) \
		-name '*.[hcS]' -type f -print | sort \
		| xargs $(PERL) -w $(srctree)/scripts/checkincludes.pl

versioncheck:
	find $(srctree)/* $(RCS_FIND_IGNORE) \
		-name '*.[hcS]' -type f -print | sort \
		| xargs $(PERL) -w $(srctree)/scripts/checkversion.pl

coccicheck:
	$(Q)$(BASH) $(srctree)/scripts/$@

namespacecheck:
	$(PERL) $(srctree)/scripts/namespace.pl

export_report:
	$(PERL) $(srctree)/scripts/export_report.pl

PHONY += checkstack kernelrelease kernelversion image_name

# UML needs a little special treatment here.  It wants to use the host
# toolchain, so needs $(SUBARCH) passed to checkstack.pl.  Everyone
# else wants $(ARCH), including people doing cross-builds, which means
# that $(SUBARCH) doesn't work here.
ifeq ($(ARCH), um)
CHECKSTACK_ARCH := $(SUBARCH)
else
CHECKSTACK_ARCH := $(ARCH)
endif
checkstack:
	$(OBJDUMP) -d vmlinux $$(find . -name '*.ko') | \
	$(PERL) $(srctree)/scripts/checkstack.pl $(CHECKSTACK_ARCH)

kernelrelease:
	@echo "$(KERNELVERSION)$$($(CONFIG_SHELL) $(srctree)/scripts/setlocalversion $(srctree))"

kernelversion:
	@echo $(KERNELVERSION)

image_name:
	@echo $(KBUILD_IMAGE)

# Clear a bunch of variables before executing the submake

ifeq ($(quiet),silent_)
tools_silent=s
endif

tools/: FORCE
	$(Q)mkdir -p $(objtree)/tools
	$(Q)$(MAKE) LDFLAGS= MAKEFLAGS="$(tools_silent) $(filter --j% -j,$(MAKEFLAGS))" O=$(abspath $(objtree)) subdir=tools -C $(srctree)/tools/

tools/%: FORCE
	$(Q)mkdir -p $(objtree)/tools
	$(Q)$(MAKE) LDFLAGS= MAKEFLAGS="$(tools_silent) $(filter --j% -j,$(MAKEFLAGS))" O=$(abspath $(objtree)) subdir=tools -C $(srctree)/tools/ $*

# FIXME Should go into a make.lib or something
# ===========================================================================

quiet_cmd_rmdirs = $(if $(wildcard $(rm-dirs)),CLEAN   $(wildcard $(rm-dirs)))
      cmd_rmdirs = rm -rf $(rm-dirs)

quiet_cmd_rmfiles = $(if $(wildcard $(rm-files)),CLEAN   $(wildcard $(rm-files)))
      cmd_rmfiles = rm -f $(rm-files)

# Run depmod only if we have System.map and depmod is executable
quiet_cmd_depmod = DEPMOD  $(KERNELRELEASE)
      cmd_depmod = $(CONFIG_SHELL) $(srctree)/scripts/depmod.sh $(DEPMOD) \
                   $(KERNELRELEASE)

# read saved command lines for existing targets
existing-targets := $(wildcard $(sort $(targets)))

-include $(foreach f,$(existing-targets),$(dir $(f)).$(notdir $(f)).cmd)

endif # config-targets
endif # mixed-build
endif # need-sub-make

PHONY += FORCE
FORCE:

# Declare the contents of the PHONY variable as phony.  We keep that
# information in a variable so we can use it in if_changed and friends.
.PHONY: $(PHONY)<|MERGE_RESOLUTION|>--- conflicted
+++ resolved
@@ -1,13 +1,8 @@
 # SPDX-License-Identifier: GPL-2.0
 VERSION = 5
 PATCHLEVEL = 4
-<<<<<<< HEAD
-SUBLEVEL = 72
+SUBLEVEL = 74
 EXTRAVERSION = -linux4sam-2020.10-rc2
-=======
-SUBLEVEL = 74
-EXTRAVERSION =
->>>>>>> b300b28b
 NAME = Kleptomaniac Octopus
 
 # *DOCUMENTATION*
