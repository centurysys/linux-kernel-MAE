--- conflicted
+++ resolved
@@ -619,19 +619,13 @@
 KBUILD_CFLAGS	+= $(call cc-disable-warning,maybe-uninitialized,)
 
 ifdef CONFIG_CC_OPTIMIZE_FOR_SIZE
-<<<<<<< HEAD
-KBUILD_CFLAGS	+= -Os $(EXTRA_OPTIMIZATION) $(call cc-disable-warning,maybe-uninitialized,)
-else
-KBUILD_CFLAGS	+= -O2 -fno-reorder-blocks -fno-tree-ch $(EXTRA_OPTIMIZATION)
-=======
-KBUILD_CFLAGS	+= -Os
+KBUILD_CFLAGS	+= -Os $(EXTRA_OPTIMIZATION)
 else
 ifdef CONFIG_PROFILE_ALL_BRANCHES
 KBUILD_CFLAGS	+= -O2
 else
-KBUILD_CFLAGS   += -O2
-endif
->>>>>>> 887b692a
+KBUILD_CFLAGS	+= -O2 -fno-reorder-blocks -fno-tree-ch $(EXTRA_OPTIMIZATION)
+endif
 endif
 
 # Tell gcc to never replace conditional load with a non-conditional one
