--- conflicted
+++ resolved
@@ -1,13 +1,8 @@
 # SPDX-License-Identifier: GPL-2.0
 VERSION = 5
 PATCHLEVEL = 4
-<<<<<<< HEAD
-SUBLEVEL = 79
+SUBLEVEL = 80
 EXTRAVERSION = -linux4sam-2020.10-rc3
-=======
-SUBLEVEL = 80
-EXTRAVERSION =
->>>>>>> 9f4b26f3
 NAME = Kleptomaniac Octopus
 
 # *DOCUMENTATION*
