
ifeq ($(src-perf),)
src-perf := $(srctree)/tools/perf
endif

ifeq ($(obj-perf),)
obj-perf := $(OUTPUT)
endif

ifneq ($(obj-perf),)
obj-perf := $(abspath $(obj-perf))/
endif

LIB_INCLUDE := $(srctree)/tools/lib/
CFLAGS := $(EXTRA_CFLAGS) $(EXTRA_WARNINGS)

include $(src-perf)/config/Makefile.arch

NO_PERF_REGS := 1

# Additional ARCH settings for x86
ifeq ($(ARCH),x86)
  ifeq (${IS_X86_64}, 1)
    CFLAGS += -DHAVE_ARCH_X86_64_SUPPORT
    ARCH_INCLUDE = ../../arch/x86/lib/memcpy_64.S ../../arch/x86/lib/memset_64.S
    LIBUNWIND_LIBS = -lunwind -lunwind-x86_64
  else
    LIBUNWIND_LIBS = -lunwind -lunwind-x86
  endif
  NO_PERF_REGS := 0
endif
ifeq ($(ARCH),arm)
  NO_PERF_REGS := 0
  LIBUNWIND_LIBS = -lunwind -lunwind-arm
endif

# So far there's only x86 libdw unwind support merged in perf.
# Disable it on all other architectures in case libdw unwind
# support is detected in system. Add supported architectures
# to the check.
ifneq ($(ARCH),x86)
  NO_LIBDW_DWARF_UNWIND := 1
endif

ifeq ($(LIBUNWIND_LIBS),)
  NO_LIBUNWIND := 1
else
  #
  # For linking with debug library, run like:
  #
  #   make DEBUG=1 LIBUNWIND_DIR=/opt/libunwind/
  #
  ifdef LIBUNWIND_DIR
    LIBUNWIND_CFLAGS  = -I$(LIBUNWIND_DIR)/include
    LIBUNWIND_LDFLAGS = -L$(LIBUNWIND_DIR)/lib
  endif
  LIBUNWIND_LDFLAGS += $(LIBUNWIND_LIBS)

  # Set per-feature check compilation flags
  FEATURE_CHECK_CFLAGS-libunwind = $(LIBUNWIND_CFLAGS)
  FEATURE_CHECK_LDFLAGS-libunwind = $(LIBUNWIND_LDFLAGS)
  FEATURE_CHECK_CFLAGS-libunwind-debug-frame = $(LIBUNWIND_CFLAGS)
  FEATURE_CHECK_LDFLAGS-libunwind-debug-frame = $(LIBUNWIND_LDFLAGS)
endif

ifeq ($(NO_PERF_REGS),0)
  CFLAGS += -DHAVE_PERF_REGS_SUPPORT
endif

ifndef NO_LIBELF
  # for linking with debug library, run like:
  # make DEBUG=1 LIBDW_DIR=/opt/libdw/
  ifdef LIBDW_DIR
    LIBDW_CFLAGS  := -I$(LIBDW_DIR)/include
    LIBDW_LDFLAGS := -L$(LIBDW_DIR)/lib
  endif
  FEATURE_CHECK_CFLAGS-libdw-dwarf-unwind := $(LIBDW_CFLAGS)
  FEATURE_CHECK_LDFLAGS-libdw-dwarf-unwind := $(LIBDW_LDFLAGS) -ldw
endif

# include ARCH specific config
-include $(src-perf)/arch/$(ARCH)/Makefile

include $(src-perf)/config/utilities.mak

ifeq ($(call get-executable,$(FLEX)),)
  dummy := $(error Error: $(FLEX) is missing on this system, please install it)
endif

ifeq ($(call get-executable,$(BISON)),)
  dummy := $(error Error: $(BISON) is missing on this system, please install it)
endif

# Treat warnings as errors unless directed not to
ifneq ($(WERROR),0)
  CFLAGS += -Werror
endif

ifndef DEBUG
  DEBUG := 0
endif

ifeq ($(DEBUG),0)
  CFLAGS += -O6
endif

ifdef PARSER_DEBUG
  PARSER_DEBUG_BISON := -t
  PARSER_DEBUG_FLEX  := -d
  CFLAGS             += -DPARSER_DEBUG
endif

CFLAGS += -fno-omit-frame-pointer
CFLAGS += -ggdb3
CFLAGS += -funwind-tables
CFLAGS += -Wall
CFLAGS += -Wextra
CFLAGS += -std=gnu99

# Enforce a non-executable stack, as we may regress (again) in the future by
# adding assembler files missing the .GNU-stack linker note.
LDFLAGS += -Wl,-z,noexecstack

EXTLIBS = -lelf -lpthread -lrt -lm -ldl

ifneq ($(OUTPUT),)
  OUTPUT_FEATURES = $(OUTPUT)config/feature-checks/
  $(shell mkdir -p $(OUTPUT_FEATURES))
endif

feature_check = $(eval $(feature_check_code))
define feature_check_code
  feature-$(1) := $(shell $(MAKE) OUTPUT=$(OUTPUT_FEATURES) CFLAGS="$(EXTRA_CFLAGS) $(FEATURE_CHECK_CFLAGS-$(1))" LDFLAGS="$(LDFLAGS) $(FEATURE_CHECK_LDFLAGS-$(1))" -C config/feature-checks test-$1.bin >/dev/null 2>/dev/null && echo 1 || echo 0)
endef

feature_set = $(eval $(feature_set_code))
define feature_set_code
  feature-$(1) := 1
endef

#
# Build the feature check binaries in parallel, ignore errors, ignore return value and suppress output:
#

#
# Note that this is not a complete list of all feature tests, just
# those that are typically built on a fully configured system.
#
# [ Feature tests not mentioned here have to be built explicitly in
#   the rule that uses them - an example for that is the 'bionic'
#   feature check. ]
#
CORE_FEATURE_TESTS =			\
	backtrace			\
	dwarf				\
	fortify-source			\
	glibc				\
	gtk2				\
	gtk2-infobar			\
	libaudit			\
	libbfd				\
	libelf				\
	libelf-getphdrnum		\
	libelf-mmap			\
	libnuma				\
	libperl				\
	libpython			\
	libpython-version		\
	libslang			\
	libunwind			\
	on-exit				\
	stackprotector-all		\
	timerfd				\
	libdw-dwarf-unwind

LIB_FEATURE_TESTS =			\
	dwarf				\
	glibc				\
	gtk2				\
	libaudit			\
	libbfd				\
	libelf				\
	libnuma				\
	libperl				\
	libpython			\
	libslang			\
	libunwind			\
	libdw-dwarf-unwind

VF_FEATURE_TESTS =			\
	backtrace			\
	fortify-source			\
	gtk2-infobar			\
	libelf-getphdrnum		\
	libelf-mmap			\
	libpython-version		\
	on-exit				\
	stackprotector-all		\
	timerfd				\
	libunwind-debug-frame		\
<<<<<<< HEAD
	bionic
=======
	bionic				\
	liberty				\
	liberty-z			\
	cplus-demangle
>>>>>>> c739f77f

# Set FEATURE_CHECK_(C|LD)FLAGS-all for all CORE_FEATURE_TESTS features.
# If in the future we need per-feature checks/flags for features not
# mentioned in this list we need to refactor this ;-).
set_test_all_flags = $(eval $(set_test_all_flags_code))
define set_test_all_flags_code
  FEATURE_CHECK_CFLAGS-all  += $(FEATURE_CHECK_CFLAGS-$(1))
  FEATURE_CHECK_LDFLAGS-all += $(FEATURE_CHECK_LDFLAGS-$(1))
endef

$(foreach feat,$(CORE_FEATURE_TESTS),$(call set_test_all_flags,$(feat)))

#
# Special fast-path for the 'all features are available' case:
#
$(call feature_check,all,$(MSG))

#
# Just in case the build freshly failed, make sure we print the
# feature matrix:
#
ifeq ($(feature-all), 1)
  #
  # test-all.c passed - just set all the core feature flags to 1:
  #
  $(foreach feat,$(CORE_FEATURE_TESTS),$(call feature_set,$(feat)))
else
  $(shell $(MAKE) OUTPUT=$(OUTPUT_FEATURES) CFLAGS="$(EXTRA_CFLAGS)" LDFLAGS=$(LDFLAGS) -i -j -C config/feature-checks $(addsuffix .bin,$(CORE_FEATURE_TESTS)) >/dev/null 2>&1)
  $(foreach feat,$(CORE_FEATURE_TESTS),$(call feature_check,$(feat)))
endif

ifeq ($(feature-stackprotector-all), 1)
  CFLAGS += -fstack-protector-all
endif

ifeq ($(DEBUG),0)
  ifeq ($(feature-fortify-source), 1)
    CFLAGS += -D_FORTIFY_SOURCE=2
  endif
endif

CFLAGS += -I$(src-perf)/util/include
CFLAGS += -I$(src-perf)/arch/$(ARCH)/include
CFLAGS += -I$(srctree)/tools/include/
CFLAGS += -I$(srctree)/arch/$(ARCH)/include/uapi
CFLAGS += -I$(srctree)/arch/$(ARCH)/include
CFLAGS += -I$(srctree)/include/uapi
CFLAGS += -I$(srctree)/include

# $(obj-perf)      for generated common-cmds.h
# $(obj-perf)/util for generated bison/flex headers
ifneq ($(OUTPUT),)
CFLAGS += -I$(obj-perf)/util
CFLAGS += -I$(obj-perf)
endif

CFLAGS += -I$(src-perf)/util
CFLAGS += -I$(src-perf)
CFLAGS += -I$(LIB_INCLUDE)

CFLAGS += -D_LARGEFILE64_SOURCE -D_FILE_OFFSET_BITS=64 -D_GNU_SOURCE

ifndef NO_BIONIC
  $(call feature_check,bionic)
  ifeq ($(feature-bionic), 1)
    BIONIC := 1
    EXTLIBS := $(filter-out -lrt,$(EXTLIBS))
    EXTLIBS := $(filter-out -lpthread,$(EXTLIBS))
  endif
endif

ifdef NO_LIBELF
  NO_DWARF := 1
  NO_DEMANGLE := 1
  NO_LIBUNWIND := 1
  NO_LIBDW_DWARF_UNWIND := 1
else
  ifeq ($(feature-libelf), 0)
    ifeq ($(feature-glibc), 1)
      LIBC_SUPPORT := 1
    endif
    ifeq ($(BIONIC),1)
      LIBC_SUPPORT := 1
    endif
    ifeq ($(LIBC_SUPPORT),1)
      msg := $(warning No libelf found, disables 'probe' tool, please install elfutils-libelf-devel/libelf-dev);

      NO_LIBELF := 1
      NO_DWARF := 1
      NO_DEMANGLE := 1
      NO_LIBUNWIND := 1
      NO_LIBDW_DWARF_UNWIND := 1
    else
      msg := $(error No gnu/libc-version.h found, please install glibc-dev[el]/glibc-static);
    endif
  else
    ifndef NO_LIBDW_DWARF_UNWIND
      ifneq ($(feature-libdw-dwarf-unwind),1)
        NO_LIBDW_DWARF_UNWIND := 1
        msg := $(warning No libdw DWARF unwind found, Please install elfutils-devel/libdw-dev >= 0.158 and/or set LIBDW_DIR);
      endif
    endif
    ifneq ($(feature-dwarf), 1)
      msg := $(warning No libdw.h found or old libdw.h found or elfutils is older than 0.138, disables dwarf support. Please install new elfutils-devel/libdw-dev);
      NO_DWARF := 1
    endif # Dwarf support
  endif # libelf support
endif # NO_LIBELF

ifndef NO_LIBELF
  CFLAGS += -DHAVE_LIBELF_SUPPORT

  ifeq ($(feature-libelf-mmap), 1)
    CFLAGS += -DHAVE_LIBELF_MMAP_SUPPORT
  endif

  ifeq ($(feature-libelf-getphdrnum), 1)
    CFLAGS += -DHAVE_ELF_GETPHDRNUM_SUPPORT
  endif

  # include ARCH specific config
  -include $(src-perf)/arch/$(ARCH)/Makefile

  ifndef NO_DWARF
    ifeq ($(origin PERF_HAVE_DWARF_REGS), undefined)
      msg := $(warning DWARF register mappings have not been defined for architecture $(ARCH), DWARF support disabled);
      NO_DWARF := 1
    else
      CFLAGS += -DHAVE_DWARF_SUPPORT $(LIBDW_CFLAGS)
      LDFLAGS += $(LIBDW_LDFLAGS)
      EXTLIBS += -lelf -ldw
    endif # PERF_HAVE_DWARF_REGS
  endif # NO_DWARF
endif # NO_LIBELF

ifndef NO_LIBUNWIND
  ifneq ($(feature-libunwind), 1)
    msg := $(warning No libunwind found. Please install libunwind-dev[el] >= 1.1 and/or set LIBUNWIND_DIR);
    NO_LIBUNWIND := 1
  endif
endif

dwarf-post-unwind := 1
dwarf-post-unwind-text := BUG

# setup DWARF post unwinder
ifdef NO_LIBUNWIND
  ifdef NO_LIBDW_DWARF_UNWIND
    msg := $(warning Disabling post unwind, no support found.);
    dwarf-post-unwind := 0
  else
    dwarf-post-unwind-text := libdw
  endif
else
  dwarf-post-unwind-text := libunwind
  # Enable libunwind support by default.
  ifndef NO_LIBDW_DWARF_UNWIND
    NO_LIBDW_DWARF_UNWIND := 1
  endif
endif

ifeq ($(dwarf-post-unwind),1)
  CFLAGS += -DHAVE_DWARF_UNWIND_SUPPORT
else
  NO_DWARF_UNWIND := 1
endif

ifndef NO_LIBUNWIND
  ifeq ($(ARCH),arm)
    $(call feature_check,libunwind-debug-frame)
    ifneq ($(feature-libunwind-debug-frame), 1)
      msg := $(warning No debug_frame support found in libunwind);
      CFLAGS += -DNO_LIBUNWIND_DEBUG_FRAME
    endif
  else
    # non-ARM has no dwarf_find_debug_frame() function:
    CFLAGS += -DNO_LIBUNWIND_DEBUG_FRAME
  endif
  CFLAGS  += -DHAVE_LIBUNWIND_SUPPORT
  EXTLIBS += $(LIBUNWIND_LIBS)
  CFLAGS  += $(LIBUNWIND_CFLAGS)
  LDFLAGS += $(LIBUNWIND_LDFLAGS)
endif

ifndef NO_LIBAUDIT
  ifneq ($(feature-libaudit), 1)
    msg := $(warning No libaudit.h found, disables 'trace' tool, please install audit-libs-devel or libaudit-dev);
    NO_LIBAUDIT := 1
  else
    CFLAGS += -DHAVE_LIBAUDIT_SUPPORT
    EXTLIBS += -laudit
  endif
endif

ifdef NO_NEWT
  NO_SLANG=1
endif

ifndef NO_SLANG
  ifneq ($(feature-libslang), 1)
    msg := $(warning slang not found, disables TUI support. Please install slang-devel or libslang-dev);
    NO_SLANG := 1
  else
    # Fedora has /usr/include/slang/slang.h, but ubuntu /usr/include/slang.h
    CFLAGS += -I/usr/include/slang
    CFLAGS += -DHAVE_SLANG_SUPPORT
    EXTLIBS += -lslang
  endif
endif

ifndef NO_GTK2
  FLAGS_GTK2=$(CFLAGS) $(LDFLAGS) $(EXTLIBS) $(shell $(PKG_CONFIG) --libs --cflags gtk+-2.0 2>/dev/null)
  ifneq ($(feature-gtk2), 1)
    msg := $(warning GTK2 not found, disables GTK2 support. Please install gtk2-devel or libgtk2.0-dev);
    NO_GTK2 := 1
  else
    ifeq ($(feature-gtk2-infobar), 1)
      GTK_CFLAGS := -DHAVE_GTK_INFO_BAR_SUPPORT
    endif
    CFLAGS += -DHAVE_GTK2_SUPPORT
    GTK_CFLAGS += $(shell $(PKG_CONFIG) --cflags gtk+-2.0 2>/dev/null)
    GTK_LIBS := $(shell $(PKG_CONFIG) --libs gtk+-2.0 2>/dev/null)
    EXTLIBS += -ldl
  endif
endif

grep-libs  = $(filter -l%,$(1))
strip-libs = $(filter-out -l%,$(1))

ifdef NO_LIBPERL
  CFLAGS += -DNO_LIBPERL
else
  PERL_EMBED_LDOPTS = $(shell perl -MExtUtils::Embed -e ldopts 2>/dev/null)
  PERL_EMBED_LDFLAGS = $(call strip-libs,$(PERL_EMBED_LDOPTS))
  PERL_EMBED_LIBADD = $(call grep-libs,$(PERL_EMBED_LDOPTS))
  PERL_EMBED_CCOPTS = `perl -MExtUtils::Embed -e ccopts 2>/dev/null`
  FLAGS_PERL_EMBED=$(PERL_EMBED_CCOPTS) $(PERL_EMBED_LDOPTS)

  ifneq ($(feature-libperl), 1)
    CFLAGS += -DNO_LIBPERL
    NO_LIBPERL := 1
  else
    LDFLAGS += $(PERL_EMBED_LDFLAGS)
    EXTLIBS += $(PERL_EMBED_LIBADD)
  endif
endif

ifeq ($(feature-timerfd), 1)
  CFLAGS += -DHAVE_TIMERFD_SUPPORT
else
  msg := $(warning No timerfd support. Disables 'perf kvm stat live');
endif

disable-python = $(eval $(disable-python_code))
define disable-python_code
  CFLAGS += -DNO_LIBPYTHON
  $(if $(1),$(warning No $(1) was found))
  $(warning Python support will not be built)
  NO_LIBPYTHON := 1
endef

override PYTHON := \
  $(call get-executable-or-default,PYTHON,python)

ifndef PYTHON
  $(call disable-python,python interpreter)
else

  PYTHON_WORD := $(call shell-wordify,$(PYTHON))

  ifdef NO_LIBPYTHON
    $(call disable-python)
  else

    override PYTHON_CONFIG := \
      $(call get-executable-or-default,PYTHON_CONFIG,$(PYTHON)-config)

    ifndef PYTHON_CONFIG
      $(call disable-python,python-config tool)
    else

      PYTHON_CONFIG_SQ := $(call shell-sq,$(PYTHON_CONFIG))

      PYTHON_EMBED_LDOPTS := $(shell $(PYTHON_CONFIG_SQ) --ldflags 2>/dev/null)
      PYTHON_EMBED_LDFLAGS := $(call strip-libs,$(PYTHON_EMBED_LDOPTS))
      PYTHON_EMBED_LIBADD := $(call grep-libs,$(PYTHON_EMBED_LDOPTS))
      PYTHON_EMBED_CCOPTS := $(shell $(PYTHON_CONFIG_SQ) --cflags 2>/dev/null)
      FLAGS_PYTHON_EMBED := $(PYTHON_EMBED_CCOPTS) $(PYTHON_EMBED_LDOPTS)

      ifneq ($(feature-libpython), 1)
        $(call disable-python,Python.h (for Python 2.x))
      else

        ifneq ($(feature-libpython-version), 1)
          $(warning Python 3 is not yet supported; please set)
          $(warning PYTHON and/or PYTHON_CONFIG appropriately.)
          $(warning If you also have Python 2 installed, then)
          $(warning try something like:)
          $(warning $(and ,))
          $(warning $(and ,)  make PYTHON=python2)
          $(warning $(and ,))
          $(warning Otherwise, disable Python support entirely:)
          $(warning $(and ,))
          $(warning $(and ,)  make NO_LIBPYTHON=1)
          $(warning $(and ,))
          $(error   $(and ,))
        else
          LDFLAGS += $(PYTHON_EMBED_LDFLAGS)
          EXTLIBS += $(PYTHON_EMBED_LIBADD)
          LANG_BINDINGS += $(obj-perf)python/perf.so
        endif
      endif
    endif
  endif
endif

ifeq ($(feature-libbfd), 1)
  EXTLIBS += -lbfd

  # call all detections now so we get correct
  # status in VF output
  $(call feature_check,liberty)
  $(call feature_check,liberty-z)
  $(call feature_check,cplus-demangle)

  ifeq ($(feature-liberty), 1)
    EXTLIBS += -liberty
  else
    ifeq ($(feature-liberty-z), 1)
      EXTLIBS += -liberty -lz
    endif
  endif
endif

ifdef NO_DEMANGLE
  CFLAGS += -DNO_DEMANGLE
else
  ifdef HAVE_CPLUS_DEMANGLE_SUPPORT
    EXTLIBS += -liberty
    CFLAGS += -DHAVE_CPLUS_DEMANGLE_SUPPORT
  else
    ifneq ($(feature-libbfd), 1)
      ifneq ($(feature-liberty), 1)
        ifneq ($(feature-liberty-z), 1)
          # we dont have neither HAVE_CPLUS_DEMANGLE_SUPPORT
          # or any of 'bfd iberty z' trinity
          ifeq ($(feature-cplus-demangle), 1)
            EXTLIBS += -liberty
            CFLAGS += -DHAVE_CPLUS_DEMANGLE_SUPPORT
          else
            msg := $(warning No bfd.h/libbfd found, install binutils-dev[el]/zlib-static to gain symbol demangling)
            CFLAGS += -DNO_DEMANGLE
          endif
        endif
      endif
    endif
  endif
endif

ifneq ($(filter -lbfd,$(EXTLIBS)),)
  CFLAGS += -DHAVE_LIBBFD_SUPPORT
endif

ifndef NO_ON_EXIT
  ifeq ($(feature-on-exit), 1)
    CFLAGS += -DHAVE_ON_EXIT_SUPPORT
  endif
endif

ifndef NO_BACKTRACE
  ifeq ($(feature-backtrace), 1)
    CFLAGS += -DHAVE_BACKTRACE_SUPPORT
  endif
endif

ifndef NO_LIBNUMA
  ifeq ($(feature-libnuma), 0)
    msg := $(warning No numa.h found, disables 'perf bench numa mem' benchmark, please install numactl-devel/libnuma-devel/libnuma-dev);
    NO_LIBNUMA := 1
  else
    CFLAGS += -DHAVE_LIBNUMA_SUPPORT
    EXTLIBS += -lnuma
  endif
endif

# Among the variables below, these:
#   perfexecdir
#   template_dir
#   mandir
#   infodir
#   htmldir
#   ETC_PERFCONFIG (but not sysconfdir)
# can be specified as a relative path some/where/else;
# this is interpreted as relative to $(prefix) and "perf" at
# runtime figures out where they are based on the path to the executable.
# This can help installing the suite in a relocatable way.

# Make the path relative to DESTDIR, not to prefix
ifndef DESTDIR
prefix = $(HOME)
endif
bindir_relative = bin
bindir = $(prefix)/$(bindir_relative)
mandir = share/man
infodir = share/info
perfexecdir = libexec/perf-core
sharedir = $(prefix)/share
template_dir = share/perf-core/templates
htmldir = share/doc/perf-doc
ifeq ($(prefix),/usr)
sysconfdir = /etc
ETC_PERFCONFIG = $(sysconfdir)/perfconfig
else
sysconfdir = $(prefix)/etc
ETC_PERFCONFIG = etc/perfconfig
endif
ifeq ($(IS_X86_64),1)
lib = lib64
else
lib = lib
endif
libdir = $(prefix)/$(lib)

# Shell quote (do not use $(call) to accommodate ancient setups);
ETC_PERFCONFIG_SQ = $(subst ','\'',$(ETC_PERFCONFIG))
DESTDIR_SQ = $(subst ','\'',$(DESTDIR))
bindir_SQ = $(subst ','\'',$(bindir))
mandir_SQ = $(subst ','\'',$(mandir))
infodir_SQ = $(subst ','\'',$(infodir))
perfexecdir_SQ = $(subst ','\'',$(perfexecdir))
template_dir_SQ = $(subst ','\'',$(template_dir))
htmldir_SQ = $(subst ','\'',$(htmldir))
prefix_SQ = $(subst ','\'',$(prefix))
sysconfdir_SQ = $(subst ','\'',$(sysconfdir))
libdir_SQ = $(subst ','\'',$(libdir))

ifneq ($(filter /%,$(firstword $(perfexecdir))),)
perfexec_instdir = $(perfexecdir)
else
perfexec_instdir = $(prefix)/$(perfexecdir)
endif
perfexec_instdir_SQ = $(subst ','\'',$(perfexec_instdir))

# If we install to $(HOME) we keep the traceevent default:
# $(HOME)/.traceevent/plugins
# Otherwise we install plugins into the global $(libdir).
ifdef DESTDIR
plugindir=$(libdir)/traceevent/plugins
plugindir_SQ= $(subst ','\'',$(plugindir))
endif

#
# Print the result of the feature test:
#
feature_print_status = $(eval $(feature_print_status_code)) $(info $(MSG))

define feature_print_status_code
  ifeq ($(feature-$(1)), 1)
    MSG = $(shell printf '...%30s: [ \033[32mon\033[m  ]' $(1))
  else
    MSG = $(shell printf '...%30s: [ \033[31mOFF\033[m ]' $(1))
  endif
endef

feature_print_var = $(eval $(feature_print_var_code)) $(info $(MSG))
define feature_print_var_code
    MSG = $(shell printf '...%30s: %s' $(1) $($(1)))
endef

feature_print_text = $(eval $(feature_print_text_code)) $(info $(MSG))
define feature_print_text_code
    MSG = $(shell printf '...%30s: %s' $(1) $(2))
endef

PERF_FEATURES := $(foreach feat,$(LIB_FEATURE_TESTS),feature-$(feat)($(feature-$(feat))))
PERF_FEATURES_FILE := $(shell touch $(OUTPUT)PERF-FEATURES; cat $(OUTPUT)PERF-FEATURES)

ifeq ($(dwarf-post-unwind),1)
  PERF_FEATURES += dwarf-post-unwind($(dwarf-post-unwind-text))
endif

# The $(display_lib) controls the default detection message
# output. It's set if:
# - detected features differes from stored features from
#   last build (in PERF-FEATURES file)
# - one of the $(LIB_FEATURE_TESTS) is not detected
# - VF is enabled

ifneq ("$(PERF_FEATURES)","$(PERF_FEATURES_FILE)")
  $(shell echo "$(PERF_FEATURES)" > $(OUTPUT)PERF-FEATURES)
  display_lib := 1
endif

feature_check = $(eval $(feature_check_code))
define feature_check_code
  ifneq ($(feature-$(1)), 1)
    display_lib := 1
  endif
endef

$(foreach feat,$(LIB_FEATURE_TESTS),$(call feature_check,$(feat)))

ifeq ($(VF),1)
  display_lib := 1
  display_vf := 1
endif

ifeq ($(display_lib),1)
  $(info )
  $(info Auto-detecting system features:)
  $(foreach feat,$(LIB_FEATURE_TESTS),$(call feature_print_status,$(feat),))

  ifeq ($(dwarf-post-unwind),1)
    $(call feature_print_text,"DWARF post unwind library", $(dwarf-post-unwind-text))
  endif
endif

ifeq ($(display_vf),1)
  $(foreach feat,$(VF_FEATURE_TESTS),$(call feature_print_status,$(feat),))
  $(info )
  $(call feature_print_var,prefix)
  $(call feature_print_var,bindir)
  $(call feature_print_var,libdir)
  $(call feature_print_var,sysconfdir)
  $(call feature_print_var,LIBUNWIND_DIR)
  $(call feature_print_var,LIBDW_DIR)
endif

ifeq ($(display_lib),1)
  $(info )
endif<|MERGE_RESOLUTION|>--- conflicted
+++ resolved
@@ -198,14 +198,10 @@
 	stackprotector-all		\
 	timerfd				\
 	libunwind-debug-frame		\
-<<<<<<< HEAD
-	bionic
-=======
 	bionic				\
 	liberty				\
 	liberty-z			\
 	cplus-demangle
->>>>>>> c739f77f
 
 # Set FEATURE_CHECK_(C|LD)FLAGS-all for all CORE_FEATURE_TESTS features.
 # If in the future we need per-feature checks/flags for features not
