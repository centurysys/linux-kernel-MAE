--- conflicted
+++ resolved
@@ -120,7 +120,6 @@
 #undef MOD_PRINT
 	if (colon)
 		bf[colon - 1] = ':';
-<<<<<<< HEAD
 	return r;
 }
 
@@ -175,62 +174,6 @@
 
 static int perf_evsel__bp_name(struct perf_evsel *evsel, char *bf, size_t size)
 {
-=======
-	return r;
-}
-
-static int perf_evsel__hw_name(struct perf_evsel *evsel, char *bf, size_t size)
-{
-	int r = scnprintf(bf, size, "%s", __perf_evsel__hw_name(evsel->attr.config));
-	return r + perf_evsel__add_modifiers(evsel, bf + r, size - r);
-}
-
-static const char *perf_evsel__sw_names[PERF_COUNT_SW_MAX] = {
-	"cpu-clock",
-	"task-clock",
-	"page-faults",
-	"context-switches",
-	"CPU-migrations",
-	"minor-faults",
-	"major-faults",
-	"alignment-faults",
-	"emulation-faults",
-};
-
-static const char *__perf_evsel__sw_name(u64 config)
-{
-	if (config < PERF_COUNT_SW_MAX && perf_evsel__sw_names[config])
-		return perf_evsel__sw_names[config];
-	return "unknown-software";
-}
-
-static int perf_evsel__sw_name(struct perf_evsel *evsel, char *bf, size_t size)
-{
-	int r = scnprintf(bf, size, "%s", __perf_evsel__sw_name(evsel->attr.config));
-	return r + perf_evsel__add_modifiers(evsel, bf + r, size - r);
-}
-
-static int __perf_evsel__bp_name(char *bf, size_t size, u64 addr, u64 type)
-{
-	int r;
-
-	r = scnprintf(bf, size, "mem:0x%" PRIx64 ":", addr);
-
-	if (type & HW_BREAKPOINT_R)
-		r += scnprintf(bf + r, size - r, "r");
-
-	if (type & HW_BREAKPOINT_W)
-		r += scnprintf(bf + r, size - r, "w");
-
-	if (type & HW_BREAKPOINT_X)
-		r += scnprintf(bf + r, size - r, "x");
-
-	return r;
-}
-
-static int perf_evsel__bp_name(struct perf_evsel *evsel, char *bf, size_t size)
-{
->>>>>>> 29fbbf80
 	struct perf_event_attr *attr = &evsel->attr;
 	int r = __perf_evsel__bp_name(bf, size, attr->bp_addr, attr->bp_type);
 	return r + perf_evsel__add_modifiers(evsel, bf + r, size - r);
@@ -359,21 +302,12 @@
 
 	case PERF_TYPE_HW_CACHE:
 		perf_evsel__hw_cache_name(evsel, bf, sizeof(bf));
-<<<<<<< HEAD
 		break;
 
 	case PERF_TYPE_SOFTWARE:
 		perf_evsel__sw_name(evsel, bf, sizeof(bf));
 		break;
 
-=======
-		break;
-
-	case PERF_TYPE_SOFTWARE:
-		perf_evsel__sw_name(evsel, bf, sizeof(bf));
-		break;
-
->>>>>>> 29fbbf80
 	case PERF_TYPE_TRACEPOINT:
 		scnprintf(bf, sizeof(bf), "%s", "unknown tracepoint");
 		break;
