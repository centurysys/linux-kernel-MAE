// SPDX-License-Identifier: GPL-2.0-only
/*
 * Copyright (C) 2011, Red Hat Inc, Arnaldo Carvalho de Melo <acme@redhat.com>
 *
 * Parts came from builtin-{top,stat,record}.c, see those files for further
 * copyright notes.
 */

#include <byteswap.h>
#include <errno.h>
#include <inttypes.h>
#include <linux/bitops.h>
#include <api/fs/fs.h>
#include <api/fs/tracing_path.h>
#include <traceevent/event-parse.h>
#include <linux/hw_breakpoint.h>
#include <linux/perf_event.h>
#include <linux/compiler.h>
#include <linux/err.h>
#include <linux/zalloc.h>
#include <sys/ioctl.h>
#include <sys/resource.h>
#include <sys/types.h>
#include <dirent.h>
#include <stdlib.h>
#include <perf/evsel.h>
#include "asm/bug.h"
#include "bpf_counter.h"
#include "callchain.h"
#include "cgroup.h"
#include "counts.h"
#include "event.h"
#include "evsel.h"
#include "util/env.h"
#include "util/evsel_config.h"
#include "util/evsel_fprintf.h"
#include "evlist.h"
#include <perf/cpumap.h>
#include "thread_map.h"
#include "target.h"
#include "perf_regs.h"
#include "record.h"
#include "debug.h"
#include "trace-event.h"
#include "stat.h"
#include "string2.h"
#include "memswap.h"
#include "util.h"
#include "hashmap.h"
#include "pmu-hybrid.h"
#include "../perf-sys.h"
#include "util/parse-branch-options.h"
#include <internal/xyarray.h>
#include <internal/lib.h>

#include <linux/ctype.h>

struct perf_missing_features perf_missing_features;

static clockid_t clockid;

static int evsel__no_extra_init(struct evsel *evsel __maybe_unused)
{
	return 0;
}

void __weak test_attr__ready(void) { }

static void evsel__no_extra_fini(struct evsel *evsel __maybe_unused)
{
}

static struct {
	size_t	size;
	int	(*init)(struct evsel *evsel);
	void	(*fini)(struct evsel *evsel);
} perf_evsel__object = {
	.size = sizeof(struct evsel),
	.init = evsel__no_extra_init,
	.fini = evsel__no_extra_fini,
};

int evsel__object_config(size_t object_size, int (*init)(struct evsel *evsel),
			 void (*fini)(struct evsel *evsel))
{

	if (object_size == 0)
		goto set_methods;

	if (perf_evsel__object.size > object_size)
		return -EINVAL;

	perf_evsel__object.size = object_size;

set_methods:
	if (init != NULL)
		perf_evsel__object.init = init;

	if (fini != NULL)
		perf_evsel__object.fini = fini;

	return 0;
}

#define FD(e, x, y) (*(int *)xyarray__entry(e->core.fd, x, y))

int __evsel__sample_size(u64 sample_type)
{
	u64 mask = sample_type & PERF_SAMPLE_MASK;
	int size = 0;
	int i;

	for (i = 0; i < 64; i++) {
		if (mask & (1ULL << i))
			size++;
	}

	size *= sizeof(u64);

	return size;
}

/**
 * __perf_evsel__calc_id_pos - calculate id_pos.
 * @sample_type: sample type
 *
 * This function returns the position of the event id (PERF_SAMPLE_ID or
 * PERF_SAMPLE_IDENTIFIER) in a sample event i.e. in the array of struct
 * perf_record_sample.
 */
static int __perf_evsel__calc_id_pos(u64 sample_type)
{
	int idx = 0;

	if (sample_type & PERF_SAMPLE_IDENTIFIER)
		return 0;

	if (!(sample_type & PERF_SAMPLE_ID))
		return -1;

	if (sample_type & PERF_SAMPLE_IP)
		idx += 1;

	if (sample_type & PERF_SAMPLE_TID)
		idx += 1;

	if (sample_type & PERF_SAMPLE_TIME)
		idx += 1;

	if (sample_type & PERF_SAMPLE_ADDR)
		idx += 1;

	return idx;
}

/**
 * __perf_evsel__calc_is_pos - calculate is_pos.
 * @sample_type: sample type
 *
 * This function returns the position (counting backwards) of the event id
 * (PERF_SAMPLE_ID or PERF_SAMPLE_IDENTIFIER) in a non-sample event i.e. if
 * sample_id_all is used there is an id sample appended to non-sample events.
 */
static int __perf_evsel__calc_is_pos(u64 sample_type)
{
	int idx = 1;

	if (sample_type & PERF_SAMPLE_IDENTIFIER)
		return 1;

	if (!(sample_type & PERF_SAMPLE_ID))
		return -1;

	if (sample_type & PERF_SAMPLE_CPU)
		idx += 1;

	if (sample_type & PERF_SAMPLE_STREAM_ID)
		idx += 1;

	return idx;
}

void evsel__calc_id_pos(struct evsel *evsel)
{
	evsel->id_pos = __perf_evsel__calc_id_pos(evsel->core.attr.sample_type);
	evsel->is_pos = __perf_evsel__calc_is_pos(evsel->core.attr.sample_type);
}

void __evsel__set_sample_bit(struct evsel *evsel,
				  enum perf_event_sample_format bit)
{
	if (!(evsel->core.attr.sample_type & bit)) {
		evsel->core.attr.sample_type |= bit;
		evsel->sample_size += sizeof(u64);
		evsel__calc_id_pos(evsel);
	}
}

void __evsel__reset_sample_bit(struct evsel *evsel,
				    enum perf_event_sample_format bit)
{
	if (evsel->core.attr.sample_type & bit) {
		evsel->core.attr.sample_type &= ~bit;
		evsel->sample_size -= sizeof(u64);
		evsel__calc_id_pos(evsel);
	}
}

void evsel__set_sample_id(struct evsel *evsel,
			       bool can_sample_identifier)
{
	if (can_sample_identifier) {
		evsel__reset_sample_bit(evsel, ID);
		evsel__set_sample_bit(evsel, IDENTIFIER);
	} else {
		evsel__set_sample_bit(evsel, ID);
	}
	evsel->core.attr.read_format |= PERF_FORMAT_ID;
}

/**
 * evsel__is_function_event - Return whether given evsel is a function
 * trace event
 *
 * @evsel - evsel selector to be tested
 *
 * Return %true if event is function trace event
 */
bool evsel__is_function_event(struct evsel *evsel)
{
#define FUNCTION_EVENT "ftrace:function"

	return evsel->name &&
	       !strncmp(FUNCTION_EVENT, evsel->name, sizeof(FUNCTION_EVENT));

#undef FUNCTION_EVENT
}

void evsel__init(struct evsel *evsel,
		 struct perf_event_attr *attr, int idx)
{
	perf_evsel__init(&evsel->core, attr, idx);
	evsel->tracking	   = !idx;
	evsel->unit	   = strdup("");
	evsel->scale	   = 1.0;
	evsel->max_events  = ULONG_MAX;
	evsel->evlist	   = NULL;
	evsel->bpf_obj	   = NULL;
	evsel->bpf_fd	   = -1;
	INIT_LIST_HEAD(&evsel->config_terms);
	INIT_LIST_HEAD(&evsel->bpf_counter_list);
	perf_evsel__object.init(evsel);
	evsel->sample_size = __evsel__sample_size(attr->sample_type);
	evsel__calc_id_pos(evsel);
	evsel->cmdline_group_boundary = false;
	evsel->metric_expr   = NULL;
	evsel->metric_name   = NULL;
	evsel->metric_events = NULL;
	evsel->per_pkg_mask  = NULL;
	evsel->collect_stat  = false;
	evsel->pmu_name      = NULL;
}

struct evsel *evsel__new_idx(struct perf_event_attr *attr, int idx)
{
	struct evsel *evsel = zalloc(perf_evsel__object.size);

	if (!evsel)
		return NULL;
	evsel__init(evsel, attr, idx);

	if (evsel__is_bpf_output(evsel)) {
		evsel->core.attr.sample_type |= (PERF_SAMPLE_RAW | PERF_SAMPLE_TIME |
					    PERF_SAMPLE_CPU | PERF_SAMPLE_PERIOD),
		evsel->core.attr.sample_period = 1;
	}

	if (evsel__is_clock(evsel)) {
		free((char *)evsel->unit);
		evsel->unit = strdup("msec");
		evsel->scale = 1e-6;
	}

	return evsel;
}

static bool perf_event_can_profile_kernel(void)
{
	return perf_event_paranoid_check(1);
}

struct evsel *evsel__new_cycles(bool precise __maybe_unused, __u32 type, __u64 config)
{
	struct perf_event_attr attr = {
		.type	= type,
		.config	= config,
		.exclude_kernel	= !perf_event_can_profile_kernel(),
	};
	struct evsel *evsel;

	event_attr_init(&attr);

	/*
	 * Now let the usual logic to set up the perf_event_attr defaults
	 * to kick in when we return and before perf_evsel__open() is called.
	 */
	evsel = evsel__new(&attr);
	if (evsel == NULL)
		goto out;

	arch_evsel__fixup_new_cycles(&evsel->core.attr);

	evsel->precise_max = true;

	/* use asprintf() because free(evsel) assumes name is allocated */
	if (asprintf(&evsel->name, "cycles%s%s%.*s",
		     (attr.precise_ip || attr.exclude_kernel) ? ":" : "",
		     attr.exclude_kernel ? "u" : "",
		     attr.precise_ip ? attr.precise_ip + 1 : 0, "ppp") < 0)
		goto error_free;
out:
	return evsel;
error_free:
	evsel__delete(evsel);
	evsel = NULL;
	goto out;
}

int copy_config_terms(struct list_head *dst, struct list_head *src)
{
	struct evsel_config_term *pos, *tmp;

	list_for_each_entry(pos, src, list) {
		tmp = malloc(sizeof(*tmp));
		if (tmp == NULL)
			return -ENOMEM;

		*tmp = *pos;
		if (tmp->free_str) {
			tmp->val.str = strdup(pos->val.str);
			if (tmp->val.str == NULL) {
				free(tmp);
				return -ENOMEM;
			}
		}
		list_add_tail(&tmp->list, dst);
	}
	return 0;
}

static int evsel__copy_config_terms(struct evsel *dst, struct evsel *src)
{
	return copy_config_terms(&dst->config_terms, &src->config_terms);
}

/**
 * evsel__clone - create a new evsel copied from @orig
 * @orig: original evsel
 *
 * The assumption is that @orig is not configured nor opened yet.
 * So we only care about the attributes that can be set while it's parsed.
 */
struct evsel *evsel__clone(struct evsel *orig)
{
	struct evsel *evsel;

	BUG_ON(orig->core.fd);
	BUG_ON(orig->counts);
	BUG_ON(orig->priv);
	BUG_ON(orig->per_pkg_mask);

	/* cannot handle BPF objects for now */
	if (orig->bpf_obj)
		return NULL;

	evsel = evsel__new(&orig->core.attr);
	if (evsel == NULL)
		return NULL;

	evsel->core.cpus = perf_cpu_map__get(orig->core.cpus);
	evsel->core.own_cpus = perf_cpu_map__get(orig->core.own_cpus);
	evsel->core.threads = perf_thread_map__get(orig->core.threads);
	evsel->core.nr_members = orig->core.nr_members;
	evsel->core.system_wide = orig->core.system_wide;

	if (orig->name) {
		evsel->name = strdup(orig->name);
		if (evsel->name == NULL)
			goto out_err;
	}
	if (orig->group_name) {
		evsel->group_name = strdup(orig->group_name);
		if (evsel->group_name == NULL)
			goto out_err;
	}
	if (orig->pmu_name) {
		evsel->pmu_name = strdup(orig->pmu_name);
		if (evsel->pmu_name == NULL)
			goto out_err;
	}
	if (orig->filter) {
		evsel->filter = strdup(orig->filter);
		if (evsel->filter == NULL)
			goto out_err;
	}
	if (orig->metric_id) {
		evsel->metric_id = strdup(orig->metric_id);
		if (evsel->metric_id == NULL)
			goto out_err;
	}
	evsel->cgrp = cgroup__get(orig->cgrp);
	evsel->tp_format = orig->tp_format;
	evsel->handler = orig->handler;
	evsel->core.leader = orig->core.leader;

	evsel->max_events = orig->max_events;
	evsel->tool_event = orig->tool_event;
	free((char *)evsel->unit);
	evsel->unit = strdup(orig->unit);
	if (evsel->unit == NULL)
		goto out_err;

	evsel->scale = orig->scale;
	evsel->snapshot = orig->snapshot;
	evsel->per_pkg = orig->per_pkg;
	evsel->percore = orig->percore;
	evsel->precise_max = orig->precise_max;
	evsel->use_uncore_alias = orig->use_uncore_alias;
	evsel->is_libpfm_event = orig->is_libpfm_event;

	evsel->exclude_GH = orig->exclude_GH;
	evsel->sample_read = orig->sample_read;
	evsel->auto_merge_stats = orig->auto_merge_stats;
	evsel->collect_stat = orig->collect_stat;
	evsel->weak_group = orig->weak_group;
	evsel->use_config_name = orig->use_config_name;

	if (evsel__copy_config_terms(evsel, orig) < 0)
		goto out_err;

	return evsel;

out_err:
	evsel__delete(evsel);
	return NULL;
}

/*
 * Returns pointer with encoded error via <linux/err.h> interface.
 */
struct evsel *evsel__newtp_idx(const char *sys, const char *name, int idx)
{
	struct evsel *evsel = zalloc(perf_evsel__object.size);
	int err = -ENOMEM;

	if (evsel == NULL) {
		goto out_err;
	} else {
		struct perf_event_attr attr = {
			.type	       = PERF_TYPE_TRACEPOINT,
			.sample_type   = (PERF_SAMPLE_RAW | PERF_SAMPLE_TIME |
					  PERF_SAMPLE_CPU | PERF_SAMPLE_PERIOD),
		};

		if (asprintf(&evsel->name, "%s:%s", sys, name) < 0)
			goto out_free;

		evsel->tp_format = trace_event__tp_format(sys, name);
		if (IS_ERR(evsel->tp_format)) {
			err = PTR_ERR(evsel->tp_format);
			goto out_free;
		}

		event_attr_init(&attr);
		attr.config = evsel->tp_format->id;
		attr.sample_period = 1;
		evsel__init(evsel, &attr, idx);
	}

	return evsel;

out_free:
	zfree(&evsel->name);
	free(evsel);
out_err:
	return ERR_PTR(err);
}

const char *evsel__hw_names[PERF_COUNT_HW_MAX] = {
	"cycles",
	"instructions",
	"cache-references",
	"cache-misses",
	"branches",
	"branch-misses",
	"bus-cycles",
	"stalled-cycles-frontend",
	"stalled-cycles-backend",
	"ref-cycles",
};

char *evsel__bpf_counter_events;

bool evsel__match_bpf_counter_events(const char *name)
{
	int name_len;
	bool match;
	char *ptr;

	if (!evsel__bpf_counter_events)
		return false;

	ptr = strstr(evsel__bpf_counter_events, name);
	name_len = strlen(name);

	/* check name matches a full token in evsel__bpf_counter_events */
	match = (ptr != NULL) &&
		((ptr == evsel__bpf_counter_events) || (*(ptr - 1) == ',')) &&
		((*(ptr + name_len) == ',') || (*(ptr + name_len) == '\0'));

	return match;
}

static const char *__evsel__hw_name(u64 config)
{
	if (config < PERF_COUNT_HW_MAX && evsel__hw_names[config])
		return evsel__hw_names[config];

	return "unknown-hardware";
}

static int evsel__add_modifiers(struct evsel *evsel, char *bf, size_t size)
{
	int colon = 0, r = 0;
	struct perf_event_attr *attr = &evsel->core.attr;
	bool exclude_guest_default = false;

#define MOD_PRINT(context, mod)	do {					\
		if (!attr->exclude_##context) {				\
			if (!colon) colon = ++r;			\
			r += scnprintf(bf + r, size - r, "%c", mod);	\
		} } while(0)

	if (attr->exclude_kernel || attr->exclude_user || attr->exclude_hv) {
		MOD_PRINT(kernel, 'k');
		MOD_PRINT(user, 'u');
		MOD_PRINT(hv, 'h');
		exclude_guest_default = true;
	}

	if (attr->precise_ip) {
		if (!colon)
			colon = ++r;
		r += scnprintf(bf + r, size - r, "%.*s", attr->precise_ip, "ppp");
		exclude_guest_default = true;
	}

	if (attr->exclude_host || attr->exclude_guest == exclude_guest_default) {
		MOD_PRINT(host, 'H');
		MOD_PRINT(guest, 'G');
	}
#undef MOD_PRINT
	if (colon)
		bf[colon - 1] = ':';
	return r;
}

static int evsel__hw_name(struct evsel *evsel, char *bf, size_t size)
{
	int r = scnprintf(bf, size, "%s", __evsel__hw_name(evsel->core.attr.config));
	return r + evsel__add_modifiers(evsel, bf + r, size - r);
}

const char *evsel__sw_names[PERF_COUNT_SW_MAX] = {
	"cpu-clock",
	"task-clock",
	"page-faults",
	"context-switches",
	"cpu-migrations",
	"minor-faults",
	"major-faults",
	"alignment-faults",
	"emulation-faults",
	"dummy",
};

static const char *__evsel__sw_name(u64 config)
{
	if (config < PERF_COUNT_SW_MAX && evsel__sw_names[config])
		return evsel__sw_names[config];
	return "unknown-software";
}

static int evsel__sw_name(struct evsel *evsel, char *bf, size_t size)
{
	int r = scnprintf(bf, size, "%s", __evsel__sw_name(evsel->core.attr.config));
	return r + evsel__add_modifiers(evsel, bf + r, size - r);
}

static int __evsel__bp_name(char *bf, size_t size, u64 addr, u64 type)
{
	int r;

	r = scnprintf(bf, size, "mem:0x%" PRIx64 ":", addr);

	if (type & HW_BREAKPOINT_R)
		r += scnprintf(bf + r, size - r, "r");

	if (type & HW_BREAKPOINT_W)
		r += scnprintf(bf + r, size - r, "w");

	if (type & HW_BREAKPOINT_X)
		r += scnprintf(bf + r, size - r, "x");

	return r;
}

static int evsel__bp_name(struct evsel *evsel, char *bf, size_t size)
{
	struct perf_event_attr *attr = &evsel->core.attr;
	int r = __evsel__bp_name(bf, size, attr->bp_addr, attr->bp_type);
	return r + evsel__add_modifiers(evsel, bf + r, size - r);
}

const char *evsel__hw_cache[PERF_COUNT_HW_CACHE_MAX][EVSEL__MAX_ALIASES] = {
 { "L1-dcache",	"l1-d",		"l1d",		"L1-data",		},
 { "L1-icache",	"l1-i",		"l1i",		"L1-instruction",	},
 { "LLC",	"L2",							},
 { "dTLB",	"d-tlb",	"Data-TLB",				},
 { "iTLB",	"i-tlb",	"Instruction-TLB",			},
 { "branch",	"branches",	"bpu",		"btb",		"bpc",	},
 { "node",								},
};

const char *evsel__hw_cache_op[PERF_COUNT_HW_CACHE_OP_MAX][EVSEL__MAX_ALIASES] = {
 { "load",	"loads",	"read",					},
 { "store",	"stores",	"write",				},
 { "prefetch",	"prefetches",	"speculative-read", "speculative-load",	},
};

const char *evsel__hw_cache_result[PERF_COUNT_HW_CACHE_RESULT_MAX][EVSEL__MAX_ALIASES] = {
 { "refs",	"Reference",	"ops",		"access",		},
 { "misses",	"miss",							},
};

#define C(x)		PERF_COUNT_HW_CACHE_##x
#define CACHE_READ	(1 << C(OP_READ))
#define CACHE_WRITE	(1 << C(OP_WRITE))
#define CACHE_PREFETCH	(1 << C(OP_PREFETCH))
#define COP(x)		(1 << x)

/*
 * cache operation stat
 * L1I : Read and prefetch only
 * ITLB and BPU : Read-only
 */
static unsigned long evsel__hw_cache_stat[C(MAX)] = {
 [C(L1D)]	= (CACHE_READ | CACHE_WRITE | CACHE_PREFETCH),
 [C(L1I)]	= (CACHE_READ | CACHE_PREFETCH),
 [C(LL)]	= (CACHE_READ | CACHE_WRITE | CACHE_PREFETCH),
 [C(DTLB)]	= (CACHE_READ | CACHE_WRITE | CACHE_PREFETCH),
 [C(ITLB)]	= (CACHE_READ),
 [C(BPU)]	= (CACHE_READ),
 [C(NODE)]	= (CACHE_READ | CACHE_WRITE | CACHE_PREFETCH),
};

bool evsel__is_cache_op_valid(u8 type, u8 op)
{
	if (evsel__hw_cache_stat[type] & COP(op))
		return true;	/* valid */
	else
		return false;	/* invalid */
}

int __evsel__hw_cache_type_op_res_name(u8 type, u8 op, u8 result, char *bf, size_t size)
{
	if (result) {
		return scnprintf(bf, size, "%s-%s-%s", evsel__hw_cache[type][0],
				 evsel__hw_cache_op[op][0],
				 evsel__hw_cache_result[result][0]);
	}

	return scnprintf(bf, size, "%s-%s", evsel__hw_cache[type][0],
			 evsel__hw_cache_op[op][1]);
}

static int __evsel__hw_cache_name(u64 config, char *bf, size_t size)
{
	u8 op, result, type = (config >>  0) & 0xff;
	const char *err = "unknown-ext-hardware-cache-type";

	if (type >= PERF_COUNT_HW_CACHE_MAX)
		goto out_err;

	op = (config >>  8) & 0xff;
	err = "unknown-ext-hardware-cache-op";
	if (op >= PERF_COUNT_HW_CACHE_OP_MAX)
		goto out_err;

	result = (config >> 16) & 0xff;
	err = "unknown-ext-hardware-cache-result";
	if (result >= PERF_COUNT_HW_CACHE_RESULT_MAX)
		goto out_err;

	err = "invalid-cache";
	if (!evsel__is_cache_op_valid(type, op))
		goto out_err;

	return __evsel__hw_cache_type_op_res_name(type, op, result, bf, size);
out_err:
	return scnprintf(bf, size, "%s", err);
}

static int evsel__hw_cache_name(struct evsel *evsel, char *bf, size_t size)
{
	int ret = __evsel__hw_cache_name(evsel->core.attr.config, bf, size);
	return ret + evsel__add_modifiers(evsel, bf + ret, size - ret);
}

static int evsel__raw_name(struct evsel *evsel, char *bf, size_t size)
{
	int ret = scnprintf(bf, size, "raw 0x%" PRIx64, evsel->core.attr.config);
	return ret + evsel__add_modifiers(evsel, bf + ret, size - ret);
}

static int evsel__tool_name(char *bf, size_t size)
{
	int ret = scnprintf(bf, size, "duration_time");
	return ret;
}

const char *evsel__name(struct evsel *evsel)
{
	char bf[128];

	if (!evsel)
		goto out_unknown;

	if (evsel->name)
		return evsel->name;

	switch (evsel->core.attr.type) {
	case PERF_TYPE_RAW:
		evsel__raw_name(evsel, bf, sizeof(bf));
		break;

	case PERF_TYPE_HARDWARE:
		evsel__hw_name(evsel, bf, sizeof(bf));
		break;

	case PERF_TYPE_HW_CACHE:
		evsel__hw_cache_name(evsel, bf, sizeof(bf));
		break;

	case PERF_TYPE_SOFTWARE:
		if (evsel->tool_event)
			evsel__tool_name(bf, sizeof(bf));
		else
			evsel__sw_name(evsel, bf, sizeof(bf));
		break;

	case PERF_TYPE_TRACEPOINT:
		scnprintf(bf, sizeof(bf), "%s", "unknown tracepoint");
		break;

	case PERF_TYPE_BREAKPOINT:
		evsel__bp_name(evsel, bf, sizeof(bf));
		break;

	default:
		scnprintf(bf, sizeof(bf), "unknown attr type: %d",
			  evsel->core.attr.type);
		break;
	}

	evsel->name = strdup(bf);

	if (evsel->name)
		return evsel->name;
out_unknown:
	return "unknown";
}

const char *evsel__metric_id(const struct evsel *evsel)
{
	if (evsel->metric_id)
		return evsel->metric_id;

	if (evsel->core.attr.type == PERF_TYPE_SOFTWARE && evsel->tool_event)
		return "duration_time";

	return "unknown";
}

const char *evsel__group_name(struct evsel *evsel)
{
	return evsel->group_name ?: "anon group";
}

/*
 * Returns the group details for the specified leader,
 * with following rules.
 *
 *  For record -e '{cycles,instructions}'
 *    'anon group { cycles:u, instructions:u }'
 *
 *  For record -e 'cycles,instructions' and report --group
 *    'cycles:u, instructions:u'
 */
int evsel__group_desc(struct evsel *evsel, char *buf, size_t size)
{
	int ret = 0;
	struct evsel *pos;
	const char *group_name = evsel__group_name(evsel);

	if (!evsel->forced_leader)
		ret = scnprintf(buf, size, "%s { ", group_name);

	ret += scnprintf(buf + ret, size - ret, "%s", evsel__name(evsel));

	for_each_group_member(pos, evsel)
		ret += scnprintf(buf + ret, size - ret, ", %s", evsel__name(pos));

	if (!evsel->forced_leader)
		ret += scnprintf(buf + ret, size - ret, " }");

	return ret;
}

static void __evsel__config_callchain(struct evsel *evsel, struct record_opts *opts,
				      struct callchain_param *param)
{
	bool function = evsel__is_function_event(evsel);
	struct perf_event_attr *attr = &evsel->core.attr;

	evsel__set_sample_bit(evsel, CALLCHAIN);

	attr->sample_max_stack = param->max_stack;

	if (opts->kernel_callchains)
		attr->exclude_callchain_user = 1;
	if (opts->user_callchains)
		attr->exclude_callchain_kernel = 1;
	if (param->record_mode == CALLCHAIN_LBR) {
		if (!opts->branch_stack) {
			if (attr->exclude_user) {
				pr_warning("LBR callstack option is only available "
					   "to get user callchain information. "
					   "Falling back to framepointers.\n");
			} else {
				evsel__set_sample_bit(evsel, BRANCH_STACK);
				attr->branch_sample_type = PERF_SAMPLE_BRANCH_USER |
							PERF_SAMPLE_BRANCH_CALL_STACK |
							PERF_SAMPLE_BRANCH_NO_CYCLES |
							PERF_SAMPLE_BRANCH_NO_FLAGS |
							PERF_SAMPLE_BRANCH_HW_INDEX;
			}
		} else
			 pr_warning("Cannot use LBR callstack with branch stack. "
				    "Falling back to framepointers.\n");
	}

	if (param->record_mode == CALLCHAIN_DWARF) {
		if (!function) {
			evsel__set_sample_bit(evsel, REGS_USER);
			evsel__set_sample_bit(evsel, STACK_USER);
			if (opts->sample_user_regs && DWARF_MINIMAL_REGS != PERF_REGS_MASK) {
				attr->sample_regs_user |= DWARF_MINIMAL_REGS;
				pr_warning("WARNING: The use of --call-graph=dwarf may require all the user registers, "
					   "specifying a subset with --user-regs may render DWARF unwinding unreliable, "
					   "so the minimal registers set (IP, SP) is explicitly forced.\n");
			} else {
				attr->sample_regs_user |= PERF_REGS_MASK;
			}
			attr->sample_stack_user = param->dump_size;
			attr->exclude_callchain_user = 1;
		} else {
			pr_info("Cannot use DWARF unwind for function trace event,"
				" falling back to framepointers.\n");
		}
	}

	if (function) {
		pr_info("Disabling user space callchains for function trace event.\n");
		attr->exclude_callchain_user = 1;
	}
}

void evsel__config_callchain(struct evsel *evsel, struct record_opts *opts,
			     struct callchain_param *param)
{
	if (param->enabled)
		return __evsel__config_callchain(evsel, opts, param);
}

static void evsel__reset_callgraph(struct evsel *evsel, struct callchain_param *param)
{
	struct perf_event_attr *attr = &evsel->core.attr;

	evsel__reset_sample_bit(evsel, CALLCHAIN);
	if (param->record_mode == CALLCHAIN_LBR) {
		evsel__reset_sample_bit(evsel, BRANCH_STACK);
		attr->branch_sample_type &= ~(PERF_SAMPLE_BRANCH_USER |
					      PERF_SAMPLE_BRANCH_CALL_STACK |
					      PERF_SAMPLE_BRANCH_HW_INDEX);
	}
	if (param->record_mode == CALLCHAIN_DWARF) {
		evsel__reset_sample_bit(evsel, REGS_USER);
		evsel__reset_sample_bit(evsel, STACK_USER);
	}
}

static void evsel__apply_config_terms(struct evsel *evsel,
				      struct record_opts *opts, bool track)
{
	struct evsel_config_term *term;
	struct list_head *config_terms = &evsel->config_terms;
	struct perf_event_attr *attr = &evsel->core.attr;
	/* callgraph default */
	struct callchain_param param = {
		.record_mode = callchain_param.record_mode,
	};
	u32 dump_size = 0;
	int max_stack = 0;
	const char *callgraph_buf = NULL;

	list_for_each_entry(term, config_terms, list) {
		switch (term->type) {
		case EVSEL__CONFIG_TERM_PERIOD:
			if (!(term->weak && opts->user_interval != ULLONG_MAX)) {
				attr->sample_period = term->val.period;
				attr->freq = 0;
				evsel__reset_sample_bit(evsel, PERIOD);
			}
			break;
		case EVSEL__CONFIG_TERM_FREQ:
			if (!(term->weak && opts->user_freq != UINT_MAX)) {
				attr->sample_freq = term->val.freq;
				attr->freq = 1;
				evsel__set_sample_bit(evsel, PERIOD);
			}
			break;
		case EVSEL__CONFIG_TERM_TIME:
			if (term->val.time)
				evsel__set_sample_bit(evsel, TIME);
			else
				evsel__reset_sample_bit(evsel, TIME);
			break;
		case EVSEL__CONFIG_TERM_CALLGRAPH:
			callgraph_buf = term->val.str;
			break;
		case EVSEL__CONFIG_TERM_BRANCH:
			if (term->val.str && strcmp(term->val.str, "no")) {
				evsel__set_sample_bit(evsel, BRANCH_STACK);
				parse_branch_str(term->val.str,
						 &attr->branch_sample_type);
			} else
				evsel__reset_sample_bit(evsel, BRANCH_STACK);
			break;
		case EVSEL__CONFIG_TERM_STACK_USER:
			dump_size = term->val.stack_user;
			break;
		case EVSEL__CONFIG_TERM_MAX_STACK:
			max_stack = term->val.max_stack;
			break;
		case EVSEL__CONFIG_TERM_MAX_EVENTS:
			evsel->max_events = term->val.max_events;
			break;
		case EVSEL__CONFIG_TERM_INHERIT:
			/*
			 * attr->inherit should has already been set by
			 * evsel__config. If user explicitly set
			 * inherit using config terms, override global
			 * opt->no_inherit setting.
			 */
			attr->inherit = term->val.inherit ? 1 : 0;
			break;
		case EVSEL__CONFIG_TERM_OVERWRITE:
			attr->write_backward = term->val.overwrite ? 1 : 0;
			break;
		case EVSEL__CONFIG_TERM_DRV_CFG:
			break;
		case EVSEL__CONFIG_TERM_PERCORE:
			break;
		case EVSEL__CONFIG_TERM_AUX_OUTPUT:
			attr->aux_output = term->val.aux_output ? 1 : 0;
			break;
		case EVSEL__CONFIG_TERM_AUX_SAMPLE_SIZE:
			/* Already applied by auxtrace */
			break;
		case EVSEL__CONFIG_TERM_CFG_CHG:
			break;
		default:
			break;
		}
	}

	/* User explicitly set per-event callgraph, clear the old setting and reset. */
	if ((callgraph_buf != NULL) || (dump_size > 0) || max_stack) {
		bool sample_address = false;

		if (max_stack) {
			param.max_stack = max_stack;
			if (callgraph_buf == NULL)
				callgraph_buf = "fp";
		}

		/* parse callgraph parameters */
		if (callgraph_buf != NULL) {
			if (!strcmp(callgraph_buf, "no")) {
				param.enabled = false;
				param.record_mode = CALLCHAIN_NONE;
			} else {
				param.enabled = true;
				if (parse_callchain_record(callgraph_buf, &param)) {
					pr_err("per-event callgraph setting for %s failed. "
					       "Apply callgraph global setting for it\n",
					       evsel->name);
					return;
				}
				if (param.record_mode == CALLCHAIN_DWARF)
					sample_address = true;
			}
		}
		if (dump_size > 0) {
			dump_size = round_up(dump_size, sizeof(u64));
			param.dump_size = dump_size;
		}

		/* If global callgraph set, clear it */
		if (callchain_param.enabled)
			evsel__reset_callgraph(evsel, &callchain_param);

		/* set perf-event callgraph */
		if (param.enabled) {
			if (sample_address) {
				evsel__set_sample_bit(evsel, ADDR);
				evsel__set_sample_bit(evsel, DATA_SRC);
				evsel->core.attr.mmap_data = track;
			}
			evsel__config_callchain(evsel, opts, &param);
		}
	}
}

struct evsel_config_term *__evsel__get_config_term(struct evsel *evsel, enum evsel_term_type type)
{
	struct evsel_config_term *term, *found_term = NULL;

	list_for_each_entry(term, &evsel->config_terms, list) {
		if (term->type == type)
			found_term = term;
	}

	return found_term;
}

void __weak arch_evsel__set_sample_weight(struct evsel *evsel)
{
	evsel__set_sample_bit(evsel, WEIGHT);
}

<<<<<<< HEAD
=======
void __weak arch_evsel__fixup_new_cycles(struct perf_event_attr *attr __maybe_unused)
{
}

>>>>>>> 92b4b594
static void evsel__set_default_freq_period(struct record_opts *opts,
					   struct perf_event_attr *attr)
{
	if (opts->freq) {
		attr->freq = 1;
		attr->sample_freq = opts->freq;
	} else {
		attr->sample_period = opts->default_interval;
	}
}

/*
 * The enable_on_exec/disabled value strategy:
 *
 *  1) For any type of traced program:
 *    - all independent events and group leaders are disabled
 *    - all group members are enabled
 *
 *     Group members are ruled by group leaders. They need to
 *     be enabled, because the group scheduling relies on that.
 *
 *  2) For traced programs executed by perf:
 *     - all independent events and group leaders have
 *       enable_on_exec set
 *     - we don't specifically enable or disable any event during
 *       the record command
 *
 *     Independent events and group leaders are initially disabled
 *     and get enabled by exec. Group members are ruled by group
 *     leaders as stated in 1).
 *
 *  3) For traced programs attached by perf (pid/tid):
 *     - we specifically enable or disable all events during
 *       the record command
 *
 *     When attaching events to already running traced we
 *     enable/disable events specifically, as there's no
 *     initial traced exec call.
 */
void evsel__config(struct evsel *evsel, struct record_opts *opts,
		   struct callchain_param *callchain)
{
	struct evsel *leader = evsel__leader(evsel);
	struct perf_event_attr *attr = &evsel->core.attr;
	int track = evsel->tracking;
	bool per_cpu = opts->target.default_per_cpu && !opts->target.per_thread;

	attr->sample_id_all = perf_missing_features.sample_id_all ? 0 : 1;
	attr->inherit	    = !opts->no_inherit;
	attr->write_backward = opts->overwrite ? 1 : 0;

	evsel__set_sample_bit(evsel, IP);
	evsel__set_sample_bit(evsel, TID);

	if (evsel->sample_read) {
		evsel__set_sample_bit(evsel, READ);

		/*
		 * We need ID even in case of single event, because
		 * PERF_SAMPLE_READ process ID specific data.
		 */
		evsel__set_sample_id(evsel, false);

		/*
		 * Apply group format only if we belong to group
		 * with more than one members.
		 */
		if (leader->core.nr_members > 1) {
			attr->read_format |= PERF_FORMAT_GROUP;
			attr->inherit = 0;
		}
	}

	/*
	 * We default some events to have a default interval. But keep
	 * it a weak assumption overridable by the user.
	 */
	if ((evsel->is_libpfm_event && !attr->sample_period) ||
	    (!evsel->is_libpfm_event && (!attr->sample_period ||
					 opts->user_freq != UINT_MAX ||
					 opts->user_interval != ULLONG_MAX)))
		evsel__set_default_freq_period(opts, attr);

	/*
	 * If attr->freq was set (here or earlier), ask for period
	 * to be sampled.
	 */
	if (attr->freq)
		evsel__set_sample_bit(evsel, PERIOD);

	if (opts->no_samples)
		attr->sample_freq = 0;

	if (opts->inherit_stat) {
		evsel->core.attr.read_format |=
			PERF_FORMAT_TOTAL_TIME_ENABLED |
			PERF_FORMAT_TOTAL_TIME_RUNNING |
			PERF_FORMAT_ID;
		attr->inherit_stat = 1;
	}

	if (opts->sample_address) {
		evsel__set_sample_bit(evsel, ADDR);
		attr->mmap_data = track;
	}

	/*
	 * We don't allow user space callchains for  function trace
	 * event, due to issues with page faults while tracing page
	 * fault handler and its overall trickiness nature.
	 */
	if (evsel__is_function_event(evsel))
		evsel->core.attr.exclude_callchain_user = 1;

	if (callchain && callchain->enabled && !evsel->no_aux_samples)
		evsel__config_callchain(evsel, opts, callchain);

	if (opts->sample_intr_regs && !evsel->no_aux_samples &&
	    !evsel__is_dummy_event(evsel)) {
		attr->sample_regs_intr = opts->sample_intr_regs;
		evsel__set_sample_bit(evsel, REGS_INTR);
	}

	if (opts->sample_user_regs && !evsel->no_aux_samples &&
	    !evsel__is_dummy_event(evsel)) {
		attr->sample_regs_user |= opts->sample_user_regs;
		evsel__set_sample_bit(evsel, REGS_USER);
	}

	if (target__has_cpu(&opts->target) || opts->sample_cpu)
		evsel__set_sample_bit(evsel, CPU);

	/*
	 * When the user explicitly disabled time don't force it here.
	 */
	if (opts->sample_time &&
	    (!perf_missing_features.sample_id_all &&
	    (!opts->no_inherit || target__has_cpu(&opts->target) || per_cpu ||
	     opts->sample_time_set)))
		evsel__set_sample_bit(evsel, TIME);

	if (opts->raw_samples && !evsel->no_aux_samples) {
		evsel__set_sample_bit(evsel, TIME);
		evsel__set_sample_bit(evsel, RAW);
		evsel__set_sample_bit(evsel, CPU);
	}

	if (opts->sample_address)
		evsel__set_sample_bit(evsel, DATA_SRC);

	if (opts->sample_phys_addr)
		evsel__set_sample_bit(evsel, PHYS_ADDR);

	if (opts->no_buffering) {
		attr->watermark = 0;
		attr->wakeup_events = 1;
	}
	if (opts->branch_stack && !evsel->no_aux_samples) {
		evsel__set_sample_bit(evsel, BRANCH_STACK);
		attr->branch_sample_type = opts->branch_stack;
	}

	if (opts->sample_weight)
		arch_evsel__set_sample_weight(evsel);

	attr->task     = track;
	attr->mmap     = track;
	attr->mmap2    = track && !perf_missing_features.mmap2;
	attr->comm     = track;
	attr->build_id = track && opts->build_id;

	/*
	 * ksymbol is tracked separately with text poke because it needs to be
	 * system wide and enabled immediately.
	 */
	if (!opts->text_poke)
		attr->ksymbol = track && !perf_missing_features.ksymbol;
	attr->bpf_event = track && !opts->no_bpf_event && !perf_missing_features.bpf;

	if (opts->record_namespaces)
		attr->namespaces  = track;

	if (opts->record_cgroup) {
		attr->cgroup = track && !perf_missing_features.cgroup;
		evsel__set_sample_bit(evsel, CGROUP);
	}

	if (opts->sample_data_page_size)
		evsel__set_sample_bit(evsel, DATA_PAGE_SIZE);

	if (opts->sample_code_page_size)
		evsel__set_sample_bit(evsel, CODE_PAGE_SIZE);

	if (opts->record_switch_events)
		attr->context_switch = track;

	if (opts->sample_transaction)
		evsel__set_sample_bit(evsel, TRANSACTION);

	if (opts->running_time) {
		evsel->core.attr.read_format |=
			PERF_FORMAT_TOTAL_TIME_ENABLED |
			PERF_FORMAT_TOTAL_TIME_RUNNING;
	}

	/*
	 * XXX see the function comment above
	 *
	 * Disabling only independent events or group leaders,
	 * keeping group members enabled.
	 */
	if (evsel__is_group_leader(evsel))
		attr->disabled = 1;

	/*
	 * Setting enable_on_exec for independent events and
	 * group leaders for traced executed by perf.
	 */
	if (target__none(&opts->target) && evsel__is_group_leader(evsel) &&
	    !opts->initial_delay)
		attr->enable_on_exec = 1;

	if (evsel->immediate) {
		attr->disabled = 0;
		attr->enable_on_exec = 0;
	}

	clockid = opts->clockid;
	if (opts->use_clockid) {
		attr->use_clockid = 1;
		attr->clockid = opts->clockid;
	}

	if (evsel->precise_max)
		attr->precise_ip = 3;

	if (opts->all_user) {
		attr->exclude_kernel = 1;
		attr->exclude_user   = 0;
	}

	if (opts->all_kernel) {
		attr->exclude_kernel = 0;
		attr->exclude_user   = 1;
	}

	if (evsel->core.own_cpus || evsel->unit)
		evsel->core.attr.read_format |= PERF_FORMAT_ID;

	/*
	 * Apply event specific term settings,
	 * it overloads any global configuration.
	 */
	evsel__apply_config_terms(evsel, opts, track);

	evsel->ignore_missing_thread = opts->ignore_missing_thread;

	/* The --period option takes the precedence. */
	if (opts->period_set) {
		if (opts->period)
			evsel__set_sample_bit(evsel, PERIOD);
		else
			evsel__reset_sample_bit(evsel, PERIOD);
	}

	/*
	 * A dummy event never triggers any actual counter and therefore
	 * cannot be used with branch_stack.
	 *
	 * For initial_delay, a dummy event is added implicitly.
	 * The software event will trigger -EOPNOTSUPP error out,
	 * if BRANCH_STACK bit is set.
	 */
	if (evsel__is_dummy_event(evsel))
		evsel__reset_sample_bit(evsel, BRANCH_STACK);
}

int evsel__set_filter(struct evsel *evsel, const char *filter)
{
	char *new_filter = strdup(filter);

	if (new_filter != NULL) {
		free(evsel->filter);
		evsel->filter = new_filter;
		return 0;
	}

	return -1;
}

static int evsel__append_filter(struct evsel *evsel, const char *fmt, const char *filter)
{
	char *new_filter;

	if (evsel->filter == NULL)
		return evsel__set_filter(evsel, filter);

	if (asprintf(&new_filter, fmt, evsel->filter, filter) > 0) {
		free(evsel->filter);
		evsel->filter = new_filter;
		return 0;
	}

	return -1;
}

int evsel__append_tp_filter(struct evsel *evsel, const char *filter)
{
	return evsel__append_filter(evsel, "(%s) && (%s)", filter);
}

int evsel__append_addr_filter(struct evsel *evsel, const char *filter)
{
	return evsel__append_filter(evsel, "%s,%s", filter);
}

/* Caller has to clear disabled after going through all CPUs. */
int evsel__enable_cpu(struct evsel *evsel, int cpu)
{
	return perf_evsel__enable_cpu(&evsel->core, cpu);
}

int evsel__enable(struct evsel *evsel)
{
	int err = perf_evsel__enable(&evsel->core);

	if (!err)
		evsel->disabled = false;
	return err;
}

/* Caller has to set disabled after going through all CPUs. */
int evsel__disable_cpu(struct evsel *evsel, int cpu)
{
	return perf_evsel__disable_cpu(&evsel->core, cpu);
}

int evsel__disable(struct evsel *evsel)
{
	int err = perf_evsel__disable(&evsel->core);
	/*
	 * We mark it disabled here so that tools that disable a event can
	 * ignore events after they disable it. I.e. the ring buffer may have
	 * already a few more events queued up before the kernel got the stop
	 * request.
	 */
	if (!err)
		evsel->disabled = true;

	return err;
}

void free_config_terms(struct list_head *config_terms)
{
	struct evsel_config_term *term, *h;

	list_for_each_entry_safe(term, h, config_terms, list) {
		list_del_init(&term->list);
		if (term->free_str)
			zfree(&term->val.str);
		free(term);
	}
}

static void evsel__free_config_terms(struct evsel *evsel)
{
	free_config_terms(&evsel->config_terms);
}

void evsel__exit(struct evsel *evsel)
{
	assert(list_empty(&evsel->core.node));
	assert(evsel->evlist == NULL);
	bpf_counter__destroy(evsel);
	evsel__free_counts(evsel);
	perf_evsel__free_fd(&evsel->core);
	perf_evsel__free_id(&evsel->core);
	evsel__free_config_terms(evsel);
	cgroup__put(evsel->cgrp);
	perf_cpu_map__put(evsel->core.cpus);
	perf_cpu_map__put(evsel->core.own_cpus);
	perf_thread_map__put(evsel->core.threads);
	zfree(&evsel->group_name);
	zfree(&evsel->name);
	zfree(&evsel->pmu_name);
	zfree(&evsel->unit);
	zfree(&evsel->metric_id);
	evsel__zero_per_pkg(evsel);
	hashmap__free(evsel->per_pkg_mask);
	evsel->per_pkg_mask = NULL;
	zfree(&evsel->metric_events);
	perf_evsel__object.fini(evsel);
}

void evsel__delete(struct evsel *evsel)
{
	evsel__exit(evsel);
	free(evsel);
}

void evsel__compute_deltas(struct evsel *evsel, int cpu, int thread,
			   struct perf_counts_values *count)
{
	struct perf_counts_values tmp;

	if (!evsel->prev_raw_counts)
		return;

	if (cpu == -1) {
		tmp = evsel->prev_raw_counts->aggr;
		evsel->prev_raw_counts->aggr = *count;
	} else {
		tmp = *perf_counts(evsel->prev_raw_counts, cpu, thread);
		*perf_counts(evsel->prev_raw_counts, cpu, thread) = *count;
	}

	count->val = count->val - tmp.val;
	count->ena = count->ena - tmp.ena;
	count->run = count->run - tmp.run;
}

void perf_counts_values__scale(struct perf_counts_values *count,
			       bool scale, s8 *pscaled)
{
	s8 scaled = 0;

	if (scale) {
		if (count->run == 0) {
			scaled = -1;
			count->val = 0;
		} else if (count->run < count->ena) {
			scaled = 1;
			count->val = (u64)((double) count->val * count->ena / count->run);
		}
	}

	if (pscaled)
		*pscaled = scaled;
}

static int evsel__read_one(struct evsel *evsel, int cpu, int thread)
{
	struct perf_counts_values *count = perf_counts(evsel->counts, cpu, thread);

	return perf_evsel__read(&evsel->core, cpu, thread, count);
}

static void evsel__set_count(struct evsel *counter, int cpu, int thread, u64 val, u64 ena, u64 run)
{
	struct perf_counts_values *count;

	count = perf_counts(counter->counts, cpu, thread);

	count->val    = val;
	count->ena    = ena;
	count->run    = run;

	perf_counts__set_loaded(counter->counts, cpu, thread, true);
}

static int evsel__process_group_data(struct evsel *leader, int cpu, int thread, u64 *data)
{
	u64 read_format = leader->core.attr.read_format;
	struct sample_read_value *v;
	u64 nr, ena = 0, run = 0, i;

	nr = *data++;

	if (nr != (u64) leader->core.nr_members)
		return -EINVAL;

	if (read_format & PERF_FORMAT_TOTAL_TIME_ENABLED)
		ena = *data++;

	if (read_format & PERF_FORMAT_TOTAL_TIME_RUNNING)
		run = *data++;

	v = (struct sample_read_value *) data;

	evsel__set_count(leader, cpu, thread, v[0].value, ena, run);

	for (i = 1; i < nr; i++) {
		struct evsel *counter;

		counter = evlist__id2evsel(leader->evlist, v[i].id);
		if (!counter)
			return -EINVAL;

		evsel__set_count(counter, cpu, thread, v[i].value, ena, run);
	}

	return 0;
}

static int evsel__read_group(struct evsel *leader, int cpu, int thread)
{
	struct perf_stat_evsel *ps = leader->stats;
	u64 read_format = leader->core.attr.read_format;
	int size = perf_evsel__read_size(&leader->core);
	u64 *data = ps->group_data;

	if (!(read_format & PERF_FORMAT_ID))
		return -EINVAL;

	if (!evsel__is_group_leader(leader))
		return -EINVAL;

	if (!data) {
		data = zalloc(size);
		if (!data)
			return -ENOMEM;

		ps->group_data = data;
	}

	if (FD(leader, cpu, thread) < 0)
		return -EINVAL;

	if (readn(FD(leader, cpu, thread), data, size) <= 0)
		return -errno;

	return evsel__process_group_data(leader, cpu, thread, data);
}

int evsel__read_counter(struct evsel *evsel, int cpu, int thread)
{
	u64 read_format = evsel->core.attr.read_format;

	if (read_format & PERF_FORMAT_GROUP)
		return evsel__read_group(evsel, cpu, thread);

	return evsel__read_one(evsel, cpu, thread);
}

int __evsel__read_on_cpu(struct evsel *evsel, int cpu, int thread, bool scale)
{
	struct perf_counts_values count;
	size_t nv = scale ? 3 : 1;

	if (FD(evsel, cpu, thread) < 0)
		return -EINVAL;

	if (evsel->counts == NULL && evsel__alloc_counts(evsel, cpu + 1, thread + 1) < 0)
		return -ENOMEM;

	if (readn(FD(evsel, cpu, thread), &count, nv * sizeof(u64)) <= 0)
		return -errno;

	evsel__compute_deltas(evsel, cpu, thread, &count);
	perf_counts_values__scale(&count, scale, NULL);
	*perf_counts(evsel->counts, cpu, thread) = count;
	return 0;
}

static int evsel__match_other_cpu(struct evsel *evsel, struct evsel *other,
				  int cpu)
{
	int cpuid;

	cpuid = perf_cpu_map__cpu(evsel->core.cpus, cpu);
	return perf_cpu_map__idx(other->core.cpus, cpuid);
}

static int evsel__hybrid_group_cpu(struct evsel *evsel, int cpu)
{
	struct evsel *leader = evsel__leader(evsel);

	if ((evsel__is_hybrid(evsel) && !evsel__is_hybrid(leader)) ||
	    (!evsel__is_hybrid(evsel) && evsel__is_hybrid(leader))) {
		return evsel__match_other_cpu(evsel, leader, cpu);
	}

	return cpu;
}

static int get_group_fd(struct evsel *evsel, int cpu, int thread)
{
	struct evsel *leader = evsel__leader(evsel);
	int fd;

	if (evsel__is_group_leader(evsel))
		return -1;

	/*
	 * Leader must be already processed/open,
	 * if not it's a bug.
	 */
	BUG_ON(!leader->core.fd);

	cpu = evsel__hybrid_group_cpu(evsel, cpu);
	if (cpu == -1)
		return -1;

	fd = FD(leader, cpu, thread);
	BUG_ON(fd == -1);

	return fd;
}

static void evsel__remove_fd(struct evsel *pos, int nr_cpus, int nr_threads, int thread_idx)
{
	for (int cpu = 0; cpu < nr_cpus; cpu++)
		for (int thread = thread_idx; thread < nr_threads - 1; thread++)
			FD(pos, cpu, thread) = FD(pos, cpu, thread + 1);
}

static int update_fds(struct evsel *evsel,
		      int nr_cpus, int cpu_idx,
		      int nr_threads, int thread_idx)
{
	struct evsel *pos;

	if (cpu_idx >= nr_cpus || thread_idx >= nr_threads)
		return -EINVAL;

	evlist__for_each_entry(evsel->evlist, pos) {
		nr_cpus = pos != evsel ? nr_cpus : cpu_idx;

		evsel__remove_fd(pos, nr_cpus, nr_threads, thread_idx);

		/*
		 * Since fds for next evsel has not been created,
		 * there is no need to iterate whole event list.
		 */
		if (pos == evsel)
			break;
	}
	return 0;
}

bool evsel__ignore_missing_thread(struct evsel *evsel,
				  int nr_cpus, int cpu,
				  struct perf_thread_map *threads,
				  int thread, int err)
{
	pid_t ignore_pid = perf_thread_map__pid(threads, thread);

	if (!evsel->ignore_missing_thread)
		return false;

	/* The system wide setup does not work with threads. */
	if (evsel->core.system_wide)
		return false;

	/* The -ESRCH is perf event syscall errno for pid's not found. */
	if (err != -ESRCH)
		return false;

	/* If there's only one thread, let it fail. */
	if (threads->nr == 1)
		return false;

	/*
	 * We should remove fd for missing_thread first
	 * because thread_map__remove() will decrease threads->nr.
	 */
	if (update_fds(evsel, nr_cpus, cpu, threads->nr, thread))
		return false;

	if (thread_map__remove(threads, thread))
		return false;

	pr_warning("WARNING: Ignored open failure for pid %d\n",
		   ignore_pid);
	return true;
}

static int __open_attr__fprintf(FILE *fp, const char *name, const char *val,
				void *priv __maybe_unused)
{
	return fprintf(fp, "  %-32s %s\n", name, val);
}

static void display_attr(struct perf_event_attr *attr)
{
	if (verbose >= 2 || debug_peo_args) {
		fprintf(stderr, "%.60s\n", graph_dotted_line);
		fprintf(stderr, "perf_event_attr:\n");
		perf_event_attr__fprintf(stderr, attr, __open_attr__fprintf, NULL);
		fprintf(stderr, "%.60s\n", graph_dotted_line);
	}
}

bool evsel__precise_ip_fallback(struct evsel *evsel)
{
	/* Do not try less precise if not requested. */
	if (!evsel->precise_max)
		return false;

	/*
	 * We tried all the precise_ip values, and it's
	 * still failing, so leave it to standard fallback.
	 */
	if (!evsel->core.attr.precise_ip) {
		evsel->core.attr.precise_ip = evsel->precise_ip_original;
		return false;
	}

	if (!evsel->precise_ip_original)
		evsel->precise_ip_original = evsel->core.attr.precise_ip;

	evsel->core.attr.precise_ip--;
	pr_debug2_peo("decreasing precise_ip by one (%d)\n", evsel->core.attr.precise_ip);
	display_attr(&evsel->core.attr);
	return true;
}

static struct perf_cpu_map *empty_cpu_map;
static struct perf_thread_map *empty_thread_map;

static int __evsel__prepare_open(struct evsel *evsel, struct perf_cpu_map *cpus,
		struct perf_thread_map *threads)
{
	int nthreads;

	if ((perf_missing_features.write_backward && evsel->core.attr.write_backward) ||
	    (perf_missing_features.aux_output     && evsel->core.attr.aux_output))
		return -EINVAL;

	if (cpus == NULL) {
		if (empty_cpu_map == NULL) {
			empty_cpu_map = perf_cpu_map__dummy_new();
			if (empty_cpu_map == NULL)
				return -ENOMEM;
		}

		cpus = empty_cpu_map;
	}

	if (threads == NULL) {
		if (empty_thread_map == NULL) {
			empty_thread_map = thread_map__new_by_tid(-1);
			if (empty_thread_map == NULL)
				return -ENOMEM;
		}

		threads = empty_thread_map;
	}

	if (evsel->core.system_wide)
		nthreads = 1;
	else
		nthreads = threads->nr;

	if (evsel->core.fd == NULL &&
	    perf_evsel__alloc_fd(&evsel->core, cpus->nr, nthreads) < 0)
		return -ENOMEM;

	evsel->open_flags = PERF_FLAG_FD_CLOEXEC;
	if (evsel->cgrp)
		evsel->open_flags |= PERF_FLAG_PID_CGROUP;

	return 0;
}

static void evsel__disable_missing_features(struct evsel *evsel)
{
	if (perf_missing_features.weight_struct) {
		evsel__set_sample_bit(evsel, WEIGHT);
		evsel__reset_sample_bit(evsel, WEIGHT_STRUCT);
	}
	if (perf_missing_features.clockid_wrong)
		evsel->core.attr.clockid = CLOCK_MONOTONIC; /* should always work */
	if (perf_missing_features.clockid) {
		evsel->core.attr.use_clockid = 0;
		evsel->core.attr.clockid = 0;
	}
	if (perf_missing_features.cloexec)
		evsel->open_flags &= ~(unsigned long)PERF_FLAG_FD_CLOEXEC;
	if (perf_missing_features.mmap2)
		evsel->core.attr.mmap2 = 0;
	if (evsel->pmu && evsel->pmu->missing_features.exclude_guest)
		evsel->core.attr.exclude_guest = evsel->core.attr.exclude_host = 0;
	if (perf_missing_features.lbr_flags)
		evsel->core.attr.branch_sample_type &= ~(PERF_SAMPLE_BRANCH_NO_FLAGS |
				     PERF_SAMPLE_BRANCH_NO_CYCLES);
	if (perf_missing_features.group_read && evsel->core.attr.inherit)
		evsel->core.attr.read_format &= ~(PERF_FORMAT_GROUP|PERF_FORMAT_ID);
	if (perf_missing_features.ksymbol)
		evsel->core.attr.ksymbol = 0;
	if (perf_missing_features.bpf)
		evsel->core.attr.bpf_event = 0;
	if (perf_missing_features.branch_hw_idx)
		evsel->core.attr.branch_sample_type &= ~PERF_SAMPLE_BRANCH_HW_INDEX;
	if (perf_missing_features.sample_id_all)
		evsel->core.attr.sample_id_all = 0;
}

int evsel__prepare_open(struct evsel *evsel, struct perf_cpu_map *cpus,
			struct perf_thread_map *threads)
{
	int err;

	err = __evsel__prepare_open(evsel, cpus, threads);
	if (err)
		return err;

	evsel__disable_missing_features(evsel);

	return err;
}

bool evsel__detect_missing_features(struct evsel *evsel)
{
	/*
	 * Must probe features in the order they were added to the
	 * perf_event_attr interface.
	 */
	if (!perf_missing_features.weight_struct &&
	    (evsel->core.attr.sample_type & PERF_SAMPLE_WEIGHT_STRUCT)) {
		perf_missing_features.weight_struct = true;
		pr_debug2("switching off weight struct support\n");
		return true;
	} else if (!perf_missing_features.code_page_size &&
	    (evsel->core.attr.sample_type & PERF_SAMPLE_CODE_PAGE_SIZE)) {
		perf_missing_features.code_page_size = true;
		pr_debug2_peo("Kernel has no PERF_SAMPLE_CODE_PAGE_SIZE support, bailing out\n");
		return false;
	} else if (!perf_missing_features.data_page_size &&
	    (evsel->core.attr.sample_type & PERF_SAMPLE_DATA_PAGE_SIZE)) {
		perf_missing_features.data_page_size = true;
		pr_debug2_peo("Kernel has no PERF_SAMPLE_DATA_PAGE_SIZE support, bailing out\n");
		return false;
	} else if (!perf_missing_features.cgroup && evsel->core.attr.cgroup) {
		perf_missing_features.cgroup = true;
		pr_debug2_peo("Kernel has no cgroup sampling support, bailing out\n");
		return false;
	} else if (!perf_missing_features.branch_hw_idx &&
	    (evsel->core.attr.branch_sample_type & PERF_SAMPLE_BRANCH_HW_INDEX)) {
		perf_missing_features.branch_hw_idx = true;
		pr_debug2("switching off branch HW index support\n");
		return true;
	} else if (!perf_missing_features.aux_output && evsel->core.attr.aux_output) {
		perf_missing_features.aux_output = true;
		pr_debug2_peo("Kernel has no attr.aux_output support, bailing out\n");
		return false;
	} else if (!perf_missing_features.bpf && evsel->core.attr.bpf_event) {
		perf_missing_features.bpf = true;
		pr_debug2_peo("switching off bpf_event\n");
		return true;
	} else if (!perf_missing_features.ksymbol && evsel->core.attr.ksymbol) {
		perf_missing_features.ksymbol = true;
		pr_debug2_peo("switching off ksymbol\n");
		return true;
	} else if (!perf_missing_features.write_backward && evsel->core.attr.write_backward) {
		perf_missing_features.write_backward = true;
		pr_debug2_peo("switching off write_backward\n");
		return false;
	} else if (!perf_missing_features.clockid_wrong && evsel->core.attr.use_clockid) {
		perf_missing_features.clockid_wrong = true;
		pr_debug2_peo("switching off clockid\n");
		return true;
	} else if (!perf_missing_features.clockid && evsel->core.attr.use_clockid) {
		perf_missing_features.clockid = true;
		pr_debug2_peo("switching off use_clockid\n");
		return true;
	} else if (!perf_missing_features.cloexec && (evsel->open_flags & PERF_FLAG_FD_CLOEXEC)) {
		perf_missing_features.cloexec = true;
		pr_debug2_peo("switching off cloexec flag\n");
		return true;
	} else if (!perf_missing_features.mmap2 && evsel->core.attr.mmap2) {
		perf_missing_features.mmap2 = true;
		pr_debug2_peo("switching off mmap2\n");
		return true;
	} else if ((evsel->core.attr.exclude_guest || evsel->core.attr.exclude_host) &&
		   (evsel->pmu == NULL || evsel->pmu->missing_features.exclude_guest)) {
		if (evsel->pmu == NULL) {
			evsel->pmu = evsel__find_pmu(evsel);
			if (evsel->pmu)
				evsel->pmu->missing_features.exclude_guest = true;
			else {
				/* we cannot find PMU, disable attrs now */
				evsel->core.attr.exclude_host = false;
				evsel->core.attr.exclude_guest = false;
			}
		}

		if (evsel->exclude_GH) {
			pr_debug2_peo("PMU has no exclude_host/guest support, bailing out\n");
			return false;
		}
		if (!perf_missing_features.exclude_guest) {
			perf_missing_features.exclude_guest = true;
			pr_debug2_peo("switching off exclude_guest, exclude_host\n");
		}
		return true;
	} else if (!perf_missing_features.sample_id_all) {
		perf_missing_features.sample_id_all = true;
		pr_debug2_peo("switching off sample_id_all\n");
		return true;
	} else if (!perf_missing_features.lbr_flags &&
			(evsel->core.attr.branch_sample_type &
			 (PERF_SAMPLE_BRANCH_NO_CYCLES |
			  PERF_SAMPLE_BRANCH_NO_FLAGS))) {
		perf_missing_features.lbr_flags = true;
		pr_debug2_peo("switching off branch sample type no (cycles/flags)\n");
		return true;
	} else if (!perf_missing_features.group_read &&
		    evsel->core.attr.inherit &&
		   (evsel->core.attr.read_format & PERF_FORMAT_GROUP) &&
		   evsel__is_group_leader(evsel)) {
		perf_missing_features.group_read = true;
		pr_debug2_peo("switching off group read\n");
		return true;
	} else {
		return false;
	}
}

bool evsel__increase_rlimit(enum rlimit_action *set_rlimit)
{
	int old_errno;
	struct rlimit l;

	if (*set_rlimit < INCREASED_MAX) {
		old_errno = errno;

		if (getrlimit(RLIMIT_NOFILE, &l) == 0) {
			if (*set_rlimit == NO_CHANGE) {
				l.rlim_cur = l.rlim_max;
			} else {
				l.rlim_cur = l.rlim_max + 1000;
				l.rlim_max = l.rlim_cur;
			}
			if (setrlimit(RLIMIT_NOFILE, &l) == 0) {
				(*set_rlimit) += 1;
				errno = old_errno;
				return true;
			}
		}
		errno = old_errno;
	}

	return false;
}

static int evsel__open_cpu(struct evsel *evsel, struct perf_cpu_map *cpus,
		struct perf_thread_map *threads,
		int start_cpu, int end_cpu)
{
	int cpu, thread, nthreads;
	int pid = -1, err, old_errno;
	enum rlimit_action set_rlimit = NO_CHANGE;

	err = __evsel__prepare_open(evsel, cpus, threads);
	if (err)
		return err;

	if (cpus == NULL)
		cpus = empty_cpu_map;

	if (threads == NULL)
		threads = empty_thread_map;

	if (evsel->core.system_wide)
		nthreads = 1;
	else
		nthreads = threads->nr;

	if (evsel->cgrp)
		pid = evsel->cgrp->fd;

fallback_missing_features:
	evsel__disable_missing_features(evsel);

	display_attr(&evsel->core.attr);

	for (cpu = start_cpu; cpu < end_cpu; cpu++) {

		for (thread = 0; thread < nthreads; thread++) {
			int fd, group_fd;
retry_open:
			if (thread >= nthreads)
				break;

			if (!evsel->cgrp && !evsel->core.system_wide)
				pid = perf_thread_map__pid(threads, thread);

			group_fd = get_group_fd(evsel, cpu, thread);

			test_attr__ready();

			pr_debug2_peo("sys_perf_event_open: pid %d  cpu %d  group_fd %d  flags %#lx",
				pid, cpus->map[cpu], group_fd, evsel->open_flags);

			fd = sys_perf_event_open(&evsel->core.attr, pid, cpus->map[cpu],
						group_fd, evsel->open_flags);

			FD(evsel, cpu, thread) = fd;

			if (fd < 0) {
				err = -errno;

				pr_debug2_peo("\nsys_perf_event_open failed, error %d\n",
					  err);
				goto try_fallback;
			}

			bpf_counter__install_pe(evsel, cpu, fd);

			if (unlikely(test_attr__enabled)) {
				test_attr__open(&evsel->core.attr, pid, cpus->map[cpu],
						fd, group_fd, evsel->open_flags);
			}

			pr_debug2_peo(" = %d\n", fd);

			if (evsel->bpf_fd >= 0) {
				int evt_fd = fd;
				int bpf_fd = evsel->bpf_fd;

				err = ioctl(evt_fd,
					    PERF_EVENT_IOC_SET_BPF,
					    bpf_fd);
				if (err && errno != EEXIST) {
					pr_err("failed to attach bpf fd %d: %s\n",
					       bpf_fd, strerror(errno));
					err = -EINVAL;
					goto out_close;
				}
			}

			set_rlimit = NO_CHANGE;

			/*
			 * If we succeeded but had to kill clockid, fail and
			 * have evsel__open_strerror() print us a nice error.
			 */
			if (perf_missing_features.clockid ||
			    perf_missing_features.clockid_wrong) {
				err = -EINVAL;
				goto out_close;
			}
		}
	}

	return 0;

try_fallback:
	if (evsel__precise_ip_fallback(evsel))
		goto retry_open;

	if (evsel__ignore_missing_thread(evsel, cpus->nr, cpu, threads, thread, err)) {
		/* We just removed 1 thread, so lower the upper nthreads limit. */
		nthreads--;

		/* ... and pretend like nothing have happened. */
		err = 0;
		goto retry_open;
	}
	/*
	 * perf stat needs between 5 and 22 fds per CPU. When we run out
	 * of them try to increase the limits.
	 */
	if (err == -EMFILE && evsel__increase_rlimit(&set_rlimit))
		goto retry_open;

	if (err != -EINVAL || cpu > 0 || thread > 0)
		goto out_close;

	if (evsel__detect_missing_features(evsel))
		goto fallback_missing_features;
out_close:
	if (err)
		threads->err_thread = thread;

	old_errno = errno;
	do {
		while (--thread >= 0) {
			if (FD(evsel, cpu, thread) >= 0)
				close(FD(evsel, cpu, thread));
			FD(evsel, cpu, thread) = -1;
		}
		thread = nthreads;
	} while (--cpu >= 0);
	errno = old_errno;
	return err;
}

int evsel__open(struct evsel *evsel, struct perf_cpu_map *cpus,
		struct perf_thread_map *threads)
{
	return evsel__open_cpu(evsel, cpus, threads, 0, cpus ? cpus->nr : 1);
}

void evsel__close(struct evsel *evsel)
{
	perf_evsel__close(&evsel->core);
	perf_evsel__free_id(&evsel->core);
}

int evsel__open_per_cpu(struct evsel *evsel, struct perf_cpu_map *cpus, int cpu)
{
	if (cpu == -1)
		return evsel__open_cpu(evsel, cpus, NULL, 0,
					cpus ? cpus->nr : 1);

	return evsel__open_cpu(evsel, cpus, NULL, cpu, cpu + 1);
}

int evsel__open_per_thread(struct evsel *evsel, struct perf_thread_map *threads)
{
	return evsel__open(evsel, NULL, threads);
}

static int perf_evsel__parse_id_sample(const struct evsel *evsel,
				       const union perf_event *event,
				       struct perf_sample *sample)
{
	u64 type = evsel->core.attr.sample_type;
	const __u64 *array = event->sample.array;
	bool swapped = evsel->needs_swap;
	union u64_swap u;

	array += ((event->header.size -
		   sizeof(event->header)) / sizeof(u64)) - 1;

	if (type & PERF_SAMPLE_IDENTIFIER) {
		sample->id = *array;
		array--;
	}

	if (type & PERF_SAMPLE_CPU) {
		u.val64 = *array;
		if (swapped) {
			/* undo swap of u64, then swap on individual u32s */
			u.val64 = bswap_64(u.val64);
			u.val32[0] = bswap_32(u.val32[0]);
		}

		sample->cpu = u.val32[0];
		array--;
	}

	if (type & PERF_SAMPLE_STREAM_ID) {
		sample->stream_id = *array;
		array--;
	}

	if (type & PERF_SAMPLE_ID) {
		sample->id = *array;
		array--;
	}

	if (type & PERF_SAMPLE_TIME) {
		sample->time = *array;
		array--;
	}

	if (type & PERF_SAMPLE_TID) {
		u.val64 = *array;
		if (swapped) {
			/* undo swap of u64, then swap on individual u32s */
			u.val64 = bswap_64(u.val64);
			u.val32[0] = bswap_32(u.val32[0]);
			u.val32[1] = bswap_32(u.val32[1]);
		}

		sample->pid = u.val32[0];
		sample->tid = u.val32[1];
		array--;
	}

	return 0;
}

static inline bool overflow(const void *endp, u16 max_size, const void *offset,
			    u64 size)
{
	return size > max_size || offset + size > endp;
}

#define OVERFLOW_CHECK(offset, size, max_size)				\
	do {								\
		if (overflow(endp, (max_size), (offset), (size)))	\
			return -EFAULT;					\
	} while (0)

#define OVERFLOW_CHECK_u64(offset) \
	OVERFLOW_CHECK(offset, sizeof(u64), sizeof(u64))

static int
perf_event__check_size(union perf_event *event, unsigned int sample_size)
{
	/*
	 * The evsel's sample_size is based on PERF_SAMPLE_MASK which includes
	 * up to PERF_SAMPLE_PERIOD.  After that overflow() must be used to
	 * check the format does not go past the end of the event.
	 */
	if (sample_size + sizeof(event->header) > event->header.size)
		return -EFAULT;

	return 0;
}

void __weak arch_perf_parse_sample_weight(struct perf_sample *data,
					  const __u64 *array,
					  u64 type __maybe_unused)
{
	data->weight = *array;
}

u64 evsel__bitfield_swap_branch_flags(u64 value)
{
	u64 new_val = 0;

	/*
	 * branch_flags
	 * union {
	 * 	u64 values;
	 * 	struct {
	 * 		mispred:1	//target mispredicted
	 * 		predicted:1	//target predicted
	 * 		in_tx:1		//in transaction
	 * 		abort:1		//transaction abort
	 * 		cycles:16	//cycle count to last branch
	 * 		type:4		//branch type
	 * 		reserved:40
	 * 	}
	 * }
	 *
	 * Avoid bswap64() the entire branch_flag.value,
	 * as it has variable bit-field sizes. Instead the
	 * macro takes the bit-field position/size,
	 * swaps it based on the host endianness.
	 *
	 * tep_is_bigendian() is used here instead of
	 * bigendian() to avoid python test fails.
	 */
	if (tep_is_bigendian()) {
		new_val = bitfield_swap(value, 0, 1);
		new_val |= bitfield_swap(value, 1, 1);
		new_val |= bitfield_swap(value, 2, 1);
		new_val |= bitfield_swap(value, 3, 1);
		new_val |= bitfield_swap(value, 4, 16);
		new_val |= bitfield_swap(value, 20, 4);
		new_val |= bitfield_swap(value, 24, 40);
	} else {
		new_val = bitfield_swap(value, 63, 1);
		new_val |= bitfield_swap(value, 62, 1);
		new_val |= bitfield_swap(value, 61, 1);
		new_val |= bitfield_swap(value, 60, 1);
		new_val |= bitfield_swap(value, 44, 16);
		new_val |= bitfield_swap(value, 40, 4);
		new_val |= bitfield_swap(value, 0, 40);
	}

	return new_val;
}

int evsel__parse_sample(struct evsel *evsel, union perf_event *event,
			struct perf_sample *data)
{
	u64 type = evsel->core.attr.sample_type;
	bool swapped = evsel->needs_swap;
	const __u64 *array;
	u16 max_size = event->header.size;
	const void *endp = (void *)event + max_size;
	u64 sz;

	/*
	 * used for cross-endian analysis. See git commit 65014ab3
	 * for why this goofiness is needed.
	 */
	union u64_swap u;

	memset(data, 0, sizeof(*data));
	data->cpu = data->pid = data->tid = -1;
	data->stream_id = data->id = data->time = -1ULL;
	data->period = evsel->core.attr.sample_period;
	data->cpumode = event->header.misc & PERF_RECORD_MISC_CPUMODE_MASK;
	data->misc    = event->header.misc;
	data->id = -1ULL;
	data->data_src = PERF_MEM_DATA_SRC_NONE;

	if (event->header.type != PERF_RECORD_SAMPLE) {
		if (!evsel->core.attr.sample_id_all)
			return 0;
		return perf_evsel__parse_id_sample(evsel, event, data);
	}

	array = event->sample.array;

	if (perf_event__check_size(event, evsel->sample_size))
		return -EFAULT;

	if (type & PERF_SAMPLE_IDENTIFIER) {
		data->id = *array;
		array++;
	}

	if (type & PERF_SAMPLE_IP) {
		data->ip = *array;
		array++;
	}

	if (type & PERF_SAMPLE_TID) {
		u.val64 = *array;
		if (swapped) {
			/* undo swap of u64, then swap on individual u32s */
			u.val64 = bswap_64(u.val64);
			u.val32[0] = bswap_32(u.val32[0]);
			u.val32[1] = bswap_32(u.val32[1]);
		}

		data->pid = u.val32[0];
		data->tid = u.val32[1];
		array++;
	}

	if (type & PERF_SAMPLE_TIME) {
		data->time = *array;
		array++;
	}

	if (type & PERF_SAMPLE_ADDR) {
		data->addr = *array;
		array++;
	}

	if (type & PERF_SAMPLE_ID) {
		data->id = *array;
		array++;
	}

	if (type & PERF_SAMPLE_STREAM_ID) {
		data->stream_id = *array;
		array++;
	}

	if (type & PERF_SAMPLE_CPU) {

		u.val64 = *array;
		if (swapped) {
			/* undo swap of u64, then swap on individual u32s */
			u.val64 = bswap_64(u.val64);
			u.val32[0] = bswap_32(u.val32[0]);
		}

		data->cpu = u.val32[0];
		array++;
	}

	if (type & PERF_SAMPLE_PERIOD) {
		data->period = *array;
		array++;
	}

	if (type & PERF_SAMPLE_READ) {
		u64 read_format = evsel->core.attr.read_format;

		OVERFLOW_CHECK_u64(array);
		if (read_format & PERF_FORMAT_GROUP)
			data->read.group.nr = *array;
		else
			data->read.one.value = *array;

		array++;

		if (read_format & PERF_FORMAT_TOTAL_TIME_ENABLED) {
			OVERFLOW_CHECK_u64(array);
			data->read.time_enabled = *array;
			array++;
		}

		if (read_format & PERF_FORMAT_TOTAL_TIME_RUNNING) {
			OVERFLOW_CHECK_u64(array);
			data->read.time_running = *array;
			array++;
		}

		/* PERF_FORMAT_ID is forced for PERF_SAMPLE_READ */
		if (read_format & PERF_FORMAT_GROUP) {
			const u64 max_group_nr = UINT64_MAX /
					sizeof(struct sample_read_value);

			if (data->read.group.nr > max_group_nr)
				return -EFAULT;
			sz = data->read.group.nr *
			     sizeof(struct sample_read_value);
			OVERFLOW_CHECK(array, sz, max_size);
			data->read.group.values =
					(struct sample_read_value *)array;
			array = (void *)array + sz;
		} else {
			OVERFLOW_CHECK_u64(array);
			data->read.one.id = *array;
			array++;
		}
	}

	if (type & PERF_SAMPLE_CALLCHAIN) {
		const u64 max_callchain_nr = UINT64_MAX / sizeof(u64);

		OVERFLOW_CHECK_u64(array);
		data->callchain = (struct ip_callchain *)array++;
		if (data->callchain->nr > max_callchain_nr)
			return -EFAULT;
		sz = data->callchain->nr * sizeof(u64);
		OVERFLOW_CHECK(array, sz, max_size);
		array = (void *)array + sz;
	}

	if (type & PERF_SAMPLE_RAW) {
		OVERFLOW_CHECK_u64(array);
		u.val64 = *array;

		/*
		 * Undo swap of u64, then swap on individual u32s,
		 * get the size of the raw area and undo all of the
		 * swap. The pevent interface handles endianness by
		 * itself.
		 */
		if (swapped) {
			u.val64 = bswap_64(u.val64);
			u.val32[0] = bswap_32(u.val32[0]);
			u.val32[1] = bswap_32(u.val32[1]);
		}
		data->raw_size = u.val32[0];

		/*
		 * The raw data is aligned on 64bits including the
		 * u32 size, so it's safe to use mem_bswap_64.
		 */
		if (swapped)
			mem_bswap_64((void *) array, data->raw_size);

		array = (void *)array + sizeof(u32);

		OVERFLOW_CHECK(array, data->raw_size, max_size);
		data->raw_data = (void *)array;
		array = (void *)array + data->raw_size;
	}

	if (type & PERF_SAMPLE_BRANCH_STACK) {
		const u64 max_branch_nr = UINT64_MAX /
					  sizeof(struct branch_entry);
		struct branch_entry *e;
		unsigned int i;

		OVERFLOW_CHECK_u64(array);
		data->branch_stack = (struct branch_stack *)array++;

		if (data->branch_stack->nr > max_branch_nr)
			return -EFAULT;

		sz = data->branch_stack->nr * sizeof(struct branch_entry);
		if (evsel__has_branch_hw_idx(evsel)) {
			sz += sizeof(u64);
			e = &data->branch_stack->entries[0];
		} else {
			data->no_hw_idx = true;
			/*
			 * if the PERF_SAMPLE_BRANCH_HW_INDEX is not applied,
			 * only nr and entries[] will be output by kernel.
			 */
			e = (struct branch_entry *)&data->branch_stack->hw_idx;
		}

		if (swapped) {
			/*
			 * struct branch_flag does not have endian
			 * specific bit field definition. And bswap
			 * will not resolve the issue, since these
			 * are bit fields.
			 *
			 * evsel__bitfield_swap_branch_flags() uses a
			 * bitfield_swap macro to swap the bit position
			 * based on the host endians.
			 */
			for (i = 0; i < data->branch_stack->nr; i++, e++)
				e->flags.value = evsel__bitfield_swap_branch_flags(e->flags.value);
		}

		OVERFLOW_CHECK(array, sz, max_size);
		array = (void *)array + sz;
	}

	if (type & PERF_SAMPLE_REGS_USER) {
		OVERFLOW_CHECK_u64(array);
		data->user_regs.abi = *array;
		array++;

		if (data->user_regs.abi) {
			u64 mask = evsel->core.attr.sample_regs_user;

			sz = hweight64(mask) * sizeof(u64);
			OVERFLOW_CHECK(array, sz, max_size);
			data->user_regs.mask = mask;
			data->user_regs.regs = (u64 *)array;
			array = (void *)array + sz;
		}
	}

	if (type & PERF_SAMPLE_STACK_USER) {
		OVERFLOW_CHECK_u64(array);
		sz = *array++;

		data->user_stack.offset = ((char *)(array - 1)
					  - (char *) event);

		if (!sz) {
			data->user_stack.size = 0;
		} else {
			OVERFLOW_CHECK(array, sz, max_size);
			data->user_stack.data = (char *)array;
			array = (void *)array + sz;
			OVERFLOW_CHECK_u64(array);
			data->user_stack.size = *array++;
			if (WARN_ONCE(data->user_stack.size > sz,
				      "user stack dump failure\n"))
				return -EFAULT;
		}
	}

	if (type & PERF_SAMPLE_WEIGHT_TYPE) {
		OVERFLOW_CHECK_u64(array);
		arch_perf_parse_sample_weight(data, array, type);
		array++;
	}

	if (type & PERF_SAMPLE_DATA_SRC) {
		OVERFLOW_CHECK_u64(array);
		data->data_src = *array;
		array++;
	}

	if (type & PERF_SAMPLE_TRANSACTION) {
		OVERFLOW_CHECK_u64(array);
		data->transaction = *array;
		array++;
	}

	data->intr_regs.abi = PERF_SAMPLE_REGS_ABI_NONE;
	if (type & PERF_SAMPLE_REGS_INTR) {
		OVERFLOW_CHECK_u64(array);
		data->intr_regs.abi = *array;
		array++;

		if (data->intr_regs.abi != PERF_SAMPLE_REGS_ABI_NONE) {
			u64 mask = evsel->core.attr.sample_regs_intr;

			sz = hweight64(mask) * sizeof(u64);
			OVERFLOW_CHECK(array, sz, max_size);
			data->intr_regs.mask = mask;
			data->intr_regs.regs = (u64 *)array;
			array = (void *)array + sz;
		}
	}

	data->phys_addr = 0;
	if (type & PERF_SAMPLE_PHYS_ADDR) {
		data->phys_addr = *array;
		array++;
	}

	data->cgroup = 0;
	if (type & PERF_SAMPLE_CGROUP) {
		data->cgroup = *array;
		array++;
	}

	data->data_page_size = 0;
	if (type & PERF_SAMPLE_DATA_PAGE_SIZE) {
		data->data_page_size = *array;
		array++;
	}

	data->code_page_size = 0;
	if (type & PERF_SAMPLE_CODE_PAGE_SIZE) {
		data->code_page_size = *array;
		array++;
	}

	if (type & PERF_SAMPLE_AUX) {
		OVERFLOW_CHECK_u64(array);
		sz = *array++;

		OVERFLOW_CHECK(array, sz, max_size);
		/* Undo swap of data */
		if (swapped)
			mem_bswap_64((char *)array, sz);
		data->aux_sample.size = sz;
		data->aux_sample.data = (char *)array;
		array = (void *)array + sz;
	}

	return 0;
}

int evsel__parse_sample_timestamp(struct evsel *evsel, union perf_event *event,
				  u64 *timestamp)
{
	u64 type = evsel->core.attr.sample_type;
	const __u64 *array;

	if (!(type & PERF_SAMPLE_TIME))
		return -1;

	if (event->header.type != PERF_RECORD_SAMPLE) {
		struct perf_sample data = {
			.time = -1ULL,
		};

		if (!evsel->core.attr.sample_id_all)
			return -1;
		if (perf_evsel__parse_id_sample(evsel, event, &data))
			return -1;

		*timestamp = data.time;
		return 0;
	}

	array = event->sample.array;

	if (perf_event__check_size(event, evsel->sample_size))
		return -EFAULT;

	if (type & PERF_SAMPLE_IDENTIFIER)
		array++;

	if (type & PERF_SAMPLE_IP)
		array++;

	if (type & PERF_SAMPLE_TID)
		array++;

	if (type & PERF_SAMPLE_TIME)
		*timestamp = *array;

	return 0;
}

struct tep_format_field *evsel__field(struct evsel *evsel, const char *name)
{
	return tep_find_field(evsel->tp_format, name);
}

void *evsel__rawptr(struct evsel *evsel, struct perf_sample *sample, const char *name)
{
	struct tep_format_field *field = evsel__field(evsel, name);
	int offset;

	if (!field)
		return NULL;

	offset = field->offset;

	if (field->flags & TEP_FIELD_IS_DYNAMIC) {
		offset = *(int *)(sample->raw_data + field->offset);
		offset &= 0xffff;
	}

	return sample->raw_data + offset;
}

u64 format_field__intval(struct tep_format_field *field, struct perf_sample *sample,
			 bool needs_swap)
{
	u64 value;
	void *ptr = sample->raw_data + field->offset;

	switch (field->size) {
	case 1:
		return *(u8 *)ptr;
	case 2:
		value = *(u16 *)ptr;
		break;
	case 4:
		value = *(u32 *)ptr;
		break;
	case 8:
		memcpy(&value, ptr, sizeof(u64));
		break;
	default:
		return 0;
	}

	if (!needs_swap)
		return value;

	switch (field->size) {
	case 2:
		return bswap_16(value);
	case 4:
		return bswap_32(value);
	case 8:
		return bswap_64(value);
	default:
		return 0;
	}

	return 0;
}

u64 evsel__intval(struct evsel *evsel, struct perf_sample *sample, const char *name)
{
	struct tep_format_field *field = evsel__field(evsel, name);

	if (!field)
		return 0;

	return field ? format_field__intval(field, sample, evsel->needs_swap) : 0;
}

bool evsel__fallback(struct evsel *evsel, int err, char *msg, size_t msgsize)
{
	int paranoid;

	if ((err == ENOENT || err == ENXIO || err == ENODEV) &&
	    evsel->core.attr.type   == PERF_TYPE_HARDWARE &&
	    evsel->core.attr.config == PERF_COUNT_HW_CPU_CYCLES) {
		/*
		 * If it's cycles then fall back to hrtimer based
		 * cpu-clock-tick sw counter, which is always available even if
		 * no PMU support.
		 *
		 * PPC returns ENXIO until 2.6.37 (behavior changed with commit
		 * b0a873e).
		 */
		scnprintf(msg, msgsize, "%s",
"The cycles event is not supported, trying to fall back to cpu-clock-ticks");

		evsel->core.attr.type   = PERF_TYPE_SOFTWARE;
		evsel->core.attr.config = PERF_COUNT_SW_CPU_CLOCK;

		zfree(&evsel->name);
		return true;
	} else if (err == EACCES && !evsel->core.attr.exclude_kernel &&
		   (paranoid = perf_event_paranoid()) > 1) {
		const char *name = evsel__name(evsel);
		char *new_name;
		const char *sep = ":";

		/* If event has exclude user then don't exclude kernel. */
		if (evsel->core.attr.exclude_user)
			return false;

		/* Is there already the separator in the name. */
		if (strchr(name, '/') ||
		    (strchr(name, ':') && !evsel->is_libpfm_event))
			sep = "";

		if (asprintf(&new_name, "%s%su", name, sep) < 0)
			return false;

		if (evsel->name)
			free(evsel->name);
		evsel->name = new_name;
		scnprintf(msg, msgsize, "kernel.perf_event_paranoid=%d, trying "
			  "to fall back to excluding kernel and hypervisor "
			  " samples", paranoid);
		evsel->core.attr.exclude_kernel = 1;
		evsel->core.attr.exclude_hv     = 1;

		return true;
	}

	return false;
}

static bool find_process(const char *name)
{
	size_t len = strlen(name);
	DIR *dir;
	struct dirent *d;
	int ret = -1;

	dir = opendir(procfs__mountpoint());
	if (!dir)
		return false;

	/* Walk through the directory. */
	while (ret && (d = readdir(dir)) != NULL) {
		char path[PATH_MAX];
		char *data;
		size_t size;

		if ((d->d_type != DT_DIR) ||
		     !strcmp(".", d->d_name) ||
		     !strcmp("..", d->d_name))
			continue;

		scnprintf(path, sizeof(path), "%s/%s/comm",
			  procfs__mountpoint(), d->d_name);

		if (filename__read_str(path, &data, &size))
			continue;

		ret = strncmp(name, data, len);
		free(data);
	}

	closedir(dir);
	return ret ? false : true;
}

int evsel__open_strerror(struct evsel *evsel, struct target *target,
			 int err, char *msg, size_t size)
{
	char sbuf[STRERR_BUFSIZE];
	int printed = 0, enforced = 0;

	switch (err) {
	case EPERM:
	case EACCES:
		printed += scnprintf(msg + printed, size - printed,
			"Access to performance monitoring and observability operations is limited.\n");

		if (!sysfs__read_int("fs/selinux/enforce", &enforced)) {
			if (enforced) {
				printed += scnprintf(msg + printed, size - printed,
					"Enforced MAC policy settings (SELinux) can limit access to performance\n"
					"monitoring and observability operations. Inspect system audit records for\n"
					"more perf_event access control information and adjusting the policy.\n");
			}
		}

		if (err == EPERM)
			printed += scnprintf(msg, size,
				"No permission to enable %s event.\n\n", evsel__name(evsel));

		return scnprintf(msg + printed, size - printed,
		 "Consider adjusting /proc/sys/kernel/perf_event_paranoid setting to open\n"
		 "access to performance monitoring and observability operations for processes\n"
		 "without CAP_PERFMON, CAP_SYS_PTRACE or CAP_SYS_ADMIN Linux capability.\n"
		 "More information can be found at 'Perf events and tool security' document:\n"
		 "https://www.kernel.org/doc/html/latest/admin-guide/perf-security.html\n"
		 "perf_event_paranoid setting is %d:\n"
		 "  -1: Allow use of (almost) all events by all users\n"
		 "      Ignore mlock limit after perf_event_mlock_kb without CAP_IPC_LOCK\n"
		 ">= 0: Disallow raw and ftrace function tracepoint access\n"
		 ">= 1: Disallow CPU event access\n"
		 ">= 2: Disallow kernel profiling\n"
		 "To make the adjusted perf_event_paranoid setting permanent preserve it\n"
		 "in /etc/sysctl.conf (e.g. kernel.perf_event_paranoid = <setting>)",
		 perf_event_paranoid());
	case ENOENT:
		return scnprintf(msg, size, "The %s event is not supported.", evsel__name(evsel));
	case EMFILE:
		return scnprintf(msg, size, "%s",
			 "Too many events are opened.\n"
			 "Probably the maximum number of open file descriptors has been reached.\n"
			 "Hint: Try again after reducing the number of events.\n"
			 "Hint: Try increasing the limit with 'ulimit -n <limit>'");
	case ENOMEM:
		if (evsel__has_callchain(evsel) &&
		    access("/proc/sys/kernel/perf_event_max_stack", F_OK) == 0)
			return scnprintf(msg, size,
					 "Not enough memory to setup event with callchain.\n"
					 "Hint: Try tweaking /proc/sys/kernel/perf_event_max_stack\n"
					 "Hint: Current value: %d", sysctl__max_stack());
		break;
	case ENODEV:
		if (target->cpu_list)
			return scnprintf(msg, size, "%s",
	 "No such device - did you specify an out-of-range profile CPU?");
		break;
	case EOPNOTSUPP:
		if (evsel->core.attr.aux_output)
			return scnprintf(msg, size,
	"%s: PMU Hardware doesn't support 'aux_output' feature",
					 evsel__name(evsel));
		if (evsel->core.attr.sample_period != 0)
			return scnprintf(msg, size,
	"%s: PMU Hardware doesn't support sampling/overflow-interrupts. Try 'perf stat'",
					 evsel__name(evsel));
		if (evsel->core.attr.precise_ip)
			return scnprintf(msg, size, "%s",
	"\'precise\' request may not be supported. Try removing 'p' modifier.");
#if defined(__i386__) || defined(__x86_64__)
		if (evsel->core.attr.type == PERF_TYPE_HARDWARE)
			return scnprintf(msg, size, "%s",
	"No hardware sampling interrupt available.\n");
#endif
		break;
	case EBUSY:
		if (find_process("oprofiled"))
			return scnprintf(msg, size,
	"The PMU counters are busy/taken by another profiler.\n"
	"We found oprofile daemon running, please stop it and try again.");
		break;
	case EINVAL:
		if (evsel->core.attr.sample_type & PERF_SAMPLE_CODE_PAGE_SIZE && perf_missing_features.code_page_size)
			return scnprintf(msg, size, "Asking for the code page size isn't supported by this kernel.");
		if (evsel->core.attr.sample_type & PERF_SAMPLE_DATA_PAGE_SIZE && perf_missing_features.data_page_size)
			return scnprintf(msg, size, "Asking for the data page size isn't supported by this kernel.");
		if (evsel->core.attr.write_backward && perf_missing_features.write_backward)
			return scnprintf(msg, size, "Reading from overwrite event is not supported by this kernel.");
		if (perf_missing_features.clockid)
			return scnprintf(msg, size, "clockid feature not supported.");
		if (perf_missing_features.clockid_wrong)
			return scnprintf(msg, size, "wrong clockid (%d).", clockid);
		if (perf_missing_features.aux_output)
			return scnprintf(msg, size, "The 'aux_output' feature is not supported, update the kernel.");
		break;
	case ENODATA:
		return scnprintf(msg, size, "Cannot collect data source with the load latency event alone. "
				 "Please add an auxiliary event in front of the load latency event.");
	default:
		break;
	}

	return scnprintf(msg, size,
	"The sys_perf_event_open() syscall returned with %d (%s) for event (%s).\n"
	"/bin/dmesg | grep -i perf may provide additional information.\n",
			 err, str_error_r(err, sbuf, sizeof(sbuf)), evsel__name(evsel));
}

struct perf_env *evsel__env(struct evsel *evsel)
{
	if (evsel && evsel->evlist)
		return evsel->evlist->env;
	return &perf_env;
}

static int store_evsel_ids(struct evsel *evsel, struct evlist *evlist)
{
	int cpu, thread;

	for (cpu = 0; cpu < xyarray__max_x(evsel->core.fd); cpu++) {
		for (thread = 0; thread < xyarray__max_y(evsel->core.fd);
		     thread++) {
			int fd = FD(evsel, cpu, thread);

			if (perf_evlist__id_add_fd(&evlist->core, &evsel->core,
						   cpu, thread, fd) < 0)
				return -1;
		}
	}

	return 0;
}

int evsel__store_ids(struct evsel *evsel, struct evlist *evlist)
{
	struct perf_cpu_map *cpus = evsel->core.cpus;
	struct perf_thread_map *threads = evsel->core.threads;

	if (perf_evsel__alloc_id(&evsel->core, cpus->nr, threads->nr))
		return -ENOMEM;

	return store_evsel_ids(evsel, evlist);
}

void evsel__zero_per_pkg(struct evsel *evsel)
{
	struct hashmap_entry *cur;
	size_t bkt;

	if (evsel->per_pkg_mask) {
		hashmap__for_each_entry(evsel->per_pkg_mask, cur, bkt)
			free((char *)cur->key);

		hashmap__clear(evsel->per_pkg_mask);
	}
}

bool evsel__is_hybrid(struct evsel *evsel)
{
	return evsel->pmu_name && perf_pmu__is_hybrid(evsel->pmu_name);
}

struct evsel *evsel__leader(struct evsel *evsel)
{
	return container_of(evsel->core.leader, struct evsel, core);
}

bool evsel__has_leader(struct evsel *evsel, struct evsel *leader)
{
	return evsel->core.leader == &leader->core;
}

bool evsel__is_leader(struct evsel *evsel)
{
	return evsel__has_leader(evsel, evsel);
}

void evsel__set_leader(struct evsel *evsel, struct evsel *leader)
{
	evsel->core.leader = &leader->core;
}

int evsel__source_count(const struct evsel *evsel)
{
	struct evsel *pos;
	int count = 0;

	evlist__for_each_entry(evsel->evlist, pos) {
		if (pos->metric_leader == evsel)
			count++;
	}
	return count;
}<|MERGE_RESOLUTION|>--- conflicted
+++ resolved
@@ -1060,13 +1060,10 @@
 	evsel__set_sample_bit(evsel, WEIGHT);
 }
 
-<<<<<<< HEAD
-=======
 void __weak arch_evsel__fixup_new_cycles(struct perf_event_attr *attr __maybe_unused)
 {
 }
 
->>>>>>> 92b4b594
 static void evsel__set_default_freq_period(struct record_opts *opts,
 					   struct perf_event_attr *attr)
 {
