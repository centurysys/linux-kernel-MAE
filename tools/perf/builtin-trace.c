/*
 * builtin-trace.c
 *
 * Builtin 'trace' command:
 *
 * Display a continuously updated trace of any workload, CPU, specific PID,
 * system wide, etc.  Default format is loosely strace like, but any other
 * event may be specified using --event.
 *
 * Copyright (C) 2012, 2013, 2014, 2015 Red Hat Inc, Arnaldo Carvalho de Melo <acme@redhat.com>
 *
 * Initially based on the 'trace' prototype by Thomas Gleixner:
 *
 * http://lwn.net/Articles/415728/ ("Announcing a new utility: 'trace'")
 */

#include "util/record.h"
#include <api/fs/tracing_path.h>
#ifdef HAVE_LIBBPF_SUPPORT
#include <bpf/bpf.h>
#endif
#include "util/bpf_map.h"
#include "util/rlimit.h"
#include "builtin.h"
#include "util/cgroup.h"
#include "util/color.h"
#include "util/config.h"
#include "util/debug.h"
#include "util/dso.h"
#include "util/env.h"
#include "util/event.h"
#include "util/evsel.h"
#include "util/evsel_fprintf.h"
#include "util/synthetic-events.h"
#include "util/evlist.h"
#include "util/evswitch.h"
#include "util/mmap.h"
#include <subcmd/pager.h>
#include <subcmd/exec-cmd.h>
#include "util/machine.h"
#include "util/map.h"
#include "util/symbol.h"
#include "util/path.h"
#include "util/session.h"
#include "util/thread.h"
#include <subcmd/parse-options.h>
#include "util/strlist.h"
#include "util/intlist.h"
#include "util/thread_map.h"
#include "util/stat.h"
#include "util/tool.h"
#include "util/util.h"
#include "trace/beauty/beauty.h"
#include "trace-event.h"
#include "util/parse-events.h"
#include "util/bpf-loader.h"
#include "util/tracepoint.h"
#include "callchain.h"
#include "print_binary.h"
#include "string2.h"
#include "syscalltbl.h"
#include "rb_resort.h"
#include "../perf.h"

#include <errno.h>
#include <inttypes.h>
#include <poll.h>
#include <signal.h>
#include <stdlib.h>
#include <string.h>
#include <linux/err.h>
#include <linux/filter.h>
#include <linux/kernel.h>
#include <linux/random.h>
#include <linux/stringify.h>
#include <linux/time64.h>
#include <linux/zalloc.h>
#include <fcntl.h>
#include <sys/sysmacros.h>

#include <linux/ctype.h>
#include <perf/mmap.h>

#ifdef HAVE_LIBTRACEEVENT
#include <traceevent/event-parse.h>
#endif

#ifndef O_CLOEXEC
# define O_CLOEXEC		02000000
#endif

#ifndef F_LINUX_SPECIFIC_BASE
# define F_LINUX_SPECIFIC_BASE	1024
#endif

#define RAW_SYSCALL_ARGS_NUM	6

/*
 * strtoul: Go from a string to a value, i.e. for msr: MSR_FS_BASE to 0xc0000100
 */
struct syscall_arg_fmt {
	size_t	   (*scnprintf)(char *bf, size_t size, struct syscall_arg *arg);
	bool	   (*strtoul)(char *bf, size_t size, struct syscall_arg *arg, u64 *val);
	unsigned long (*mask_val)(struct syscall_arg *arg, unsigned long val);
	void	   *parm;
	const char *name;
	u16	   nr_entries; // for arrays
	bool	   show_zero;
};

struct syscall_fmt {
	const char *name;
	const char *alias;
	struct {
		const char *sys_enter,
			   *sys_exit;
	}	   bpf_prog_name;
	struct syscall_arg_fmt arg[RAW_SYSCALL_ARGS_NUM];
	u8	   nr_args;
	bool	   errpid;
	bool	   timeout;
	bool	   hexret;
};

struct trace {
	struct perf_tool	tool;
	struct syscalltbl	*sctbl;
	struct {
		struct syscall  *table;
		struct { // per syscall BPF_MAP_TYPE_PROG_ARRAY
			struct bpf_map  *sys_enter,
					*sys_exit;
		}		prog_array;
		struct {
			struct evsel *sys_enter,
					  *sys_exit,
					  *augmented;
		}		events;
		struct bpf_program *unaugmented_prog;
	} syscalls;
	struct {
		struct bpf_map *map;
	} dump;
	struct record_opts	opts;
	struct evlist	*evlist;
	struct machine		*host;
	struct thread		*current;
	struct bpf_object	*bpf_obj;
	struct cgroup		*cgroup;
	u64			base_time;
	FILE			*output;
	unsigned long		nr_events;
	unsigned long		nr_events_printed;
	unsigned long		max_events;
	struct evswitch		evswitch;
	struct strlist		*ev_qualifier;
	struct {
		size_t		nr;
		int		*entries;
	}			ev_qualifier_ids;
	struct {
		size_t		nr;
		pid_t		*entries;
		struct bpf_map  *map;
	}			filter_pids;
	double			duration_filter;
	double			runtime_ms;
	struct {
		u64		vfs_getname,
				proc_getname;
	} stats;
	unsigned int		max_stack;
	unsigned int		min_stack;
	int			raw_augmented_syscalls_args_size;
	bool			raw_augmented_syscalls;
	bool			fd_path_disabled;
	bool			sort_events;
	bool			not_ev_qualifier;
	bool			live;
	bool			full_time;
	bool			sched;
	bool			multiple_threads;
	bool			summary;
	bool			summary_only;
	bool			errno_summary;
	bool			failure_only;
	bool			show_comm;
	bool			print_sample;
	bool			show_tool_stats;
	bool			trace_syscalls;
	bool			libtraceevent_print;
	bool			kernel_syscallchains;
	s16			args_alignment;
	bool			show_tstamp;
	bool			show_duration;
	bool			show_zeros;
	bool			show_arg_names;
	bool			show_string_prefix;
	bool			force;
	bool			vfs_getname;
	int			trace_pgfaults;
	char			*perfconfig_events;
	struct {
		struct ordered_events	data;
		u64			last;
	} oe;
};

struct tp_field {
	int offset;
	union {
		u64 (*integer)(struct tp_field *field, struct perf_sample *sample);
		void *(*pointer)(struct tp_field *field, struct perf_sample *sample);
	};
};

#define TP_UINT_FIELD(bits) \
static u64 tp_field__u##bits(struct tp_field *field, struct perf_sample *sample) \
{ \
	u##bits value; \
	memcpy(&value, sample->raw_data + field->offset, sizeof(value)); \
	return value;  \
}

TP_UINT_FIELD(8);
TP_UINT_FIELD(16);
TP_UINT_FIELD(32);
TP_UINT_FIELD(64);

#define TP_UINT_FIELD__SWAPPED(bits) \
static u64 tp_field__swapped_u##bits(struct tp_field *field, struct perf_sample *sample) \
{ \
	u##bits value; \
	memcpy(&value, sample->raw_data + field->offset, sizeof(value)); \
	return bswap_##bits(value);\
}

TP_UINT_FIELD__SWAPPED(16);
TP_UINT_FIELD__SWAPPED(32);
TP_UINT_FIELD__SWAPPED(64);

static int __tp_field__init_uint(struct tp_field *field, int size, int offset, bool needs_swap)
{
	field->offset = offset;

	switch (size) {
	case 1:
		field->integer = tp_field__u8;
		break;
	case 2:
		field->integer = needs_swap ? tp_field__swapped_u16 : tp_field__u16;
		break;
	case 4:
		field->integer = needs_swap ? tp_field__swapped_u32 : tp_field__u32;
		break;
	case 8:
		field->integer = needs_swap ? tp_field__swapped_u64 : tp_field__u64;
		break;
	default:
		return -1;
	}

	return 0;
}

static int tp_field__init_uint(struct tp_field *field, struct tep_format_field *format_field, bool needs_swap)
{
	return __tp_field__init_uint(field, format_field->size, format_field->offset, needs_swap);
}

static void *tp_field__ptr(struct tp_field *field, struct perf_sample *sample)
{
	return sample->raw_data + field->offset;
}

static int __tp_field__init_ptr(struct tp_field *field, int offset)
{
	field->offset = offset;
	field->pointer = tp_field__ptr;
	return 0;
}

static int tp_field__init_ptr(struct tp_field *field, struct tep_format_field *format_field)
{
	return __tp_field__init_ptr(field, format_field->offset);
}

struct syscall_tp {
	struct tp_field id;
	union {
		struct tp_field args, ret;
	};
};

/*
 * The evsel->priv as used by 'perf trace'
 * sc:	for raw_syscalls:sys_{enter,exit} and syscalls:sys_{enter,exit}_SYSCALLNAME
 * fmt: for all the other tracepoints
 */
struct evsel_trace {
	struct syscall_tp	sc;
	struct syscall_arg_fmt  *fmt;
};

static struct evsel_trace *evsel_trace__new(void)
{
	return zalloc(sizeof(struct evsel_trace));
}

static void evsel_trace__delete(struct evsel_trace *et)
{
	if (et == NULL)
		return;

	zfree(&et->fmt);
	free(et);
}

/*
 * Used with raw_syscalls:sys_{enter,exit} and with the
 * syscalls:sys_{enter,exit}_SYSCALL tracepoints
 */
static inline struct syscall_tp *__evsel__syscall_tp(struct evsel *evsel)
{
	struct evsel_trace *et = evsel->priv;

	return &et->sc;
}

static struct syscall_tp *evsel__syscall_tp(struct evsel *evsel)
{
	if (evsel->priv == NULL) {
		evsel->priv = evsel_trace__new();
		if (evsel->priv == NULL)
			return NULL;
	}

	return __evsel__syscall_tp(evsel);
}

/*
 * Used with all the other tracepoints.
 */
static inline struct syscall_arg_fmt *__evsel__syscall_arg_fmt(struct evsel *evsel)
{
	struct evsel_trace *et = evsel->priv;

	return et->fmt;
}

static struct syscall_arg_fmt *evsel__syscall_arg_fmt(struct evsel *evsel)
{
	struct evsel_trace *et = evsel->priv;

	if (evsel->priv == NULL) {
		et = evsel->priv = evsel_trace__new();

		if (et == NULL)
			return NULL;
	}

	if (et->fmt == NULL) {
		et->fmt = calloc(evsel->tp_format->format.nr_fields, sizeof(struct syscall_arg_fmt));
		if (et->fmt == NULL)
			goto out_delete;
	}

	return __evsel__syscall_arg_fmt(evsel);

out_delete:
	evsel_trace__delete(evsel->priv);
	evsel->priv = NULL;
	return NULL;
}

static int evsel__init_tp_uint_field(struct evsel *evsel, struct tp_field *field, const char *name)
{
	struct tep_format_field *format_field = evsel__field(evsel, name);

	if (format_field == NULL)
		return -1;

	return tp_field__init_uint(field, format_field, evsel->needs_swap);
}

#define perf_evsel__init_sc_tp_uint_field(evsel, name) \
	({ struct syscall_tp *sc = __evsel__syscall_tp(evsel);\
	   evsel__init_tp_uint_field(evsel, &sc->name, #name); })

static int evsel__init_tp_ptr_field(struct evsel *evsel, struct tp_field *field, const char *name)
{
	struct tep_format_field *format_field = evsel__field(evsel, name);

	if (format_field == NULL)
		return -1;

	return tp_field__init_ptr(field, format_field);
}

#define perf_evsel__init_sc_tp_ptr_field(evsel, name) \
	({ struct syscall_tp *sc = __evsel__syscall_tp(evsel);\
	   evsel__init_tp_ptr_field(evsel, &sc->name, #name); })

static void evsel__delete_priv(struct evsel *evsel)
{
	zfree(&evsel->priv);
	evsel__delete(evsel);
}

static int evsel__init_syscall_tp(struct evsel *evsel)
{
	struct syscall_tp *sc = evsel__syscall_tp(evsel);

	if (sc != NULL) {
		if (evsel__init_tp_uint_field(evsel, &sc->id, "__syscall_nr") &&
		    evsel__init_tp_uint_field(evsel, &sc->id, "nr"))
			return -ENOENT;
		return 0;
	}

	return -ENOMEM;
}

static int evsel__init_augmented_syscall_tp(struct evsel *evsel, struct evsel *tp)
{
	struct syscall_tp *sc = evsel__syscall_tp(evsel);

	if (sc != NULL) {
		struct tep_format_field *syscall_id = evsel__field(tp, "id");
		if (syscall_id == NULL)
			syscall_id = evsel__field(tp, "__syscall_nr");
		if (syscall_id == NULL ||
		    __tp_field__init_uint(&sc->id, syscall_id->size, syscall_id->offset, evsel->needs_swap))
			return -EINVAL;

		return 0;
	}

	return -ENOMEM;
}

static int evsel__init_augmented_syscall_tp_args(struct evsel *evsel)
{
	struct syscall_tp *sc = __evsel__syscall_tp(evsel);

	return __tp_field__init_ptr(&sc->args, sc->id.offset + sizeof(u64));
}

static int evsel__init_augmented_syscall_tp_ret(struct evsel *evsel)
{
	struct syscall_tp *sc = __evsel__syscall_tp(evsel);

	return __tp_field__init_uint(&sc->ret, sizeof(u64), sc->id.offset + sizeof(u64), evsel->needs_swap);
}

static int evsel__init_raw_syscall_tp(struct evsel *evsel, void *handler)
{
	if (evsel__syscall_tp(evsel) != NULL) {
		if (perf_evsel__init_sc_tp_uint_field(evsel, id))
			return -ENOENT;

		evsel->handler = handler;
		return 0;
	}

	return -ENOMEM;
}

static struct evsel *perf_evsel__raw_syscall_newtp(const char *direction, void *handler)
{
	struct evsel *evsel = evsel__newtp("raw_syscalls", direction);

	/* older kernel (e.g., RHEL6) use syscalls:{enter,exit} */
	if (IS_ERR(evsel))
		evsel = evsel__newtp("syscalls", direction);

	if (IS_ERR(evsel))
		return NULL;

	if (evsel__init_raw_syscall_tp(evsel, handler))
		goto out_delete;

	return evsel;

out_delete:
	evsel__delete_priv(evsel);
	return NULL;
}

#define perf_evsel__sc_tp_uint(evsel, name, sample) \
	({ struct syscall_tp *fields = __evsel__syscall_tp(evsel); \
	   fields->name.integer(&fields->name, sample); })

#define perf_evsel__sc_tp_ptr(evsel, name, sample) \
	({ struct syscall_tp *fields = __evsel__syscall_tp(evsel); \
	   fields->name.pointer(&fields->name, sample); })

size_t strarray__scnprintf_suffix(struct strarray *sa, char *bf, size_t size, const char *intfmt, bool show_suffix, int val)
{
	int idx = val - sa->offset;

	if (idx < 0 || idx >= sa->nr_entries || sa->entries[idx] == NULL) {
		size_t printed = scnprintf(bf, size, intfmt, val);
		if (show_suffix)
			printed += scnprintf(bf + printed, size - printed, " /* %s??? */", sa->prefix);
		return printed;
	}

	return scnprintf(bf, size, "%s%s", sa->entries[idx], show_suffix ? sa->prefix : "");
}

size_t strarray__scnprintf(struct strarray *sa, char *bf, size_t size, const char *intfmt, bool show_prefix, int val)
{
	int idx = val - sa->offset;

	if (idx < 0 || idx >= sa->nr_entries || sa->entries[idx] == NULL) {
		size_t printed = scnprintf(bf, size, intfmt, val);
		if (show_prefix)
			printed += scnprintf(bf + printed, size - printed, " /* %s??? */", sa->prefix);
		return printed;
	}

	return scnprintf(bf, size, "%s%s", show_prefix ? sa->prefix : "", sa->entries[idx]);
}

static size_t __syscall_arg__scnprintf_strarray(char *bf, size_t size,
						const char *intfmt,
					        struct syscall_arg *arg)
{
	return strarray__scnprintf(arg->parm, bf, size, intfmt, arg->show_string_prefix, arg->val);
}

static size_t syscall_arg__scnprintf_strarray(char *bf, size_t size,
					      struct syscall_arg *arg)
{
	return __syscall_arg__scnprintf_strarray(bf, size, "%d", arg);
}

#define SCA_STRARRAY syscall_arg__scnprintf_strarray

bool syscall_arg__strtoul_strarray(char *bf, size_t size, struct syscall_arg *arg, u64 *ret)
{
	return strarray__strtoul(arg->parm, bf, size, ret);
}

bool syscall_arg__strtoul_strarray_flags(char *bf, size_t size, struct syscall_arg *arg, u64 *ret)
{
	return strarray__strtoul_flags(arg->parm, bf, size, ret);
}

bool syscall_arg__strtoul_strarrays(char *bf, size_t size, struct syscall_arg *arg, u64 *ret)
{
	return strarrays__strtoul(arg->parm, bf, size, ret);
}

size_t syscall_arg__scnprintf_strarray_flags(char *bf, size_t size, struct syscall_arg *arg)
{
	return strarray__scnprintf_flags(arg->parm, bf, size, arg->show_string_prefix, arg->val);
}

size_t strarrays__scnprintf(struct strarrays *sas, char *bf, size_t size, const char *intfmt, bool show_prefix, int val)
{
	size_t printed;
	int i;

	for (i = 0; i < sas->nr_entries; ++i) {
		struct strarray *sa = sas->entries[i];
		int idx = val - sa->offset;

		if (idx >= 0 && idx < sa->nr_entries) {
			if (sa->entries[idx] == NULL)
				break;
			return scnprintf(bf, size, "%s%s", show_prefix ? sa->prefix : "", sa->entries[idx]);
		}
	}

	printed = scnprintf(bf, size, intfmt, val);
	if (show_prefix)
		printed += scnprintf(bf + printed, size - printed, " /* %s??? */", sas->entries[0]->prefix);
	return printed;
}

bool strarray__strtoul(struct strarray *sa, char *bf, size_t size, u64 *ret)
{
	int i;

	for (i = 0; i < sa->nr_entries; ++i) {
		if (sa->entries[i] && strncmp(sa->entries[i], bf, size) == 0 && sa->entries[i][size] == '\0') {
			*ret = sa->offset + i;
			return true;
		}
	}

	return false;
}

bool strarray__strtoul_flags(struct strarray *sa, char *bf, size_t size, u64 *ret)
{
	u64 val = 0;
	char *tok = bf, *sep, *end;

	*ret = 0;

	while (size != 0) {
		int toklen = size;

		sep = memchr(tok, '|', size);
		if (sep != NULL) {
			size -= sep - tok + 1;

			end = sep - 1;
			while (end > tok && isspace(*end))
				--end;

			toklen = end - tok + 1;
		}

		while (isspace(*tok))
			++tok;

		if (isalpha(*tok) || *tok == '_') {
			if (!strarray__strtoul(sa, tok, toklen, &val))
				return false;
		} else
			val = strtoul(tok, NULL, 0);

		*ret |= (1 << (val - 1));

		if (sep == NULL)
			break;
		tok = sep + 1;
	}

	return true;
}

bool strarrays__strtoul(struct strarrays *sas, char *bf, size_t size, u64 *ret)
{
	int i;

	for (i = 0; i < sas->nr_entries; ++i) {
		struct strarray *sa = sas->entries[i];

		if (strarray__strtoul(sa, bf, size, ret))
			return true;
	}

	return false;
}

size_t syscall_arg__scnprintf_strarrays(char *bf, size_t size,
					struct syscall_arg *arg)
{
	return strarrays__scnprintf(arg->parm, bf, size, "%d", arg->show_string_prefix, arg->val);
}

#ifndef AT_FDCWD
#define AT_FDCWD	-100
#endif

static size_t syscall_arg__scnprintf_fd_at(char *bf, size_t size,
					   struct syscall_arg *arg)
{
	int fd = arg->val;
	const char *prefix = "AT_FD";

	if (fd == AT_FDCWD)
		return scnprintf(bf, size, "%s%s", arg->show_string_prefix ? prefix : "", "CWD");

	return syscall_arg__scnprintf_fd(bf, size, arg);
}

#define SCA_FDAT syscall_arg__scnprintf_fd_at

static size_t syscall_arg__scnprintf_close_fd(char *bf, size_t size,
					      struct syscall_arg *arg);

#define SCA_CLOSE_FD syscall_arg__scnprintf_close_fd

size_t syscall_arg__scnprintf_hex(char *bf, size_t size, struct syscall_arg *arg)
{
	return scnprintf(bf, size, "%#lx", arg->val);
}

size_t syscall_arg__scnprintf_ptr(char *bf, size_t size, struct syscall_arg *arg)
{
	if (arg->val == 0)
		return scnprintf(bf, size, "NULL");
	return syscall_arg__scnprintf_hex(bf, size, arg);
}

size_t syscall_arg__scnprintf_int(char *bf, size_t size, struct syscall_arg *arg)
{
	return scnprintf(bf, size, "%d", arg->val);
}

size_t syscall_arg__scnprintf_long(char *bf, size_t size, struct syscall_arg *arg)
{
	return scnprintf(bf, size, "%ld", arg->val);
}

static size_t syscall_arg__scnprintf_char_array(char *bf, size_t size, struct syscall_arg *arg)
{
	// XXX Hey, maybe for sched:sched_switch prev/next comm fields we can
	//     fill missing comms using thread__set_comm()...
	//     here or in a special syscall_arg__scnprintf_pid_sched_tp...
	return scnprintf(bf, size, "\"%-.*s\"", arg->fmt->nr_entries ?: arg->len, arg->val);
}

#define SCA_CHAR_ARRAY syscall_arg__scnprintf_char_array

static const char *bpf_cmd[] = {
	"MAP_CREATE", "MAP_LOOKUP_ELEM", "MAP_UPDATE_ELEM", "MAP_DELETE_ELEM",
	"MAP_GET_NEXT_KEY", "PROG_LOAD", "OBJ_PIN", "OBJ_GET", "PROG_ATTACH",
	"PROG_DETACH", "PROG_TEST_RUN", "PROG_GET_NEXT_ID", "MAP_GET_NEXT_ID",
	"PROG_GET_FD_BY_ID", "MAP_GET_FD_BY_ID", "OBJ_GET_INFO_BY_FD",
	"PROG_QUERY", "RAW_TRACEPOINT_OPEN", "BTF_LOAD", "BTF_GET_FD_BY_ID",
	"TASK_FD_QUERY", "MAP_LOOKUP_AND_DELETE_ELEM", "MAP_FREEZE",
	"BTF_GET_NEXT_ID", "MAP_LOOKUP_BATCH", "MAP_LOOKUP_AND_DELETE_BATCH",
	"MAP_UPDATE_BATCH", "MAP_DELETE_BATCH", "LINK_CREATE", "LINK_UPDATE",
	"LINK_GET_FD_BY_ID", "LINK_GET_NEXT_ID", "ENABLE_STATS", "ITER_CREATE",
	"LINK_DETACH", "PROG_BIND_MAP",
};
static DEFINE_STRARRAY(bpf_cmd, "BPF_");

static const char *fsmount_flags[] = {
	[1] = "CLOEXEC",
};
static DEFINE_STRARRAY(fsmount_flags, "FSMOUNT_");

#include "trace/beauty/generated/fsconfig_arrays.c"

static DEFINE_STRARRAY(fsconfig_cmds, "FSCONFIG_");

static const char *epoll_ctl_ops[] = { "ADD", "DEL", "MOD", };
static DEFINE_STRARRAY_OFFSET(epoll_ctl_ops, "EPOLL_CTL_", 1);

static const char *itimers[] = { "REAL", "VIRTUAL", "PROF", };
static DEFINE_STRARRAY(itimers, "ITIMER_");

static const char *keyctl_options[] = {
	"GET_KEYRING_ID", "JOIN_SESSION_KEYRING", "UPDATE", "REVOKE", "CHOWN",
	"SETPERM", "DESCRIBE", "CLEAR", "LINK", "UNLINK", "SEARCH", "READ",
	"INSTANTIATE", "NEGATE", "SET_REQKEY_KEYRING", "SET_TIMEOUT",
	"ASSUME_AUTHORITY", "GET_SECURITY", "SESSION_TO_PARENT", "REJECT",
	"INSTANTIATE_IOV", "INVALIDATE", "GET_PERSISTENT",
};
static DEFINE_STRARRAY(keyctl_options, "KEYCTL_");

static const char *whences[] = { "SET", "CUR", "END",
#ifdef SEEK_DATA
"DATA",
#endif
#ifdef SEEK_HOLE
"HOLE",
#endif
};
static DEFINE_STRARRAY(whences, "SEEK_");

static const char *fcntl_cmds[] = {
	"DUPFD", "GETFD", "SETFD", "GETFL", "SETFL", "GETLK", "SETLK",
	"SETLKW", "SETOWN", "GETOWN", "SETSIG", "GETSIG", "GETLK64",
	"SETLK64", "SETLKW64", "SETOWN_EX", "GETOWN_EX",
	"GETOWNER_UIDS",
};
static DEFINE_STRARRAY(fcntl_cmds, "F_");

static const char *fcntl_linux_specific_cmds[] = {
	"SETLEASE", "GETLEASE", "NOTIFY", [5] =	"CANCELLK", "DUPFD_CLOEXEC",
	"SETPIPE_SZ", "GETPIPE_SZ", "ADD_SEALS", "GET_SEALS",
	"GET_RW_HINT", "SET_RW_HINT", "GET_FILE_RW_HINT", "SET_FILE_RW_HINT",
};

static DEFINE_STRARRAY_OFFSET(fcntl_linux_specific_cmds, "F_", F_LINUX_SPECIFIC_BASE);

static struct strarray *fcntl_cmds_arrays[] = {
	&strarray__fcntl_cmds,
	&strarray__fcntl_linux_specific_cmds,
};

static DEFINE_STRARRAYS(fcntl_cmds_arrays);

static const char *rlimit_resources[] = {
	"CPU", "FSIZE", "DATA", "STACK", "CORE", "RSS", "NPROC", "NOFILE",
	"MEMLOCK", "AS", "LOCKS", "SIGPENDING", "MSGQUEUE", "NICE", "RTPRIO",
	"RTTIME",
};
static DEFINE_STRARRAY(rlimit_resources, "RLIMIT_");

static const char *sighow[] = { "BLOCK", "UNBLOCK", "SETMASK", };
static DEFINE_STRARRAY(sighow, "SIG_");

static const char *clockid[] = {
	"REALTIME", "MONOTONIC", "PROCESS_CPUTIME_ID", "THREAD_CPUTIME_ID",
	"MONOTONIC_RAW", "REALTIME_COARSE", "MONOTONIC_COARSE", "BOOTTIME",
	"REALTIME_ALARM", "BOOTTIME_ALARM", "SGI_CYCLE", "TAI"
};
static DEFINE_STRARRAY(clockid, "CLOCK_");

static size_t syscall_arg__scnprintf_access_mode(char *bf, size_t size,
						 struct syscall_arg *arg)
{
	bool show_prefix = arg->show_string_prefix;
	const char *suffix = "_OK";
	size_t printed = 0;
	int mode = arg->val;

	if (mode == F_OK) /* 0 */
		return scnprintf(bf, size, "F%s", show_prefix ? suffix : "");
#define	P_MODE(n) \
	if (mode & n##_OK) { \
		printed += scnprintf(bf + printed, size - printed, "%s%s", #n, show_prefix ? suffix : ""); \
		mode &= ~n##_OK; \
	}

	P_MODE(R);
	P_MODE(W);
	P_MODE(X);
#undef P_MODE

	if (mode)
		printed += scnprintf(bf + printed, size - printed, "|%#x", mode);

	return printed;
}

#define SCA_ACCMODE syscall_arg__scnprintf_access_mode

static size_t syscall_arg__scnprintf_filename(char *bf, size_t size,
					      struct syscall_arg *arg);

#define SCA_FILENAME syscall_arg__scnprintf_filename

static size_t syscall_arg__scnprintf_pipe_flags(char *bf, size_t size,
						struct syscall_arg *arg)
{
	bool show_prefix = arg->show_string_prefix;
	const char *prefix = "O_";
	int printed = 0, flags = arg->val;

#define	P_FLAG(n) \
	if (flags & O_##n) { \
		printed += scnprintf(bf + printed, size - printed, "%s%s%s", printed ? "|" : "", show_prefix ? prefix : "", #n); \
		flags &= ~O_##n; \
	}

	P_FLAG(CLOEXEC);
	P_FLAG(NONBLOCK);
#undef P_FLAG

	if (flags)
		printed += scnprintf(bf + printed, size - printed, "%s%#x", printed ? "|" : "", flags);

	return printed;
}

#define SCA_PIPE_FLAGS syscall_arg__scnprintf_pipe_flags

#ifndef GRND_NONBLOCK
#define GRND_NONBLOCK	0x0001
#endif
#ifndef GRND_RANDOM
#define GRND_RANDOM	0x0002
#endif

static size_t syscall_arg__scnprintf_getrandom_flags(char *bf, size_t size,
						   struct syscall_arg *arg)
{
	bool show_prefix = arg->show_string_prefix;
	const char *prefix = "GRND_";
	int printed = 0, flags = arg->val;

#define	P_FLAG(n) \
	if (flags & GRND_##n) { \
		printed += scnprintf(bf + printed, size - printed, "%s%s%s", printed ? "|" : "", show_prefix ? prefix : "", #n); \
		flags &= ~GRND_##n; \
	}

	P_FLAG(RANDOM);
	P_FLAG(NONBLOCK);
#undef P_FLAG

	if (flags)
		printed += scnprintf(bf + printed, size - printed, "%s%#x", printed ? "|" : "", flags);

	return printed;
}

#define SCA_GETRANDOM_FLAGS syscall_arg__scnprintf_getrandom_flags

#define STRARRAY(name, array) \
	  { .scnprintf	= SCA_STRARRAY, \
	    .strtoul	= STUL_STRARRAY, \
	    .parm	= &strarray__##array, }

#define STRARRAY_FLAGS(name, array) \
	  { .scnprintf	= SCA_STRARRAY_FLAGS, \
	    .strtoul	= STUL_STRARRAY_FLAGS, \
	    .parm	= &strarray__##array, }

#include "trace/beauty/arch_errno_names.c"
#include "trace/beauty/eventfd.c"
#include "trace/beauty/futex_op.c"
#include "trace/beauty/futex_val3.c"
#include "trace/beauty/mmap.c"
#include "trace/beauty/mode_t.c"
#include "trace/beauty/msg_flags.c"
#include "trace/beauty/open_flags.c"
#include "trace/beauty/perf_event_open.c"
#include "trace/beauty/pid.c"
#include "trace/beauty/sched_policy.c"
#include "trace/beauty/seccomp.c"
#include "trace/beauty/signum.c"
#include "trace/beauty/socket_type.c"
#include "trace/beauty/waitid_options.c"

static struct syscall_fmt syscall_fmts[] = {
	{ .name	    = "access",
	  .arg = { [1] = { .scnprintf = SCA_ACCMODE,  /* mode */ }, }, },
	{ .name	    = "arch_prctl",
	  .arg = { [0] = { .scnprintf = SCA_X86_ARCH_PRCTL_CODE, /* code */ },
		   [1] = { .scnprintf = SCA_PTR, /* arg2 */ }, }, },
	{ .name	    = "bind",
	  .arg = { [0] = { .scnprintf = SCA_INT, /* fd */ },
		   [1] = { .scnprintf = SCA_SOCKADDR, /* umyaddr */ },
		   [2] = { .scnprintf = SCA_INT, /* addrlen */ }, }, },
	{ .name	    = "bpf",
	  .arg = { [0] = STRARRAY(cmd, bpf_cmd), }, },
	{ .name	    = "brk",	    .hexret = true,
	  .arg = { [0] = { .scnprintf = SCA_PTR, /* brk */ }, }, },
	{ .name     = "clock_gettime",
	  .arg = { [0] = STRARRAY(clk_id, clockid), }, },
	{ .name	    = "clock_nanosleep",
	  .arg = { [2] = { .scnprintf = SCA_TIMESPEC,  /* rqtp */ }, }, },
	{ .name	    = "clone",	    .errpid = true, .nr_args = 5,
	  .arg = { [0] = { .name = "flags",	    .scnprintf = SCA_CLONE_FLAGS, },
		   [1] = { .name = "child_stack",   .scnprintf = SCA_HEX, },
		   [2] = { .name = "parent_tidptr", .scnprintf = SCA_HEX, },
		   [3] = { .name = "child_tidptr",  .scnprintf = SCA_HEX, },
		   [4] = { .name = "tls",	    .scnprintf = SCA_HEX, }, }, },
	{ .name	    = "close",
	  .arg = { [0] = { .scnprintf = SCA_CLOSE_FD, /* fd */ }, }, },
	{ .name	    = "connect",
	  .arg = { [0] = { .scnprintf = SCA_INT, /* fd */ },
		   [1] = { .scnprintf = SCA_SOCKADDR, /* servaddr */ },
		   [2] = { .scnprintf = SCA_INT, /* addrlen */ }, }, },
	{ .name	    = "epoll_ctl",
	  .arg = { [1] = STRARRAY(op, epoll_ctl_ops), }, },
	{ .name	    = "eventfd2",
	  .arg = { [1] = { .scnprintf = SCA_EFD_FLAGS, /* flags */ }, }, },
	{ .name	    = "fchmodat",
	  .arg = { [0] = { .scnprintf = SCA_FDAT, /* fd */ }, }, },
	{ .name	    = "fchownat",
	  .arg = { [0] = { .scnprintf = SCA_FDAT, /* fd */ }, }, },
	{ .name	    = "fcntl",
	  .arg = { [1] = { .scnprintf = SCA_FCNTL_CMD,  /* cmd */
			   .strtoul   = STUL_STRARRAYS,
			   .parm      = &strarrays__fcntl_cmds_arrays,
			   .show_zero = true, },
		   [2] = { .scnprintf =  SCA_FCNTL_ARG, /* arg */ }, }, },
	{ .name	    = "flock",
	  .arg = { [1] = { .scnprintf = SCA_FLOCK, /* cmd */ }, }, },
	{ .name     = "fsconfig",
	  .arg = { [1] = STRARRAY(cmd, fsconfig_cmds), }, },
	{ .name     = "fsmount",
	  .arg = { [1] = STRARRAY_FLAGS(flags, fsmount_flags),
		   [2] = { .scnprintf = SCA_FSMOUNT_ATTR_FLAGS, /* attr_flags */ }, }, },
	{ .name     = "fspick",
	  .arg = { [0] = { .scnprintf = SCA_FDAT,	  /* dfd */ },
		   [1] = { .scnprintf = SCA_FILENAME,	  /* path */ },
		   [2] = { .scnprintf = SCA_FSPICK_FLAGS, /* flags */ }, }, },
	{ .name	    = "fstat", .alias = "newfstat", },
	{ .name	    = "fstatat", .alias = "newfstatat", },
	{ .name	    = "futex",
	  .arg = { [1] = { .scnprintf = SCA_FUTEX_OP, /* op */ },
		   [5] = { .scnprintf = SCA_FUTEX_VAL3, /* val3 */ }, }, },
	{ .name	    = "futimesat",
	  .arg = { [0] = { .scnprintf = SCA_FDAT, /* fd */ }, }, },
	{ .name	    = "getitimer",
	  .arg = { [0] = STRARRAY(which, itimers), }, },
	{ .name	    = "getpid",	    .errpid = true, },
	{ .name	    = "getpgid",    .errpid = true, },
	{ .name	    = "getppid",    .errpid = true, },
	{ .name	    = "getrandom",
	  .arg = { [2] = { .scnprintf = SCA_GETRANDOM_FLAGS, /* flags */ }, }, },
	{ .name	    = "getrlimit",
	  .arg = { [0] = STRARRAY(resource, rlimit_resources), }, },
	{ .name	    = "getsockopt",
	  .arg = { [1] = STRARRAY(level, socket_level), }, },
	{ .name	    = "gettid",	    .errpid = true, },
	{ .name	    = "ioctl",
	  .arg = {
#if defined(__i386__) || defined(__x86_64__)
/*
 * FIXME: Make this available to all arches.
 */
		   [1] = { .scnprintf = SCA_IOCTL_CMD, /* cmd */ },
		   [2] = { .scnprintf = SCA_HEX, /* arg */ }, }, },
#else
		   [2] = { .scnprintf = SCA_HEX, /* arg */ }, }, },
#endif
	{ .name	    = "kcmp",	    .nr_args = 5,
	  .arg = { [0] = { .name = "pid1",	.scnprintf = SCA_PID, },
		   [1] = { .name = "pid2",	.scnprintf = SCA_PID, },
		   [2] = { .name = "type",	.scnprintf = SCA_KCMP_TYPE, },
		   [3] = { .name = "idx1",	.scnprintf = SCA_KCMP_IDX, },
		   [4] = { .name = "idx2",	.scnprintf = SCA_KCMP_IDX, }, }, },
	{ .name	    = "keyctl",
	  .arg = { [0] = STRARRAY(option, keyctl_options), }, },
	{ .name	    = "kill",
	  .arg = { [1] = { .scnprintf = SCA_SIGNUM, /* sig */ }, }, },
	{ .name	    = "linkat",
	  .arg = { [0] = { .scnprintf = SCA_FDAT, /* fd */ }, }, },
	{ .name	    = "lseek",
	  .arg = { [2] = STRARRAY(whence, whences), }, },
	{ .name	    = "lstat", .alias = "newlstat", },
	{ .name     = "madvise",
	  .arg = { [0] = { .scnprintf = SCA_HEX,      /* start */ },
		   [2] = { .scnprintf = SCA_MADV_BHV, /* behavior */ }, }, },
	{ .name	    = "mkdirat",
	  .arg = { [0] = { .scnprintf = SCA_FDAT, /* fd */ }, }, },
	{ .name	    = "mknodat",
	  .arg = { [0] = { .scnprintf = SCA_FDAT, /* fd */ }, }, },
	{ .name	    = "mmap",	    .hexret = true,
/* The standard mmap maps to old_mmap on s390x */
#if defined(__s390x__)
	.alias = "old_mmap",
#endif
	  .arg = { [2] = { .scnprintf = SCA_MMAP_PROT,	/* prot */ },
		   [3] = { .scnprintf = SCA_MMAP_FLAGS,	/* flags */
			   .strtoul   = STUL_STRARRAY_FLAGS,
			   .parm      = &strarray__mmap_flags, },
		   [5] = { .scnprintf = SCA_HEX,	/* offset */ }, }, },
	{ .name	    = "mount",
	  .arg = { [0] = { .scnprintf = SCA_FILENAME, /* dev_name */ },
		   [3] = { .scnprintf = SCA_MOUNT_FLAGS, /* flags */
			   .mask_val  = SCAMV_MOUNT_FLAGS, /* flags */ }, }, },
	{ .name	    = "move_mount",
	  .arg = { [0] = { .scnprintf = SCA_FDAT,	/* from_dfd */ },
		   [1] = { .scnprintf = SCA_FILENAME, /* from_pathname */ },
		   [2] = { .scnprintf = SCA_FDAT,	/* to_dfd */ },
		   [3] = { .scnprintf = SCA_FILENAME, /* to_pathname */ },
		   [4] = { .scnprintf = SCA_MOVE_MOUNT_FLAGS, /* flags */ }, }, },
	{ .name	    = "mprotect",
	  .arg = { [0] = { .scnprintf = SCA_HEX,	/* start */ },
		   [2] = { .scnprintf = SCA_MMAP_PROT,	/* prot */ }, }, },
	{ .name	    = "mq_unlink",
	  .arg = { [0] = { .scnprintf = SCA_FILENAME, /* u_name */ }, }, },
	{ .name	    = "mremap",	    .hexret = true,
	  .arg = { [3] = { .scnprintf = SCA_MREMAP_FLAGS, /* flags */ }, }, },
	{ .name	    = "name_to_handle_at",
	  .arg = { [0] = { .scnprintf = SCA_FDAT, /* dfd */ }, }, },
	{ .name	    = "newfstatat",
	  .arg = { [0] = { .scnprintf = SCA_FDAT, /* dfd */ }, }, },
	{ .name	    = "open",
	  .arg = { [1] = { .scnprintf = SCA_OPEN_FLAGS, /* flags */ }, }, },
	{ .name	    = "open_by_handle_at",
	  .arg = { [0] = { .scnprintf = SCA_FDAT,	/* dfd */ },
		   [2] = { .scnprintf = SCA_OPEN_FLAGS, /* flags */ }, }, },
	{ .name	    = "openat",
	  .arg = { [0] = { .scnprintf = SCA_FDAT,	/* dfd */ },
		   [2] = { .scnprintf = SCA_OPEN_FLAGS, /* flags */ }, }, },
	{ .name	    = "perf_event_open",
	  .arg = { [0] = { .scnprintf = SCA_PERF_ATTR,  /* attr */ },
		   [2] = { .scnprintf = SCA_INT,	/* cpu */ },
		   [3] = { .scnprintf = SCA_FD,		/* group_fd */ },
		   [4] = { .scnprintf = SCA_PERF_FLAGS, /* flags */ }, }, },
	{ .name	    = "pipe2",
	  .arg = { [1] = { .scnprintf = SCA_PIPE_FLAGS, /* flags */ }, }, },
	{ .name	    = "pkey_alloc",
	  .arg = { [1] = { .scnprintf = SCA_PKEY_ALLOC_ACCESS_RIGHTS,	/* access_rights */ }, }, },
	{ .name	    = "pkey_free",
	  .arg = { [0] = { .scnprintf = SCA_INT,	/* key */ }, }, },
	{ .name	    = "pkey_mprotect",
	  .arg = { [0] = { .scnprintf = SCA_HEX,	/* start */ },
		   [2] = { .scnprintf = SCA_MMAP_PROT,	/* prot */ },
		   [3] = { .scnprintf = SCA_INT,	/* pkey */ }, }, },
	{ .name	    = "poll", .timeout = true, },
	{ .name	    = "ppoll", .timeout = true, },
	{ .name	    = "prctl",
	  .arg = { [0] = { .scnprintf = SCA_PRCTL_OPTION, /* option */
			   .strtoul   = STUL_STRARRAY,
			   .parm      = &strarray__prctl_options, },
		   [1] = { .scnprintf = SCA_PRCTL_ARG2, /* arg2 */ },
		   [2] = { .scnprintf = SCA_PRCTL_ARG3, /* arg3 */ }, }, },
	{ .name	    = "pread", .alias = "pread64", },
	{ .name	    = "preadv", .alias = "pread", },
	{ .name	    = "prlimit64",
	  .arg = { [1] = STRARRAY(resource, rlimit_resources), }, },
	{ .name	    = "pwrite", .alias = "pwrite64", },
	{ .name	    = "readlinkat",
	  .arg = { [0] = { .scnprintf = SCA_FDAT, /* dfd */ }, }, },
	{ .name	    = "recvfrom",
	  .arg = { [3] = { .scnprintf = SCA_MSG_FLAGS, /* flags */ }, }, },
	{ .name	    = "recvmmsg",
	  .arg = { [3] = { .scnprintf = SCA_MSG_FLAGS, /* flags */ }, }, },
	{ .name	    = "recvmsg",
	  .arg = { [2] = { .scnprintf = SCA_MSG_FLAGS, /* flags */ }, }, },
	{ .name	    = "renameat",
	  .arg = { [0] = { .scnprintf = SCA_FDAT, /* olddirfd */ },
		   [2] = { .scnprintf = SCA_FDAT, /* newdirfd */ }, }, },
	{ .name	    = "renameat2",
	  .arg = { [0] = { .scnprintf = SCA_FDAT, /* olddirfd */ },
		   [2] = { .scnprintf = SCA_FDAT, /* newdirfd */ },
		   [4] = { .scnprintf = SCA_RENAMEAT2_FLAGS, /* flags */ }, }, },
	{ .name	    = "rt_sigaction",
	  .arg = { [0] = { .scnprintf = SCA_SIGNUM, /* sig */ }, }, },
	{ .name	    = "rt_sigprocmask",
	  .arg = { [0] = STRARRAY(how, sighow), }, },
	{ .name	    = "rt_sigqueueinfo",
	  .arg = { [1] = { .scnprintf = SCA_SIGNUM, /* sig */ }, }, },
	{ .name	    = "rt_tgsigqueueinfo",
	  .arg = { [2] = { .scnprintf = SCA_SIGNUM, /* sig */ }, }, },
	{ .name	    = "sched_setscheduler",
	  .arg = { [1] = { .scnprintf = SCA_SCHED_POLICY, /* policy */ }, }, },
	{ .name	    = "seccomp",
	  .arg = { [0] = { .scnprintf = SCA_SECCOMP_OP,	   /* op */ },
		   [1] = { .scnprintf = SCA_SECCOMP_FLAGS, /* flags */ }, }, },
	{ .name	    = "select", .timeout = true, },
	{ .name	    = "sendfile", .alias = "sendfile64", },
	{ .name	    = "sendmmsg",
	  .arg = { [3] = { .scnprintf = SCA_MSG_FLAGS, /* flags */ }, }, },
	{ .name	    = "sendmsg",
	  .arg = { [2] = { .scnprintf = SCA_MSG_FLAGS, /* flags */ }, }, },
	{ .name	    = "sendto",
	  .arg = { [3] = { .scnprintf = SCA_MSG_FLAGS, /* flags */ },
		   [4] = { .scnprintf = SCA_SOCKADDR, /* addr */ }, }, },
	{ .name	    = "set_tid_address", .errpid = true, },
	{ .name	    = "setitimer",
	  .arg = { [0] = STRARRAY(which, itimers), }, },
	{ .name	    = "setrlimit",
	  .arg = { [0] = STRARRAY(resource, rlimit_resources), }, },
	{ .name	    = "setsockopt",
	  .arg = { [1] = STRARRAY(level, socket_level), }, },
	{ .name	    = "socket",
	  .arg = { [0] = STRARRAY(family, socket_families),
		   [1] = { .scnprintf = SCA_SK_TYPE, /* type */ },
		   [2] = { .scnprintf = SCA_SK_PROTO, /* protocol */ }, }, },
	{ .name	    = "socketpair",
	  .arg = { [0] = STRARRAY(family, socket_families),
		   [1] = { .scnprintf = SCA_SK_TYPE, /* type */ },
		   [2] = { .scnprintf = SCA_SK_PROTO, /* protocol */ }, }, },
	{ .name	    = "stat", .alias = "newstat", },
	{ .name	    = "statx",
	  .arg = { [0] = { .scnprintf = SCA_FDAT,	 /* fdat */ },
		   [2] = { .scnprintf = SCA_STATX_FLAGS, /* flags */ } ,
		   [3] = { .scnprintf = SCA_STATX_MASK,	 /* mask */ }, }, },
	{ .name	    = "swapoff",
	  .arg = { [0] = { .scnprintf = SCA_FILENAME, /* specialfile */ }, }, },
	{ .name	    = "swapon",
	  .arg = { [0] = { .scnprintf = SCA_FILENAME, /* specialfile */ }, }, },
	{ .name	    = "symlinkat",
	  .arg = { [0] = { .scnprintf = SCA_FDAT, /* dfd */ }, }, },
	{ .name	    = "sync_file_range",
	  .arg = { [3] = { .scnprintf = SCA_SYNC_FILE_RANGE_FLAGS, /* flags */ }, }, },
	{ .name	    = "tgkill",
	  .arg = { [2] = { .scnprintf = SCA_SIGNUM, /* sig */ }, }, },
	{ .name	    = "tkill",
	  .arg = { [1] = { .scnprintf = SCA_SIGNUM, /* sig */ }, }, },
	{ .name     = "umount2", .alias = "umount",
	  .arg = { [0] = { .scnprintf = SCA_FILENAME, /* name */ }, }, },
	{ .name	    = "uname", .alias = "newuname", },
	{ .name	    = "unlinkat",
	  .arg = { [0] = { .scnprintf = SCA_FDAT, /* dfd */ }, }, },
	{ .name	    = "utimensat",
	  .arg = { [0] = { .scnprintf = SCA_FDAT, /* dirfd */ }, }, },
	{ .name	    = "wait4",	    .errpid = true,
	  .arg = { [2] = { .scnprintf = SCA_WAITID_OPTIONS, /* options */ }, }, },
	{ .name	    = "waitid",	    .errpid = true,
	  .arg = { [3] = { .scnprintf = SCA_WAITID_OPTIONS, /* options */ }, }, },
};

static int syscall_fmt__cmp(const void *name, const void *fmtp)
{
	const struct syscall_fmt *fmt = fmtp;
	return strcmp(name, fmt->name);
}

static struct syscall_fmt *__syscall_fmt__find(struct syscall_fmt *fmts, const int nmemb, const char *name)
{
	return bsearch(name, fmts, nmemb, sizeof(struct syscall_fmt), syscall_fmt__cmp);
}

static struct syscall_fmt *syscall_fmt__find(const char *name)
{
	const int nmemb = ARRAY_SIZE(syscall_fmts);
	return __syscall_fmt__find(syscall_fmts, nmemb, name);
}

static struct syscall_fmt *__syscall_fmt__find_by_alias(struct syscall_fmt *fmts, const int nmemb, const char *alias)
{
	int i;

	for (i = 0; i < nmemb; ++i) {
		if (fmts[i].alias && strcmp(fmts[i].alias, alias) == 0)
			return &fmts[i];
	}

	return NULL;
}

static struct syscall_fmt *syscall_fmt__find_by_alias(const char *alias)
{
	const int nmemb = ARRAY_SIZE(syscall_fmts);
	return __syscall_fmt__find_by_alias(syscall_fmts, nmemb, alias);
}

/*
 * is_exit: is this "exit" or "exit_group"?
 * is_open: is this "open" or "openat"? To associate the fd returned in sys_exit with the pathname in sys_enter.
 * args_size: sum of the sizes of the syscall arguments, anything after that is augmented stuff: pathname for openat, etc.
 * nonexistent: Just a hole in the syscall table, syscall id not allocated
 */
struct syscall {
	struct tep_event    *tp_format;
	int		    nr_args;
	int		    args_size;
	struct {
		struct bpf_program *sys_enter,
				   *sys_exit;
	}		    bpf_prog;
	bool		    is_exit;
	bool		    is_open;
	bool		    nonexistent;
	struct tep_format_field *args;
	const char	    *name;
	struct syscall_fmt  *fmt;
	struct syscall_arg_fmt *arg_fmt;
};

/*
<<<<<<< HEAD
 * Must match what is in the BPF program:
 *
 * tools/perf/examples/bpf/augmented_raw_syscalls.c
 */
struct bpf_map_syscall_entry {
	bool	enabled;
	u16	string_args_len[RAW_SYSCALL_ARGS_NUM];
};

/*
=======
>>>>>>> 6ab3eda1
 * We need to have this 'calculated' boolean because in some cases we really
 * don't know what is the duration of a syscall, for instance, when we start
 * a session and some threads are waiting for a syscall to finish, say 'poll',
 * in which case all we can do is to print "( ? ) for duration and for the
 * start timestamp.
 */
static size_t fprintf_duration(unsigned long t, bool calculated, FILE *fp)
{
	double duration = (double)t / NSEC_PER_MSEC;
	size_t printed = fprintf(fp, "(");

	if (!calculated)
		printed += fprintf(fp, "         ");
	else if (duration >= 1.0)
		printed += color_fprintf(fp, PERF_COLOR_RED, "%6.3f ms", duration);
	else if (duration >= 0.01)
		printed += color_fprintf(fp, PERF_COLOR_YELLOW, "%6.3f ms", duration);
	else
		printed += color_fprintf(fp, PERF_COLOR_NORMAL, "%6.3f ms", duration);
	return printed + fprintf(fp, "): ");
}

/**
 * filename.ptr: The filename char pointer that will be vfs_getname'd
 * filename.entry_str_pos: Where to insert the string translated from
 *                         filename.ptr by the vfs_getname tracepoint/kprobe.
 * ret_scnprintf: syscall args may set this to a different syscall return
 *                formatter, for instance, fcntl may return fds, file flags, etc.
 */
struct thread_trace {
	u64		  entry_time;
	bool		  entry_pending;
	unsigned long	  nr_events;
	unsigned long	  pfmaj, pfmin;
	char		  *entry_str;
	double		  runtime_ms;
	size_t		  (*ret_scnprintf)(char *bf, size_t size, struct syscall_arg *arg);
        struct {
		unsigned long ptr;
		short int     entry_str_pos;
		bool	      pending_open;
		unsigned int  namelen;
		char	      *name;
	} filename;
	struct {
		int	      max;
		struct file   *table;
	} files;

	struct intlist *syscall_stats;
};

static struct thread_trace *thread_trace__new(void)
{
	struct thread_trace *ttrace =  zalloc(sizeof(struct thread_trace));

	if (ttrace) {
		ttrace->files.max = -1;
		ttrace->syscall_stats = intlist__new(NULL);
	}

	return ttrace;
}

static struct thread_trace *thread__trace(struct thread *thread, FILE *fp)
{
	struct thread_trace *ttrace;

	if (thread == NULL)
		goto fail;

	if (thread__priv(thread) == NULL)
		thread__set_priv(thread, thread_trace__new());

	if (thread__priv(thread) == NULL)
		goto fail;

	ttrace = thread__priv(thread);
	++ttrace->nr_events;

	return ttrace;
fail:
	color_fprintf(fp, PERF_COLOR_RED,
		      "WARNING: not enough memory, dropping samples!\n");
	return NULL;
}


void syscall_arg__set_ret_scnprintf(struct syscall_arg *arg,
				    size_t (*ret_scnprintf)(char *bf, size_t size, struct syscall_arg *arg))
{
	struct thread_trace *ttrace = thread__priv(arg->thread);

	ttrace->ret_scnprintf = ret_scnprintf;
}

#define TRACE_PFMAJ		(1 << 0)
#define TRACE_PFMIN		(1 << 1)

static const size_t trace__entry_str_size = 2048;

static struct file *thread_trace__files_entry(struct thread_trace *ttrace, int fd)
{
	if (fd < 0)
		return NULL;

	if (fd > ttrace->files.max) {
		struct file *nfiles = realloc(ttrace->files.table, (fd + 1) * sizeof(struct file));

		if (nfiles == NULL)
			return NULL;

		if (ttrace->files.max != -1) {
			memset(nfiles + ttrace->files.max + 1, 0,
			       (fd - ttrace->files.max) * sizeof(struct file));
		} else {
			memset(nfiles, 0, (fd + 1) * sizeof(struct file));
		}

		ttrace->files.table = nfiles;
		ttrace->files.max   = fd;
	}

	return ttrace->files.table + fd;
}

struct file *thread__files_entry(struct thread *thread, int fd)
{
	return thread_trace__files_entry(thread__priv(thread), fd);
}

static int trace__set_fd_pathname(struct thread *thread, int fd, const char *pathname)
{
	struct thread_trace *ttrace = thread__priv(thread);
	struct file *file = thread_trace__files_entry(ttrace, fd);

	if (file != NULL) {
		struct stat st;
		if (stat(pathname, &st) == 0)
			file->dev_maj = major(st.st_rdev);
		file->pathname = strdup(pathname);
		if (file->pathname)
			return 0;
	}

	return -1;
}

static int thread__read_fd_path(struct thread *thread, int fd)
{
	char linkname[PATH_MAX], pathname[PATH_MAX];
	struct stat st;
	int ret;

	if (thread->pid_ == thread->tid) {
		scnprintf(linkname, sizeof(linkname),
			  "/proc/%d/fd/%d", thread->pid_, fd);
	} else {
		scnprintf(linkname, sizeof(linkname),
			  "/proc/%d/task/%d/fd/%d", thread->pid_, thread->tid, fd);
	}

	if (lstat(linkname, &st) < 0 || st.st_size + 1 > (off_t)sizeof(pathname))
		return -1;

	ret = readlink(linkname, pathname, sizeof(pathname));

	if (ret < 0 || ret > st.st_size)
		return -1;

	pathname[ret] = '\0';
	return trace__set_fd_pathname(thread, fd, pathname);
}

static const char *thread__fd_path(struct thread *thread, int fd,
				   struct trace *trace)
{
	struct thread_trace *ttrace = thread__priv(thread);

	if (ttrace == NULL || trace->fd_path_disabled)
		return NULL;

	if (fd < 0)
		return NULL;

	if ((fd > ttrace->files.max || ttrace->files.table[fd].pathname == NULL)) {
		if (!trace->live)
			return NULL;
		++trace->stats.proc_getname;
		if (thread__read_fd_path(thread, fd))
			return NULL;
	}

	return ttrace->files.table[fd].pathname;
}

size_t syscall_arg__scnprintf_fd(char *bf, size_t size, struct syscall_arg *arg)
{
	int fd = arg->val;
	size_t printed = scnprintf(bf, size, "%d", fd);
	const char *path = thread__fd_path(arg->thread, fd, arg->trace);

	if (path)
		printed += scnprintf(bf + printed, size - printed, "<%s>", path);

	return printed;
}

size_t pid__scnprintf_fd(struct trace *trace, pid_t pid, int fd, char *bf, size_t size)
{
        size_t printed = scnprintf(bf, size, "%d", fd);
	struct thread *thread = machine__find_thread(trace->host, pid, pid);

	if (thread) {
		const char *path = thread__fd_path(thread, fd, trace);

		if (path)
			printed += scnprintf(bf + printed, size - printed, "<%s>", path);

		thread__put(thread);
	}

        return printed;
}

static size_t syscall_arg__scnprintf_close_fd(char *bf, size_t size,
					      struct syscall_arg *arg)
{
	int fd = arg->val;
	size_t printed = syscall_arg__scnprintf_fd(bf, size, arg);
	struct thread_trace *ttrace = thread__priv(arg->thread);

	if (ttrace && fd >= 0 && fd <= ttrace->files.max)
		zfree(&ttrace->files.table[fd].pathname);

	return printed;
}

static void thread__set_filename_pos(struct thread *thread, const char *bf,
				     unsigned long ptr)
{
	struct thread_trace *ttrace = thread__priv(thread);

	ttrace->filename.ptr = ptr;
	ttrace->filename.entry_str_pos = bf - ttrace->entry_str;
}

static size_t syscall_arg__scnprintf_augmented_string(struct syscall_arg *arg, char *bf, size_t size)
{
	struct augmented_arg *augmented_arg = arg->augmented.args;
	size_t printed = scnprintf(bf, size, "\"%.*s\"", augmented_arg->size, augmented_arg->value);
	/*
	 * So that the next arg with a payload can consume its augmented arg, i.e. for rename* syscalls
	 * we would have two strings, each prefixed by its size.
	 */
	int consumed = sizeof(*augmented_arg) + augmented_arg->size;

	arg->augmented.args = ((void *)arg->augmented.args) + consumed;
	arg->augmented.size -= consumed;

	return printed;
}

static size_t syscall_arg__scnprintf_filename(char *bf, size_t size,
					      struct syscall_arg *arg)
{
	unsigned long ptr = arg->val;

	if (arg->augmented.args)
		return syscall_arg__scnprintf_augmented_string(arg, bf, size);

	if (!arg->trace->vfs_getname)
		return scnprintf(bf, size, "%#x", ptr);

	thread__set_filename_pos(arg->thread, bf, ptr);
	return 0;
}

static bool trace__filter_duration(struct trace *trace, double t)
{
	return t < (trace->duration_filter * NSEC_PER_MSEC);
}

static size_t __trace__fprintf_tstamp(struct trace *trace, u64 tstamp, FILE *fp)
{
	double ts = (double)(tstamp - trace->base_time) / NSEC_PER_MSEC;

	return fprintf(fp, "%10.3f ", ts);
}

/*
 * We're handling tstamp=0 as an undefined tstamp, i.e. like when we are
 * using ttrace->entry_time for a thread that receives a sys_exit without
 * first having received a sys_enter ("poll" issued before tracing session
 * starts, lost sys_enter exit due to ring buffer overflow).
 */
static size_t trace__fprintf_tstamp(struct trace *trace, u64 tstamp, FILE *fp)
{
	if (tstamp > 0)
		return __trace__fprintf_tstamp(trace, tstamp, fp);

	return fprintf(fp, "         ? ");
}

static pid_t workload_pid = -1;
static volatile sig_atomic_t done = false;
static volatile sig_atomic_t interrupted = false;

static void sighandler_interrupt(int sig __maybe_unused)
{
	done = interrupted = true;
}

static void sighandler_chld(int sig __maybe_unused, siginfo_t *info,
			    void *context __maybe_unused)
{
	if (info->si_pid == workload_pid)
		done = true;
}

static size_t trace__fprintf_comm_tid(struct trace *trace, struct thread *thread, FILE *fp)
{
	size_t printed = 0;

	if (trace->multiple_threads) {
		if (trace->show_comm)
			printed += fprintf(fp, "%.14s/", thread__comm_str(thread));
		printed += fprintf(fp, "%d ", thread->tid);
	}

	return printed;
}

static size_t trace__fprintf_entry_head(struct trace *trace, struct thread *thread,
					u64 duration, bool duration_calculated, u64 tstamp, FILE *fp)
{
	size_t printed = 0;

	if (trace->show_tstamp)
		printed = trace__fprintf_tstamp(trace, tstamp, fp);
	if (trace->show_duration)
		printed += fprintf_duration(duration, duration_calculated, fp);
	return printed + trace__fprintf_comm_tid(trace, thread, fp);
}

static int trace__process_event(struct trace *trace, struct machine *machine,
				union perf_event *event, struct perf_sample *sample)
{
	int ret = 0;

	switch (event->header.type) {
	case PERF_RECORD_LOST:
		color_fprintf(trace->output, PERF_COLOR_RED,
			      "LOST %" PRIu64 " events!\n", event->lost.lost);
		ret = machine__process_lost_event(machine, event, sample);
		break;
	default:
		ret = machine__process_event(machine, event, sample);
		break;
	}

	return ret;
}

static int trace__tool_process(struct perf_tool *tool,
			       union perf_event *event,
			       struct perf_sample *sample,
			       struct machine *machine)
{
	struct trace *trace = container_of(tool, struct trace, tool);
	return trace__process_event(trace, machine, event, sample);
}

static char *trace__machine__resolve_kernel_addr(void *vmachine, unsigned long long *addrp, char **modp)
{
	struct machine *machine = vmachine;

	if (machine->kptr_restrict_warned)
		return NULL;

	if (symbol_conf.kptr_restrict) {
		pr_warning("Kernel address maps (/proc/{kallsyms,modules}) are restricted.\n\n"
			   "Check /proc/sys/kernel/kptr_restrict and /proc/sys/kernel/perf_event_paranoid.\n\n"
			   "Kernel samples will not be resolved.\n");
		machine->kptr_restrict_warned = true;
		return NULL;
	}

	return machine__resolve_kernel_addr(vmachine, addrp, modp);
}

static int trace__symbols_init(struct trace *trace, struct evlist *evlist)
{
	int err = symbol__init(NULL);

	if (err)
		return err;

	trace->host = machine__new_host();
	if (trace->host == NULL)
		return -ENOMEM;

	err = trace_event__register_resolver(trace->host, trace__machine__resolve_kernel_addr);
	if (err < 0)
		goto out;

	err = __machine__synthesize_threads(trace->host, &trace->tool, &trace->opts.target,
					    evlist->core.threads, trace__tool_process,
					    true, false, 1);
out:
	if (err)
		symbol__exit();

	return err;
}

static void trace__symbols__exit(struct trace *trace)
{
	machine__exit(trace->host);
	trace->host = NULL;

	symbol__exit();
}

static int syscall__alloc_arg_fmts(struct syscall *sc, int nr_args)
{
	int idx;

	if (nr_args == RAW_SYSCALL_ARGS_NUM && sc->fmt && sc->fmt->nr_args != 0)
		nr_args = sc->fmt->nr_args;

	sc->arg_fmt = calloc(nr_args, sizeof(*sc->arg_fmt));
	if (sc->arg_fmt == NULL)
		return -1;

	for (idx = 0; idx < nr_args; ++idx) {
		if (sc->fmt)
			sc->arg_fmt[idx] = sc->fmt->arg[idx];
	}

	sc->nr_args = nr_args;
	return 0;
}

static struct syscall_arg_fmt syscall_arg_fmts__by_name[] = {
	{ .name = "msr",	.scnprintf = SCA_X86_MSR,	  .strtoul = STUL_X86_MSR,	   },
	{ .name = "vector",	.scnprintf = SCA_X86_IRQ_VECTORS, .strtoul = STUL_X86_IRQ_VECTORS, },
};

static int syscall_arg_fmt__cmp(const void *name, const void *fmtp)
{
       const struct syscall_arg_fmt *fmt = fmtp;
       return strcmp(name, fmt->name);
}

static struct syscall_arg_fmt *
__syscall_arg_fmt__find_by_name(struct syscall_arg_fmt *fmts, const int nmemb, const char *name)
{
       return bsearch(name, fmts, nmemb, sizeof(struct syscall_arg_fmt), syscall_arg_fmt__cmp);
}

static struct syscall_arg_fmt *syscall_arg_fmt__find_by_name(const char *name)
{
       const int nmemb = ARRAY_SIZE(syscall_arg_fmts__by_name);
       return __syscall_arg_fmt__find_by_name(syscall_arg_fmts__by_name, nmemb, name);
}

static struct tep_format_field *
syscall_arg_fmt__init_array(struct syscall_arg_fmt *arg, struct tep_format_field *field)
{
	struct tep_format_field *last_field = NULL;
	int len;

	for (; field; field = field->next, ++arg) {
		last_field = field;

		if (arg->scnprintf)
			continue;

		len = strlen(field->name);

		if (strcmp(field->type, "const char *") == 0 &&
		    ((len >= 4 && strcmp(field->name + len - 4, "name") == 0) ||
		     strstr(field->name, "path") != NULL))
			arg->scnprintf = SCA_FILENAME;
		else if ((field->flags & TEP_FIELD_IS_POINTER) || strstr(field->name, "addr"))
			arg->scnprintf = SCA_PTR;
		else if (strcmp(field->type, "pid_t") == 0)
			arg->scnprintf = SCA_PID;
		else if (strcmp(field->type, "umode_t") == 0)
			arg->scnprintf = SCA_MODE_T;
		else if ((field->flags & TEP_FIELD_IS_ARRAY) && strstr(field->type, "char")) {
			arg->scnprintf = SCA_CHAR_ARRAY;
			arg->nr_entries = field->arraylen;
		} else if ((strcmp(field->type, "int") == 0 ||
			  strcmp(field->type, "unsigned int") == 0 ||
			  strcmp(field->type, "long") == 0) &&
			 len >= 2 && strcmp(field->name + len - 2, "fd") == 0) {
			/*
			 * /sys/kernel/tracing/events/syscalls/sys_enter*
			 * grep -E 'field:.*fd;' .../format|sed -r 's/.*field:([a-z ]+) [a-z_]*fd.+/\1/g'|sort|uniq -c
			 * 65 int
			 * 23 unsigned int
			 * 7 unsigned long
			 */
			arg->scnprintf = SCA_FD;
               } else {
			struct syscall_arg_fmt *fmt = syscall_arg_fmt__find_by_name(field->name);

			if (fmt) {
				arg->scnprintf = fmt->scnprintf;
				arg->strtoul   = fmt->strtoul;
			}
		}
	}

	return last_field;
}

static int syscall__set_arg_fmts(struct syscall *sc)
{
	struct tep_format_field *last_field = syscall_arg_fmt__init_array(sc->arg_fmt, sc->args);

	if (last_field)
		sc->args_size = last_field->offset + last_field->size;

	return 0;
}

static int trace__read_syscall_info(struct trace *trace, int id)
{
	char tp_name[128];
	struct syscall *sc;
	const char *name = syscalltbl__name(trace->sctbl, id);

#ifdef HAVE_SYSCALL_TABLE_SUPPORT
	if (trace->syscalls.table == NULL) {
		trace->syscalls.table = calloc(trace->sctbl->syscalls.max_id + 1, sizeof(*sc));
		if (trace->syscalls.table == NULL)
			return -ENOMEM;
	}
#else
	if (id > trace->sctbl->syscalls.max_id || (id == 0 && trace->syscalls.table == NULL)) {
		// When using libaudit we don't know beforehand what is the max syscall id
		struct syscall *table = realloc(trace->syscalls.table, (id + 1) * sizeof(*sc));

		if (table == NULL)
			return -ENOMEM;

		// Need to memset from offset 0 and +1 members if brand new
		if (trace->syscalls.table == NULL)
			memset(table, 0, (id + 1) * sizeof(*sc));
		else
			memset(table + trace->sctbl->syscalls.max_id + 1, 0, (id - trace->sctbl->syscalls.max_id) * sizeof(*sc));

		trace->syscalls.table	      = table;
		trace->sctbl->syscalls.max_id = id;
	}
#endif
	sc = trace->syscalls.table + id;
	if (sc->nonexistent)
		return -EEXIST;

	if (name == NULL) {
		sc->nonexistent = true;
		return -EEXIST;
	}

	sc->name = name;
	sc->fmt  = syscall_fmt__find(sc->name);

	snprintf(tp_name, sizeof(tp_name), "sys_enter_%s", sc->name);
	sc->tp_format = trace_event__tp_format("syscalls", tp_name);

	if (IS_ERR(sc->tp_format) && sc->fmt && sc->fmt->alias) {
		snprintf(tp_name, sizeof(tp_name), "sys_enter_%s", sc->fmt->alias);
		sc->tp_format = trace_event__tp_format("syscalls", tp_name);
	}

	/*
	 * Fails to read trace point format via sysfs node, so the trace point
	 * doesn't exist.  Set the 'nonexistent' flag as true.
	 */
	if (IS_ERR(sc->tp_format)) {
		sc->nonexistent = true;
		return PTR_ERR(sc->tp_format);
	}

	if (syscall__alloc_arg_fmts(sc, IS_ERR(sc->tp_format) ?
					RAW_SYSCALL_ARGS_NUM : sc->tp_format->format.nr_fields))
		return -ENOMEM;

	sc->args = sc->tp_format->format.fields;
	/*
	 * We need to check and discard the first variable '__syscall_nr'
	 * or 'nr' that mean the syscall number. It is needless here.
	 * So drop '__syscall_nr' or 'nr' field but does not exist on older kernels.
	 */
	if (sc->args && (!strcmp(sc->args->name, "__syscall_nr") || !strcmp(sc->args->name, "nr"))) {
		sc->args = sc->args->next;
		--sc->nr_args;
	}

	sc->is_exit = !strcmp(name, "exit_group") || !strcmp(name, "exit");
	sc->is_open = !strcmp(name, "open") || !strcmp(name, "openat");

	return syscall__set_arg_fmts(sc);
}

static int evsel__init_tp_arg_scnprintf(struct evsel *evsel)
{
	struct syscall_arg_fmt *fmt = evsel__syscall_arg_fmt(evsel);

	if (fmt != NULL) {
		syscall_arg_fmt__init_array(fmt, evsel->tp_format->format.fields);
		return 0;
	}

	return -ENOMEM;
}

static int intcmp(const void *a, const void *b)
{
	const int *one = a, *another = b;

	return *one - *another;
}

static int trace__validate_ev_qualifier(struct trace *trace)
{
	int err = 0;
	bool printed_invalid_prefix = false;
	struct str_node *pos;
	size_t nr_used = 0, nr_allocated = strlist__nr_entries(trace->ev_qualifier);

	trace->ev_qualifier_ids.entries = malloc(nr_allocated *
						 sizeof(trace->ev_qualifier_ids.entries[0]));

	if (trace->ev_qualifier_ids.entries == NULL) {
		fputs("Error:\tNot enough memory for allocating events qualifier ids\n",
		       trace->output);
		err = -EINVAL;
		goto out;
	}

	strlist__for_each_entry(pos, trace->ev_qualifier) {
		const char *sc = pos->s;
		int id = syscalltbl__id(trace->sctbl, sc), match_next = -1;

		if (id < 0) {
			id = syscalltbl__strglobmatch_first(trace->sctbl, sc, &match_next);
			if (id >= 0)
				goto matches;

			if (!printed_invalid_prefix) {
				pr_debug("Skipping unknown syscalls: ");
				printed_invalid_prefix = true;
			} else {
				pr_debug(", ");
			}

			pr_debug("%s", sc);
			continue;
		}
matches:
		trace->ev_qualifier_ids.entries[nr_used++] = id;
		if (match_next == -1)
			continue;

		while (1) {
			id = syscalltbl__strglobmatch_next(trace->sctbl, sc, &match_next);
			if (id < 0)
				break;
			if (nr_allocated == nr_used) {
				void *entries;

				nr_allocated += 8;
				entries = realloc(trace->ev_qualifier_ids.entries,
						  nr_allocated * sizeof(trace->ev_qualifier_ids.entries[0]));
				if (entries == NULL) {
					err = -ENOMEM;
					fputs("\nError:\t Not enough memory for parsing\n", trace->output);
					goto out_free;
				}
				trace->ev_qualifier_ids.entries = entries;
			}
			trace->ev_qualifier_ids.entries[nr_used++] = id;
		}
	}

	trace->ev_qualifier_ids.nr = nr_used;
	qsort(trace->ev_qualifier_ids.entries, nr_used, sizeof(int), intcmp);
out:
	if (printed_invalid_prefix)
		pr_debug("\n");
	return err;
out_free:
	zfree(&trace->ev_qualifier_ids.entries);
	trace->ev_qualifier_ids.nr = 0;
	goto out;
}

static __maybe_unused bool trace__syscall_enabled(struct trace *trace, int id)
{
	bool in_ev_qualifier;

	if (trace->ev_qualifier_ids.nr == 0)
		return true;

	in_ev_qualifier = bsearch(&id, trace->ev_qualifier_ids.entries,
				  trace->ev_qualifier_ids.nr, sizeof(int), intcmp) != NULL;

	if (in_ev_qualifier)
	       return !trace->not_ev_qualifier;

	return trace->not_ev_qualifier;
}

/*
 * args is to be interpreted as a series of longs but we need to handle
 * 8-byte unaligned accesses. args points to raw_data within the event
 * and raw_data is guaranteed to be 8-byte unaligned because it is
 * preceded by raw_size which is a u32. So we need to copy args to a temp
 * variable to read it. Most notably this avoids extended load instructions
 * on unaligned addresses
 */
unsigned long syscall_arg__val(struct syscall_arg *arg, u8 idx)
{
	unsigned long val;
	unsigned char *p = arg->args + sizeof(unsigned long) * idx;

	memcpy(&val, p, sizeof(val));
	return val;
}

static size_t syscall__scnprintf_name(struct syscall *sc, char *bf, size_t size,
				      struct syscall_arg *arg)
{
	if (sc->arg_fmt && sc->arg_fmt[arg->idx].name)
		return scnprintf(bf, size, "%s: ", sc->arg_fmt[arg->idx].name);

	return scnprintf(bf, size, "arg%d: ", arg->idx);
}

/*
 * Check if the value is in fact zero, i.e. mask whatever needs masking, such
 * as mount 'flags' argument that needs ignoring some magic flag, see comment
 * in tools/perf/trace/beauty/mount_flags.c
 */
static unsigned long syscall_arg_fmt__mask_val(struct syscall_arg_fmt *fmt, struct syscall_arg *arg, unsigned long val)
{
	if (fmt && fmt->mask_val)
		return fmt->mask_val(arg, val);

	return val;
}

static size_t syscall_arg_fmt__scnprintf_val(struct syscall_arg_fmt *fmt, char *bf, size_t size,
					     struct syscall_arg *arg, unsigned long val)
{
	if (fmt && fmt->scnprintf) {
		arg->val = val;
		if (fmt->parm)
			arg->parm = fmt->parm;
		return fmt->scnprintf(bf, size, arg);
	}
	return scnprintf(bf, size, "%ld", val);
}

static size_t syscall__scnprintf_args(struct syscall *sc, char *bf, size_t size,
				      unsigned char *args, void *augmented_args, int augmented_args_size,
				      struct trace *trace, struct thread *thread)
{
	size_t printed = 0;
	unsigned long val;
	u8 bit = 1;
	struct syscall_arg arg = {
		.args	= args,
		.augmented = {
			.size = augmented_args_size,
			.args = augmented_args,
		},
		.idx	= 0,
		.mask	= 0,
		.trace  = trace,
		.thread = thread,
		.show_string_prefix = trace->show_string_prefix,
	};
	struct thread_trace *ttrace = thread__priv(thread);

	/*
	 * Things like fcntl will set this in its 'cmd' formatter to pick the
	 * right formatter for the return value (an fd? file flags?), which is
	 * not needed for syscalls that always return a given type, say an fd.
	 */
	ttrace->ret_scnprintf = NULL;

	if (sc->args != NULL) {
		struct tep_format_field *field;

		for (field = sc->args; field;
		     field = field->next, ++arg.idx, bit <<= 1) {
			if (arg.mask & bit)
				continue;

			arg.fmt = &sc->arg_fmt[arg.idx];
			val = syscall_arg__val(&arg, arg.idx);
			/*
			 * Some syscall args need some mask, most don't and
			 * return val untouched.
			 */
			val = syscall_arg_fmt__mask_val(&sc->arg_fmt[arg.idx], &arg, val);

			/*
 			 * Suppress this argument if its value is zero and
 			 * and we don't have a string associated in an
 			 * strarray for it.
 			 */
			if (val == 0 &&
			    !trace->show_zeros &&
			    !(sc->arg_fmt &&
			      (sc->arg_fmt[arg.idx].show_zero ||
			       sc->arg_fmt[arg.idx].scnprintf == SCA_STRARRAY ||
			       sc->arg_fmt[arg.idx].scnprintf == SCA_STRARRAYS) &&
			      sc->arg_fmt[arg.idx].parm))
				continue;

			printed += scnprintf(bf + printed, size - printed, "%s", printed ? ", " : "");

			if (trace->show_arg_names)
				printed += scnprintf(bf + printed, size - printed, "%s: ", field->name);

			printed += syscall_arg_fmt__scnprintf_val(&sc->arg_fmt[arg.idx],
								  bf + printed, size - printed, &arg, val);
		}
	} else if (IS_ERR(sc->tp_format)) {
		/*
		 * If we managed to read the tracepoint /format file, then we
		 * may end up not having any args, like with gettid(), so only
		 * print the raw args when we didn't manage to read it.
		 */
		while (arg.idx < sc->nr_args) {
			if (arg.mask & bit)
				goto next_arg;
			val = syscall_arg__val(&arg, arg.idx);
			if (printed)
				printed += scnprintf(bf + printed, size - printed, ", ");
			printed += syscall__scnprintf_name(sc, bf + printed, size - printed, &arg);
			printed += syscall_arg_fmt__scnprintf_val(&sc->arg_fmt[arg.idx], bf + printed, size - printed, &arg, val);
next_arg:
			++arg.idx;
			bit <<= 1;
		}
	}

	return printed;
}

typedef int (*tracepoint_handler)(struct trace *trace, struct evsel *evsel,
				  union perf_event *event,
				  struct perf_sample *sample);

static struct syscall *trace__syscall_info(struct trace *trace,
					   struct evsel *evsel, int id)
{
	int err = 0;

	if (id < 0) {

		/*
		 * XXX: Noticed on x86_64, reproduced as far back as 3.0.36, haven't tried
		 * before that, leaving at a higher verbosity level till that is
		 * explained. Reproduced with plain ftrace with:
		 *
		 * echo 1 > /t/events/raw_syscalls/sys_exit/enable
		 * grep "NR -1 " /t/trace_pipe
		 *
		 * After generating some load on the machine.
 		 */
		if (verbose > 1) {
			static u64 n;
			fprintf(trace->output, "Invalid syscall %d id, skipping (%s, %" PRIu64 ") ...\n",
				id, evsel__name(evsel), ++n);
		}
		return NULL;
	}

	err = -EINVAL;

#ifdef HAVE_SYSCALL_TABLE_SUPPORT
	if (id > trace->sctbl->syscalls.max_id) {
#else
	if (id >= trace->sctbl->syscalls.max_id) {
		/*
		 * With libaudit we don't know beforehand what is the max_id,
		 * so we let trace__read_syscall_info() figure that out as we
		 * go on reading syscalls.
		 */
		err = trace__read_syscall_info(trace, id);
		if (err)
#endif
		goto out_cant_read;
	}

	if ((trace->syscalls.table == NULL || trace->syscalls.table[id].name == NULL) &&
	    (err = trace__read_syscall_info(trace, id)) != 0)
		goto out_cant_read;

	if (trace->syscalls.table && trace->syscalls.table[id].nonexistent)
		goto out_cant_read;

	return &trace->syscalls.table[id];

out_cant_read:
	if (verbose > 0) {
		char sbuf[STRERR_BUFSIZE];
		fprintf(trace->output, "Problems reading syscall %d: %d (%s)", id, -err, str_error_r(-err, sbuf, sizeof(sbuf)));
		if (id <= trace->sctbl->syscalls.max_id && trace->syscalls.table[id].name != NULL)
			fprintf(trace->output, "(%s)", trace->syscalls.table[id].name);
		fputs(" information\n", trace->output);
	}
	return NULL;
}

struct syscall_stats {
	struct stats stats;
	u64	     nr_failures;
	int	     max_errno;
	u32	     *errnos;
};

static void thread__update_stats(struct thread *thread, struct thread_trace *ttrace,
				 int id, struct perf_sample *sample, long err, bool errno_summary)
{
	struct int_node *inode;
	struct syscall_stats *stats;
	u64 duration = 0;

	inode = intlist__findnew(ttrace->syscall_stats, id);
	if (inode == NULL)
		return;

	stats = inode->priv;
	if (stats == NULL) {
		stats = zalloc(sizeof(*stats));
		if (stats == NULL)
			return;

		init_stats(&stats->stats);
		inode->priv = stats;
	}

	if (ttrace->entry_time && sample->time > ttrace->entry_time)
		duration = sample->time - ttrace->entry_time;

	update_stats(&stats->stats, duration);

	if (err < 0) {
		++stats->nr_failures;

		if (!errno_summary)
			return;

		err = -err;
		if (err > stats->max_errno) {
			u32 *new_errnos = realloc(stats->errnos, err * sizeof(u32));

			if (new_errnos) {
				memset(new_errnos + stats->max_errno, 0, (err - stats->max_errno) * sizeof(u32));
			} else {
				pr_debug("Not enough memory for errno stats for thread \"%s\"(%d/%d), results will be incomplete\n",
					 thread__comm_str(thread), thread->pid_, thread->tid);
				return;
			}

			stats->errnos = new_errnos;
			stats->max_errno = err;
		}

		++stats->errnos[err - 1];
	}
}

static int trace__printf_interrupted_entry(struct trace *trace)
{
	struct thread_trace *ttrace;
	size_t printed;
	int len;

	if (trace->failure_only || trace->current == NULL)
		return 0;

	ttrace = thread__priv(trace->current);

	if (!ttrace->entry_pending)
		return 0;

	printed  = trace__fprintf_entry_head(trace, trace->current, 0, false, ttrace->entry_time, trace->output);
	printed += len = fprintf(trace->output, "%s)", ttrace->entry_str);

	if (len < trace->args_alignment - 4)
		printed += fprintf(trace->output, "%-*s", trace->args_alignment - 4 - len, " ");

	printed += fprintf(trace->output, " ...\n");

	ttrace->entry_pending = false;
	++trace->nr_events_printed;

	return printed;
}

static int trace__fprintf_sample(struct trace *trace, struct evsel *evsel,
				 struct perf_sample *sample, struct thread *thread)
{
	int printed = 0;

	if (trace->print_sample) {
		double ts = (double)sample->time / NSEC_PER_MSEC;

		printed += fprintf(trace->output, "%22s %10.3f %s %d/%d [%d]\n",
				   evsel__name(evsel), ts,
				   thread__comm_str(thread),
				   sample->pid, sample->tid, sample->cpu);
	}

	return printed;
}

static void *syscall__augmented_args(struct syscall *sc, struct perf_sample *sample, int *augmented_args_size, int raw_augmented_args_size)
{
	void *augmented_args = NULL;
	/*
	 * For now with BPF raw_augmented we hook into raw_syscalls:sys_enter
	 * and there we get all 6 syscall args plus the tracepoint common fields
	 * that gets calculated at the start and the syscall_nr (another long).
	 * So we check if that is the case and if so don't look after the
	 * sc->args_size but always after the full raw_syscalls:sys_enter payload,
	 * which is fixed.
	 *
	 * We'll revisit this later to pass s->args_size to the BPF augmenter
	 * (now tools/perf/examples/bpf/augmented_raw_syscalls.c, so that it
	 * copies only what we need for each syscall, like what happens when we
	 * use syscalls:sys_enter_NAME, so that we reduce the kernel/userspace
	 * traffic to just what is needed for each syscall.
	 */
	int args_size = raw_augmented_args_size ?: sc->args_size;

	*augmented_args_size = sample->raw_size - args_size;
	if (*augmented_args_size > 0)
		augmented_args = sample->raw_data + args_size;

	return augmented_args;
}

static void syscall__exit(struct syscall *sc)
{
	if (!sc)
		return;

	free(sc->arg_fmt);
}

static int trace__sys_enter(struct trace *trace, struct evsel *evsel,
			    union perf_event *event __maybe_unused,
			    struct perf_sample *sample)
{
	char *msg;
	void *args;
	int printed = 0;
	struct thread *thread;
	int id = perf_evsel__sc_tp_uint(evsel, id, sample), err = -1;
	int augmented_args_size = 0;
	void *augmented_args = NULL;
	struct syscall *sc = trace__syscall_info(trace, evsel, id);
	struct thread_trace *ttrace;

	if (sc == NULL)
		return -1;

	thread = machine__findnew_thread(trace->host, sample->pid, sample->tid);
	ttrace = thread__trace(thread, trace->output);
	if (ttrace == NULL)
		goto out_put;

	trace__fprintf_sample(trace, evsel, sample, thread);

	args = perf_evsel__sc_tp_ptr(evsel, args, sample);

	if (ttrace->entry_str == NULL) {
		ttrace->entry_str = malloc(trace__entry_str_size);
		if (!ttrace->entry_str)
			goto out_put;
	}

	if (!(trace->duration_filter || trace->summary_only || trace->min_stack))
		trace__printf_interrupted_entry(trace);
	/*
	 * If this is raw_syscalls.sys_enter, then it always comes with the 6 possible
	 * arguments, even if the syscall being handled, say "openat", uses only 4 arguments
	 * this breaks syscall__augmented_args() check for augmented args, as we calculate
	 * syscall->args_size using each syscalls:sys_enter_NAME tracefs format file,
	 * so when handling, say the openat syscall, we end up getting 6 args for the
	 * raw_syscalls:sys_enter event, when we expected just 4, we end up mistakenly
	 * thinking that the extra 2 u64 args are the augmented filename, so just check
	 * here and avoid using augmented syscalls when the evsel is the raw_syscalls one.
	 */
	if (evsel != trace->syscalls.events.sys_enter)
		augmented_args = syscall__augmented_args(sc, sample, &augmented_args_size, trace->raw_augmented_syscalls_args_size);
	ttrace->entry_time = sample->time;
	msg = ttrace->entry_str;
	printed += scnprintf(msg + printed, trace__entry_str_size - printed, "%s(", sc->name);

	printed += syscall__scnprintf_args(sc, msg + printed, trace__entry_str_size - printed,
					   args, augmented_args, augmented_args_size, trace, thread);

	if (sc->is_exit) {
		if (!(trace->duration_filter || trace->summary_only || trace->failure_only || trace->min_stack)) {
			int alignment = 0;

			trace__fprintf_entry_head(trace, thread, 0, false, ttrace->entry_time, trace->output);
			printed = fprintf(trace->output, "%s)", ttrace->entry_str);
			if (trace->args_alignment > printed)
				alignment = trace->args_alignment - printed;
			fprintf(trace->output, "%*s= ?\n", alignment, " ");
		}
	} else {
		ttrace->entry_pending = true;
		/* See trace__vfs_getname & trace__sys_exit */
		ttrace->filename.pending_open = false;
	}

	if (trace->current != thread) {
		thread__put(trace->current);
		trace->current = thread__get(thread);
	}
	err = 0;
out_put:
	thread__put(thread);
	return err;
}

static int trace__fprintf_sys_enter(struct trace *trace, struct evsel *evsel,
				    struct perf_sample *sample)
{
	struct thread_trace *ttrace;
	struct thread *thread;
	int id = perf_evsel__sc_tp_uint(evsel, id, sample), err = -1;
	struct syscall *sc = trace__syscall_info(trace, evsel, id);
	char msg[1024];
	void *args, *augmented_args = NULL;
	int augmented_args_size;

	if (sc == NULL)
		return -1;

	thread = machine__findnew_thread(trace->host, sample->pid, sample->tid);
	ttrace = thread__trace(thread, trace->output);
	/*
	 * We need to get ttrace just to make sure it is there when syscall__scnprintf_args()
	 * and the rest of the beautifiers accessing it via struct syscall_arg touches it.
	 */
	if (ttrace == NULL)
		goto out_put;

	args = perf_evsel__sc_tp_ptr(evsel, args, sample);
	augmented_args = syscall__augmented_args(sc, sample, &augmented_args_size, trace->raw_augmented_syscalls_args_size);
	syscall__scnprintf_args(sc, msg, sizeof(msg), args, augmented_args, augmented_args_size, trace, thread);
	fprintf(trace->output, "%s", msg);
	err = 0;
out_put:
	thread__put(thread);
	return err;
}

static int trace__resolve_callchain(struct trace *trace, struct evsel *evsel,
				    struct perf_sample *sample,
				    struct callchain_cursor *cursor)
{
	struct addr_location al;
	int max_stack = evsel->core.attr.sample_max_stack ?
			evsel->core.attr.sample_max_stack :
			trace->max_stack;
	int err;

	if (machine__resolve(trace->host, &al, sample) < 0)
		return -1;

	err = thread__resolve_callchain(al.thread, cursor, evsel, sample, NULL, NULL, max_stack);
	addr_location__put(&al);
	return err;
}

static int trace__fprintf_callchain(struct trace *trace, struct perf_sample *sample)
{
	/* TODO: user-configurable print_opts */
	const unsigned int print_opts = EVSEL__PRINT_SYM |
				        EVSEL__PRINT_DSO |
				        EVSEL__PRINT_UNKNOWN_AS_ADDR;

	return sample__fprintf_callchain(sample, 38, print_opts, &callchain_cursor, symbol_conf.bt_stop_list, trace->output);
}

static const char *errno_to_name(struct evsel *evsel, int err)
{
	struct perf_env *env = evsel__env(evsel);
	const char *arch_name = perf_env__arch(env);

	return arch_syscalls__strerrno(arch_name, err);
}

static int trace__sys_exit(struct trace *trace, struct evsel *evsel,
			   union perf_event *event __maybe_unused,
			   struct perf_sample *sample)
{
	long ret;
	u64 duration = 0;
	bool duration_calculated = false;
	struct thread *thread;
	int id = perf_evsel__sc_tp_uint(evsel, id, sample), err = -1, callchain_ret = 0, printed = 0;
	int alignment = trace->args_alignment;
	struct syscall *sc = trace__syscall_info(trace, evsel, id);
	struct thread_trace *ttrace;

	if (sc == NULL)
		return -1;

	thread = machine__findnew_thread(trace->host, sample->pid, sample->tid);
	ttrace = thread__trace(thread, trace->output);
	if (ttrace == NULL)
		goto out_put;

	trace__fprintf_sample(trace, evsel, sample, thread);

	ret = perf_evsel__sc_tp_uint(evsel, ret, sample);

	if (trace->summary)
		thread__update_stats(thread, ttrace, id, sample, ret, trace->errno_summary);

	if (!trace->fd_path_disabled && sc->is_open && ret >= 0 && ttrace->filename.pending_open) {
		trace__set_fd_pathname(thread, ret, ttrace->filename.name);
		ttrace->filename.pending_open = false;
		++trace->stats.vfs_getname;
	}

	if (ttrace->entry_time) {
		duration = sample->time - ttrace->entry_time;
		if (trace__filter_duration(trace, duration))
			goto out;
		duration_calculated = true;
	} else if (trace->duration_filter)
		goto out;

	if (sample->callchain) {
		callchain_ret = trace__resolve_callchain(trace, evsel, sample, &callchain_cursor);
		if (callchain_ret == 0) {
			if (callchain_cursor.nr < trace->min_stack)
				goto out;
			callchain_ret = 1;
		}
	}

	if (trace->summary_only || (ret >= 0 && trace->failure_only))
		goto out;

	trace__fprintf_entry_head(trace, thread, duration, duration_calculated, ttrace->entry_time, trace->output);

	if (ttrace->entry_pending) {
		printed = fprintf(trace->output, "%s", ttrace->entry_str);
	} else {
		printed += fprintf(trace->output, " ... [");
		color_fprintf(trace->output, PERF_COLOR_YELLOW, "continued");
		printed += 9;
		printed += fprintf(trace->output, "]: %s()", sc->name);
	}

	printed++; /* the closing ')' */

	if (alignment > printed)
		alignment -= printed;
	else
		alignment = 0;

	fprintf(trace->output, ")%*s= ", alignment, " ");

	if (sc->fmt == NULL) {
		if (ret < 0)
			goto errno_print;
signed_print:
		fprintf(trace->output, "%ld", ret);
	} else if (ret < 0) {
errno_print: {
		char bf[STRERR_BUFSIZE];
		const char *emsg = str_error_r(-ret, bf, sizeof(bf)),
			   *e = errno_to_name(evsel, -ret);

		fprintf(trace->output, "-1 %s (%s)", e, emsg);
	}
	} else if (ret == 0 && sc->fmt->timeout)
		fprintf(trace->output, "0 (Timeout)");
	else if (ttrace->ret_scnprintf) {
		char bf[1024];
		struct syscall_arg arg = {
			.val	= ret,
			.thread	= thread,
			.trace	= trace,
		};
		ttrace->ret_scnprintf(bf, sizeof(bf), &arg);
		ttrace->ret_scnprintf = NULL;
		fprintf(trace->output, "%s", bf);
	} else if (sc->fmt->hexret)
		fprintf(trace->output, "%#lx", ret);
	else if (sc->fmt->errpid) {
		struct thread *child = machine__find_thread(trace->host, ret, ret);

		if (child != NULL) {
			fprintf(trace->output, "%ld", ret);
			if (child->comm_set)
				fprintf(trace->output, " (%s)", thread__comm_str(child));
			thread__put(child);
		}
	} else
		goto signed_print;

	fputc('\n', trace->output);

	/*
	 * We only consider an 'event' for the sake of --max-events a non-filtered
	 * sys_enter + sys_exit and other tracepoint events.
	 */
	if (++trace->nr_events_printed == trace->max_events && trace->max_events != ULONG_MAX)
		interrupted = true;

	if (callchain_ret > 0)
		trace__fprintf_callchain(trace, sample);
	else if (callchain_ret < 0)
		pr_err("Problem processing %s callchain, skipping...\n", evsel__name(evsel));
out:
	ttrace->entry_pending = false;
	err = 0;
out_put:
	thread__put(thread);
	return err;
}

static int trace__vfs_getname(struct trace *trace, struct evsel *evsel,
			      union perf_event *event __maybe_unused,
			      struct perf_sample *sample)
{
	struct thread *thread = machine__findnew_thread(trace->host, sample->pid, sample->tid);
	struct thread_trace *ttrace;
	size_t filename_len, entry_str_len, to_move;
	ssize_t remaining_space;
	char *pos;
	const char *filename = evsel__rawptr(evsel, sample, "pathname");

	if (!thread)
		goto out;

	ttrace = thread__priv(thread);
	if (!ttrace)
		goto out_put;

	filename_len = strlen(filename);
	if (filename_len == 0)
		goto out_put;

	if (ttrace->filename.namelen < filename_len) {
		char *f = realloc(ttrace->filename.name, filename_len + 1);

		if (f == NULL)
			goto out_put;

		ttrace->filename.namelen = filename_len;
		ttrace->filename.name = f;
	}

	strcpy(ttrace->filename.name, filename);
	ttrace->filename.pending_open = true;

	if (!ttrace->filename.ptr)
		goto out_put;

	entry_str_len = strlen(ttrace->entry_str);
	remaining_space = trace__entry_str_size - entry_str_len - 1; /* \0 */
	if (remaining_space <= 0)
		goto out_put;

	if (filename_len > (size_t)remaining_space) {
		filename += filename_len - remaining_space;
		filename_len = remaining_space;
	}

	to_move = entry_str_len - ttrace->filename.entry_str_pos + 1; /* \0 */
	pos = ttrace->entry_str + ttrace->filename.entry_str_pos;
	memmove(pos + filename_len, pos, to_move);
	memcpy(pos, filename, filename_len);

	ttrace->filename.ptr = 0;
	ttrace->filename.entry_str_pos = 0;
out_put:
	thread__put(thread);
out:
	return 0;
}

static int trace__sched_stat_runtime(struct trace *trace, struct evsel *evsel,
				     union perf_event *event __maybe_unused,
				     struct perf_sample *sample)
{
        u64 runtime = evsel__intval(evsel, sample, "runtime");
	double runtime_ms = (double)runtime / NSEC_PER_MSEC;
	struct thread *thread = machine__findnew_thread(trace->host,
							sample->pid,
							sample->tid);
	struct thread_trace *ttrace = thread__trace(thread, trace->output);

	if (ttrace == NULL)
		goto out_dump;

	ttrace->runtime_ms += runtime_ms;
	trace->runtime_ms += runtime_ms;
out_put:
	thread__put(thread);
	return 0;

out_dump:
	fprintf(trace->output, "%s: comm=%s,pid=%u,runtime=%" PRIu64 ",vruntime=%" PRIu64 ")\n",
	       evsel->name,
	       evsel__strval(evsel, sample, "comm"),
	       (pid_t)evsel__intval(evsel, sample, "pid"),
	       runtime,
	       evsel__intval(evsel, sample, "vruntime"));
	goto out_put;
}

static int bpf_output__printer(enum binary_printer_ops op,
			       unsigned int val, void *extra __maybe_unused, FILE *fp)
{
	unsigned char ch = (unsigned char)val;

	switch (op) {
	case BINARY_PRINT_CHAR_DATA:
		return fprintf(fp, "%c", isprint(ch) ? ch : '.');
	case BINARY_PRINT_DATA_BEGIN:
	case BINARY_PRINT_LINE_BEGIN:
	case BINARY_PRINT_ADDR:
	case BINARY_PRINT_NUM_DATA:
	case BINARY_PRINT_NUM_PAD:
	case BINARY_PRINT_SEP:
	case BINARY_PRINT_CHAR_PAD:
	case BINARY_PRINT_LINE_END:
	case BINARY_PRINT_DATA_END:
	default:
		break;
	}

	return 0;
}

static void bpf_output__fprintf(struct trace *trace,
				struct perf_sample *sample)
{
	binary__fprintf(sample->raw_data, sample->raw_size, 8,
			bpf_output__printer, NULL, trace->output);
	++trace->nr_events_printed;
}

static size_t trace__fprintf_tp_fields(struct trace *trace, struct evsel *evsel, struct perf_sample *sample,
				       struct thread *thread, void *augmented_args, int augmented_args_size)
{
	char bf[2048];
	size_t size = sizeof(bf);
	struct tep_format_field *field = evsel->tp_format->format.fields;
	struct syscall_arg_fmt *arg = __evsel__syscall_arg_fmt(evsel);
	size_t printed = 0;
	unsigned long val;
	u8 bit = 1;
	struct syscall_arg syscall_arg = {
		.augmented = {
			.size = augmented_args_size,
			.args = augmented_args,
		},
		.idx	= 0,
		.mask	= 0,
		.trace  = trace,
		.thread = thread,
		.show_string_prefix = trace->show_string_prefix,
	};

	for (; field && arg; field = field->next, ++syscall_arg.idx, bit <<= 1, ++arg) {
		if (syscall_arg.mask & bit)
			continue;

		syscall_arg.len = 0;
		syscall_arg.fmt = arg;
		if (field->flags & TEP_FIELD_IS_ARRAY) {
			int offset = field->offset;

			if (field->flags & TEP_FIELD_IS_DYNAMIC) {
				offset = format_field__intval(field, sample, evsel->needs_swap);
				syscall_arg.len = offset >> 16;
				offset &= 0xffff;
#ifdef HAVE_LIBTRACEEVENT_TEP_FIELD_IS_RELATIVE
				if (field->flags & TEP_FIELD_IS_RELATIVE)
					offset += field->offset + field->size;
#endif
			}

			val = (uintptr_t)(sample->raw_data + offset);
		} else
			val = format_field__intval(field, sample, evsel->needs_swap);
		/*
		 * Some syscall args need some mask, most don't and
		 * return val untouched.
		 */
		val = syscall_arg_fmt__mask_val(arg, &syscall_arg, val);

		/*
		 * Suppress this argument if its value is zero and
		 * we don't have a string associated in an
		 * strarray for it.
		 */
		if (val == 0 &&
		    !trace->show_zeros &&
		    !((arg->show_zero ||
		       arg->scnprintf == SCA_STRARRAY ||
		       arg->scnprintf == SCA_STRARRAYS) &&
		      arg->parm))
			continue;

		printed += scnprintf(bf + printed, size - printed, "%s", printed ? ", " : "");

		if (trace->show_arg_names)
			printed += scnprintf(bf + printed, size - printed, "%s: ", field->name);

		printed += syscall_arg_fmt__scnprintf_val(arg, bf + printed, size - printed, &syscall_arg, val);
	}

	return printed + fprintf(trace->output, "%s", bf);
}

static int trace__event_handler(struct trace *trace, struct evsel *evsel,
				union perf_event *event __maybe_unused,
				struct perf_sample *sample)
{
	struct thread *thread;
	int callchain_ret = 0;
	/*
	 * Check if we called perf_evsel__disable(evsel) due to, for instance,
	 * this event's max_events having been hit and this is an entry coming
	 * from the ring buffer that we should discard, since the max events
	 * have already been considered/printed.
	 */
	if (evsel->disabled)
		return 0;

	thread = machine__findnew_thread(trace->host, sample->pid, sample->tid);

	if (sample->callchain) {
		callchain_ret = trace__resolve_callchain(trace, evsel, sample, &callchain_cursor);
		if (callchain_ret == 0) {
			if (callchain_cursor.nr < trace->min_stack)
				goto out;
			callchain_ret = 1;
		}
	}

	trace__printf_interrupted_entry(trace);
	trace__fprintf_tstamp(trace, sample->time, trace->output);

	if (trace->trace_syscalls && trace->show_duration)
		fprintf(trace->output, "(         ): ");

	if (thread)
		trace__fprintf_comm_tid(trace, thread, trace->output);

	if (evsel == trace->syscalls.events.augmented) {
		int id = perf_evsel__sc_tp_uint(evsel, id, sample);
		struct syscall *sc = trace__syscall_info(trace, evsel, id);

		if (sc) {
			fprintf(trace->output, "%s(", sc->name);
			trace__fprintf_sys_enter(trace, evsel, sample);
			fputc(')', trace->output);
			goto newline;
		}

		/*
		 * XXX: Not having the associated syscall info or not finding/adding
		 * 	the thread should never happen, but if it does...
		 * 	fall thru and print it as a bpf_output event.
		 */
	}

	fprintf(trace->output, "%s(", evsel->name);

	if (evsel__is_bpf_output(evsel)) {
		bpf_output__fprintf(trace, sample);
	} else if (evsel->tp_format) {
		if (strncmp(evsel->tp_format->name, "sys_enter_", 10) ||
		    trace__fprintf_sys_enter(trace, evsel, sample)) {
			if (trace->libtraceevent_print) {
				event_format__fprintf(evsel->tp_format, sample->cpu,
						      sample->raw_data, sample->raw_size,
						      trace->output);
			} else {
				trace__fprintf_tp_fields(trace, evsel, sample, thread, NULL, 0);
			}
		}
	}

newline:
	fprintf(trace->output, ")\n");

	if (callchain_ret > 0)
		trace__fprintf_callchain(trace, sample);
	else if (callchain_ret < 0)
		pr_err("Problem processing %s callchain, skipping...\n", evsel__name(evsel));

	++trace->nr_events_printed;

	if (evsel->max_events != ULONG_MAX && ++evsel->nr_events_printed == evsel->max_events) {
		evsel__disable(evsel);
		evsel__close(evsel);
	}
out:
	thread__put(thread);
	return 0;
}

static void print_location(FILE *f, struct perf_sample *sample,
			   struct addr_location *al,
			   bool print_dso, bool print_sym)
{

	if ((verbose > 0 || print_dso) && al->map)
		fprintf(f, "%s@", al->map->dso->long_name);

	if ((verbose > 0 || print_sym) && al->sym)
		fprintf(f, "%s+0x%" PRIx64, al->sym->name,
			al->addr - al->sym->start);
	else if (al->map)
		fprintf(f, "0x%" PRIx64, al->addr);
	else
		fprintf(f, "0x%" PRIx64, sample->addr);
}

static int trace__pgfault(struct trace *trace,
			  struct evsel *evsel,
			  union perf_event *event __maybe_unused,
			  struct perf_sample *sample)
{
	struct thread *thread;
	struct addr_location al;
	char map_type = 'd';
	struct thread_trace *ttrace;
	int err = -1;
	int callchain_ret = 0;

	thread = machine__findnew_thread(trace->host, sample->pid, sample->tid);

	if (sample->callchain) {
		callchain_ret = trace__resolve_callchain(trace, evsel, sample, &callchain_cursor);
		if (callchain_ret == 0) {
			if (callchain_cursor.nr < trace->min_stack)
				goto out_put;
			callchain_ret = 1;
		}
	}

	ttrace = thread__trace(thread, trace->output);
	if (ttrace == NULL)
		goto out_put;

	if (evsel->core.attr.config == PERF_COUNT_SW_PAGE_FAULTS_MAJ)
		ttrace->pfmaj++;
	else
		ttrace->pfmin++;

	if (trace->summary_only)
		goto out;

	thread__find_symbol(thread, sample->cpumode, sample->ip, &al);

	trace__fprintf_entry_head(trace, thread, 0, true, sample->time, trace->output);

	fprintf(trace->output, "%sfault [",
		evsel->core.attr.config == PERF_COUNT_SW_PAGE_FAULTS_MAJ ?
		"maj" : "min");

	print_location(trace->output, sample, &al, false, true);

	fprintf(trace->output, "] => ");

	thread__find_symbol(thread, sample->cpumode, sample->addr, &al);

	if (!al.map) {
		thread__find_symbol(thread, sample->cpumode, sample->addr, &al);

		if (al.map)
			map_type = 'x';
		else
			map_type = '?';
	}

	print_location(trace->output, sample, &al, true, false);

	fprintf(trace->output, " (%c%c)\n", map_type, al.level);

	if (callchain_ret > 0)
		trace__fprintf_callchain(trace, sample);
	else if (callchain_ret < 0)
		pr_err("Problem processing %s callchain, skipping...\n", evsel__name(evsel));

	++trace->nr_events_printed;
out:
	err = 0;
out_put:
	thread__put(thread);
	return err;
}

static void trace__set_base_time(struct trace *trace,
				 struct evsel *evsel,
				 struct perf_sample *sample)
{
	/*
	 * BPF events were not setting PERF_SAMPLE_TIME, so be more robust
	 * and don't use sample->time unconditionally, we may end up having
	 * some other event in the future without PERF_SAMPLE_TIME for good
	 * reason, i.e. we may not be interested in its timestamps, just in
	 * it taking place, picking some piece of information when it
	 * appears in our event stream (vfs_getname comes to mind).
	 */
	if (trace->base_time == 0 && !trace->full_time &&
	    (evsel->core.attr.sample_type & PERF_SAMPLE_TIME))
		trace->base_time = sample->time;
}

static int trace__process_sample(struct perf_tool *tool,
				 union perf_event *event,
				 struct perf_sample *sample,
				 struct evsel *evsel,
				 struct machine *machine __maybe_unused)
{
	struct trace *trace = container_of(tool, struct trace, tool);
	struct thread *thread;
	int err = 0;

	tracepoint_handler handler = evsel->handler;

	thread = machine__findnew_thread(trace->host, sample->pid, sample->tid);
	if (thread && thread__is_filtered(thread))
		goto out;

	trace__set_base_time(trace, evsel, sample);

	if (handler) {
		++trace->nr_events;
		handler(trace, evsel, event, sample);
	}
out:
	thread__put(thread);
	return err;
}

static int trace__record(struct trace *trace, int argc, const char **argv)
{
	unsigned int rec_argc, i, j;
	const char **rec_argv;
	const char * const record_args[] = {
		"record",
		"-R",
		"-m", "1024",
		"-c", "1",
	};
	pid_t pid = getpid();
	char *filter = asprintf__tp_filter_pids(1, &pid);
	const char * const sc_args[] = { "-e", };
	unsigned int sc_args_nr = ARRAY_SIZE(sc_args);
	const char * const majpf_args[] = { "-e", "major-faults" };
	unsigned int majpf_args_nr = ARRAY_SIZE(majpf_args);
	const char * const minpf_args[] = { "-e", "minor-faults" };
	unsigned int minpf_args_nr = ARRAY_SIZE(minpf_args);
	int err = -1;

	/* +3 is for the event string below and the pid filter */
	rec_argc = ARRAY_SIZE(record_args) + sc_args_nr + 3 +
		majpf_args_nr + minpf_args_nr + argc;
	rec_argv = calloc(rec_argc + 1, sizeof(char *));

	if (rec_argv == NULL || filter == NULL)
		goto out_free;

	j = 0;
	for (i = 0; i < ARRAY_SIZE(record_args); i++)
		rec_argv[j++] = record_args[i];

	if (trace->trace_syscalls) {
		for (i = 0; i < sc_args_nr; i++)
			rec_argv[j++] = sc_args[i];

		/* event string may be different for older kernels - e.g., RHEL6 */
		if (is_valid_tracepoint("raw_syscalls:sys_enter"))
			rec_argv[j++] = "raw_syscalls:sys_enter,raw_syscalls:sys_exit";
		else if (is_valid_tracepoint("syscalls:sys_enter"))
			rec_argv[j++] = "syscalls:sys_enter,syscalls:sys_exit";
		else {
			pr_err("Neither raw_syscalls nor syscalls events exist.\n");
			goto out_free;
		}
	}

	rec_argv[j++] = "--filter";
	rec_argv[j++] = filter;

	if (trace->trace_pgfaults & TRACE_PFMAJ)
		for (i = 0; i < majpf_args_nr; i++)
			rec_argv[j++] = majpf_args[i];

	if (trace->trace_pgfaults & TRACE_PFMIN)
		for (i = 0; i < minpf_args_nr; i++)
			rec_argv[j++] = minpf_args[i];

	for (i = 0; i < (unsigned int)argc; i++)
		rec_argv[j++] = argv[i];

	err = cmd_record(j, rec_argv);
out_free:
	free(filter);
	free(rec_argv);
	return err;
}

static size_t trace__fprintf_thread_summary(struct trace *trace, FILE *fp);

static bool evlist__add_vfs_getname(struct evlist *evlist)
{
	bool found = false;
	struct evsel *evsel, *tmp;
	struct parse_events_error err;
	int ret;

	parse_events_error__init(&err);
	ret = parse_events(evlist, "probe:vfs_getname*", &err);
	parse_events_error__exit(&err);
	if (ret)
		return false;

	evlist__for_each_entry_safe(evlist, evsel, tmp) {
		if (!strstarts(evsel__name(evsel), "probe:vfs_getname"))
			continue;

		if (evsel__field(evsel, "pathname")) {
			evsel->handler = trace__vfs_getname;
			found = true;
			continue;
		}

		list_del_init(&evsel->core.node);
		evsel->evlist = NULL;
		evsel__delete(evsel);
	}

	return found;
}

static struct evsel *evsel__new_pgfault(u64 config)
{
	struct evsel *evsel;
	struct perf_event_attr attr = {
		.type = PERF_TYPE_SOFTWARE,
		.mmap_data = 1,
	};

	attr.config = config;
	attr.sample_period = 1;

	event_attr_init(&attr);

	evsel = evsel__new(&attr);
	if (evsel)
		evsel->handler = trace__pgfault;

	return evsel;
}

static void evlist__free_syscall_tp_fields(struct evlist *evlist)
{
	struct evsel *evsel;

	evlist__for_each_entry(evlist, evsel) {
		struct evsel_trace *et = evsel->priv;

		if (!et || !evsel->tp_format || strcmp(evsel->tp_format->system, "syscalls"))
			continue;

		free(et->fmt);
		free(et);
	}
}

static void trace__handle_event(struct trace *trace, union perf_event *event, struct perf_sample *sample)
{
	const u32 type = event->header.type;
	struct evsel *evsel;

	if (type != PERF_RECORD_SAMPLE) {
		trace__process_event(trace, trace->host, event, sample);
		return;
	}

	evsel = evlist__id2evsel(trace->evlist, sample->id);
	if (evsel == NULL) {
		fprintf(trace->output, "Unknown tp ID %" PRIu64 ", skipping...\n", sample->id);
		return;
	}

	if (evswitch__discard(&trace->evswitch, evsel))
		return;

	trace__set_base_time(trace, evsel, sample);

	if (evsel->core.attr.type == PERF_TYPE_TRACEPOINT &&
	    sample->raw_data == NULL) {
		fprintf(trace->output, "%s sample with no payload for tid: %d, cpu %d, raw_size=%d, skipping...\n",
		       evsel__name(evsel), sample->tid,
		       sample->cpu, sample->raw_size);
	} else {
		tracepoint_handler handler = evsel->handler;
		handler(trace, evsel, event, sample);
	}

	if (trace->nr_events_printed >= trace->max_events && trace->max_events != ULONG_MAX)
		interrupted = true;
}

static int trace__add_syscall_newtp(struct trace *trace)
{
	int ret = -1;
	struct evlist *evlist = trace->evlist;
	struct evsel *sys_enter, *sys_exit;

	sys_enter = perf_evsel__raw_syscall_newtp("sys_enter", trace__sys_enter);
	if (sys_enter == NULL)
		goto out;

	if (perf_evsel__init_sc_tp_ptr_field(sys_enter, args))
		goto out_delete_sys_enter;

	sys_exit = perf_evsel__raw_syscall_newtp("sys_exit", trace__sys_exit);
	if (sys_exit == NULL)
		goto out_delete_sys_enter;

	if (perf_evsel__init_sc_tp_uint_field(sys_exit, ret))
		goto out_delete_sys_exit;

	evsel__config_callchain(sys_enter, &trace->opts, &callchain_param);
	evsel__config_callchain(sys_exit, &trace->opts, &callchain_param);

	evlist__add(evlist, sys_enter);
	evlist__add(evlist, sys_exit);

	if (callchain_param.enabled && !trace->kernel_syscallchains) {
		/*
		 * We're interested only in the user space callchain
		 * leading to the syscall, allow overriding that for
		 * debugging reasons using --kernel_syscall_callchains
		 */
		sys_exit->core.attr.exclude_callchain_kernel = 1;
	}

	trace->syscalls.events.sys_enter = sys_enter;
	trace->syscalls.events.sys_exit  = sys_exit;

	ret = 0;
out:
	return ret;

out_delete_sys_exit:
	evsel__delete_priv(sys_exit);
out_delete_sys_enter:
	evsel__delete_priv(sys_enter);
	goto out;
}

static int trace__set_ev_qualifier_tp_filter(struct trace *trace)
{
	int err = -1;
	struct evsel *sys_exit;
	char *filter = asprintf_expr_inout_ints("id", !trace->not_ev_qualifier,
						trace->ev_qualifier_ids.nr,
						trace->ev_qualifier_ids.entries);

	if (filter == NULL)
		goto out_enomem;

	if (!evsel__append_tp_filter(trace->syscalls.events.sys_enter, filter)) {
		sys_exit = trace->syscalls.events.sys_exit;
		err = evsel__append_tp_filter(sys_exit, filter);
	}

	free(filter);
out:
	return err;
out_enomem:
	errno = ENOMEM;
	goto out;
}

#ifdef HAVE_LIBBPF_SUPPORT
static struct bpf_map *trace__find_bpf_map_by_name(struct trace *trace, const char *name)
{
	if (trace->bpf_obj == NULL)
		return NULL;

	return bpf_object__find_map_by_name(trace->bpf_obj, name);
}

static void trace__set_bpf_map_filtered_pids(struct trace *trace)
{
	trace->filter_pids.map = trace__find_bpf_map_by_name(trace, "pids_filtered");
}

static void trace__set_bpf_map_syscalls(struct trace *trace)
{
	trace->syscalls.prog_array.sys_enter = trace__find_bpf_map_by_name(trace, "syscalls_sys_enter");
	trace->syscalls.prog_array.sys_exit  = trace__find_bpf_map_by_name(trace, "syscalls_sys_exit");
}

static struct bpf_program *trace__find_bpf_program_by_title(struct trace *trace, const char *name)
{
	struct bpf_program *pos, *prog = NULL;
	const char *sec_name;

	if (trace->bpf_obj == NULL)
		return NULL;

	bpf_object__for_each_program(pos, trace->bpf_obj) {
		sec_name = bpf_program__section_name(pos);
		if (sec_name && !strcmp(sec_name, name)) {
			prog = pos;
			break;
		}
	}

	return prog;
}

static struct bpf_program *trace__find_syscall_bpf_prog(struct trace *trace, struct syscall *sc,
							const char *prog_name, const char *type)
{
	struct bpf_program *prog;

	if (prog_name == NULL) {
		char default_prog_name[256];
		scnprintf(default_prog_name, sizeof(default_prog_name), "!syscalls:sys_%s_%s", type, sc->name);
		prog = trace__find_bpf_program_by_title(trace, default_prog_name);
		if (prog != NULL)
			goto out_found;
		if (sc->fmt && sc->fmt->alias) {
			scnprintf(default_prog_name, sizeof(default_prog_name), "!syscalls:sys_%s_%s", type, sc->fmt->alias);
			prog = trace__find_bpf_program_by_title(trace, default_prog_name);
			if (prog != NULL)
				goto out_found;
		}
		goto out_unaugmented;
	}

	prog = trace__find_bpf_program_by_title(trace, prog_name);

	if (prog != NULL) {
out_found:
		return prog;
	}

	pr_debug("Couldn't find BPF prog \"%s\" to associate with syscalls:sys_%s_%s, not augmenting it\n",
		 prog_name, type, sc->name);
out_unaugmented:
	return trace->syscalls.unaugmented_prog;
}

static void trace__init_syscall_bpf_progs(struct trace *trace, int id)
{
	struct syscall *sc = trace__syscall_info(trace, NULL, id);

	if (sc == NULL)
		return;

	sc->bpf_prog.sys_enter = trace__find_syscall_bpf_prog(trace, sc, sc->fmt ? sc->fmt->bpf_prog_name.sys_enter : NULL, "enter");
	sc->bpf_prog.sys_exit  = trace__find_syscall_bpf_prog(trace, sc, sc->fmt ? sc->fmt->bpf_prog_name.sys_exit  : NULL,  "exit");
}

static int trace__bpf_prog_sys_enter_fd(struct trace *trace, int id)
{
	struct syscall *sc = trace__syscall_info(trace, NULL, id);
	return sc ? bpf_program__fd(sc->bpf_prog.sys_enter) : bpf_program__fd(trace->syscalls.unaugmented_prog);
}

static int trace__bpf_prog_sys_exit_fd(struct trace *trace, int id)
{
	struct syscall *sc = trace__syscall_info(trace, NULL, id);
	return sc ? bpf_program__fd(sc->bpf_prog.sys_exit) : bpf_program__fd(trace->syscalls.unaugmented_prog);
}

static struct bpf_program *trace__find_usable_bpf_prog_entry(struct trace *trace, struct syscall *sc)
{
	struct tep_format_field *field, *candidate_field;
	int id;

	/*
	 * We're only interested in syscalls that have a pointer:
	 */
	for (field = sc->args; field; field = field->next) {
		if (field->flags & TEP_FIELD_IS_POINTER)
			goto try_to_find_pair;
	}

	return NULL;

try_to_find_pair:
	for (id = 0; id < trace->sctbl->syscalls.nr_entries; ++id) {
		struct syscall *pair = trace__syscall_info(trace, NULL, id);
		struct bpf_program *pair_prog;
		bool is_candidate = false;

		if (pair == NULL || pair == sc ||
		    pair->bpf_prog.sys_enter == trace->syscalls.unaugmented_prog)
			continue;

		for (field = sc->args, candidate_field = pair->args;
		     field && candidate_field; field = field->next, candidate_field = candidate_field->next) {
			bool is_pointer = field->flags & TEP_FIELD_IS_POINTER,
			     candidate_is_pointer = candidate_field->flags & TEP_FIELD_IS_POINTER;

			if (is_pointer) {
			       if (!candidate_is_pointer) {
					// The candidate just doesn't copies our pointer arg, might copy other pointers we want.
					continue;
			       }
			} else {
				if (candidate_is_pointer) {
					// The candidate might copy a pointer we don't have, skip it.
					goto next_candidate;
				}
				continue;
			}

			if (strcmp(field->type, candidate_field->type))
				goto next_candidate;

			is_candidate = true;
		}

		if (!is_candidate)
			goto next_candidate;

		/*
		 * Check if the tentative pair syscall augmenter has more pointers, if it has,
		 * then it may be collecting that and we then can't use it, as it would collect
		 * more than what is common to the two syscalls.
		 */
		if (candidate_field) {
			for (candidate_field = candidate_field->next; candidate_field; candidate_field = candidate_field->next)
				if (candidate_field->flags & TEP_FIELD_IS_POINTER)
					goto next_candidate;
		}

		pair_prog = pair->bpf_prog.sys_enter;
		/*
		 * If the pair isn't enabled, then its bpf_prog.sys_enter will not
		 * have been searched for, so search it here and if it returns the
		 * unaugmented one, then ignore it, otherwise we'll reuse that BPF
		 * program for a filtered syscall on a non-filtered one.
		 *
		 * For instance, we have "!syscalls:sys_enter_renameat" and that is
		 * useful for "renameat2".
		 */
		if (pair_prog == NULL) {
			pair_prog = trace__find_syscall_bpf_prog(trace, pair, pair->fmt ? pair->fmt->bpf_prog_name.sys_enter : NULL, "enter");
			if (pair_prog == trace->syscalls.unaugmented_prog)
				goto next_candidate;
		}

		pr_debug("Reusing \"%s\" BPF sys_enter augmenter for \"%s\"\n", pair->name, sc->name);
		return pair_prog;
	next_candidate:
		continue;
	}

	return NULL;
}

static int trace__init_syscalls_bpf_prog_array_maps(struct trace *trace)
{
	int map_enter_fd = bpf_map__fd(trace->syscalls.prog_array.sys_enter),
	    map_exit_fd  = bpf_map__fd(trace->syscalls.prog_array.sys_exit);
	int err = 0, key;

	for (key = 0; key < trace->sctbl->syscalls.nr_entries; ++key) {
		int prog_fd;

		if (!trace__syscall_enabled(trace, key))
			continue;

		trace__init_syscall_bpf_progs(trace, key);

		// It'll get at least the "!raw_syscalls:unaugmented"
		prog_fd = trace__bpf_prog_sys_enter_fd(trace, key);
		err = bpf_map_update_elem(map_enter_fd, &key, &prog_fd, BPF_ANY);
		if (err)
			break;
		prog_fd = trace__bpf_prog_sys_exit_fd(trace, key);
		err = bpf_map_update_elem(map_exit_fd, &key, &prog_fd, BPF_ANY);
		if (err)
			break;
	}

	/*
	 * Now lets do a second pass looking for enabled syscalls without
	 * an augmenter that have a signature that is a superset of another
	 * syscall with an augmenter so that we can auto-reuse it.
	 *
	 * I.e. if we have an augmenter for the "open" syscall that has
	 * this signature:
	 *
	 *   int open(const char *pathname, int flags, mode_t mode);
	 *
	 * I.e. that will collect just the first string argument, then we
	 * can reuse it for the 'creat' syscall, that has this signature:
	 *
	 *   int creat(const char *pathname, mode_t mode);
	 *
	 * and for:
	 *
	 *   int stat(const char *pathname, struct stat *statbuf);
	 *   int lstat(const char *pathname, struct stat *statbuf);
	 *
	 * Because the 'open' augmenter will collect the first arg as a string,
	 * and leave alone all the other args, which already helps with
	 * beautifying 'stat' and 'lstat''s pathname arg.
	 *
	 * Then, in time, when 'stat' gets an augmenter that collects both
	 * first and second arg (this one on the raw_syscalls:sys_exit prog
	 * array tail call, then that one will be used.
	 */
	for (key = 0; key < trace->sctbl->syscalls.nr_entries; ++key) {
		struct syscall *sc = trace__syscall_info(trace, NULL, key);
		struct bpf_program *pair_prog;
		int prog_fd;

		if (sc == NULL || sc->bpf_prog.sys_enter == NULL)
			continue;

		/*
		 * For now we're just reusing the sys_enter prog, and if it
		 * already has an augmenter, we don't need to find one.
		 */
		if (sc->bpf_prog.sys_enter != trace->syscalls.unaugmented_prog)
			continue;

		/*
		 * Look at all the other syscalls for one that has a signature
		 * that is close enough that we can share:
		 */
		pair_prog = trace__find_usable_bpf_prog_entry(trace, sc);
		if (pair_prog == NULL)
			continue;

		sc->bpf_prog.sys_enter = pair_prog;

		/*
		 * Update the BPF_MAP_TYPE_PROG_SHARED for raw_syscalls:sys_enter
		 * with the fd for the program we're reusing:
		 */
		prog_fd = bpf_program__fd(sc->bpf_prog.sys_enter);
		err = bpf_map_update_elem(map_enter_fd, &key, &prog_fd, BPF_ANY);
		if (err)
			break;
	}


	return err;
}

static void trace__delete_augmented_syscalls(struct trace *trace)
{
	struct evsel *evsel, *tmp;

	evlist__remove(trace->evlist, trace->syscalls.events.augmented);
	evsel__delete(trace->syscalls.events.augmented);
	trace->syscalls.events.augmented = NULL;

	evlist__for_each_entry_safe(trace->evlist, tmp, evsel) {
		if (evsel->bpf_obj == trace->bpf_obj) {
			evlist__remove(trace->evlist, evsel);
			evsel__delete(evsel);
		}

	}

	bpf_object__close(trace->bpf_obj);
	trace->bpf_obj = NULL;
}
#else // HAVE_LIBBPF_SUPPORT
static struct bpf_map *trace__find_bpf_map_by_name(struct trace *trace __maybe_unused,
						   const char *name __maybe_unused)
{
	return NULL;
}

static void trace__set_bpf_map_filtered_pids(struct trace *trace __maybe_unused)
{
}

static void trace__set_bpf_map_syscalls(struct trace *trace __maybe_unused)
{
}

static struct bpf_program *trace__find_bpf_program_by_title(struct trace *trace __maybe_unused,
							    const char *name __maybe_unused)
{
	return NULL;
}

static int trace__init_syscalls_bpf_prog_array_maps(struct trace *trace __maybe_unused)
{
	return 0;
}

static void trace__delete_augmented_syscalls(struct trace *trace __maybe_unused)
{
}
#endif // HAVE_LIBBPF_SUPPORT

static bool trace__only_augmented_syscalls_evsels(struct trace *trace)
{
	struct evsel *evsel;

	evlist__for_each_entry(trace->evlist, evsel) {
		if (evsel == trace->syscalls.events.augmented ||
		    evsel->bpf_obj == trace->bpf_obj)
			continue;

		return false;
	}

	return true;
}

static int trace__set_ev_qualifier_filter(struct trace *trace)
{
	if (trace->syscalls.events.sys_enter)
		return trace__set_ev_qualifier_tp_filter(trace);
	return 0;
}

static int bpf_map__set_filter_pids(struct bpf_map *map __maybe_unused,
				    size_t npids __maybe_unused, pid_t *pids __maybe_unused)
{
	int err = 0;
#ifdef HAVE_LIBBPF_SUPPORT
	bool value = true;
	int map_fd = bpf_map__fd(map);
	size_t i;

	for (i = 0; i < npids; ++i) {
		err = bpf_map_update_elem(map_fd, &pids[i], &value, BPF_ANY);
		if (err)
			break;
	}
#endif
	return err;
}

static int trace__set_filter_loop_pids(struct trace *trace)
{
	unsigned int nr = 1, err;
	pid_t pids[32] = {
		getpid(),
	};
	struct thread *thread = machine__find_thread(trace->host, pids[0], pids[0]);

	while (thread && nr < ARRAY_SIZE(pids)) {
		struct thread *parent = machine__find_thread(trace->host, thread->ppid, thread->ppid);

		if (parent == NULL)
			break;

		if (!strcmp(thread__comm_str(parent), "sshd") ||
		    strstarts(thread__comm_str(parent), "gnome-terminal")) {
			pids[nr++] = parent->tid;
			break;
		}
		thread = parent;
	}

	err = evlist__append_tp_filter_pids(trace->evlist, nr, pids);
	if (!err && trace->filter_pids.map)
		err = bpf_map__set_filter_pids(trace->filter_pids.map, nr, pids);

	return err;
}

static int trace__set_filter_pids(struct trace *trace)
{
	int err = 0;
	/*
	 * Better not use !target__has_task() here because we need to cover the
	 * case where no threads were specified in the command line, but a
	 * workload was, and in that case we will fill in the thread_map when
	 * we fork the workload in evlist__prepare_workload.
	 */
	if (trace->filter_pids.nr > 0) {
		err = evlist__append_tp_filter_pids(trace->evlist, trace->filter_pids.nr,
						    trace->filter_pids.entries);
		if (!err && trace->filter_pids.map) {
			err = bpf_map__set_filter_pids(trace->filter_pids.map, trace->filter_pids.nr,
						       trace->filter_pids.entries);
		}
	} else if (perf_thread_map__pid(trace->evlist->core.threads, 0) == -1) {
		err = trace__set_filter_loop_pids(trace);
	}

	return err;
}

static int __trace__deliver_event(struct trace *trace, union perf_event *event)
{
	struct evlist *evlist = trace->evlist;
	struct perf_sample sample;
	int err = evlist__parse_sample(evlist, event, &sample);

	if (err)
		fprintf(trace->output, "Can't parse sample, err = %d, skipping...\n", err);
	else
		trace__handle_event(trace, event, &sample);

	return 0;
}

static int __trace__flush_events(struct trace *trace)
{
	u64 first = ordered_events__first_time(&trace->oe.data);
	u64 flush = trace->oe.last - NSEC_PER_SEC;

	/* Is there some thing to flush.. */
	if (first && first < flush)
		return ordered_events__flush_time(&trace->oe.data, flush);

	return 0;
}

static int trace__flush_events(struct trace *trace)
{
	return !trace->sort_events ? 0 : __trace__flush_events(trace);
}

static int trace__deliver_event(struct trace *trace, union perf_event *event)
{
	int err;

	if (!trace->sort_events)
		return __trace__deliver_event(trace, event);

	err = evlist__parse_sample_timestamp(trace->evlist, event, &trace->oe.last);
	if (err && err != -1)
		return err;

	err = ordered_events__queue(&trace->oe.data, event, trace->oe.last, 0, NULL);
	if (err)
		return err;

	return trace__flush_events(trace);
}

static int ordered_events__deliver_event(struct ordered_events *oe,
					 struct ordered_event *event)
{
	struct trace *trace = container_of(oe, struct trace, oe.data);

	return __trace__deliver_event(trace, event->event);
}

static struct syscall_arg_fmt *evsel__find_syscall_arg_fmt_by_name(struct evsel *evsel, char *arg)
{
	struct tep_format_field *field;
	struct syscall_arg_fmt *fmt = __evsel__syscall_arg_fmt(evsel);

	if (evsel->tp_format == NULL || fmt == NULL)
		return NULL;

	for (field = evsel->tp_format->format.fields; field; field = field->next, ++fmt)
		if (strcmp(field->name, arg) == 0)
			return fmt;

	return NULL;
}

static int trace__expand_filter(struct trace *trace __maybe_unused, struct evsel *evsel)
{
	char *tok, *left = evsel->filter, *new_filter = evsel->filter;

	while ((tok = strpbrk(left, "=<>!")) != NULL) {
		char *right = tok + 1, *right_end;

		if (*right == '=')
			++right;

		while (isspace(*right))
			++right;

		if (*right == '\0')
			break;

		while (!isalpha(*left))
			if (++left == tok) {
				/*
				 * Bail out, can't find the name of the argument that is being
				 * used in the filter, let it try to set this filter, will fail later.
				 */
				return 0;
			}

		right_end = right + 1;
		while (isalnum(*right_end) || *right_end == '_' || *right_end == '|')
			++right_end;

		if (isalpha(*right)) {
			struct syscall_arg_fmt *fmt;
			int left_size = tok - left,
			    right_size = right_end - right;
			char arg[128];

			while (isspace(left[left_size - 1]))
				--left_size;

			scnprintf(arg, sizeof(arg), "%.*s", left_size, left);

			fmt = evsel__find_syscall_arg_fmt_by_name(evsel, arg);
			if (fmt == NULL) {
				pr_err("\"%s\" not found in \"%s\", can't set filter \"%s\"\n",
				       arg, evsel->name, evsel->filter);
				return -1;
			}

			pr_debug2("trying to expand \"%s\" \"%.*s\" \"%.*s\" -> ",
				 arg, (int)(right - tok), tok, right_size, right);

			if (fmt->strtoul) {
				u64 val;
				struct syscall_arg syscall_arg = {
					.parm = fmt->parm,
				};

				if (fmt->strtoul(right, right_size, &syscall_arg, &val)) {
					char *n, expansion[19];
					int expansion_lenght = scnprintf(expansion, sizeof(expansion), "%#" PRIx64, val);
					int expansion_offset = right - new_filter;

					pr_debug("%s", expansion);

					if (asprintf(&n, "%.*s%s%s", expansion_offset, new_filter, expansion, right_end) < 0) {
						pr_debug(" out of memory!\n");
						free(new_filter);
						return -1;
					}
					if (new_filter != evsel->filter)
						free(new_filter);
					left = n + expansion_offset + expansion_lenght;
					new_filter = n;
				} else {
					pr_err("\"%.*s\" not found for \"%s\" in \"%s\", can't set filter \"%s\"\n",
					       right_size, right, arg, evsel->name, evsel->filter);
					return -1;
				}
			} else {
				pr_err("No resolver (strtoul) for \"%s\" in \"%s\", can't set filter \"%s\"\n",
				       arg, evsel->name, evsel->filter);
				return -1;
			}

			pr_debug("\n");
		} else {
			left = right_end;
		}
	}

	if (new_filter != evsel->filter) {
		pr_debug("New filter for %s: %s\n", evsel->name, new_filter);
		evsel__set_filter(evsel, new_filter);
		free(new_filter);
	}

	return 0;
}

static int trace__expand_filters(struct trace *trace, struct evsel **err_evsel)
{
	struct evlist *evlist = trace->evlist;
	struct evsel *evsel;

	evlist__for_each_entry(evlist, evsel) {
		if (evsel->filter == NULL)
			continue;

		if (trace__expand_filter(trace, evsel)) {
			*err_evsel = evsel;
			return -1;
		}
	}

	return 0;
}

static int trace__run(struct trace *trace, int argc, const char **argv)
{
	struct evlist *evlist = trace->evlist;
	struct evsel *evsel, *pgfault_maj = NULL, *pgfault_min = NULL;
	int err = -1, i;
	unsigned long before;
	const bool forks = argc > 0;
	bool draining = false;

	trace->live = true;

	if (!trace->raw_augmented_syscalls) {
		if (trace->trace_syscalls && trace__add_syscall_newtp(trace))
			goto out_error_raw_syscalls;

		if (trace->trace_syscalls)
			trace->vfs_getname = evlist__add_vfs_getname(evlist);
	}

	if ((trace->trace_pgfaults & TRACE_PFMAJ)) {
		pgfault_maj = evsel__new_pgfault(PERF_COUNT_SW_PAGE_FAULTS_MAJ);
		if (pgfault_maj == NULL)
			goto out_error_mem;
		evsel__config_callchain(pgfault_maj, &trace->opts, &callchain_param);
		evlist__add(evlist, pgfault_maj);
	}

	if ((trace->trace_pgfaults & TRACE_PFMIN)) {
		pgfault_min = evsel__new_pgfault(PERF_COUNT_SW_PAGE_FAULTS_MIN);
		if (pgfault_min == NULL)
			goto out_error_mem;
		evsel__config_callchain(pgfault_min, &trace->opts, &callchain_param);
		evlist__add(evlist, pgfault_min);
	}

	/* Enable ignoring missing threads when -u/-p option is defined. */
	trace->opts.ignore_missing_thread = trace->opts.target.uid != UINT_MAX || trace->opts.target.pid;

	if (trace->sched &&
	    evlist__add_newtp(evlist, "sched", "sched_stat_runtime", trace__sched_stat_runtime))
		goto out_error_sched_stat_runtime;
	/*
	 * If a global cgroup was set, apply it to all the events without an
	 * explicit cgroup. I.e.:
	 *
	 * 	trace -G A -e sched:*switch
	 *
	 * Will set all raw_syscalls:sys_{enter,exit}, pgfault, vfs_getname, etc
	 * _and_ sched:sched_switch to the 'A' cgroup, while:
	 *
	 * trace -e sched:*switch -G A
	 *
	 * will only set the sched:sched_switch event to the 'A' cgroup, all the
	 * other events (raw_syscalls:sys_{enter,exit}, etc are left "without"
	 * a cgroup (on the root cgroup, sys wide, etc).
	 *
	 * Multiple cgroups:
	 *
	 * trace -G A -e sched:*switch -G B
	 *
	 * the syscall ones go to the 'A' cgroup, the sched:sched_switch goes
	 * to the 'B' cgroup.
	 *
	 * evlist__set_default_cgroup() grabs a reference of the passed cgroup
	 * only for the evsels still without a cgroup, i.e. evsel->cgroup == NULL.
	 */
	if (trace->cgroup)
		evlist__set_default_cgroup(trace->evlist, trace->cgroup);

	err = evlist__create_maps(evlist, &trace->opts.target);
	if (err < 0) {
		fprintf(trace->output, "Problems parsing the target to trace, check your options!\n");
		goto out_delete_evlist;
	}

	err = trace__symbols_init(trace, evlist);
	if (err < 0) {
		fprintf(trace->output, "Problems initializing symbol libraries!\n");
		goto out_delete_evlist;
	}

	evlist__config(evlist, &trace->opts, &callchain_param);

	if (forks) {
		err = evlist__prepare_workload(evlist, &trace->opts.target, argv, false, NULL);
		if (err < 0) {
			fprintf(trace->output, "Couldn't run the workload!\n");
			goto out_delete_evlist;
		}
		workload_pid = evlist->workload.pid;
	}

	err = evlist__open(evlist);
	if (err < 0)
		goto out_error_open;

	err = bpf__apply_obj_config();
	if (err) {
		char errbuf[BUFSIZ];

		bpf__strerror_apply_obj_config(err, errbuf, sizeof(errbuf));
		pr_err("ERROR: Apply config to BPF failed: %s\n",
			 errbuf);
		goto out_error_open;
	}

	err = trace__set_filter_pids(trace);
	if (err < 0)
		goto out_error_mem;

	if (trace->syscalls.prog_array.sys_enter)
		trace__init_syscalls_bpf_prog_array_maps(trace);

	if (trace->ev_qualifier_ids.nr > 0) {
		err = trace__set_ev_qualifier_filter(trace);
		if (err < 0)
			goto out_errno;

		if (trace->syscalls.events.sys_exit) {
			pr_debug("event qualifier tracepoint filter: %s\n",
				 trace->syscalls.events.sys_exit->filter);
		}
	}

	/*
	 * If the "close" syscall is not traced, then we will not have the
	 * opportunity to, in syscall_arg__scnprintf_close_fd() invalidate the
	 * fd->pathname table and were ending up showing the last value set by
	 * syscalls opening a pathname and associating it with a descriptor or
	 * reading it from /proc/pid/fd/ in cases where that doesn't make
	 * sense.
	 *
	 *  So just disable this beautifier (SCA_FD, SCA_FDAT) when 'close' is
	 *  not in use.
	 */
	trace->fd_path_disabled = !trace__syscall_enabled(trace, syscalltbl__id(trace->sctbl, "close"));

	err = trace__expand_filters(trace, &evsel);
	if (err)
		goto out_delete_evlist;
	err = evlist__apply_filters(evlist, &evsel);
	if (err < 0)
		goto out_error_apply_filters;

	if (trace->dump.map)
		bpf_map__fprintf(trace->dump.map, trace->output);

	err = evlist__mmap(evlist, trace->opts.mmap_pages);
	if (err < 0)
		goto out_error_mmap;

	if (!target__none(&trace->opts.target) && !trace->opts.initial_delay)
		evlist__enable(evlist);

	if (forks)
		evlist__start_workload(evlist);

	if (trace->opts.initial_delay) {
		usleep(trace->opts.initial_delay * 1000);
		evlist__enable(evlist);
	}

	trace->multiple_threads = perf_thread_map__pid(evlist->core.threads, 0) == -1 ||
		perf_thread_map__nr(evlist->core.threads) > 1 ||
		evlist__first(evlist)->core.attr.inherit;

	/*
	 * Now that we already used evsel->core.attr to ask the kernel to setup the
	 * events, lets reuse evsel->core.attr.sample_max_stack as the limit in
	 * trace__resolve_callchain(), allowing per-event max-stack settings
	 * to override an explicitly set --max-stack global setting.
	 */
	evlist__for_each_entry(evlist, evsel) {
		if (evsel__has_callchain(evsel) &&
		    evsel->core.attr.sample_max_stack == 0)
			evsel->core.attr.sample_max_stack = trace->max_stack;
	}
again:
	before = trace->nr_events;

	for (i = 0; i < evlist->core.nr_mmaps; i++) {
		union perf_event *event;
		struct mmap *md;

		md = &evlist->mmap[i];
		if (perf_mmap__read_init(&md->core) < 0)
			continue;

		while ((event = perf_mmap__read_event(&md->core)) != NULL) {
			++trace->nr_events;

			err = trace__deliver_event(trace, event);
			if (err)
				goto out_disable;

			perf_mmap__consume(&md->core);

			if (interrupted)
				goto out_disable;

			if (done && !draining) {
				evlist__disable(evlist);
				draining = true;
			}
		}
		perf_mmap__read_done(&md->core);
	}

	if (trace->nr_events == before) {
		int timeout = done ? 100 : -1;

		if (!draining && evlist__poll(evlist, timeout) > 0) {
			if (evlist__filter_pollfd(evlist, POLLERR | POLLHUP | POLLNVAL) == 0)
				draining = true;

			goto again;
		} else {
			if (trace__flush_events(trace))
				goto out_disable;
		}
	} else {
		goto again;
	}

out_disable:
	thread__zput(trace->current);

	evlist__disable(evlist);

	if (trace->sort_events)
		ordered_events__flush(&trace->oe.data, OE_FLUSH__FINAL);

	if (!err) {
		if (trace->summary)
			trace__fprintf_thread_summary(trace, trace->output);

		if (trace->show_tool_stats) {
			fprintf(trace->output, "Stats:\n "
					       " vfs_getname : %" PRIu64 "\n"
					       " proc_getname: %" PRIu64 "\n",
				trace->stats.vfs_getname,
				trace->stats.proc_getname);
		}
	}

out_delete_evlist:
	trace__symbols__exit(trace);
	evlist__free_syscall_tp_fields(evlist);
	evlist__delete(evlist);
	cgroup__put(trace->cgroup);
	trace->evlist = NULL;
	trace->live = false;
	return err;
{
	char errbuf[BUFSIZ];

out_error_sched_stat_runtime:
	tracing_path__strerror_open_tp(errno, errbuf, sizeof(errbuf), "sched", "sched_stat_runtime");
	goto out_error;

out_error_raw_syscalls:
	tracing_path__strerror_open_tp(errno, errbuf, sizeof(errbuf), "raw_syscalls", "sys_(enter|exit)");
	goto out_error;

out_error_mmap:
	evlist__strerror_mmap(evlist, errno, errbuf, sizeof(errbuf));
	goto out_error;

out_error_open:
	evlist__strerror_open(evlist, errno, errbuf, sizeof(errbuf));

out_error:
	fprintf(trace->output, "%s\n", errbuf);
	goto out_delete_evlist;

out_error_apply_filters:
	fprintf(trace->output,
		"Failed to set filter \"%s\" on event %s with %d (%s)\n",
		evsel->filter, evsel__name(evsel), errno,
		str_error_r(errno, errbuf, sizeof(errbuf)));
	goto out_delete_evlist;
}
out_error_mem:
	fprintf(trace->output, "Not enough memory to run!\n");
	goto out_delete_evlist;

out_errno:
	fprintf(trace->output, "errno=%d,%s\n", errno, strerror(errno));
	goto out_delete_evlist;
}

static int trace__replay(struct trace *trace)
{
	const struct evsel_str_handler handlers[] = {
		{ "probe:vfs_getname",	     trace__vfs_getname, },
	};
	struct perf_data data = {
		.path  = input_name,
		.mode  = PERF_DATA_MODE_READ,
		.force = trace->force,
	};
	struct perf_session *session;
	struct evsel *evsel;
	int err = -1;

	trace->tool.sample	  = trace__process_sample;
	trace->tool.mmap	  = perf_event__process_mmap;
	trace->tool.mmap2	  = perf_event__process_mmap2;
	trace->tool.comm	  = perf_event__process_comm;
	trace->tool.exit	  = perf_event__process_exit;
	trace->tool.fork	  = perf_event__process_fork;
	trace->tool.attr	  = perf_event__process_attr;
	trace->tool.tracing_data  = perf_event__process_tracing_data;
	trace->tool.build_id	  = perf_event__process_build_id;
	trace->tool.namespaces	  = perf_event__process_namespaces;

	trace->tool.ordered_events = true;
	trace->tool.ordering_requires_timestamps = true;

	/* add tid to output */
	trace->multiple_threads = true;

	session = perf_session__new(&data, &trace->tool);
	if (IS_ERR(session))
		return PTR_ERR(session);

	if (trace->opts.target.pid)
		symbol_conf.pid_list_str = strdup(trace->opts.target.pid);

	if (trace->opts.target.tid)
		symbol_conf.tid_list_str = strdup(trace->opts.target.tid);

	if (symbol__init(&session->header.env) < 0)
		goto out;

	trace->host = &session->machines.host;

	err = perf_session__set_tracepoints_handlers(session, handlers);
	if (err)
		goto out;

	evsel = evlist__find_tracepoint_by_name(session->evlist, "raw_syscalls:sys_enter");
	trace->syscalls.events.sys_enter = evsel;
	/* older kernels have syscalls tp versus raw_syscalls */
	if (evsel == NULL)
		evsel = evlist__find_tracepoint_by_name(session->evlist, "syscalls:sys_enter");

	if (evsel &&
	    (evsel__init_raw_syscall_tp(evsel, trace__sys_enter) < 0 ||
	    perf_evsel__init_sc_tp_ptr_field(evsel, args))) {
		pr_err("Error during initialize raw_syscalls:sys_enter event\n");
		goto out;
	}

	evsel = evlist__find_tracepoint_by_name(session->evlist, "raw_syscalls:sys_exit");
	trace->syscalls.events.sys_exit = evsel;
	if (evsel == NULL)
		evsel = evlist__find_tracepoint_by_name(session->evlist, "syscalls:sys_exit");
	if (evsel &&
	    (evsel__init_raw_syscall_tp(evsel, trace__sys_exit) < 0 ||
	    perf_evsel__init_sc_tp_uint_field(evsel, ret))) {
		pr_err("Error during initialize raw_syscalls:sys_exit event\n");
		goto out;
	}

	evlist__for_each_entry(session->evlist, evsel) {
		if (evsel->core.attr.type == PERF_TYPE_SOFTWARE &&
		    (evsel->core.attr.config == PERF_COUNT_SW_PAGE_FAULTS_MAJ ||
		     evsel->core.attr.config == PERF_COUNT_SW_PAGE_FAULTS_MIN ||
		     evsel->core.attr.config == PERF_COUNT_SW_PAGE_FAULTS))
			evsel->handler = trace__pgfault;
	}

	setup_pager();

	err = perf_session__process_events(session);
	if (err)
		pr_err("Failed to process events, error %d", err);

	else if (trace->summary)
		trace__fprintf_thread_summary(trace, trace->output);

out:
	perf_session__delete(session);

	return err;
}

static size_t trace__fprintf_threads_header(FILE *fp)
{
	size_t printed;

	printed  = fprintf(fp, "\n Summary of events:\n\n");

	return printed;
}

DEFINE_RESORT_RB(syscall_stats, a->msecs > b->msecs,
	struct syscall_stats *stats;
	double		     msecs;
	int		     syscall;
)
{
	struct int_node *source = rb_entry(nd, struct int_node, rb_node);
	struct syscall_stats *stats = source->priv;

	entry->syscall = source->i;
	entry->stats   = stats;
	entry->msecs   = stats ? (u64)stats->stats.n * (avg_stats(&stats->stats) / NSEC_PER_MSEC) : 0;
}

static size_t thread__dump_stats(struct thread_trace *ttrace,
				 struct trace *trace, FILE *fp)
{
	size_t printed = 0;
	struct syscall *sc;
	struct rb_node *nd;
	DECLARE_RESORT_RB_INTLIST(syscall_stats, ttrace->syscall_stats);

	if (syscall_stats == NULL)
		return 0;

	printed += fprintf(fp, "\n");

	printed += fprintf(fp, "   syscall            calls  errors  total       min       avg       max       stddev\n");
	printed += fprintf(fp, "                                     (msec)    (msec)    (msec)    (msec)        (%%)\n");
	printed += fprintf(fp, "   --------------- --------  ------ -------- --------- --------- ---------     ------\n");

	resort_rb__for_each_entry(nd, syscall_stats) {
		struct syscall_stats *stats = syscall_stats_entry->stats;
		if (stats) {
			double min = (double)(stats->stats.min) / NSEC_PER_MSEC;
			double max = (double)(stats->stats.max) / NSEC_PER_MSEC;
			double avg = avg_stats(&stats->stats);
			double pct;
			u64 n = (u64)stats->stats.n;

			pct = avg ? 100.0 * stddev_stats(&stats->stats) / avg : 0.0;
			avg /= NSEC_PER_MSEC;

			sc = &trace->syscalls.table[syscall_stats_entry->syscall];
			printed += fprintf(fp, "   %-15s", sc->name);
			printed += fprintf(fp, " %8" PRIu64 " %6" PRIu64 " %9.3f %9.3f %9.3f",
					   n, stats->nr_failures, syscall_stats_entry->msecs, min, avg);
			printed += fprintf(fp, " %9.3f %9.2f%%\n", max, pct);

			if (trace->errno_summary && stats->nr_failures) {
				const char *arch_name = perf_env__arch(trace->host->env);
				int e;

				for (e = 0; e < stats->max_errno; ++e) {
					if (stats->errnos[e] != 0)
						fprintf(fp, "\t\t\t\t%s: %d\n", arch_syscalls__strerrno(arch_name, e + 1), stats->errnos[e]);
				}
			}
		}
	}

	resort_rb__delete(syscall_stats);
	printed += fprintf(fp, "\n\n");

	return printed;
}

static size_t trace__fprintf_thread(FILE *fp, struct thread *thread, struct trace *trace)
{
	size_t printed = 0;
	struct thread_trace *ttrace = thread__priv(thread);
	double ratio;

	if (ttrace == NULL)
		return 0;

	ratio = (double)ttrace->nr_events / trace->nr_events * 100.0;

	printed += fprintf(fp, " %s (%d), ", thread__comm_str(thread), thread->tid);
	printed += fprintf(fp, "%lu events, ", ttrace->nr_events);
	printed += fprintf(fp, "%.1f%%", ratio);
	if (ttrace->pfmaj)
		printed += fprintf(fp, ", %lu majfaults", ttrace->pfmaj);
	if (ttrace->pfmin)
		printed += fprintf(fp, ", %lu minfaults", ttrace->pfmin);
	if (trace->sched)
		printed += fprintf(fp, ", %.3f msec\n", ttrace->runtime_ms);
	else if (fputc('\n', fp) != EOF)
		++printed;

	printed += thread__dump_stats(ttrace, trace, fp);

	return printed;
}

static unsigned long thread__nr_events(struct thread_trace *ttrace)
{
	return ttrace ? ttrace->nr_events : 0;
}

DEFINE_RESORT_RB(threads, (thread__nr_events(a->thread->priv) < thread__nr_events(b->thread->priv)),
	struct thread *thread;
)
{
	entry->thread = rb_entry(nd, struct thread, rb_node);
}

static size_t trace__fprintf_thread_summary(struct trace *trace, FILE *fp)
{
	size_t printed = trace__fprintf_threads_header(fp);
	struct rb_node *nd;
	int i;

	for (i = 0; i < THREADS__TABLE_SIZE; i++) {
		DECLARE_RESORT_RB_MACHINE_THREADS(threads, trace->host, i);

		if (threads == NULL) {
			fprintf(fp, "%s", "Error sorting output by nr_events!\n");
			return 0;
		}

		resort_rb__for_each_entry(nd, threads)
			printed += trace__fprintf_thread(fp, threads_entry->thread, trace);

		resort_rb__delete(threads);
	}
	return printed;
}

static int trace__set_duration(const struct option *opt, const char *str,
			       int unset __maybe_unused)
{
	struct trace *trace = opt->value;

	trace->duration_filter = atof(str);
	return 0;
}

static int trace__set_filter_pids_from_option(const struct option *opt, const char *str,
					      int unset __maybe_unused)
{
	int ret = -1;
	size_t i;
	struct trace *trace = opt->value;
	/*
	 * FIXME: introduce a intarray class, plain parse csv and create a
	 * { int nr, int entries[] } struct...
	 */
	struct intlist *list = intlist__new(str);

	if (list == NULL)
		return -1;

	i = trace->filter_pids.nr = intlist__nr_entries(list) + 1;
	trace->filter_pids.entries = calloc(i, sizeof(pid_t));

	if (trace->filter_pids.entries == NULL)
		goto out;

	trace->filter_pids.entries[0] = getpid();

	for (i = 1; i < trace->filter_pids.nr; ++i)
		trace->filter_pids.entries[i] = intlist__entry(list, i - 1)->i;

	intlist__delete(list);
	ret = 0;
out:
	return ret;
}

static int trace__open_output(struct trace *trace, const char *filename)
{
	struct stat st;

	if (!stat(filename, &st) && st.st_size) {
		char oldname[PATH_MAX];

		scnprintf(oldname, sizeof(oldname), "%s.old", filename);
		unlink(oldname);
		rename(filename, oldname);
	}

	trace->output = fopen(filename, "w");

	return trace->output == NULL ? -errno : 0;
}

static int parse_pagefaults(const struct option *opt, const char *str,
			    int unset __maybe_unused)
{
	int *trace_pgfaults = opt->value;

	if (strcmp(str, "all") == 0)
		*trace_pgfaults |= TRACE_PFMAJ | TRACE_PFMIN;
	else if (strcmp(str, "maj") == 0)
		*trace_pgfaults |= TRACE_PFMAJ;
	else if (strcmp(str, "min") == 0)
		*trace_pgfaults |= TRACE_PFMIN;
	else
		return -1;

	return 0;
}

static void evlist__set_default_evsel_handler(struct evlist *evlist, void *handler)
{
	struct evsel *evsel;

	evlist__for_each_entry(evlist, evsel) {
		if (evsel->handler == NULL)
			evsel->handler = handler;
	}
}

static void evsel__set_syscall_arg_fmt(struct evsel *evsel, const char *name)
{
	struct syscall_arg_fmt *fmt = evsel__syscall_arg_fmt(evsel);

	if (fmt) {
		struct syscall_fmt *scfmt = syscall_fmt__find(name);

		if (scfmt) {
			int skip = 0;

			if (strcmp(evsel->tp_format->format.fields->name, "__syscall_nr") == 0 ||
			    strcmp(evsel->tp_format->format.fields->name, "nr") == 0)
				++skip;

			memcpy(fmt + skip, scfmt->arg, (evsel->tp_format->format.nr_fields - skip) * sizeof(*fmt));
		}
	}
}

static int evlist__set_syscall_tp_fields(struct evlist *evlist)
{
	struct evsel *evsel;

	evlist__for_each_entry(evlist, evsel) {
		if (evsel->priv || !evsel->tp_format)
			continue;

		if (strcmp(evsel->tp_format->system, "syscalls")) {
			evsel__init_tp_arg_scnprintf(evsel);
			continue;
		}

		if (evsel__init_syscall_tp(evsel))
			return -1;

		if (!strncmp(evsel->tp_format->name, "sys_enter_", 10)) {
			struct syscall_tp *sc = __evsel__syscall_tp(evsel);

			if (__tp_field__init_ptr(&sc->args, sc->id.offset + sizeof(u64)))
				return -1;

			evsel__set_syscall_arg_fmt(evsel, evsel->tp_format->name + sizeof("sys_enter_") - 1);
		} else if (!strncmp(evsel->tp_format->name, "sys_exit_", 9)) {
			struct syscall_tp *sc = __evsel__syscall_tp(evsel);

			if (__tp_field__init_uint(&sc->ret, sizeof(u64), sc->id.offset + sizeof(u64), evsel->needs_swap))
				return -1;

			evsel__set_syscall_arg_fmt(evsel, evsel->tp_format->name + sizeof("sys_exit_") - 1);
		}
	}

	return 0;
}

/*
 * XXX: Hackish, just splitting the combined -e+--event (syscalls
 * (raw_syscalls:{sys_{enter,exit}} + events (tracepoints, HW, SW, etc) to use
 * existing facilities unchanged (trace->ev_qualifier + parse_options()).
 *
 * It'd be better to introduce a parse_options() variant that would return a
 * list with the terms it didn't match to an event...
 */
static int trace__parse_events_option(const struct option *opt, const char *str,
				      int unset __maybe_unused)
{
	struct trace *trace = (struct trace *)opt->value;
	const char *s = str;
	char *sep = NULL, *lists[2] = { NULL, NULL, };
	int len = strlen(str) + 1, err = -1, list, idx;
	char *strace_groups_dir = system_path(STRACE_GROUPS_DIR);
	char group_name[PATH_MAX];
	struct syscall_fmt *fmt;

	if (strace_groups_dir == NULL)
		return -1;

	if (*s == '!') {
		++s;
		trace->not_ev_qualifier = true;
	}

	while (1) {
		if ((sep = strchr(s, ',')) != NULL)
			*sep = '\0';

		list = 0;
		if (syscalltbl__id(trace->sctbl, s) >= 0 ||
		    syscalltbl__strglobmatch_first(trace->sctbl, s, &idx) >= 0) {
			list = 1;
			goto do_concat;
		}

		fmt = syscall_fmt__find_by_alias(s);
		if (fmt != NULL) {
			list = 1;
			s = fmt->name;
		} else {
			path__join(group_name, sizeof(group_name), strace_groups_dir, s);
			if (access(group_name, R_OK) == 0)
				list = 1;
		}
do_concat:
		if (lists[list]) {
			sprintf(lists[list] + strlen(lists[list]), ",%s", s);
		} else {
			lists[list] = malloc(len);
			if (lists[list] == NULL)
				goto out;
			strcpy(lists[list], s);
		}

		if (!sep)
			break;

		*sep = ',';
		s = sep + 1;
	}

	if (lists[1] != NULL) {
		struct strlist_config slist_config = {
			.dirname = strace_groups_dir,
		};

		trace->ev_qualifier = strlist__new(lists[1], &slist_config);
		if (trace->ev_qualifier == NULL) {
			fputs("Not enough memory to parse event qualifier", trace->output);
			goto out;
		}

		if (trace__validate_ev_qualifier(trace))
			goto out;
		trace->trace_syscalls = true;
	}

	err = 0;

	if (lists[0]) {
		struct option o = {
			.value = &trace->evlist,
		};
		err = parse_events_option(&o, lists[0], 0);
	}
out:
	free(strace_groups_dir);
	free(lists[0]);
	free(lists[1]);
	if (sep)
		*sep = ',';

	return err;
}

static int trace__parse_cgroups(const struct option *opt, const char *str, int unset)
{
	struct trace *trace = opt->value;

	if (!list_empty(&trace->evlist->core.entries)) {
		struct option o = {
			.value = &trace->evlist,
		};
		return parse_cgroups(&o, str, unset);
	}
	trace->cgroup = evlist__findnew_cgroup(trace->evlist, str);

	return 0;
}

static int trace__config(const char *var, const char *value, void *arg)
{
	struct trace *trace = arg;
	int err = 0;

	if (!strcmp(var, "trace.add_events")) {
		trace->perfconfig_events = strdup(value);
		if (trace->perfconfig_events == NULL) {
			pr_err("Not enough memory for %s\n", "trace.add_events");
			return -1;
		}
	} else if (!strcmp(var, "trace.show_timestamp")) {
		trace->show_tstamp = perf_config_bool(var, value);
	} else if (!strcmp(var, "trace.show_duration")) {
		trace->show_duration = perf_config_bool(var, value);
	} else if (!strcmp(var, "trace.show_arg_names")) {
		trace->show_arg_names = perf_config_bool(var, value);
		if (!trace->show_arg_names)
			trace->show_zeros = true;
	} else if (!strcmp(var, "trace.show_zeros")) {
		bool new_show_zeros = perf_config_bool(var, value);
		if (!trace->show_arg_names && !new_show_zeros) {
			pr_warning("trace.show_zeros has to be set when trace.show_arg_names=no\n");
			goto out;
		}
		trace->show_zeros = new_show_zeros;
	} else if (!strcmp(var, "trace.show_prefix")) {
		trace->show_string_prefix = perf_config_bool(var, value);
	} else if (!strcmp(var, "trace.no_inherit")) {
		trace->opts.no_inherit = perf_config_bool(var, value);
	} else if (!strcmp(var, "trace.args_alignment")) {
		int args_alignment = 0;
		if (perf_config_int(&args_alignment, var, value) == 0)
			trace->args_alignment = args_alignment;
	} else if (!strcmp(var, "trace.tracepoint_beautifiers")) {
		if (strcasecmp(value, "libtraceevent") == 0)
			trace->libtraceevent_print = true;
		else if (strcasecmp(value, "libbeauty") == 0)
			trace->libtraceevent_print = false;
	}
out:
	return err;
}

static void trace__exit(struct trace *trace)
{
	int i;

	strlist__delete(trace->ev_qualifier);
	free(trace->ev_qualifier_ids.entries);
	if (trace->syscalls.table) {
		for (i = 0; i <= trace->sctbl->syscalls.max_id; i++)
			syscall__exit(&trace->syscalls.table[i]);
		free(trace->syscalls.table);
	}
	syscalltbl__delete(trace->sctbl);
	zfree(&trace->perfconfig_events);
}

int cmd_trace(int argc, const char **argv)
{
	const char *trace_usage[] = {
		"perf trace [<options>] [<command>]",
		"perf trace [<options>] -- <command> [<options>]",
		"perf trace record [<options>] [<command>]",
		"perf trace record [<options>] -- <command> [<options>]",
		NULL
	};
	struct trace trace = {
		.opts = {
			.target = {
				.uid	   = UINT_MAX,
				.uses_mmap = true,
			},
			.user_freq     = UINT_MAX,
			.user_interval = ULLONG_MAX,
			.no_buffering  = true,
			.mmap_pages    = UINT_MAX,
		},
		.output = stderr,
		.show_comm = true,
		.show_tstamp = true,
		.show_duration = true,
		.show_arg_names = true,
		.args_alignment = 70,
		.trace_syscalls = false,
		.kernel_syscallchains = false,
		.max_stack = UINT_MAX,
		.max_events = ULONG_MAX,
	};
	const char *map_dump_str = NULL;
	const char *output_name = NULL;
	const struct option trace_options[] = {
	OPT_CALLBACK('e', "event", &trace, "event",
		     "event/syscall selector. use 'perf list' to list available events",
		     trace__parse_events_option),
	OPT_CALLBACK(0, "filter", &trace.evlist, "filter",
		     "event filter", parse_filter),
	OPT_BOOLEAN(0, "comm", &trace.show_comm,
		    "show the thread COMM next to its id"),
	OPT_BOOLEAN(0, "tool_stats", &trace.show_tool_stats, "show tool stats"),
	OPT_CALLBACK(0, "expr", &trace, "expr", "list of syscalls/events to trace",
		     trace__parse_events_option),
	OPT_STRING('o', "output", &output_name, "file", "output file name"),
	OPT_STRING('i', "input", &input_name, "file", "Analyze events in file"),
	OPT_STRING('p', "pid", &trace.opts.target.pid, "pid",
		    "trace events on existing process id"),
	OPT_STRING('t', "tid", &trace.opts.target.tid, "tid",
		    "trace events on existing thread id"),
	OPT_CALLBACK(0, "filter-pids", &trace, "CSV list of pids",
		     "pids to filter (by the kernel)", trace__set_filter_pids_from_option),
	OPT_BOOLEAN('a', "all-cpus", &trace.opts.target.system_wide,
		    "system-wide collection from all CPUs"),
	OPT_STRING('C', "cpu", &trace.opts.target.cpu_list, "cpu",
		    "list of cpus to monitor"),
	OPT_BOOLEAN(0, "no-inherit", &trace.opts.no_inherit,
		    "child tasks do not inherit counters"),
	OPT_CALLBACK('m', "mmap-pages", &trace.opts.mmap_pages, "pages",
		     "number of mmap data pages", evlist__parse_mmap_pages),
	OPT_STRING('u', "uid", &trace.opts.target.uid_str, "user",
		   "user to profile"),
	OPT_CALLBACK(0, "duration", &trace, "float",
		     "show only events with duration > N.M ms",
		     trace__set_duration),
#ifdef HAVE_LIBBPF_SUPPORT
	OPT_STRING(0, "map-dump", &map_dump_str, "BPF map", "BPF map to periodically dump"),
#endif
	OPT_BOOLEAN(0, "sched", &trace.sched, "show blocking scheduler events"),
	OPT_INCR('v', "verbose", &verbose, "be more verbose"),
	OPT_BOOLEAN('T', "time", &trace.full_time,
		    "Show full timestamp, not time relative to first start"),
	OPT_BOOLEAN(0, "failure", &trace.failure_only,
		    "Show only syscalls that failed"),
	OPT_BOOLEAN('s', "summary", &trace.summary_only,
		    "Show only syscall summary with statistics"),
	OPT_BOOLEAN('S', "with-summary", &trace.summary,
		    "Show all syscalls and summary with statistics"),
	OPT_BOOLEAN(0, "errno-summary", &trace.errno_summary,
		    "Show errno stats per syscall, use with -s or -S"),
	OPT_CALLBACK_DEFAULT('F', "pf", &trace.trace_pgfaults, "all|maj|min",
		     "Trace pagefaults", parse_pagefaults, "maj"),
	OPT_BOOLEAN(0, "syscalls", &trace.trace_syscalls, "Trace syscalls"),
	OPT_BOOLEAN('f', "force", &trace.force, "don't complain, do it"),
	OPT_CALLBACK(0, "call-graph", &trace.opts,
		     "record_mode[,record_size]", record_callchain_help,
		     &record_parse_callchain_opt),
	OPT_BOOLEAN(0, "libtraceevent_print", &trace.libtraceevent_print,
		    "Use libtraceevent to print the tracepoint arguments."),
	OPT_BOOLEAN(0, "kernel-syscall-graph", &trace.kernel_syscallchains,
		    "Show the kernel callchains on the syscall exit path"),
	OPT_ULONG(0, "max-events", &trace.max_events,
		"Set the maximum number of events to print, exit after that is reached. "),
	OPT_UINTEGER(0, "min-stack", &trace.min_stack,
		     "Set the minimum stack depth when parsing the callchain, "
		     "anything below the specified depth will be ignored."),
	OPT_UINTEGER(0, "max-stack", &trace.max_stack,
		     "Set the maximum stack depth when parsing the callchain, "
		     "anything beyond the specified depth will be ignored. "
		     "Default: kernel.perf_event_max_stack or " __stringify(PERF_MAX_STACK_DEPTH)),
	OPT_BOOLEAN(0, "sort-events", &trace.sort_events,
			"Sort batch of events before processing, use if getting out of order events"),
	OPT_BOOLEAN(0, "print-sample", &trace.print_sample,
			"print the PERF_RECORD_SAMPLE PERF_SAMPLE_ info, for debugging"),
	OPT_UINTEGER(0, "proc-map-timeout", &proc_map_timeout,
			"per thread proc mmap processing timeout in ms"),
	OPT_CALLBACK('G', "cgroup", &trace, "name", "monitor event in cgroup name only",
		     trace__parse_cgroups),
	OPT_INTEGER('D', "delay", &trace.opts.initial_delay,
		     "ms to wait before starting measurement after program "
		     "start"),
	OPTS_EVSWITCH(&trace.evswitch),
	OPT_END()
	};
	bool __maybe_unused max_stack_user_set = true;
	bool mmap_pages_user_set = true;
	struct evsel *evsel;
	const char * const trace_subcommands[] = { "record", NULL };
	int err = -1;
	char bf[BUFSIZ];
	struct sigaction sigchld_act;

	signal(SIGSEGV, sighandler_dump_stack);
	signal(SIGFPE, sighandler_dump_stack);
	signal(SIGINT, sighandler_interrupt);

	memset(&sigchld_act, 0, sizeof(sigchld_act));
	sigchld_act.sa_flags = SA_SIGINFO;
	sigchld_act.sa_sigaction = sighandler_chld;
	sigaction(SIGCHLD, &sigchld_act, NULL);

	trace.evlist = evlist__new();
	trace.sctbl = syscalltbl__new();

	if (trace.evlist == NULL || trace.sctbl == NULL) {
		pr_err("Not enough memory to run!\n");
		err = -ENOMEM;
		goto out;
	}

	/*
	 * Parsing .perfconfig may entail creating a BPF event, that may need
	 * to create BPF maps, so bump RLIM_MEMLOCK as the default 64K setting
	 * is too small. This affects just this process, not touching the
	 * global setting. If it fails we'll get something in 'perf trace -v'
	 * to help diagnose the problem.
	 */
	rlimit__bump_memlock();

	err = perf_config(trace__config, &trace);
	if (err)
		goto out;

	argc = parse_options_subcommand(argc, argv, trace_options, trace_subcommands,
				 trace_usage, PARSE_OPT_STOP_AT_NON_OPTION);

	/*
	 * Here we already passed thru trace__parse_events_option() and it has
	 * already figured out if -e syscall_name, if not but if --event
	 * foo:bar was used, the user is interested _just_ in those, say,
	 * tracepoint events, not in the strace-like syscall-name-based mode.
	 *
	 * This is important because we need to check if strace-like mode is
	 * needed to decided if we should filter out the eBPF
	 * __augmented_syscalls__ code, if it is in the mix, say, via
	 * .perfconfig trace.add_events, and filter those out.
	 */
	if (!trace.trace_syscalls && !trace.trace_pgfaults &&
	    trace.evlist->core.nr_entries == 0 /* Was --events used? */) {
		trace.trace_syscalls = true;
	}
	/*
	 * Now that we have --verbose figured out, lets see if we need to parse
	 * events from .perfconfig, so that if those events fail parsing, say some
	 * BPF program fails, then we'll be able to use --verbose to see what went
	 * wrong in more detail.
	 */
	if (trace.perfconfig_events != NULL) {
		struct parse_events_error parse_err;

		parse_events_error__init(&parse_err);
		err = parse_events(trace.evlist, trace.perfconfig_events, &parse_err);
		if (err)
			parse_events_error__print(&parse_err, trace.perfconfig_events);
		parse_events_error__exit(&parse_err);
		if (err)
			goto out;
	}

	if ((nr_cgroups || trace.cgroup) && !trace.opts.target.system_wide) {
		usage_with_options_msg(trace_usage, trace_options,
				       "cgroup monitoring only available in system-wide mode");
	}

	evsel = bpf__setup_output_event(trace.evlist, "__augmented_syscalls__");
	if (IS_ERR(evsel)) {
		bpf__strerror_setup_output_event(trace.evlist, PTR_ERR(evsel), bf, sizeof(bf));
		pr_err("ERROR: Setup trace syscalls enter failed: %s\n", bf);
		goto out;
	}

	if (evsel) {
		trace.syscalls.events.augmented = evsel;

		evsel = evlist__find_tracepoint_by_name(trace.evlist, "raw_syscalls:sys_enter");
		if (evsel == NULL) {
			pr_err("ERROR: raw_syscalls:sys_enter not found in the augmented BPF object\n");
			goto out;
		}

		if (evsel->bpf_obj == NULL) {
			pr_err("ERROR: raw_syscalls:sys_enter not associated to a BPF object\n");
			goto out;
		}

		trace.bpf_obj = evsel->bpf_obj;

		/*
		 * If we have _just_ the augmenter event but don't have a
		 * explicit --syscalls, then assume we want all strace-like
		 * syscalls:
		 */
		if (!trace.trace_syscalls && trace__only_augmented_syscalls_evsels(&trace))
			trace.trace_syscalls = true;
		/*
		 * So, if we have a syscall augmenter, but trace_syscalls, aka
		 * strace-like syscall tracing is not set, then we need to trow
		 * away the augmenter, i.e. all the events that were created
		 * from that BPF object file.
		 *
		 * This is more to fix the current .perfconfig trace.add_events
		 * style of setting up the strace-like eBPF based syscall point
		 * payload augmenter.
		 *
		 * All this complexity will be avoided by adding an alternative
		 * to trace.add_events in the form of
		 * trace.bpf_augmented_syscalls, that will be only parsed if we
		 * need it.
		 *
		 * .perfconfig trace.add_events is still useful if we want, for
		 * instance, have msr_write.msr in some .perfconfig profile based
		 * 'perf trace --config determinism.profile' mode, where for some
		 * particular goal/workload type we want a set of events and
		 * output mode (with timings, etc) instead of having to add
		 * all via the command line.
		 *
		 * Also --config to specify an alternate .perfconfig file needs
		 * to be implemented.
		 */
		if (!trace.trace_syscalls) {
			trace__delete_augmented_syscalls(&trace);
		} else {
			trace__set_bpf_map_filtered_pids(&trace);
			trace__set_bpf_map_syscalls(&trace);
			trace.syscalls.unaugmented_prog = trace__find_bpf_program_by_title(&trace, "!raw_syscalls:unaugmented");
		}
	}

	err = bpf__setup_stdout(trace.evlist);
	if (err) {
		bpf__strerror_setup_stdout(trace.evlist, err, bf, sizeof(bf));
		pr_err("ERROR: Setup BPF stdout failed: %s\n", bf);
		goto out;
	}

	err = -1;

	if (map_dump_str) {
		trace.dump.map = trace__find_bpf_map_by_name(&trace, map_dump_str);
		if (trace.dump.map == NULL) {
			pr_err("ERROR: BPF map \"%s\" not found\n", map_dump_str);
			goto out;
		}
	}

	if (trace.trace_pgfaults) {
		trace.opts.sample_address = true;
		trace.opts.sample_time = true;
	}

	if (trace.opts.mmap_pages == UINT_MAX)
		mmap_pages_user_set = false;

	if (trace.max_stack == UINT_MAX) {
		trace.max_stack = input_name ? PERF_MAX_STACK_DEPTH : sysctl__max_stack();
		max_stack_user_set = false;
	}

#ifdef HAVE_DWARF_UNWIND_SUPPORT
	if ((trace.min_stack || max_stack_user_set) && !callchain_param.enabled) {
		record_opts__parse_callchain(&trace.opts, &callchain_param, "dwarf", false);
	}
#endif

	if (callchain_param.enabled) {
		if (!mmap_pages_user_set && geteuid() == 0)
			trace.opts.mmap_pages = perf_event_mlock_kb_in_pages() * 4;

		symbol_conf.use_callchain = true;
	}

	if (trace.evlist->core.nr_entries > 0) {
		evlist__set_default_evsel_handler(trace.evlist, trace__event_handler);
		if (evlist__set_syscall_tp_fields(trace.evlist)) {
			perror("failed to set syscalls:* tracepoint fields");
			goto out;
		}
	}

	if (trace.sort_events) {
		ordered_events__init(&trace.oe.data, ordered_events__deliver_event, &trace);
		ordered_events__set_copy_on_queue(&trace.oe.data, true);
	}

	/*
	 * If we are augmenting syscalls, then combine what we put in the
	 * __augmented_syscalls__ BPF map with what is in the
	 * syscalls:sys_exit_FOO tracepoints, i.e. just like we do without BPF,
	 * combining raw_syscalls:sys_enter with raw_syscalls:sys_exit.
	 *
	 * We'll switch to look at two BPF maps, one for sys_enter and the
	 * other for sys_exit when we start augmenting the sys_exit paths with
	 * buffers that are being copied from kernel to userspace, think 'read'
	 * syscall.
	 */
	if (trace.syscalls.events.augmented) {
		evlist__for_each_entry(trace.evlist, evsel) {
			bool raw_syscalls_sys_exit = strcmp(evsel__name(evsel), "raw_syscalls:sys_exit") == 0;

			if (raw_syscalls_sys_exit) {
				trace.raw_augmented_syscalls = true;
				goto init_augmented_syscall_tp;
			}

			if (trace.syscalls.events.augmented->priv == NULL &&
			    strstr(evsel__name(evsel), "syscalls:sys_enter")) {
				struct evsel *augmented = trace.syscalls.events.augmented;
				if (evsel__init_augmented_syscall_tp(augmented, evsel) ||
				    evsel__init_augmented_syscall_tp_args(augmented))
					goto out;
				/*
				 * Augmented is __augmented_syscalls__ BPF_OUTPUT event
				 * Above we made sure we can get from the payload the tp fields
				 * that we get from syscalls:sys_enter tracefs format file.
				 */
				augmented->handler = trace__sys_enter;
				/*
				 * Now we do the same for the *syscalls:sys_enter event so that
				 * if we handle it directly, i.e. if the BPF prog returns 0 so
				 * as not to filter it, then we'll handle it just like we would
				 * for the BPF_OUTPUT one:
				 */
				if (evsel__init_augmented_syscall_tp(evsel, evsel) ||
				    evsel__init_augmented_syscall_tp_args(evsel))
					goto out;
				evsel->handler = trace__sys_enter;
			}

			if (strstarts(evsel__name(evsel), "syscalls:sys_exit_")) {
				struct syscall_tp *sc;
init_augmented_syscall_tp:
				if (evsel__init_augmented_syscall_tp(evsel, evsel))
					goto out;
				sc = __evsel__syscall_tp(evsel);
				/*
				 * For now with BPF raw_augmented we hook into
				 * raw_syscalls:sys_enter and there we get all
				 * 6 syscall args plus the tracepoint common
				 * fields and the syscall_nr (another long).
				 * So we check if that is the case and if so
				 * don't look after the sc->args_size but
				 * always after the full raw_syscalls:sys_enter
				 * payload, which is fixed.
				 *
				 * We'll revisit this later to pass
				 * s->args_size to the BPF augmenter (now
				 * tools/perf/examples/bpf/augmented_raw_syscalls.c,
				 * so that it copies only what we need for each
				 * syscall, like what happens when we use
				 * syscalls:sys_enter_NAME, so that we reduce
				 * the kernel/userspace traffic to just what is
				 * needed for each syscall.
				 */
				if (trace.raw_augmented_syscalls)
					trace.raw_augmented_syscalls_args_size = (6 + 1) * sizeof(long) + sc->id.offset;
				evsel__init_augmented_syscall_tp_ret(evsel);
				evsel->handler = trace__sys_exit;
			}
		}
	}

	if ((argc >= 1) && (strcmp(argv[0], "record") == 0))
		return trace__record(&trace, argc-1, &argv[1]);

	/* Using just --errno-summary will trigger --summary */
	if (trace.errno_summary && !trace.summary && !trace.summary_only)
		trace.summary_only = true;

	/* summary_only implies summary option, but don't overwrite summary if set */
	if (trace.summary_only)
		trace.summary = trace.summary_only;

	if (output_name != NULL) {
		err = trace__open_output(&trace, output_name);
		if (err < 0) {
			perror("failed to create output file");
			goto out;
		}
	}

	err = evswitch__init(&trace.evswitch, trace.evlist, stderr);
	if (err)
		goto out_close;

	err = target__validate(&trace.opts.target);
	if (err) {
		target__strerror(&trace.opts.target, err, bf, sizeof(bf));
		fprintf(trace.output, "%s", bf);
		goto out_close;
	}

	err = target__parse_uid(&trace.opts.target);
	if (err) {
		target__strerror(&trace.opts.target, err, bf, sizeof(bf));
		fprintf(trace.output, "%s", bf);
		goto out_close;
	}

	if (!argc && target__none(&trace.opts.target))
		trace.opts.target.system_wide = true;

	if (input_name)
		err = trace__replay(&trace);
	else
		err = trace__run(&trace, argc, argv);

out_close:
	if (output_name != NULL)
		fclose(trace.output);
out:
	trace__exit(&trace);
	return err;
}<|MERGE_RESOLUTION|>--- conflicted
+++ resolved
@@ -1229,19 +1229,6 @@
 };
 
 /*
-<<<<<<< HEAD
- * Must match what is in the BPF program:
- *
- * tools/perf/examples/bpf/augmented_raw_syscalls.c
- */
-struct bpf_map_syscall_entry {
-	bool	enabled;
-	u16	string_args_len[RAW_SYSCALL_ARGS_NUM];
-};
-
-/*
-=======
->>>>>>> 6ab3eda1
  * We need to have this 'calculated' boolean because in some cases we really
  * don't know what is the duration of a syscall, for instance, when we start
  * a session and some threads are waiting for a syscall to finish, say 'poll',
